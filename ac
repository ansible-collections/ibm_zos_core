--- conflicted
+++ resolved
@@ -242,39 +242,6 @@
 }
 
 # ------------------------------------------------------------------------------
-<<<<<<< HEAD
-# Check for new files in the changelog.
-# Comparing it to another branch.
-# ------------------------------------------------------------------------------
-#->ac-check-changelog:
-## Check for new files in the changelog.
-## Usage: ac [--ac-check-changelog <base> <head>]
-## <base> - Branch to compare with
-## <head> - This branch
-## Example:
-## $ ac-check-changelog --base dev --head test
-ac_check_changelog(){
-    option_base=$1
-    option_head=$2
-    if [ ! "$option_base" ]; then
-        option_base="dev"
-    fi
-    message "Check for new files in the changelog."
-    . $VENV_BIN/activate && git fetch  && git checkout origin/"$option_base" && cd changelogs/fragments/ && LS_BASE="$(ls)" && cd .. && cd .. && git checkout "$option_head" ./changelogs/fragments/ && cd changelogs/fragments/ && LS_ALL="$(ls)" && git checkout "$option_head" && [ "${#LS_ALL}" -gt "${#LS_BASE}" ] || (echo "No new changelog file was found" && return 1) #echo $VAR && [ "$VAR" != "No new changelog file was found" ] || 
-
-=======
-# Run galaxy importer on collection.
-# ------------------------------------------------------------------------------
-#->ac-galaxy-importer:
-## Build current branch and run galaxy importer on collection.
-## Usage: ac [--ac-galaxy-importer]
-## Example:
-##  $ ac --ac-galaxy-importer
-ac_galaxy_importer(){
-    message "Running Galaxy Importer"
-    . $VENV_BIN/activate && collection_name=$($VENV_BIN/ansible-galaxy collection build --force | awk -F/ '{print $NF}') && python -m galaxy_importer.main $collection_name
-}
-
 # Run a changelog lint locally
 # ------------------------------------------------------------------------------
 #->ac-changelog:
@@ -298,7 +265,38 @@
     fi
     message "Running Changelog '$option_command'"
     . $VENV_BIN/activate && antsibull-changelog "${option_command}"
->>>>>>> 2697e32b
+}
+
+# Check for new files in the changelog.
+# Comparing it to another branch.
+# ------------------------------------------------------------------------------
+#->ac-check-changelog:
+## Check for new files in the changelog.
+## Usage: ac [--ac-check-changelog <base> <head>]
+## <base> - Branch to compare with
+## <head> - This branch
+## Example:
+## $ ac-check-changelog --base dev --head test
+ac_check_changelog(){
+    option_base=$1
+    option_head=$2
+    if [ ! "$option_base" ]; then
+        option_base="dev"
+    fi
+    message "Check for new files in the changelog."
+    . $VENV_BIN/activate && git fetch  && git checkout origin/"$option_base" && cd changelogs/fragments/ && LS_BASE="$(ls)" && cd .. && cd .. && git checkout "$option_head" ./changelogs/fragments/ && cd changelogs/fragments/ && LS_ALL="$(ls)" && git checkout "$option_head" && [ "${#LS_ALL}" -gt "${#LS_BASE}" ] || (echo "No new changelog file was found" && return 1) #echo $VAR && [ "$VAR" != "No new changelog file was found" ] || 
+}
+
+# Run galaxy importer on collection.
+# ------------------------------------------------------------------------------
+#->ac-galaxy-importer:
+## Build current branch and run galaxy importer on collection.
+## Usage: ac [--ac-galaxy-importer]
+## Example:
+##  $ ac --ac-galaxy-importer
+ac_galaxy_importer(){
+    message "Running Galaxy Importer"
+    . $VENV_BIN/activate && collection_name=$($VENV_BIN/ansible-galaxy collection build --force | awk -F/ '{print $NF}') && python -m galaxy_importer.main $collection_name
 }
 
 # ------------------------------------------------------------------------------
@@ -713,19 +711,17 @@
             ensure_managed_venv_exists $1
             option_submitted="--ac-build"
             ;;
-<<<<<<< HEAD
+      --ac-changelog)                              # Command
+            ensure_managed_venv_exists $1
+            option_submitted="--ac-changelog"
+            ;;
       --ac-check-changelog)                              # Command
             ensure_managed_venv_exists $1
             option_submitted="--ac-check-changelog"
-=======
+            ;;
       --ac-galaxy-importer)                              # Command
             ensure_managed_venv_exists $1
             option_submitted="--ac-galaxy-importer"
-            ;;
-      --ac-changelog)                              # Command
-            ensure_managed_venv_exists $1
-            option_submitted="--ac-changelog"
->>>>>>> 2697e32b
             ;;
       --ac-install)
             ensure_managed_venv_exists $1      # Command
@@ -790,15 +786,14 @@
             ensure_managed_venv_exists $1
             option_submitted="--venv-stop"
             ;;
-<<<<<<< HEAD
       --base|--base=?*)                       # option
             base=`option_processor $1 $2`
             option_sanitize $base
-=======
+            shift
+            ;;
       --command|--command=?*)                       # option
             command=`option_processor $1 $2`
             option_sanitize $command
->>>>>>> 2697e32b
             shift
             ;;
       --debug|--debug=?*)                       # option
@@ -890,15 +885,12 @@
     ac_bandit $level
 elif [ "$option_submitted" ] && [ "$option_submitted" = "--ac-build" ] ; then
     ac_build
-<<<<<<< HEAD
+elif [ "$option_submitted" ] && [ "$option_submitted" = "--ac-changelog" ] ; then
+    ac_changelog $command
 elif [ "$option_submitted" ] && [ "$option_submitted" = "--ac-check-changelog" ] ; then
     ac_check_changelog $base $head
-=======
 elif [ "$option_submitted" ] && [ "$option_submitted" = "--ac-galaxy-importer" ] ; then
     ac_galaxy_importer
-elif [ "$option_submitted" ] && [ "$option_submitted" = "--ac-changelog" ] ; then
-    ac_changelog $command
->>>>>>> 2697e32b
 elif [ "$option_submitted" ] && [ "$option_submitted" = "--ac-install" ] ; then
     ac_install $version
 elif [ "$option_submitted" ] && [ "$option_submitted" = "--ac-lint" ] ; then
