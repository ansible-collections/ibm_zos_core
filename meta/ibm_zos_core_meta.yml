name: ibm_zos_core
version: "1.15.0"
managed_requirements:
<<<<<<< HEAD
    - name: "IBM Open Enterprise SDK for Python"
      version: ">=3.12"
    - name: "Z Open Automation Utilities"
      version:
          - ">=1.3.5"
=======
    -
        name: "IBM Open Enterprise SDK for Python"
        version: ">=3.12"
    -
        name: "Z Open Automation Utilities"
        version:
            - ">=1.3.5"
>>>>>>> dfdc1b84
<|MERGE_RESOLUTION|>--- conflicted
+++ resolved
@@ -1,18 +1,10 @@
 name: ibm_zos_core
 version: "1.15.0"
 managed_requirements:
-<<<<<<< HEAD
-    - name: "IBM Open Enterprise SDK for Python"
-      version: ">=3.12"
-    - name: "Z Open Automation Utilities"
-      version:
-          - ">=1.3.5"
-=======
     -
         name: "IBM Open Enterprise SDK for Python"
         version: ">=3.12"
     -
         name: "Z Open Automation Utilities"
         version:
-            - ">=1.3.5"
->>>>>>> dfdc1b84
+            - ">=1.3.5"