# -*- coding: utf-8 -*-

# Copyright (c) IBM Corporation 2019, 2025
# Licensed under the Apache License, Version 2.0 (the "License");
# you may not use this file except in compliance with the License.
# You may obtain a copy of the License at
#     http://www.apache.org/licenses/LICENSE-2.0
# Unless required by applicable law or agreed to in writing, software
# distributed under the License is distributed on an "AS IS" BASIS,
# WITHOUT WARRANTIES OR CONDITIONS OF ANY KIND, either express or implied.
# See the License for the specific language governing permissions and
# limitations under the License.

from __future__ import absolute_import, division, print_function

__metaclass__ = type

import time
from shlex import quote
from pprint import pprint
import pytest

# pylint: disable-next=import-error
from ibm_zos_core.tests.helpers.volumes import Volume_Handler
# pylint: disable-next=import-error
from ibm_zos_core.tests.helpers.dataset import get_tmp_ds_name

# TODO: determine if data set names need to be more generic for testcases
# TODO: add additional tests to check additional data set creation parameter combinations


data_set_types = [
    ("pds"),
    ("seq"),
    ("pdse"),
    ("esds"),
    ("rrds"),
    ("lds"),
]

TEMP_PATH = "/tmp/jcl"

ECHO_COMMAND = "echo {0} > {1}/SAMPLE"

KSDS_CREATE_JCL = """//CREKSDS    JOB (T043JM,JM00,1,0,0,0),'CREATE KSDS',CLASS=R,
//             MSGCLASS=X,MSGLEVEL=1,NOTIFY=OMVSADM
//STEP1  EXEC PGM=IDCAMS
//SYSPRINT DD  SYSOUT=A
//SYSIN    DD  *
   DEFINE CLUSTER (NAME({1}) -
   INDEXED                                 -
   KEYS(6 1)                               -
   RECSZ(80 80)                            -
   TRACKS(1,1)                             -
   CISZ(4096)                              -
   FREESPACE(3 3)                          -
   VOLUMES({0}) )                       -
   DATA (NAME({1}.DATA))     -
   INDEX (NAME({1}.INDEX))
/*
"""

RRDS_CREATE_JCL = """//CRERRDS    JOB (T043JM,JM00,1,0,0,0),'CREATE RRDS',CLASS=R,
//             MSGCLASS=X,MSGLEVEL=1,NOTIFY=OMVSADM
//STEP1  EXEC PGM=IDCAMS
//SYSPRINT DD  SYSOUT=A
//SYSIN    DD  *
   DEFINE CLUSTER (NAME('{1}') -
   NUMBERED                                -
   RECSZ(80 80)                            -
   TRACKS(1,1)                             -
   REUSE                                   -
   FREESPACE(3 3)                          -
   VOLUMES({0}) )                       -
   DATA (NAME('{1}.DATA'))
/*
"""

ESDS_CREATE_JCL = """//CREESDS    JOB (T043JM,JM00,1,0,0,0),'CREATE ESDS',CLASS=R,
//             MSGCLASS=X,MSGLEVEL=1,NOTIFY=OMVSADM
//STEP1  EXEC PGM=IDCAMS
//SYSPRINT DD  SYSOUT=A
//SYSIN    DD  *
   DEFINE CLUSTER (NAME('{1}') -
   NONINDEXED                              -
   RECSZ(80 80)                            -
   TRACKS(1,1)                             -
   CISZ(4096)                              -
   FREESPACE(3 3)                          -
   VOLUMES({0}) )                       -
   DATA (NAME('{1}.DATA'))
/*
"""

LDS_CREATE_JCL = """//CRELDS    JOB (T043JM,JM00,1,0,0,0),'CREATE LDS',CLASS=R,
//             MSGCLASS=X,MSGLEVEL=1,NOTIFY=OMVSADM
//STEP1  EXEC PGM=IDCAMS
//SYSPRINT DD  SYSOUT=A
//SYSIN    DD  *
   DEFINE CLUSTER (NAME('{1}') -
   LINEAR                                  -
   TRACKS(1,1)                             -
   CISZ(4096)                              -
   VOLUMES({0}) )                       -
   DATA (NAME({1}.DATA))
/*
"""

PDS_CREATE_JCL = """
//CREPDS    JOB (T043JM,JM00,1,0,0,0),'CREATE PDS',CLASS=R,
//             MSGCLASS=X,MSGLEVEL=1,NOTIFY=OMVSADM
//STEP1    EXEC PGM=IDCAMS
//SYSPRINT DD  SYSOUT=A
//SYSIN    DD   *
     ALLOC -
           DSNAME('{1}') -
           NEW -
           VOL({0}) -
           DSNTYPE(PDS)
/*
"""


def make_tempfile(hosts, directory=False):
    """ Create temporary file on z/OS system and return the path """
    tempfile_name = ""
    results = hosts.all.tempfile(state="directory")
    for result in results.contacted.values():
        tempfile_name = result.get("path", "")
    return tempfile_name


def retrieve_data_set_names(results):
    """ Retrieve system generated data set names """
    data_set_names = []
    for result in results.contacted.values():
        if len(result.get("data_sets", [])) > 0:
            for data_set in result.get("data_sets"):
                data_set_names.append(data_set.get("name"))
    return data_set_names

def print_results(results):
    for result in results.contacted.values():
        pprint(result)

@pytest.mark.parametrize(
    "jcl",
    [PDS_CREATE_JCL, KSDS_CREATE_JCL, RRDS_CREATE_JCL, ESDS_CREATE_JCL, LDS_CREATE_JCL],
    ids=['PDS_CREATE_JCL', 'KSDS_CREATE_JCL', 'RRDS_CREATE_JCL', 'ESDS_CREATE_JCL', 'LDS_CREATE_JCL']
)
def test_data_set_catalog_and_uncatalog(ansible_zos_module, jcl, volumes_on_systems):
    hosts = ansible_zos_module
    volumes = Volume_Handler(volumes_on_systems)
    volume_1 = volumes.get_available_vol()
    dataset = get_tmp_ds_name(2, 2)
    try:
        hosts.all.zos_data_set(
             name=dataset, state="cataloged", volumes=volume_1
        )
        hosts.all.zos_data_set(name=dataset, state="absent")

        hosts.all.file(path=TEMP_PATH, state="directory")
        hosts.all.shell(cmd=ECHO_COMMAND.format(quote(jcl.format(volume_1, dataset)), TEMP_PATH))
        results = hosts.all.zos_job_submit(
            src=TEMP_PATH + "/SAMPLE", remote_src=True, wait_time=30
        )
        # verify data set creation was successful

        for result in results.contacted.values():
            if result.get("jobs")[0].get("ret_code") is None:
                submitted_job_id = result.get("jobs")[0].get("job_id")
                assert submitted_job_id is not None
                results = hosts.all.zos_job_output(job_id=submitted_job_id)
            assert result.get("jobs")[0].get("ret_code").get("msg_code") == "0000"

        # verify first uncatalog was performed
        results = hosts.all.zos_data_set(name=dataset, state="uncataloged")
        for result in results.contacted.values():
            assert result.get("changed") is True
        # verify second uncatalog shows uncatalog already performed
        results = hosts.all.zos_data_set(name=dataset, state="uncataloged")
        for result in results.contacted.values():
            assert result.get("changed") is False
        # recatalog the data set
        results = hosts.all.zos_data_set(
            name=dataset, state="cataloged", volumes=volume_1
        )

        for result in results.contacted.values():
            assert result.get("changed") is True
        # verify second catalog shows catalog already performed
        results = hosts.all.zos_data_set(
            name=dataset, state="cataloged", volumes=volume_1
        )
        for result in results.contacted.values():
            assert result.get("changed") is False
    finally:
        # clean up
        hosts.all.file(path=TEMP_PATH, state="absent")
        # Added volumes to force a catalog in case they were
        # somehow uncataloged to avoid an duplicate on volume error
        hosts.all.zos_data_set(name=dataset, state="absent", volumes=volume_1)


@pytest.mark.parametrize(
    "jcl",
    [PDS_CREATE_JCL, KSDS_CREATE_JCL, RRDS_CREATE_JCL, ESDS_CREATE_JCL, LDS_CREATE_JCL],
    ids=['PDS_CREATE_JCL', 'KSDS_CREATE_JCL', 'RRDS_CREATE_JCL', 'ESDS_CREATE_JCL', 'LDS_CREATE_JCL']
)
def test_data_set_present_when_uncataloged(ansible_zos_module, jcl, volumes_on_systems):
    hosts = ansible_zos_module
    volumes = Volume_Handler(volumes_on_systems)
    volume_1 = volumes.get_available_vol()
    dataset = get_tmp_ds_name(2, 2)
    try:
        hosts.all.zos_data_set(
            name=dataset, state="cataloged", volumes=volume_1
        )
        hosts.all.zos_data_set(name=dataset, state="absent")

        hosts.all.file(path=TEMP_PATH, state="directory")
        hosts.all.shell(cmd=ECHO_COMMAND.format(quote(jcl.format(volume_1, dataset)), TEMP_PATH))
        results = hosts.all.zos_job_submit(
            src=TEMP_PATH + "/SAMPLE", remote_src=True, wait_time=30
        )
        # verify data set creation was successful
        for result in results.contacted.values():
            assert result.get("jobs")[0].get("ret_code").get("msg_code") == "0000"
        # ensure data set present
        results = hosts.all.zos_data_set(
            name=dataset, state="present", volumes=volume_1
        )
        for result in results.contacted.values():
            assert result.get("changed") is False
            assert len(result.get("data_sets")) > 0
            assert result.get("data_sets")[0].get("name") is not None
            assert result.get("data_sets")[0].get("type") is not None
        # uncatalog the data set
        results = hosts.all.zos_data_set(name=dataset, state="uncataloged")
        for result in results.contacted.values():
            assert result.get("changed") is True
        # ensure data set present
        results = hosts.all.zos_data_set(
            name=dataset, state="present", volumes=volume_1
        )

        for result in results.contacted.values():
            assert result.get("changed") is True
    finally:
        hosts.all.file(path=TEMP_PATH, state="absent")
        hosts.all.zos_data_set(name=dataset, state="absent", volumes=volume_1)


@pytest.mark.parametrize(
    "jcl",
    [PDS_CREATE_JCL, KSDS_CREATE_JCL, RRDS_CREATE_JCL, ESDS_CREATE_JCL, LDS_CREATE_JCL],
    ids=['PDS_CREATE_JCL', 'KSDS_CREATE_JCL', 'RRDS_CREATE_JCL', 'ESDS_CREATE_JCL', 'LDS_CREATE_JCL']
)
def test_data_set_replacement_when_uncataloged(ansible_zos_module, jcl, volumes_on_systems):
    hosts = ansible_zos_module
    volumes = Volume_Handler(volumes_on_systems)
    volume = volumes.get_available_vol()
    dataset = get_tmp_ds_name(2, 2)
    try:
        hosts.all.zos_data_set(
            name=dataset, state="cataloged", volumes=volume
        )
        hosts.all.zos_data_set(name=dataset, state="absent")

        hosts.all.file(path=TEMP_PATH, state="directory")
        hosts.all.shell(cmd=ECHO_COMMAND.format(quote(jcl.format(volume, dataset)), TEMP_PATH))
        results = hosts.all.zos_job_submit(
            src=TEMP_PATH + "/SAMPLE", remote_src=True, wait_time=30
        )
        # verify data set creation was successful
        for result in results.contacted.values():
            assert result.get("jobs")[0].get("ret_code").get("msg_code") == "0000"
        # ensure data set present
        results = hosts.all.zos_data_set(
            name=dataset, state="present", volumes=volume
        )
        for result in results.contacted.values():
            assert result.get("changed") is False
        # uncatalog the data set
        results = hosts.all.zos_data_set(name=dataset, state="uncataloged")
        for result in results.contacted.values():
            assert result.get("changed") is True
        # ensure data set present
        results = hosts.all.zos_data_set(
            name=dataset,
            state="present",
            volumes=volume,
            replace=True,
        )
        for result in results.contacted.values():
            assert result.get("changed") is True
    finally:
        hosts.all.file(path=TEMP_PATH, state="absent")
        hosts.all.zos_data_set(name=dataset, state="absent")


@pytest.mark.parametrize(
    "jcl",
    [PDS_CREATE_JCL, KSDS_CREATE_JCL, RRDS_CREATE_JCL, ESDS_CREATE_JCL, LDS_CREATE_JCL],
    ids=['PDS_CREATE_JCL', 'KSDS_CREATE_JCL', 'RRDS_CREATE_JCL', 'ESDS_CREATE_JCL', 'LDS_CREATE_JCL']
)
def test_data_set_absent_when_uncataloged(ansible_zos_module, jcl, volumes_on_systems):
    try:
        volumes = Volume_Handler(volumes_on_systems)
        volume_1 = volumes.get_available_vol()
        hosts = ansible_zos_module
        dataset = get_tmp_ds_name(2, 2)
        hosts.all.zos_data_set(
            name=dataset, state="cataloged", volumes=volume_1
        )
        hosts.all.zos_data_set(name=dataset, state="absent")

        hosts.all.file(path=TEMP_PATH, state="directory")
        hosts.all.shell(cmd=ECHO_COMMAND.format(quote(jcl.format(volume_1, dataset)), TEMP_PATH))
        results = hosts.all.zos_job_submit(
            src=TEMP_PATH + "/SAMPLE", remote_src=True, wait_time=30
        )
        # verify data set creation was successful
        for result in results.contacted.values():
            assert result.get("jobs")[0].get("ret_code").get("msg_code") == "0000"
        # uncatalog the data set
        results = hosts.all.zos_data_set(name=dataset, state="uncataloged")
        for result in results.contacted.values():
            assert result.get("changed") is True
        # ensure data set absent
        results = hosts.all.zos_data_set(
            name=dataset, state="absent", volumes=volume_1
        )
        for result in results.contacted.values():
            assert result.get("changed") is True
    finally:
        hosts.all.file(path=TEMP_PATH, state="absent")
        hosts.all.zos_data_set(name=dataset, state="absent")


@pytest.mark.parametrize(
    "jcl",
    [PDS_CREATE_JCL, KSDS_CREATE_JCL, RRDS_CREATE_JCL, ESDS_CREATE_JCL, LDS_CREATE_JCL],
    ids=['PDS_CREATE_JCL', 'KSDS_CREATE_JCL', 'RRDS_CREATE_JCL', 'ESDS_CREATE_JCL', 'LDS_CREATE_JCL']
)
def test_data_set_absent_when_uncataloged_and_same_name_cataloged_is_present(
    ansible_zos_module,
    jcl,
    volumes_on_systems
):
    volumes = Volume_Handler(volumes_on_systems)
    volume_1 = volumes.get_available_vol()
    volume_2 = volumes.get_available_vol()
    hosts = ansible_zos_module
    dataset = get_tmp_ds_name(2, 2)
    hosts.all.zos_data_set(name=dataset, state="cataloged", volumes=volume_1)

    hosts.all.zos_data_set(name=dataset, state="absent")

    hosts.all.file(path=TEMP_PATH, state="directory")
    hosts.all.shell(cmd=ECHO_COMMAND.format(quote(jcl.format(volume_1, dataset)), TEMP_PATH))
    results = hosts.all.zos_job_submit(src=TEMP_PATH + "/SAMPLE", remote_src=True, wait_time=30)

    # verify data set creation was successful
    for result in results.contacted.values():
        assert result.get("jobs")[0].get("ret_code").get("msg_code") == "0000"

    # uncatalog the data set
    results = hosts.all.zos_data_set(name=dataset, state="uncataloged")
    for result in results.contacted.values():
        assert result.get("changed") is True

    # Create the same dataset name in different volume

    hosts.all.file(path=TEMP_PATH + "/SAMPLE", state="absent")
    hosts.all.shell(cmd=ECHO_COMMAND.format(quote(jcl.format(volume_2, dataset)), TEMP_PATH))
    results = hosts.all.zos_job_submit(src=TEMP_PATH + "/SAMPLE", remote_src=True, wait_time=30)

    # verify data set creation was successful
    for result in results.contacted.values():
        assert result.get("jobs")[0].get("ret_code").get("msg_code") == "0000"

    hosts.all.file(path=TEMP_PATH, state="absent")

    # ensure second data set absent
    results = hosts.all.zos_data_set(name=dataset, state="absent", volumes=volume_2)
    for result in results.contacted.values():
        assert result.get("changed") is True

    # ensure first data set absent
    hosts.all.zos_data_set(name=dataset, state="cataloged")
    results = hosts.all.zos_data_set(name=dataset, state="absent", volumes=volume_1)
    for result in results.contacted.values():
        assert result.get("changed") is True


@pytest.mark.parametrize("dstype", data_set_types)
def test_data_set_creation_when_present_no_replace(ansible_zos_module, dstype):
    try:
        hosts = ansible_zos_module
        dataset = get_tmp_ds_name(2, 2)
        hosts.all.zos_data_set(
            name=dataset, state="present", type=dstype, replace=True
        )
        results = hosts.all.zos_data_set(
            name=dataset, state="present", type=dstype
        )
        hosts.all.zos_data_set(name=dataset, state="absent")
        for result in results.contacted.values():
            assert result.get("changed") is False
            assert result.get("module_stderr") is None
    finally:
        hosts.all.zos_data_set(name=dataset, state="absent")


@pytest.mark.parametrize("dstype", data_set_types)
def test_data_set_creation_when_present_replace(ansible_zos_module, dstype):
    try:
        hosts = ansible_zos_module
        dataset = get_tmp_ds_name(2, 2)
        results = hosts.all.zos_data_set(
            name=dataset, state="present", type=dstype, replace=True
        )
        results = hosts.all.zos_data_set(
            name=dataset, state="present", type=dstype, replace=True
        )
        hosts.all.zos_data_set(name=dataset, state="absent")
        for result in results.contacted.values():
            assert result.get("changed") is True
            assert result.get("module_stderr") is None
    finally:
        hosts.all.zos_data_set(name=dataset, state="absent")


@pytest.mark.parametrize("dstype", data_set_types)
def test_data_set_creation_when_absent(ansible_zos_module, dstype):
    try:
        hosts = ansible_zos_module
        dataset = get_tmp_ds_name(2, 2)
        hosts.all.zos_data_set(name=dataset, state="absent")
        results = hosts.all.zos_data_set(
            name=dataset, state="present", type=dstype
        )
        hosts.all.zos_data_set(name=dataset, state="absent")
        for result in results.contacted.values():
            assert result.get("changed") is True
            assert result.get("module_stderr") is None
    finally:
        hosts.all.zos_data_set(name=dataset, state="absent")


@pytest.mark.parametrize("dstype", data_set_types)
def test_data_set_deletion_when_present(ansible_zos_module, dstype):
    hosts = ansible_zos_module
    dataset = get_tmp_ds_name(2, 2)
    hosts.all.zos_data_set(name=dataset, state="present", type=dstype)
    results = hosts.all.zos_data_set(name=dataset, state="absent")
    for result in results.contacted.values():
        assert result.get("changed") is True
        assert result.get("module_stderr") is None


def test_data_set_deletion_when_absent(ansible_zos_module):
    hosts = ansible_zos_module
    dataset = get_tmp_ds_name(2, 2)
    hosts.all.zos_data_set(name=dataset, state="absent")
    results = hosts.all.zos_data_set(name=dataset, state="absent")
    for result in results.contacted.values():
        assert result.get("changed") is False
        assert result.get("module_stderr") is None


def test_batch_data_set_creation_and_deletion(ansible_zos_module):
    try:
        hosts = ansible_zos_module
        dataset = get_tmp_ds_name(2, 2)
        results = hosts.all.zos_data_set(
            batch=[
                {"name": dataset, "state": "absent"},
                {"name": dataset, "type": "pds", "state": "present"},
                {"name": dataset, "state": "absent"},
            ]
        )
        for result in results.contacted.values():
            assert result.get("changed") is True
            assert result.get("module_stderr") is None
    finally:
        hosts.all.zos_data_set(name=dataset, state="absent")


def test_batch_data_set_and_member_creation(ansible_zos_module):
    try:
        hosts = ansible_zos_module
        dataset = get_tmp_ds_name(2, 2)
        results = hosts.all.zos_data_set(
            batch=[
                {"name": dataset, "type": "pds", "directory_blocks": 5},
                {"name": dataset + "(newmem1)", "type": "member"},
                {
                    "name": dataset + "(newmem2)",
                    "type": "member",
                    "state": "present",
                },
                {"name": dataset, "state": "absent"},
            ]
        )
        for result in results.contacted.values():
            assert result.get("changed") is True
            assert result.get("module_stderr") is None
    finally:
        hosts.all.zos_data_set(name=dataset, state="absent")


c_pgm="""#include <stdio.h>
#include <stdlib.h>
#include <string.h>
int main(int argc, char** argv)
{
    char dsname[ strlen(argv[1]) + 4];
    sprintf(dsname, \\\"//'%s'\\\", argv[1]);
    FILE* member;
    member = fopen(dsname, \\\"rb,type=record\\\");
    sleep(300);
    fclose(member);
    return 0;
}
"""

call_c_jcl="""//PDSELOCK JOB MSGCLASS=A,MSGLEVEL=(1,1),NOTIFY=&SYSUID,REGION=0M
//LOCKMEM  EXEC PGM=BPXBATCH
//STDPARM DD *
SH /tmp/disp_shr/pdse-lock '{0}({1})'
//STDIN  DD DUMMY
//STDOUT DD SYSOUT=*
//STDERR DD SYSOUT=*
//"""

def test_data_member_force_delete(ansible_zos_module):
    member_1, member_2, member_3, member_4 = "MEM1", "MEM2", "MEM3", "MEM4"
    try:
        hosts = ansible_zos_module
        default_data_set_name = get_tmp_ds_name(2, 2)
        # set up:
        # create pdse
        results = hosts.all.zos_data_set(
            name=default_data_set_name,
            state="present",
            type="pdse",
            replace=True
        )
        for result in results.contacted.values():
            assert result.get("changed") is True

        #add members
        results = hosts.all.zos_data_set(
            batch=[
                {
                    "name": f"{default_data_set_name}({member_1})",
                    "type": "member",
                    "state": "present",
                    "replace": True,
                },
                {
                    "name": f"{default_data_set_name}({member_2})",
                    "type": "member",
                    "state": "present",
                    "replace": True,
                },
                {
                    "name": f"{default_data_set_name}({member_3})",
                    "type": "member",
                    "state": "present",
                    "replace": True,
                },
                {
                    "name": f"{default_data_set_name}({member_4})",
                    "type": "member",
                    "state": "present",
                    "replace": True,
                },
            ]
        )
        # ensure data set/members create successful
        for result in results.contacted.values():
            assert result.get("changed") is True

        hosts.all.file(path="/tmp/disp_shr/", state="directory")
        hosts.all.shell(cmd=f"echo \"{c_pgm}\"  > /tmp/disp_shr/pdse-lock.c")
        hosts.all.shell(
            cmd=f"echo \"{call_c_jcl.format(default_data_set_name, member_1)}\""+
            " > /tmp/disp_shr/call_c_pgm.jcl"
        )
        hosts.all.shell(cmd="xlc -o pdse-lock pdse-lock.c", chdir="/tmp/disp_shr/")

        # submit jcl
        hosts.all.shell(cmd="submit call_c_pgm.jcl", chdir="/tmp/disp_shr/")

        # pause to ensure c code acquires lock
        time.sleep(5)

        # non-force attempt to delete member_2 - should fail since pdse in in use.
        results = hosts.all.zos_data_set(
            name=f"{default_data_set_name}({member_2})",
            state="absent",
            type="member"
        )
        for result in results.contacted.values():
            assert result.get("failed") is True
            assert "DatasetMemberDeleteError" in result.get("msg")

        # attempt to delete member_3 with force option.
        results = hosts.all.zos_data_set(
            name=f"{default_data_set_name}({member_3})",
            state="absent",
            type="member",
            force=True
        )
        for result in results.contacted.values():
            assert result.get("changed") is True
            assert result.get("module_stderr") is None

        # attempt to delete member_4 with force option in batch mode.
        results = hosts.all.zos_data_set(
            batch=[
                {
                    "name": f"{default_data_set_name}({member_4})",
                    "state": "absent",
                    "type": "member",
                    "force": True
                }
            ]
        )
        for result in results.contacted.values():
            assert result.get("changed") is True
            assert result.get("module_stderr") is None

        # confirm member deleted with mls -- mem1 and mem2 should be present but no mem3 and no mem4
        results = hosts.all.command(cmd=f"mls {default_data_set_name}")
        for result in results.contacted.values():
            assert member_1 in result.get("stdout")
            assert member_2 in result.get("stdout")
            assert member_3 not in result.get("stdout")
            assert member_4 not in result.get("stdout")

    finally:
        # extract pid
        ps_list_res = hosts.all.shell(cmd="ps -e | grep -i 'pdse-lock'")

        # kill process - release lock - this also seems to end the job
        pid = list(ps_list_res.contacted.values())[0].get('stdout').strip().split(' ')[0]
        hosts.all.shell(cmd=f"kill 9 {pid.strip()}")
        # clean up c code/object/executable files, jcl
        hosts.all.shell(cmd='rm -r /tmp/disp_shr')
        # remove pdse
        hosts.all.zos_data_set(name=default_data_set_name, state="absent")


def test_repeated_operations(ansible_zos_module):
    try:
        hosts = ansible_zos_module
        default_data_set_name = get_tmp_ds_name(2, 2)
        default_data_set_name_with_member = default_data_set_name + "(MEM)"
        results = hosts.all.zos_data_set(
            name=default_data_set_name,
            type="pds",
            space_primary=5,
            space_type="cyl",
            record_length=15,
            replace=True,
        )

        for result in results.contacted.values():
            assert result.get("changed") is True
            assert result.get("module_stderr") is None

        results = hosts.all.zos_data_set(
            name=default_data_set_name,
            type="pds",
            replace=True,
        )

        for result in results.contacted.values():
            assert result.get("changed") is True
            assert result.get("module_stderr") is None

        results = hosts.all.zos_data_set(
            name=default_data_set_name_with_member, type="member", replace=True
        )

        for result in results.contacted.values():
            assert result.get("changed") is True
            assert result.get("module_stderr") is None

        results = hosts.all.zos_data_set(
            name=default_data_set_name_with_member, type="member"
        )

        for result in results.contacted.values():
            assert result.get("changed") is False
            assert result.get("module_stderr") is None

        results = hosts.all.zos_data_set(
            name=default_data_set_name_with_member, type="member", state="absent"
        )

        for result in results.contacted.values():
            assert result.get("changed") is True
            assert result.get("module_stderr") is None

        results = hosts.all.zos_data_set(
            name=default_data_set_name_with_member, type="member", state="absent"
        )

        for result in results.contacted.values():
            assert result.get("changed") is False
            assert result.get("module_stderr") is None
    finally:
        hosts.all.zos_data_set(name=default_data_set_name, state="absent")


def test_multi_volume_creation_uncatalog_and_catalog_nonvsam(ansible_zos_module, volumes_on_systems):
    volumes = Volume_Handler(volumes_on_systems)
    volume_1 = volumes.get_available_vol()
    volume_2 = volumes.get_available_vol()
    try:
        hosts = ansible_zos_module
        default_data_set_name = get_tmp_ds_name(2, 2)
        hosts.all.zos_data_set(name=default_data_set_name, state="absent")
        results = hosts.all.zos_data_set(
            name=default_data_set_name,
            type="seq",
            space_primary=5,
            space_type="cyl",
            record_length=15,
            volumes=[volume_1, volume_2],
        )
        for result in results.contacted.values():
            assert result.get("changed") is True
            assert result.get("module_stderr") is None

        results = hosts.all.zos_data_set(name=default_data_set_name, state="uncataloged")
        for result in results.contacted.values():
            assert result.get("changed") is True
            assert result.get("module_stderr") is None

        results = hosts.all.zos_data_set(
            name=default_data_set_name,
            state="cataloged",
            volumes=[volume_1, volume_2],
        )
        for result in results.contacted.values():
            assert result.get("changed") is True
            assert result.get("module_stderr") is None
    finally:
        hosts.all.zos_data_set(name=default_data_set_name, state="absent")

def test_multi_volume_creation_uncatalog_and_catalog_vsam(ansible_zos_module, volumes_on_systems):
    volumes = Volume_Handler(volumes_on_systems)
    volume_1 = volumes.get_available_vol()
    volume_2 = volumes.get_available_vol()
    try:
        hosts = ansible_zos_module
        default_data_set_name = get_tmp_ds_name(2, 2)
        hosts.all.zos_data_set(name=default_data_set_name, state="absent")
        results = hosts.all.zos_data_set(
            name=default_data_set_name,
            type="ksds",
            key_length=5,
            key_offset=0,
            space_primary=5,
            space_type="cyl",
            volumes=[volume_1, volume_2],
        )
        for result in results.contacted.values():
            assert result.get("changed") is True
            assert result.get("module_stderr") is None

        results = hosts.all.zos_data_set(name=default_data_set_name, state="uncataloged")
        for result in results.contacted.values():
            assert result.get("changed") is True
            assert result.get("module_stderr") is None

        results = hosts.all.zos_data_set(
            name=default_data_set_name,
            state="cataloged",
            volumes=[volume_1, volume_2],
        )
        for result in results.contacted.values():
            assert result.get("changed") is True
            assert result.get("module_stderr") is None
    finally:
        hosts.all.zos_data_set(name=default_data_set_name, state="absent")

def test_creation_conflict_same_name_diff_volume(ansible_zos_module, volumes_on_systems):
    volumes = Volume_Handler(volumes_on_systems)
    volume_1 = volumes.get_available_vol()
    volume_2 = volumes.get_available_vol()
    assert volume_1 != volume_2, "Need two different volumes for this test"

    hosts = ansible_zos_module
    data_set_name = get_tmp_ds_name()
    try:
        # Step 1: Create PDS on volume_1
        results = hosts.all.zos_data_set(
            name=data_set_name,
            state="present",
            type="pds",
            volumes=[volume_1]
        )
        for result in results.contacted.values():
            assert result.get("changed") is True
        results = hosts.all.zos_data_set(
            name=data_set_name,
            state="present",
            type="pds",
            volumes=[volume_2]
        )
        for result in results.contacted.values():
            assert result.get("failed") is True
            assert "datasetcatalogedondifferentvolumeerror" in result.get("msg", "").lower()
    finally:
        # Cleanup
        hosts.all.zos_data_set(name=data_set_name, state="absent")

def test_data_set_temp_data_set_name(ansible_zos_module):
    try:
        hosts = ansible_zos_module
        results = hosts.all.zos_data_set(
            state="present",
        )
        data_set_names = retrieve_data_set_names(results)
        assert len(data_set_names) == 1
        for name in data_set_names:
            results2 = hosts.all.zos_data_set(name=name, state="absent")
            for result in results2.contacted.values():
                assert result.get("changed") is True
                assert result.get("module_stderr") is None
        for result in results.contacted.values():
            assert result.get("changed") is True
            assert result.get("module_stderr") is None
    finally:
        if isinstance(data_set_names, list):
            for name in data_set_names:
                results2 = hosts.all.zos_data_set(name=name, state="absent")


def test_data_set_temp_data_set_name_batch(ansible_zos_module):
    try:
        hosts = ansible_zos_module
        default_data_set_name = get_tmp_ds_name()
        hosts.all.zos_data_set(name=default_data_set_name, state="absent")
        results = hosts.all.zos_data_set(
            batch=[
                {
                    "state":"present",
                },
                {
                    "state":"present",
                },
                {
                    "state":"present",
                },
                {
                    "name":default_data_set_name,
                    "state":"present"
                },
            ]
        )
        hosts.all.zos_data_set(name=default_data_set_name, state="absent")
        data_set_names = retrieve_data_set_names(results)
        assert len(data_set_names) == 4
        for name in data_set_names:
            if name != default_data_set_name:
                results2 = hosts.all.zos_data_set(name=name, state="absent")
            for result in results2.contacted.values():
                assert result.get("changed") is True
                assert result.get("module_stderr") is None
        for result in results.contacted.values():
            assert result.get("changed") is True
            assert result.get("module_stderr") is None
    finally:
        hosts.all.zos_data_set(name=default_data_set_name, state="absent")
        if isinstance(data_set_names, list):
            for name in data_set_names:
                results2 = hosts.all.zos_data_set(name=name, state="absent")


@pytest.mark.parametrize(
    "filesystem",
    ["hfs", "zfs"],
)
def test_filesystem_create_and_mount(ansible_zos_module, filesystem):
    fulltest = True
    hosts = ansible_zos_module
    default_data_set_name = get_tmp_ds_name(1, 1)
    try:
        hosts.all.zos_data_set(name=default_data_set_name, state="absent")

        if filesystem == "hfs":
            result0 = hosts.all.shell(cmd="zinfo -t sys")
            for result in result0.contacted.values():
                sys_info = result.get("stdout_lines")
            product_version = sys_info[4].split()[1].strip("'")
            product_release = sys_info[5].split()[1].strip("'")
            if product_release >= "05" or product_version > "02":
                fulltest = False
                print( "skipping HFS test: zOS > 02.04" )

        if fulltest:
            hosts = ansible_zos_module
            hosts.all.zos_data_set(name=default_data_set_name, state="absent")
            results = hosts.all.zos_data_set(name=default_data_set_name, type=filesystem)
            temp_dir_name = make_tempfile(hosts, directory=True)
            results2 = hosts.all.command(
                cmd="usr/sbin/mount -t {0} -f {1} {2}".format(
                    filesystem, default_data_set_name, temp_dir_name
                )
            )
            results3 = hosts.all.shell(cmd=f"cd {temp_dir_name} ; df .")

            # clean up
            results4 = hosts.all.command(cmd=f"usr/sbin/unmount {temp_dir_name}")
            results5 = hosts.all.zos_data_set(name=default_data_set_name, state="absent")
            results6 = hosts.all.file(path=temp_dir_name, state="absent")

            for result in results.contacted.values():
                assert result.get("changed") is True
                assert result.get("module_stderr") is None
            for result in results2.contacted.values():
                assert result.get("changed") is True
                assert result.get("stderr") == ""
            for result in results3.contacted.values():
                assert result.get("changed") is True
                assert result.get("stderr") == ""
                assert default_data_set_name.upper() in result.get("stdout", "")
            for result in results4.contacted.values():
                assert result.get("changed") is True
                assert result.get("stderr") == ""
            for result in results5.contacted.values():
                assert result.get("changed") is True
                assert result.get("module_stderr") is None
            for result in results6.contacted.values():
                assert result.get("changed") is True
                assert result.get("module_stderr") is None
    finally:
        hosts.all.zos_data_set(name=default_data_set_name, state="absent")


def test_data_set_creation_zero_values(ansible_zos_module):
    try:
        hosts = ansible_zos_module
        default_data_set_name = get_tmp_ds_name(2, 2)
        results = hosts.all.zos_data_set(
            name=default_data_set_name,
            state="present",
            type="ksds",
            replace=True,
            space_primary=5,
            space_secondary=0,
            key_length=32,
            key_offset=0,
        )
        for result in results.contacted.values():
            assert result.get("changed") is True
            assert result.get("module_stderr") is None
    finally:
        hosts.all.zos_data_set(name=default_data_set_name, state="absent")


def test_data_set_creation_with_tmp_hlq(ansible_zos_module):
    try:
        tmphlq = "ANSIBLE"
        hosts = ansible_zos_module
        default_data_set_name = get_tmp_ds_name(2, 2)
        results = hosts.all.zos_data_set(state="present", tmp_hlq=tmphlq)
        dsname = None
        for result in results.contacted.values():
            assert result.get("changed") is True
            assert result.get("module_stderr") is None
            for ds in result.get("data_sets"):
                assert ds.get("name")[:7] == tmphlq
    finally:
        if dsname:
            hosts.all.zos_data_set(name=default_data_set_name, state="absent")

@pytest.mark.parametrize(
    "formats",
    ["f","fb", "vb", "fba", "vba", "u"],
)
def test_data_set_f_formats(ansible_zos_module, formats, volumes_on_systems):
    volumes = Volume_Handler(volumes_on_systems)
    volume_1 = volumes.get_available_vol()
    try:
        hosts = ansible_zos_module
        default_data_set_name = get_tmp_ds_name(2, 2)
        hosts.all.zos_data_set(name=default_data_set_name, state="absent")
        results = hosts.all.zos_data_set(
            name=default_data_set_name,
            state="present",
            format=formats,
            space_primary="5",
            space_type="m",
            volume=volume_1,
        )
        for result in results.contacted.values():
            assert result.get("changed") is True
            assert result.get("module_stderr") is None
    finally:
        hosts.all.zos_data_set(name=default_data_set_name, state="absent")

"""
GDG base tests:
- Create a new GDG.

- Create a new GDS (src_type: seq, pds, pdse).
- Delete an empty GDG.

"""
@pytest.mark.parametrize("dstype", ["seq", "pds", "pdse"])
def test_gdg_create_and_delete(ansible_zos_module, dstype):
    try:
        hosts = ansible_zos_module
        data_set_name = get_tmp_ds_name()
        results = hosts.all.zos_data_set(name=data_set_name, state="present", type="gdg", limit=3)
        for result in results.contacted.values():
            assert result.get("changed") is True
            assert result.get("module_stderr") is None
            assert len(result.get("data_sets")) > 0
            assert result.get("data_sets")[0].get("empty") is not None
            assert result.get("data_sets")[0].get("extended") is not None
            assert result.get("data_sets")[0].get("fifo") is not None
            assert result.get("data_sets")[0].get("limit") is not None
            assert result.get("data_sets")[0].get("purge") is not None
            assert result.get("data_sets")[0].get("scratch") is not None
        results = hosts.all.zos_data_set(name=f"{data_set_name}(+1)", state="present", type=dstype)
        for result in results.contacted.values():
            assert result.get("changed") is True
            assert result.get("module_stderr") is None
        results = hosts.all.zos_data_set(name=f"{data_set_name}(+1)", state="present", type=dstype)
        for result in results.contacted.values():
            assert result.get("changed") is True
            assert result.get("module_stderr") is None
        results = hosts.all.zos_data_set(name=f"{data_set_name}(-1)", state="absent")
        for result in results.contacted.values():
            assert result.get("changed") is True
            assert result.get("module_stderr") is None
        results = hosts.all.zos_data_set(name=f"{data_set_name}(0)", state="absent")
        for result in results.contacted.values():
            assert result.get("changed") is True
            assert result.get("module_stderr") is None
        results = hosts.all.zos_data_set(name=data_set_name, state="absent")
        for result in results.contacted.values():
            assert result.get("changed") is True
            assert result.get("module_stderr") is None
    finally:
        hosts.all.zos_data_set(name=data_set_name, state="absent", force=True)


def test_gdg_create_and_delete_force(ansible_zos_module):
    try:
        hosts = ansible_zos_module
        data_set_name = get_tmp_ds_name()
        results = hosts.all.zos_data_set(name=data_set_name, state="present", type="gdg", limit=3)
        for result in results.contacted.values():
            assert result.get("changed") is True
            assert result.get("module_stderr") is None
        results = hosts.all.zos_data_set(name="{0}(+1)".format(data_set_name), state="present", type="seq")
        for result in results.contacted.values():
            assert result.get("changed") is True
            assert result.get("module_stderr") is None
        results = hosts.all.zos_data_set(name=data_set_name, state="absent", type="gdg")
        for result in results.contacted.values():
            assert result.get("changed") is False
            assert result.get("failed", False) is True
            assert "DatasetDeleteError" in result.get("msg")
        results = hosts.all.zos_data_set(name=data_set_name, state="absent", force=True, type="gdg")
        for result in results.contacted.values():
            assert result.get("changed") is True
            assert result.get("module_stderr") is None
    finally:
        hosts.all.zos_data_set(name=data_set_name, state="absent", force=True, type="gdg")


def test_gdg_create_and_delete_force(ansible_zos_module):
    try:
        hosts = ansible_zos_module
        data_set_name = get_tmp_ds_name(2,2, symbols=True)
        data_set_list = ["{0}A".format(data_set_name), "{0}B".format(data_set_name), "{0}C".format(data_set_name)]
        results = hosts.all.zos_data_set(
            batch=[
                {"name":data_set_list[0], "state":"present", "type":"gdg", "limit":3},
                {"name":data_set_list[1], "state":"present", "type":"gdg", "limit":3},
                {"name":data_set_list[2], "state":"present", "type":"gdg", "limit":3},
            ]
        )
        for result in results.contacted.values():
            assert result.get("changed") is True
            assert result.get("module_stderr") is None
        results = hosts.all.shell(cmd=f"dls -tGDG 'ANSIBLE.*'")
        for result in results.contacted.values():
            for ds_name in data_set_list:
                assert ds_name in result.get("stdout")
    finally:
        results = hosts.all.shell(cmd=f"drm ANSIBLE.*")


def test_create_special_chars(ansible_zos_module):
    try:
        hosts = ansible_zos_module
        data_set_name = get_tmp_ds_name(symbols=True)
        results = hosts.all.zos_data_set(name=data_set_name, state="present", type="seq")
        for result in results.contacted.values():
            assert result.get("changed") is True
            assert result.get("module_stderr") is None
        results = hosts.all.shell(cmd=f"dls 'ANSIBLE.*'")
        for result in results.contacted.values():
            assert data_set_name in result.get("stdout")
        results = hosts.all.zos_data_set(name=data_set_name, state="absent",)
        for result in results.contacted.values():
            assert result.get("changed") is True
            assert result.get("module_stderr") is None
    finally:
        hosts.all.zos_data_set(name=data_set_name, state="absent")


def test_create_member_special_chars(ansible_zos_module):
    try:
        hosts = ansible_zos_module
        data_set_name = get_tmp_ds_name(symbols=True)
        results = hosts.all.zos_data_set(name=data_set_name, state="present", type="pds")
        results = hosts.all.zos_data_set(name=data_set_name+ "(M@M#R)", state="present", type="member")
        for result in results.contacted.values():
            assert result.get("changed") is True
            assert result.get("module_stderr") is None
        results = hosts.all.shell(cmd=f"dls 'ANSIBLE.*'")
        for result in results.contacted.values():
            assert data_set_name in result.get("stdout")
        results = hosts.all.zos_data_set(name=data_set_name, state="absent",)
        for result in results.contacted.values():
            assert result.get("changed") is True
            assert result.get("module_stderr") is None
    finally:
        hosts.all.zos_data_set(name=data_set_name, state="absent")


def test_gdg_create_and_replace(ansible_zos_module):
    try:
        hosts = ansible_zos_module
        data_set_name = get_tmp_ds_name()
        results = hosts.all.zos_data_set(name=data_set_name, empty=False, force=True, record_format="u", 
                                         record_length=0, replace=True, space_primary=5, space_secondary=3, 
                                         space_type="cyl", state="present", type="gdg", limit=3)
        for result in results.contacted.values():
            assert result.get("changed") is True
            assert result.get("module_stderr") is None
        results = hosts.all.zos_data_set(name=data_set_name, empty=False, force=True, record_format="u", 
                                         record_length=0, replace=True, space_primary=5, space_secondary=3, 
                                         space_type="cyl", state="present", type="gdg", limit=3)
        for result in results.contacted.values():
            assert result.get("changed") is True
            assert result.get("module_stderr") is None
    finally:
        hosts.all.zos_data_set(name=data_set_name, state="absent", force=True, type="gdg")

def test_gdg_deletion_when_absent(ansible_zos_module):
    hosts = ansible_zos_module
    data_set_name = get_tmp_ds_name()
    results = hosts.all.zos_data_set(name=data_set_name, force=False, record_format="fb", replace=False, 
                                    space_primary=5, space_secondary=3, space_type="m", state="absent", type="gdg")
    for result in results.contacted.values():
        assert result.get("changed") is False
        assert result.get("module_stderr") is None
        assert result.get("failed") is None

def test_data_set_delete_with_noscratch(ansible_zos_module, volumes_on_systems):
    """
    Tests that 'state: absent' with 'noscratch: true' correctly uncatalogs
    a data set but leaves its physical entry in the VTOC.
    """
    volumes = Volume_Handler(volumes_on_systems)
    volume = volumes.get_available_vol()
    hosts = ansible_zos_module
    dataset = get_tmp_ds_name(2, 2)

    try:
        # Arrange: Create the test data set on the specific volume
        hosts.all.zos_data_set(
            name=dataset,
            type='seq',
            state='present',
            volumes=[volume],
            space_primary=1,
            space_type='m'
        )

        # Act: Delete the dataset using the noscratch option
        results = hosts.all.zos_data_set(
            name=dataset,
            state='absent',
<<<<<<< HEAD
            scratch=False,
=======
            noscratch=True
>>>>>>> c1d42bf1
        )
        for result in results.contacted.values():
            assert result.get("changed") is True
            assert result.get("module_stderr") is None
        # Assert 1: Verify the data set is GONE from the catalog.
        # This is the first part of the test, where we check that the data set
        results = hosts.all.zos_data_set(
            name=dataset,
            state='absent',
        )
        for result in results.contacted.values():
            assert result.get("changed") is False
        # catalog_check = hosts.all.command(f"dls '{dataset}'", failed_when=False)
        # for result in catalog_check.contacted.values():
        #     # Assert that the command failed (non-zero return code)
        #     assert result.get("rc") != 0
        # Assert 2: Verify the data set is STILL on the volume's VTOC.
        # This is the crucial second half of the test.
        # We can do this by trying to delete it again, but specifying the volume.
        # If this delete reports "changed: true", it's proof that it found and
        # deleted the uncataloged data set from the VTOC.
        vtoc_check_and_delete = hosts.all.zos_data_set(
            name=dataset,
            state='absent',
            volumes=volume
<<<<<<< HEAD

=======
>>>>>>> c1d42bf1
        )
        for result in vtoc_check_and_delete.contacted.values():
            # This assertion proves the data set existed on the volume's VTOC.
            assert result.get("changed") is True
    finally:
        # Cleanup: Perform a final, full delete from the volume since it's still there.
        # We provide the volume to ensure it can be found and deleted.
        hosts.all.zos_data_set(
            name=dataset,
            state='absent',
            volumes=[volume]
        )

def test_batch_uncatalog_with_noscratch_suboption(ansible_zos_module, volumes_on_systems):
    """
<<<<<<< HEAD
    Tests that the 'scratch: False' (noscratch=True) sub-option works correctly when used inside a
    batch list to uncatalog multiple data sets. Ensures:
    - Data sets are removed from the catalog but remain on the volume (VTOC)
    - Second deletion with 'volumes' confirms presence on VTOC
    """
    hosts = ansible_zos_module
    volume = Volume_Handler(volumes_on_systems).get_available_vol()
    # Define two temporary dataset names
=======
    Tests that the 'noscratch: true' sub-option works correctly when used inside a
    batch list to uncatalog multiple data sets.
    """
    hosts = ansible_zos_module
    volume = Volume_Handler(volumes_on_systems).get_available_vol()
    
    # Define two separate data sets for the batch operation
>>>>>>> c1d42bf1
    dataset_1 = get_tmp_ds_name()
    dataset_2 = get_tmp_ds_name()

    try:
        # --- Arrange ---
<<<<<<< HEAD
        # Create both data sets in a batch
        setup_results = hosts.all.zos_data_set(
            batch=[
                {'name': dataset_1, 'state': 'present', 'volumes': [volume]},
                {'name': dataset_2, 'state': 'present', 'volumes': [volume]}
=======
        # Create both data sets in a preliminary batch operation so they exist
        setup_results = hosts.all.zos_data_set(
            batch=[
                {'name': dataset_1, 'type': 'seq', 'state': 'present', 'volumes': volume},
                {'name': dataset_2, 'type': 'seq', 'state': 'present', 'volumes': volume}
>>>>>>> c1d42bf1
            ]
        )
        for result in setup_results.contacted.values():
            assert result.get("changed") is True

        # --- Act ---
<<<<<<< HEAD
        # Run batch uncatalog with 'scratch: False'
        act_results = hosts.all.zos_data_set(
            batch=[
                {'name': dataset_1, 'state': 'absent', 'scratch': False},
                {'name': dataset_2, 'state': 'absent', 'scratch': False}
            ]
        )
        for result in act_results.contacted.values():
            assert result.get("changed") is True
            assert result.get("module_stderr") is None

        # --- Assert 1: Ensure they are uncataloged ---
        for dataset in [dataset_1, dataset_2]:
            check_result = hosts.all.zos_data_set(
                name=dataset,
                state='absent',
            )
            for result in check_result.contacted.values():
                assert result.get("changed") is False  # Already uncataloged

        # --- Assert 2: Check presence on VTOC and delete from disk ---
        for dataset in [dataset_1, dataset_2]:
            vtoc_result = hosts.all.zos_data_set(
                name=dataset,
                state='absent',
                volumes=[volume]  # Provide volume to locate uncataloged DS
            )
            for result in vtoc_result.contacted.values():
                assert result.get("changed") is True  # Proves it was still on VTOC
    finally:
        # --- Cleanup ---
        # Ensure no residual data sets left on the volume
=======
        # Run the main test: a batch uncatalog where both items use noscratch
        act_results = hosts.all.zos_data_set(
            batch=[
                {'name': dataset_1, 'state': 'absent', 'noscratch': True},
                {'name': dataset_2, 'state': 'absent', 'noscratch': True}
            ]
        )
        # # Assert on the main action results
        for result in act_results.contacted.values():
            assert result.get("changed") is True
            assert result.get("module_stderr") is None
        results = hosts.all.zos_data_set(
            name=dataset_1,
            state='absent',
        )
        for result in results.contacted.values():
            assert result.get("changed") is False
        results = hosts.all.zos_data_set(
            name=dataset_2,
            state='absent',
        )
        for result in results.contacted.values():
            assert result.get("changed") is False
        
        # # --- Verification Assertions ---
        # Assert 2: Verify the data set is STILL on the volume's VTOC.
        # This is the crucial second half of the test.
        # We can do this by trying to delete it again, but specifying the volume.
        # If this delete reports "changed: true", it's proof that it found and
        # deleted the uncataloged data set from the VTOC.
        
        vtoc_check_and_delete = hosts.all.zos_data_set(
            name=dataset_1,
            state='absent',
            volumes=volume
        )
        for result in vtoc_check_and_delete.contacted.values():
            # This assertion proves the data set existed on the volume's VTOC
            assert result.get("changed") is True
        
        vtoc_check_and_delete = hosts.all.zos_data_set(
            name=dataset_2,
            state='absent',
            volumes=volume
        )
        for result in vtoc_check_and_delete.contacted.values():
            # This assertion proves the data set existed on the volume's VTOC
            assert result.get("changed") is True
    finally:
        # --- Cleanup ---
        # Ensure both data sets are fully deleted from the volume's VTOC.
        # This is critical because the test's main action leaves them on disk.
>>>>>>> c1d42bf1
        hosts.all.zos_data_set(
            batch=[
                {'name': dataset_1, 'state': 'absent', 'volumes': [volume]},
                {'name': dataset_2, 'state': 'absent', 'volumes': [volume]}
            ]
        )<|MERGE_RESOLUTION|>--- conflicted
+++ resolved
@@ -1197,11 +1197,7 @@
         results = hosts.all.zos_data_set(
             name=dataset,
             state='absent',
-<<<<<<< HEAD
             scratch=False,
-=======
-            noscratch=True
->>>>>>> c1d42bf1
         )
         for result in results.contacted.values():
             assert result.get("changed") is True
@@ -1227,10 +1223,6 @@
             name=dataset,
             state='absent',
             volumes=volume
-<<<<<<< HEAD
-
-=======
->>>>>>> c1d42bf1
         )
         for result in vtoc_check_and_delete.contacted.values():
             # This assertion proves the data set existed on the volume's VTOC.
@@ -1246,7 +1238,6 @@
 
 def test_batch_uncatalog_with_noscratch_suboption(ansible_zos_module, volumes_on_systems):
     """
-<<<<<<< HEAD
     Tests that the 'scratch: False' (noscratch=True) sub-option works correctly when used inside a
     batch list to uncatalog multiple data sets. Ensures:
     - Data sets are removed from the catalog but remain on the volume (VTOC)
@@ -1255,40 +1246,22 @@
     hosts = ansible_zos_module
     volume = Volume_Handler(volumes_on_systems).get_available_vol()
     # Define two temporary dataset names
-=======
-    Tests that the 'noscratch: true' sub-option works correctly when used inside a
-    batch list to uncatalog multiple data sets.
-    """
-    hosts = ansible_zos_module
-    volume = Volume_Handler(volumes_on_systems).get_available_vol()
-    
-    # Define two separate data sets for the batch operation
->>>>>>> c1d42bf1
     dataset_1 = get_tmp_ds_name()
     dataset_2 = get_tmp_ds_name()
 
     try:
         # --- Arrange ---
-<<<<<<< HEAD
         # Create both data sets in a batch
         setup_results = hosts.all.zos_data_set(
             batch=[
                 {'name': dataset_1, 'state': 'present', 'volumes': [volume]},
                 {'name': dataset_2, 'state': 'present', 'volumes': [volume]}
-=======
-        # Create both data sets in a preliminary batch operation so they exist
-        setup_results = hosts.all.zos_data_set(
-            batch=[
-                {'name': dataset_1, 'type': 'seq', 'state': 'present', 'volumes': volume},
-                {'name': dataset_2, 'type': 'seq', 'state': 'present', 'volumes': volume}
->>>>>>> c1d42bf1
             ]
         )
         for result in setup_results.contacted.values():
             assert result.get("changed") is True
 
         # --- Act ---
-<<<<<<< HEAD
         # Run batch uncatalog with 'scratch: False'
         act_results = hosts.all.zos_data_set(
             batch=[
@@ -1321,60 +1294,6 @@
     finally:
         # --- Cleanup ---
         # Ensure no residual data sets left on the volume
-=======
-        # Run the main test: a batch uncatalog where both items use noscratch
-        act_results = hosts.all.zos_data_set(
-            batch=[
-                {'name': dataset_1, 'state': 'absent', 'noscratch': True},
-                {'name': dataset_2, 'state': 'absent', 'noscratch': True}
-            ]
-        )
-        # # Assert on the main action results
-        for result in act_results.contacted.values():
-            assert result.get("changed") is True
-            assert result.get("module_stderr") is None
-        results = hosts.all.zos_data_set(
-            name=dataset_1,
-            state='absent',
-        )
-        for result in results.contacted.values():
-            assert result.get("changed") is False
-        results = hosts.all.zos_data_set(
-            name=dataset_2,
-            state='absent',
-        )
-        for result in results.contacted.values():
-            assert result.get("changed") is False
-        
-        # # --- Verification Assertions ---
-        # Assert 2: Verify the data set is STILL on the volume's VTOC.
-        # This is the crucial second half of the test.
-        # We can do this by trying to delete it again, but specifying the volume.
-        # If this delete reports "changed: true", it's proof that it found and
-        # deleted the uncataloged data set from the VTOC.
-        
-        vtoc_check_and_delete = hosts.all.zos_data_set(
-            name=dataset_1,
-            state='absent',
-            volumes=volume
-        )
-        for result in vtoc_check_and_delete.contacted.values():
-            # This assertion proves the data set existed on the volume's VTOC
-            assert result.get("changed") is True
-        
-        vtoc_check_and_delete = hosts.all.zos_data_set(
-            name=dataset_2,
-            state='absent',
-            volumes=volume
-        )
-        for result in vtoc_check_and_delete.contacted.values():
-            # This assertion proves the data set existed on the volume's VTOC
-            assert result.get("changed") is True
-    finally:
-        # --- Cleanup ---
-        # Ensure both data sets are fully deleted from the volume's VTOC.
-        # This is critical because the test's main action leaves them on disk.
->>>>>>> c1d42bf1
         hosts.all.zos_data_set(
             batch=[
                 {'name': dataset_1, 'state': 'absent', 'volumes': [volume]},
