--- conflicted
+++ resolved
@@ -75,21 +75,13 @@
     owner = parsed_args.get("owner") or "*"
     dd_name = parsed_args.get("dd_name") or ""
 
-<<<<<<< HEAD
     job_detail = _zget_job_status(job_id=job_id, owner=owner, job_name=job_name)
-=======
-    job_detail = _zget_job_status(job_id, owner, job_name, dd_name)
->>>>>>> 91309c78
     if len(job_detail) == 0:
         # some systems have issues with "*" while some require it to see results
         job_id = "" if job_id == "*" else job_id
         owner = "" if owner == "*" else owner
         job_name = "" if job_name == "*" else job_name
-<<<<<<< HEAD
         job_detail = _zget_job_status(job_id=job_id, owner=owner, job_name=job_name)
-=======
-        job_detail = _zget_job_status(job_id, owner, job_name, dd_name)
->>>>>>> 91309c78
     return job_detail
 
 
@@ -133,11 +125,7 @@
     return jobs
 
 
-<<<<<<< HEAD
-def job_status(job_id=None, owner=None, job_name=None):
-=======
 def job_status(job_id=None, owner=None, job_name=None, dd_name=None):
->>>>>>> 91309c78
     """Get the status information of a z/OS job based on various search criteria.
 
     Keyword Arguments:
@@ -149,10 +137,6 @@
     Returns:
         list[dict] -- The status information for a list of jobs matching search criteria.
         If no job status is found, this will return an empty job code with msg=JOB NOT FOUND
-<<<<<<< HEAD
-        new format: Job(owner=job[0], name=job[1], id=job[2], status=job[3], rc=job[4]))
-=======
->>>>>>> 91309c78
     """
     arg_defs = dict(
         job_id=dict(arg_type="qualifier_pattern"),
@@ -171,20 +155,12 @@
     owner = parsed_args.get("owner") or "*"
     dd_name = parsed_args.get("dd_name")
 
-<<<<<<< HEAD
-    job_status = _zget_job_status(job_id, owner, job_name)
-=======
     job_status = _zget_job_status(job_id, owner, job_name, dd_name)
->>>>>>> 91309c78
     if len(job_status) == 0:
         job_id = "" if job_id == "*" else job_id
         job_name = "" if job_name == "*" else job_name
         owner = "" if owner == "*" else owner
-<<<<<<< HEAD
-        job_status = _zget_job_status(job_id, owner, job_name)
-=======
         job_status = _zget_job_status(job_id, owner, job_name, dd_name)
->>>>>>> 91309c78
 
     return job_status
 
@@ -200,13 +176,8 @@
     """
     stp = []
     if "STEP WAS EXECUTED" in job_str:
-<<<<<<< HEAD
-        pile = re.findall(r"(.*?)\s-\sSTEP\sWAS\sEXECUTED\s-\s(.*?)\n", job_str)
-        for match in pile:
-=======
         steps = re.findall(r"(.*?)\s-\sSTEP\sWAS\sEXECUTED\s-\s(.*?)\n", job_str)
         for match in steps:
->>>>>>> 91309c78
             st = {
                 "step_name": match[0].split()[-1],
                 "step_cc": match[1].split()[-1],
@@ -216,30 +187,19 @@
     return stp
 
 
-<<<<<<< HEAD
-def _zget_job_status(job_id="*", owner="*", job_name="*"):
-=======
 def _zget_job_status(job_id="*", owner="*", job_name="*", dd_name=None):
->>>>>>> 91309c78
     if job_id == "*":
         job_query = None
     else:
         job_query = job_id
 
-<<<<<<< HEAD
-    entries = listing(job_query, owner)
+    # jls output: owner=job[0], name=job[1], id=job[2], status=job[3], rc=job[4]
+    # e.g.: OMVSADM  HELLO    JOB00126 JCLERR   ?
+    # entries = listing(job_query, owner)   1.2.0 has owner paramn, 1.1 does not
+    entries = listing(job_query)
 
     final_entries = []
     if entries:
-        # jls output: owner=job[0], name=job[1], id=job[2], status=job[3], rc=job[4]
-        # e.g.: OMVSADM  HELLO    JOB00126 JCLERR   ?
-=======
-    # entries = listing(job_query, owner)   1.2.0 has owner paramn, 1.1 does not
-    entries = listing(job_query)
-
-    final_entries = []
-    if entries:
->>>>>>> 91309c78
         for entry in entries:
             if owner != "*":
                 if owner != entry.owner:
@@ -276,13 +236,6 @@
 
             for single_dd in list_of_dds:
                 dd = {}
-<<<<<<< HEAD
-
-                dd["ddname"] = single_dd["dataset"]
-                dd["record_count"] = single_dd["recnum"]
-                dd["id"] = single_dd["dsid"]
-                dd["stepname"] = single_dd["stepname"]
-=======
                 if dd_name is not None:
                     if dd_name not in single_dd["dataset"]:
                         continue
@@ -306,15 +259,10 @@
                 else:
                     dd["stepname"] = None
 
->>>>>>> 91309c78
                 if "procstep" in single_dd:
                     dd["procstep"] = single_dd["procstep"]
                 else:
                     dd["proctep"] = None
-<<<<<<< HEAD
-                dd["byte_count"] = single_dd["length"]
-                tmpcont = read_output(entry.id, single_dd["stepname"], single_dd["dataset"])
-=======
 
                 if "length" in single_dd:
                     dd["byte_count"] = single_dd["length"]
@@ -326,7 +274,6 @@
                     if "dataset" in single_dd:
                         tmpcont = read_output(entry.id, single_dd["stepname"], single_dd["dataset"])
 
->>>>>>> 91309c78
                 dd["content"] = tmpcont.split("\n")
                 job["ret_code"]["steps"].extend(_parse_steps(tmpcont))
 
