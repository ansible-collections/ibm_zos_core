# -*- coding: utf-8 -*-

# Copyright (c) IBM Corporation 2020, 2021, 2023
# Licensed under the Apache License, Version 2.0 (the "License");
# you may not use this file except in compliance with the License.
# You may obtain a copy of the License at
#     http://www.apache.org/licenses/LICENSE-2.0
# Unless required by applicable law or agreed to in writing, software
# distributed under the License is distributed on an "AS IS" BASIS,
# WITHOUT WARRANTIES OR CONDITIONS OF ANY KIND, either express or implied.
# See the License for the specific language governing permissions and
# limitations under the License.

from __future__ import absolute_import, division, print_function

import pytest
import os
import shutil
import re
import time
import tempfile
from tempfile import mkstemp
<<<<<<< HEAD
import time
=======
import subprocess
>>>>>>> 57032466

__metaclass__ = type


DUMMY_DATA = """DUMMY DATA ---- LINE 001 ------
DUMMY DATA ---- LINE 002 ------
DUMMY DATA ---- LINE 003 ------
DUMMY DATA ---- LINE 004 ------
DUMMY DATA ---- LINE 005 ------
DUMMY DATA ---- LINE 006 ------
DUMMY DATA ---- LINE 007 ------"""

DUMMY_DATA_SPECIAL_CHARS = """DUMMY DATA ---- LINE 001 ------
DUMMY DATA ---- LINE ÁÁÁ------
DUMMY DATA ---- LINE ÈÈÈ ------
DUMMY DATA ---- LINE 004 ------
DUMMY DATA ---- LINE 005 ------
DUMMY DATA ---- LINE 006 ------
DUMMY DATA ---- LINE 007 ------
"""

DUMMY_DATA_CRLF = b"00000001 DUMMY DATA\r\n00000002 DUMMY DATA\r\n"

VSAM_RECORDS = """00000001A record
00000002A record
00000003A record
"""

# SHELL_EXECUTABLE = "/usr/lpp/rsusr/ported/bin/bash"
SHELL_EXECUTABLE = "/bin/sh"
TEST_PS = "IMSTESTL.IMS01.DDCHKPT"
TEST_PDS = "IMSTESTL.COMNUC"
TEST_PDS_MEMBER = "IMSTESTL.COMNUC(ATRQUERY)"
TEST_VSAM = "IMSTESTL.LDS01.WADS2"
TEST_VSAM_KSDS = "SYS1.STGINDEX"
TEST_PDSE = "SYS1.NFSLIBE"
TEST_PDSE_MEMBER = "SYS1.NFSLIBE(GFSAMAIN)"

COBOL_SRC = """
       IDENTIFICATION DIVISION.\n
       PROGRAM-ID. HELLOWRD.\n
\n
       PROCEDURE DIVISION.\n
           DISPLAY "SIMPLE HELLO WORLD".\n
           STOP RUN.\n
"""

LINK_JCL = """
//COMPLINK  JOB MSGCLASS=H,MSGLEVEL=(1,1),NOTIFY=&SYSUID,REGION=0M
//STEP1     EXEC PGM=IGYCRCTL
//STEPLIB   DD DSN=IGYV5R10.SIGYCOMP,DISP=SHR
//          DD DSN=IGYV5R10.SIGYMAC,DISP=SHR
//SYSIN     DD DISP=SHR,DSN={0}
//SYSPRINT  DD SYSOUT=*
//SYSLIN   DD  UNIT=SYSDA,DISP=(MOD),
//             SPACE=(CYL,(1,1)),
//             DCB=(RECFM=FB,LRECL=80,BLKSIZE=27920),
//             DSN=&&LOADSET
//SYSUT1    DD SPACE=(80,(10,10),,,ROUND),UNIT=SYSDA
//SYSUT2    DD SPACE=(80,(10,10),,,ROUND),UNIT=SYSDA
//SYSUT3    DD SPACE=(80,(10,10),,,ROUND),UNIT=SYSDA
//SYSUT4    DD SPACE=(80,(10,10),,,ROUND),UNIT=SYSDA
//SYSUT5    DD SPACE=(80,(10,10),,,ROUND),UNIT=SYSDA
//SYSUT6    DD SPACE=(80,(10,10),,,ROUND),UNIT=SYSDA
//SYSUT7    DD SPACE=(80,(10,10),,,ROUND),UNIT=SYSDA
//SYSUT8    DD SPACE=(80,(10,10),,,ROUND),UNIT=SYSDA
//SYSUT9    DD SPACE=(80,(10,10),,,ROUND),UNIT=SYSDA
//SYSUT10   DD SPACE=(80,(10,10),,,ROUND),UNIT=SYSDA
//SYSUT11   DD SPACE=(80,(10,10),,,ROUND),UNIT=SYSDA
//SYSUT12   DD SPACE=(80,(10,10),,,ROUND),UNIT=SYSDA
//SYSUT13   DD SPACE=(80,(10,10),,,ROUND),UNIT=SYSDA
//SYSUT14   DD SPACE=(80,(10,10),,,ROUND),UNIT=SYSDA
//SYSUT15   DD SPACE=(80,(10,10),,,ROUND),UNIT=SYSDA
//SYSMDECK  DD SPACE=(80,(10,10),,,ROUND),UNIT=SYSDA
//*
//LKED     EXEC PGM=IEWL,REGION=0M
//SYSPRINT DD  SYSOUT=*
//SYSLIB   DD  DSN=CEE.SCEELKED,DISP=SHR
//         DD  DSN=CEE.SCEELKEX,DISP=SHR
//SYSLMOD  DD  DSN={1},
//             DISP=SHR
//SYSUT1   DD  UNIT=SYSDA,DCB=BLKSIZE=1024,
//             SPACE=(TRK,(3,3))
//SYSTERM  DD  SYSOUT=*
//SYSPRINT DD  SYSOUT=*
//SYSLIN   DD  DSN=&&LOADSET,DISP=(OLD,KEEP)
//SYSIN    DD  DUMMY
//*

"""

c_pgm="""#include <stdio.h>
#include <stdlib.h>
#include <string.h>
int main(int argc, char** argv)
{
    char dsname[ strlen(argv[1]) + 4];
    sprintf(dsname, "//'%s'", argv[1]);
    FILE* member;
    member = fopen(dsname, "rb,type=record");
    sleep(300);
    fclose(member);
    return 0;
}
"""

call_c_jcl="""//PDSELOCK JOB MSGCLASS=A,MSGLEVEL=(1,1),NOTIFY=&SYSUID,REGION=0M
//LOCKMEM  EXEC PGM=BPXBATCH
//STDPARM DD *
SH /tmp/disp_shr/pdse-lock '{0}({1})'
//STDIN  DD DUMMY
//STDOUT DD SYSOUT=*
//STDERR DD SYSOUT=*
//"""

def populate_dir(dir_path):
    for i in range(5):
        with open(dir_path + "/" + "file" + str(i + 1), "w") as infile:
            infile.write(DUMMY_DATA)


def populate_dir_crlf_endings(dir_path):
    for i in range(5):
        with open(os.path.join(dir_path, "file{0}".format(i)), "wb") as infile:
            infile.write(DUMMY_DATA_CRLF)


def populate_partitioned_data_set(hosts, name, ds_type, members=None):
    """Creates a new partitioned data set and inserts records into various
    members of it.

    Arguments:
        hosts (object) -- Ansible instance(s) that can call modules.
        name (str) -- Name of the data set.
        ds_type (str) -- Type of the data set (either PDS or PDSE).
        members (list, optional) -- List of member names to create.
    """
    if not members:
        members = ["MEMBER1", "MEMBER2", "MEMBER3"]
    ds_list = ["{0}({1})".format(name, member) for member in members]

    hosts.all.zos_data_set(name=name, type=ds_type, state="present")

    for member in ds_list:
        hosts.all.shell(
            cmd="decho '{0}' '{1}'".format(DUMMY_DATA, member),
            executable=SHELL_EXECUTABLE
        )


def get_listcat_information(hosts, name, ds_type):
    """Runs IDCAMS to get information about a data set.

    Arguments:
        hosts (object) -- Ansible instance(s) that can call modules.
        name (str) -- Name of the data set.
        ds_type (str) -- Type of data set ("SEQ", "PDS", "PDSE", "KSDS").
    """
    if ds_type.upper() == "KSDS":
        idcams_input = " LISTCAT ENT('{0}') DATA ALL".format(name)
    else:
        idcams_input = " LISTCAT ENTRIES('{0}')".format(name)

    return hosts.all.zos_mvs_raw(
        program_name="idcams",
        auth=True,
        dds=[
            dict(dd_output=dict(
                dd_name="sysprint",
                return_content=dict(type="text")
            )),
            dict(dd_input=dict(
                dd_name="sysin",
                content=idcams_input
            ))
        ]
    )


def create_vsam_data_set(hosts, name, ds_type, add_data=False, key_length=None, key_offset=None):
    """Creates a new VSAM on the system.

    Arguments:
        hosts (object) -- Ansible instance(s) that can call modules.
        name (str) -- Name of the VSAM data set.
        type (str) -- Type of the VSAM (KSDS, ESDS, RRDS, LDS)
        add_data (bool, optional) -- Whether to add records to the VSAM.
        key_length (int, optional) -- Key length (only for KSDS data sets).
        key_offset (int, optional) -- Key offset (only for KSDS data sets).
    """
    params = dict(
        name=name,
        type=ds_type,
        state="present"
    )
    if ds_type == "KSDS":
        params["key_length"] = key_length
        params["key_offset"] = key_offset

    hosts.all.zos_data_set(**params)

    if add_data:
        record_src = "/tmp/zos_copy_vsam_record"

        hosts.all.zos_copy(content=VSAM_RECORDS, dest=record_src)
        hosts.all.zos_encode(src=record_src, dest=name, encoding={"from": "ISO8859-1", "to": "IBM-1047"})
        hosts.all.file(path=record_src, state="absent")


def link_loadlib_from_cobol(hosts, ds_name, cobol_pds):
    """
    Given a PDSE, links a cobol program making allocated in a temp ds resulting in ds_name
    as a loadlib.

    Arguments:
        ds_name (str) -- PDS/E to be linked with the cobol program.
        cobol_src (str) -- Cobol source code to be used as the program.

        Notes: PDS names are in the format of SOME.PDSNAME(MEMBER)
    """
    # Copy the Link program
    temp_jcl = "/tmp/link.jcl"
    rc = 0
    try:
        cp_res = hosts.all.zos_copy(
            content=LINK_JCL.format(cobol_pds, ds_name),
            dest="/tmp/link.jcl",
            force=True,
        )
        for res in cp_res.contacted.values():
            print("copy link program result {0}".format(res))
        # Link the temp ds with ds_name
        job_result = hosts.all.zos_job_submit(
            src="/tmp/link.jcl",
            location="USS",
            wait_time_s=60
        )
        for result in job_result.contacted.values():
            print("link job submit result {0}".format(result))
            rc = result.get("jobs")[0].get("ret_code").get("code")
    finally:
        hosts.all.file(path=temp_jcl, state="absent")
    return rc


@pytest.mark.uss
@pytest.mark.parametrize("src", [
    dict(src="/etc/profile", is_file=True, is_binary=False, is_remote=False),
    dict(src="/etc/profile", is_file=True, is_binary=True, is_remote=False),
    dict(src="Example inline content", is_file=False, is_binary=False, is_remote=False),
    dict(src="Example inline content", is_file=False, is_binary=True, is_remote=False),
    dict(src="/etc/profile", is_file=True, is_binary=False, is_remote=True),
    dict(src="/etc/profile", is_file=True, is_binary=True, is_remote=True),
])
def test_copy_file_to_non_existing_uss_file(ansible_zos_module, src):
    hosts = ansible_zos_module
    dest_path = "/tmp/zos_copy_test_profile"

    try:
        hosts.all.file(path=dest_path, state="absent")

        if src["is_file"]:
            copy_res = hosts.all.zos_copy(src=src["src"], dest=dest_path, is_binary=src["is_binary"], remote_src=src["is_remote"])
        else:
            copy_res = hosts.all.zos_copy(content=src["src"], dest=dest_path, is_binary=src["is_binary"])

        stat_res = hosts.all.stat(path=dest_path)
        for result in copy_res.contacted.values():
            assert result.get("msg") is None
            assert result.get("changed") is True
            assert result.get("dest") == dest_path
            assert result.get("state") == "file"
        for result in stat_res.contacted.values():
            assert result.get("stat").get("exists") is True
    finally:
        hosts.all.file(path=dest_path, state="absent")


@pytest.mark.uss
@pytest.mark.parametrize("src", [
    dict(src="/etc/profile", is_file=True, force=False, is_remote=False),
    dict(src="/etc/profile", is_file=True, force=True, is_remote=False),
    dict(src="Example inline content", is_file=False, force=False, is_remote=False),
    dict(src="Example inline content", is_file=False, force=True, is_remote=False),
    dict(src="/etc/profile", is_file=True, force=False, is_remote=True),
    dict(src="/etc/profile", is_file=True, force=True, is_remote=True),
])
def test_copy_file_to_existing_uss_file(ansible_zos_module, src):
    hosts = ansible_zos_module
    dest_path = "/tmp/test_profile"

    try:
        hosts.all.file(path=dest_path, state="absent")
        hosts.all.file(path=dest_path, state="touch")
        stat_res = list(hosts.all.stat(path=dest_path).contacted.values())
        timestamp = stat_res[0].get("stat").get("atime")
        assert timestamp is not None

        if src["is_file"]:
            copy_res = hosts.all.zos_copy(src=src["src"], dest=dest_path, force=src["force"], remote_src=src["is_remote"])
        else:
            copy_res = hosts.all.zos_copy(content=src["src"], dest=dest_path, force=src["force"])

        stat_res = hosts.all.stat(path=dest_path)

        for result in copy_res.contacted.values():
            if src["force"]:
                assert result.get("msg") is None
                assert result.get("changed") is True
                assert result.get("dest") == dest_path
                assert result.get("state") == "file"
            else:
                assert result.get("msg") is not None
                assert result.get("changed") is False
        for result in stat_res.contacted.values():
            assert result.get("stat").get("exists") is True
    finally:
        hosts.all.file(path=dest_path, state="absent")


@pytest.mark.uss
@pytest.mark.parametrize("src", [
    dict(src="/etc/profile", is_binary=False, is_remote=False),
    dict(src="/etc/profile", is_binary=True, is_remote=False),
    dict(src="/etc/profile", is_binary=False, is_remote=True),
    dict(src="/etc/profile", is_binary=True, is_remote=True),
])
def test_copy_file_to_uss_dir(ansible_zos_module, src):
    hosts = ansible_zos_module
    dest = "/tmp"
    dest_path = "/tmp/profile"

    try:
        hosts.all.file(path=dest_path, state="absent")

        copy_res = hosts.all.zos_copy(src=src["src"], dest=dest, is_binary=src["is_binary"], remote_src=src["is_remote"])

        stat_res = hosts.all.stat(path=dest_path)
        for result in copy_res.contacted.values():
            assert result.get("msg") is None
            assert result.get("changed") is True
            assert result.get("dest") == dest_path
            assert result.get("state") == "file"
        for st in stat_res.contacted.values():
            assert st.get("stat").get("exists") is True
    finally:
        hosts.all.file(path=dest_path, state="absent")


@pytest.mark.uss
def test_copy_file_to_uss_dir_missing_parents(ansible_zos_module):
    hosts = ansible_zos_module
    src = "/etc/profile"
    dest_dir = "/tmp/parent_dir"
    dest = "{0}/subdir/profile".format(dest_dir)

    try:
        hosts.all.file(path=dest_dir, state="absent")
        copy_res = hosts.all.zos_copy(src=src, dest=dest)
        stat_res = hosts.all.stat(path=dest)

        for result in copy_res.contacted.values():
            assert result.get("msg") is None
            assert result.get("changed") is True
            assert result.get("dest") == dest
            assert result.get("state") == "file"
        for st in stat_res.contacted.values():
            assert st.get("stat").get("exists") is True
    finally:
        hosts.all.file(path=dest_dir, state="absent")


@pytest.mark.uss
def test_copy_local_symlink_to_uss_file(ansible_zos_module):
    hosts = ansible_zos_module
    src_lnk = "/tmp/etclnk"
    dest_path = "/tmp/profile"
    try:
        try:
            os.symlink("/etc/profile", src_lnk)
        except FileExistsError:
            pass
        copy_res = hosts.all.zos_copy(src=src_lnk, dest=dest_path, local_follow=True)
        verify_copy = hosts.all.shell(
            cmd="head {0}".format(dest_path), executable=SHELL_EXECUTABLE
        )
        stat_res = hosts.all.stat(path=dest_path)
        for result in copy_res.contacted.values():
            assert result.get("msg") is None
        for result in stat_res.contacted.values():
            assert result.get("stat").get("exists") is True
        for result in verify_copy.contacted.values():
            assert result.get("rc") == 0
            assert result.get("stdout") != ""
    finally:
        hosts.all.file(path=dest_path, state="absent")
        os.remove(src_lnk)


@pytest.mark.uss
def test_copy_local_file_to_uss_file_convert_encoding(ansible_zos_module):
    hosts = ansible_zos_module
    dest_path = "/tmp/profile"
    try:
        hosts.all.file(path=dest_path, state="absent")
        copy_res = hosts.all.zos_copy(
            src="/etc/profile",
            dest=dest_path,
            encoding={"from": "ISO8859-1", "to": "IBM-1047"},
        )
        stat_res = hosts.all.stat(path=dest_path)
        for result in copy_res.contacted.values():
            assert result.get("msg") is None
            assert result.get("changed") is True
            assert result.get("dest") == dest_path
            assert result.get("state") == "file"
        for result in stat_res.contacted.values():
            assert result.get("stat").get("exists") is True
    finally:
        hosts.all.file(path=dest_path, state="absent")


@pytest.mark.uss
def test_copy_inline_content_to_uss_dir(ansible_zos_module):
    hosts = ansible_zos_module
    dest = "/tmp/"
    dest_path = "/tmp/inline_copy"

    try:
        copy_res = hosts.all.zos_copy(content="Inline content", dest=dest)
        stat_res = hosts.all.stat(path=dest_path)

        for result in copy_res.contacted.values():
            assert result.get("msg") is None
            assert result.get("changed") is True
            assert result.get("dest") == dest_path
        for result in stat_res.contacted.values():
            assert result.get("stat").get("exists") is True
    finally:
        hosts.all.file(path=dest_path, state="absent")


@pytest.mark.uss
def test_copy_dir_to_existing_uss_dir_not_forced(ansible_zos_module):
    hosts = ansible_zos_module
    src_dir = "/tmp/new_dir/"
    src_file = "{0}profile".format(src_dir)
    dest_dir = "/tmp/test_dir"
    dest_old_content = "{0}/old_dir".format(dest_dir)

    try:
        hosts.all.file(path=src_dir, state="directory")
        hosts.all.file(path=src_file, state="touch")
        hosts.all.file(path=dest_old_content, state="directory")

        copy_result = hosts.all.zos_copy(
            src=src_dir,
            dest=dest_dir,
            remote_src=True,
            force=False
        )

        for result in copy_result.contacted.values():
            assert result.get("msg") is not None
            assert result.get("changed") is False
            assert "Error" in result.get("msg")
            assert "EDC5117I" in result.get("stdout")
    finally:
        hosts.all.file(path=src_dir, state="absent")
        hosts.all.file(path=dest_dir, state="absent")


@pytest.mark.uss
def test_copy_subdirs_folders_and_validate_recursive_encoding(ansible_zos_module):
    hosts = ansible_zos_module

    # Remote path
    path = "/tmp/ansible"

    # Remote src path with original files
    src_path = path + "/src"

    # Nested src dirs
    src_dir_one = src_path + "/dir_one"
    src_dir_two = src_dir_one + "/dir_two"
    src_dir_three = src_dir_two + "/dir_three"

    # Nested src IBM-1047 files
    src_file_one = src_path + "/dir_one/one.txt"
    src_file_two = src_dir_one + "/dir_two/two.txt"
    src_file_three = src_dir_two + "/dir_three/three.txt"

    # Remote dest path to encoded files placed
    dest_path = path + "/dest"

    # Nested dest UTF-8 files
    dst_file_one = dest_path + "/dir_one/one.txt"
    dst_file_two = dest_path + "/dir_one/dir_two/two.txt"
    dst_file_three = dest_path + "/dir_one/dir_two//dir_three/three.txt"

    # Strings echo'd to files on USS
    str_one = "This is file one."
    str_two = "This is file two."
    str_three = "This is file three."

    # Hex values for expected results, expected used beause pytest-ansible does not allow for delegate_to
    # and depending on where the `od` runs, you may face big/little endian issues, so using expected utf-8
    str_one_big_endian_hex="""0000000000      5468    6973    2069    7320    6669    6C65    206F    6E65
0000000020      2E0A
0000000022"""

    str_two_big_endian_hex="""0000000000      5468    6973    2069    7320    6669    6C65    2074    776F
0000000020      2E0A
0000000022"""

    str_three_big_endian_hex="""0000000000      5468    6973    2069    7320    6669    6C65    2074    6872
0000000020      6565    2E0A
0000000024"""

    try:
        # Ensure clean slate
        results = hosts.all.file(path=path, state="absent")

        # Create nested directories
        hosts.all.file(path=src_dir_three, state="directory", mode="0755")

        # Touch empty files
        hosts.all.file(path=src_file_one, state = "touch")
        hosts.all.file(path=src_file_two, state = "touch")
        hosts.all.file(path=src_file_three, state = "touch")

        # Echo contents into files (could use zos_lineinfile or zos_copy), echo'ing will
        # result in managed node's locale which currently is IBM-1047
        hosts.all.raw("echo '{0}' > '{1}'".format(str_one, src_file_one))
        hosts.all.raw("echo '{0}' > '{1}'".format(str_two, src_file_two))
        hosts.all.raw("echo '{0}' > '{1}'".format(str_three, src_file_three))

        # Lets stat the deepest nested directory, not necessary to stat all of them
        results = hosts.all.stat(path=src_file_three)
        for result in results.contacted.values():
            assert result.get("stat").get("exists") is True

        # Nested zos_copy from IBM-1047 to UTF-8
        # Testing src ending in / such that the contents of the src directory will be copied
        copy_res = hosts.all.zos_copy(src=src_path+"/", dest=dest_path, encoding={"from": "IBM-1047", "to": "UTF-8"}, remote_src=True)

        for result in copy_res.contacted.values():
            assert result.get("msg") is None
            assert result.get("changed") is True

        # File z/OS dest is now UTF-8, dump the hex value and compare it to an
        # expected big-endian version, can't run delegate_to local host so expected
        # value is the work around for now.
        str_one_od_dst = hosts.all.shell(cmd="od -x {0}".format(dst_file_one))
        str_two_od_dst = hosts.all.shell(cmd="od -x {0}".format(dst_file_two))
        str_three_od_dst = hosts.all.shell(cmd="od -x {0}".format(dst_file_three))

        for result in str_one_od_dst.contacted.values():
            assert result.get("stdout") == str_one_big_endian_hex

        for result in str_two_od_dst.contacted.values():
            assert result.get("stdout") == str_two_big_endian_hex

        for result in str_three_od_dst.contacted.values():
            assert result.get("stdout") == str_three_big_endian_hex

    finally:
        hosts.all.file(path=path, state="absent")


@pytest.mark.uss
def test_copy_subdirs_folders_and_validate_recursive_encoding_local(ansible_zos_module):
    hosts = ansible_zos_module
    dest_path = "/tmp/test/"

    try:
        source_1 = tempfile.TemporaryDirectory(prefix="level_", suffix="_1")
        source = source_1.name
        source_2 = tempfile.TemporaryDirectory(dir = source, prefix="level_", suffix="_2")
        full_source = source_2.name
        populate_dir(source)
        populate_dir(full_source)
        level_1 = os.path.basename(source)
        level_2 = os.path.basename(full_source)

        copy_res = hosts.all.zos_copy(src=source, dest=dest_path, encoding={"from": "ISO8859-1", "to": "IBM-1047"})

        for result in copy_res.contacted.values():
            assert result.get("msg") is None
            assert result.get("changed") is True

        full_outer_file= "{0}/{1}/file3".format(dest_path, level_1)
        full_iner_file= "{0}/{1}/{2}/file3".format(dest_path, level_1, level_2)
        verify_copy_1 = hosts.all.shell(cmd="cat {0}".format(full_outer_file))
        verify_copy_2 = hosts.all.shell(cmd="cat {0}".format(full_iner_file))

        for result in verify_copy_1.contacted.values():
            print(result)
            assert result.get("stdout") == DUMMY_DATA
        for result in verify_copy_2.contacted.values():
            print(result)
            assert result.get("stdout") == DUMMY_DATA
    finally:
        hosts.all.file(name=dest_path, state="absent")
        source_1.cleanup()


@pytest.mark.uss
@pytest.mark.parametrize("copy_directory", [False, True])
def test_copy_local_dir_to_non_existing_dir(ansible_zos_module, copy_directory):
    hosts = ansible_zos_module
    dest_path = "/tmp/new_dir"

    temp_path = tempfile.mkdtemp()
    src_basename = "source" if copy_directory else "source/"
    source_path = "{0}/{1}".format(temp_path, src_basename)

    try:
        os.mkdir(source_path)
        populate_dir(source_path)

        copy_result = hosts.all.zos_copy(src=source_path, dest=dest_path)

        stat_source_res = hosts.all.stat(path="{0}/{1}".format(dest_path, src_basename))
        if copy_directory:
            stat_file_res = hosts.all.stat(path="{0}/{1}/file3".format(dest_path, src_basename))
        else:
            stat_file_res = hosts.all.stat(path="{0}/file3".format(dest_path))

        for result in copy_result.contacted.values():
            assert result.get("msg") is None
            assert result.get("changed") is True

            if copy_directory:
                assert result.get("dest") == "{0}/{1}".format(dest_path, src_basename)
            else:
                assert result.get("dest") == dest_path

        for result in stat_source_res.contacted.values():
            if copy_directory:
                assert result.get("stat").get("exists") is True
                assert result.get("stat").get("isdir") is True
            else:
                assert result.get("stat").get("exists") is False

        for result in stat_file_res.contacted.values():
            assert result.get("stat").get("exists") is True
            assert result.get("stat").get("isdir") is False

    finally:
        hosts.all.file(path=dest_path, state="absent")
        shutil.rmtree(temp_path)


@pytest.mark.uss
@pytest.mark.parametrize("copy_directory", [False, True])
def test_copy_uss_dir_to_non_existing_dir(ansible_zos_module, copy_directory):
    hosts = ansible_zos_module
    src_basename = "source_dir" if copy_directory else "source_dir/"
    src_dir = "/tmp/{0}".format(src_basename)
    src_file = os.path.normpath("{0}/profile".format(src_dir))
    dest_dir = "/tmp/dest_dir"

    try:
        hosts.all.file(path=src_dir, state="directory")
        hosts.all.file(path=src_file, state="touch")

        copy_result = hosts.all.zos_copy(
            src=src_dir,
            dest=dest_dir,
            remote_src=True
        )

        stat_dir_res = hosts.all.stat(path="{0}/{1}".format(dest_dir, src_basename))
        if copy_directory:
            stat_file_res = hosts.all.stat(path="{0}/{1}/profile".format(dest_dir, src_basename))
        else:
            stat_file_res = hosts.all.stat(path="{0}/profile".format(dest_dir))

        for result in copy_result.contacted.values():
            assert result.get("msg") is None
            assert result.get("changed") is True

            if copy_directory:
                assert result.get("dest") == "{0}/{1}".format(dest_dir, src_basename)
            else:
                assert result.get("dest") == dest_dir

        for result in stat_dir_res.contacted.values():
            if copy_directory:
                assert result.get("stat").get("exists") is True
                assert result.get("stat").get("isdir") is True
            else:
                assert result.get("stat").get("exists") is False

        for result in stat_file_res.contacted.values():
            assert result.get("stat").get("exists") is True
            assert result.get("stat").get("isdir") is False

    finally:
        hosts.all.file(path=src_dir, state="absent")
        hosts.all.file(path=dest_dir, state="absent")


@pytest.mark.uss
@pytest.mark.parametrize("copy_directory", [False, True])
def test_copy_local_dir_to_existing_dir_forced(ansible_zos_module, copy_directory):
    hosts = ansible_zos_module
    dest_path = "/tmp/new_dir"
    dest_file = "{0}/profile".format(dest_path)

    temp_path = tempfile.mkdtemp()
    source_basename = "source" if copy_directory else "source/"
    source_path = "{0}/{1}".format(temp_path, source_basename)

    try:
        os.mkdir(source_path)
        populate_dir(source_path)

        hosts.all.file(path=dest_path, state="directory")
        hosts.all.file(path=dest_file, state="touch")

        copy_result = hosts.all.zos_copy(
            src=source_path,
            dest=dest_path,
            force=True
        )

        stat_source_res = hosts.all.stat(path="{0}/{1}".format(dest_path, source_basename))
        stat_old_file_res = hosts.all.stat(path=dest_file)
        if copy_directory:
            stat_new_file_res = hosts.all.stat(path="{0}/{1}/file3".format(dest_path, source_basename))
        else:
            stat_new_file_res = hosts.all.stat(path="{0}/file3".format(dest_path))

        for result in copy_result.contacted.values():
            assert result.get("msg") is None
            assert result.get("changed") is True

            if copy_directory:
                assert result.get("dest") == "{0}/{1}".format(dest_path, source_basename)
            else:
                assert result.get("dest") == dest_path

        for result in stat_source_res.contacted.values():
            if copy_directory:
                assert result.get("stat").get("exists") is True
                assert result.get("stat").get("isdir") is True
            else:
                assert result.get("stat").get("exists") is False

        for result in stat_old_file_res.contacted.values():
            assert result.get("stat").get("exists") is True
            assert result.get("stat").get("isdir") is False

        for result in stat_new_file_res.contacted.values():
            assert result.get("stat").get("exists") is True
            assert result.get("stat").get("isdir") is False

    finally:
        shutil.rmtree(temp_path)
        hosts.all.file(path=dest_path, state="absent")


@pytest.mark.uss
@pytest.mark.parametrize("copy_directory", [False, True])
def test_copy_uss_dir_to_existing_dir_forced(ansible_zos_module, copy_directory):
    hosts = ansible_zos_module
    src_basename = "source_dir" if copy_directory else "source_dir/"
    src_dir = "/tmp/{0}".format(src_basename)
    src_file = os.path.normpath("{0}/profile".format(src_dir))
    dest_dir = "/tmp/dest_dir"
    dest_file = "{0}/file".format(dest_dir)

    try:
        hosts.all.file(path=src_dir, state="directory")
        hosts.all.file(path=src_file, state="touch")

        hosts.all.file(path=dest_dir, state="directory")
        hosts.all.file(path=dest_file, state="touch")

        copy_result = hosts.all.zos_copy(
            src=src_dir,
            dest=dest_dir,
            remote_src=True,
            force=True
        )

        stat_dir_res = hosts.all.stat(path="{0}/{1}".format(dest_dir, src_basename))
        stat_old_file_res = hosts.all.stat(path=dest_file)
        if copy_directory:
            stat_new_file_res = hosts.all.stat(path="{0}/{1}/profile".format(dest_dir, src_basename))
        else:
            stat_new_file_res = hosts.all.stat(path="{0}/profile".format(dest_dir))

        for result in copy_result.contacted.values():
            assert result.get("msg") is None
            assert result.get("changed") is True

            if copy_directory:
                assert result.get("dest") == "{0}/{1}".format(dest_dir, src_basename)
            else:
                assert result.get("dest") == dest_dir

        for result in stat_dir_res.contacted.values():
            if copy_directory:
                assert result.get("stat").get("exists") is True
                assert result.get("stat").get("isdir") is True
            else:
                assert result.get("stat").get("exists") is False

        for result in stat_new_file_res.contacted.values():
            assert result.get("stat").get("exists") is True
            assert result.get("stat").get("isdir") is False

        for result in stat_old_file_res.contacted.values():
            assert result.get("stat").get("exists") is True
            assert result.get("stat").get("isdir") is False

    finally:
        hosts.all.file(path=src_dir, state="absent")
        hosts.all.file(path=dest_dir, state="absent")


@pytest.mark.uss
@pytest.mark.parametrize("create_dest", [False, True])
def test_copy_local_nested_dir_to_uss(ansible_zos_module, create_dest):
    hosts = ansible_zos_module
    dest_path = "/tmp/new_dir"

    source_path = tempfile.mkdtemp()
    if not source_path.endswith("/"):
        source_path = "{0}/".format(source_path)
    subdir_a_path = "{0}subdir_a".format(source_path)
    subdir_b_path = "{0}subdir_b".format(source_path)

    try:
        os.mkdir(subdir_a_path)
        os.mkdir(subdir_b_path)
        populate_dir(subdir_a_path)
        populate_dir(subdir_b_path)

        if create_dest:
            hosts.all.file(path=dest_path, state="directory")

        copy_result = hosts.all.zos_copy(
            src=source_path,
            dest=dest_path,
            force=create_dest
        )

        stat_subdir_a_res = hosts.all.stat(path="{0}/subdir_a".format(dest_path))
        stat_subdir_b_res = hosts.all.stat(path="{0}/subdir_b".format(dest_path))

        for result in copy_result.contacted.values():
            assert result.get("msg") is None
            assert result.get("changed") is True
            assert result.get("dest") == dest_path
        for result in stat_subdir_a_res.contacted.values():
            assert result.get("stat").get("exists") is True
            assert result.get("stat").get("isdir") is True
        for result in stat_subdir_b_res.contacted.values():
            assert result.get("stat").get("exists") is True
            assert result.get("stat").get("isdir") is True

    finally:
        hosts.all.file(path=dest_path, state="absent")
        shutil.rmtree(source_path)


@pytest.mark.uss
@pytest.mark.parametrize("create_dest", [False, True])
def test_copy_uss_nested_dir_to_uss(ansible_zos_module, create_dest):
    hosts = ansible_zos_module
    source_path = "/tmp/old_dir/"
    dest_path = "/tmp/new_dir"

    subdir_a_path = "{0}subdir_a".format(source_path)
    subdir_b_path = "{0}subdir_b".format(source_path)

    try:
        hosts.all.file(path=subdir_a_path, state="directory")
        hosts.all.file(path=subdir_b_path, state="directory")
        if create_dest:
            hosts.all.file(path=dest_path, state="directory")

        copy_result = hosts.all.zos_copy(
            src=source_path,
            dest=dest_path,
            remote_src=True,
            force=create_dest
        )

        stat_subdir_a_res = hosts.all.stat(path="{0}/subdir_a".format(dest_path))
        stat_subdir_b_res = hosts.all.stat(path="{0}/subdir_b".format(dest_path))

        for result in copy_result.contacted.values():
            assert result.get("msg") is None
            assert result.get("changed") is True
            assert result.get("dest") == dest_path
        for result in stat_subdir_a_res.contacted.values():
            assert result.get("stat").get("exists") is True
            assert result.get("stat").get("isdir") is True
        for result in stat_subdir_b_res.contacted.values():
            assert result.get("stat").get("exists") is True
            assert result.get("stat").get("isdir") is True

    finally:
        hosts.all.file(path=source_path, state="absent")
        hosts.all.file(path=dest_path, state="absent")


@pytest.mark.uss
@pytest.mark.parametrize("copy_directory", [False, True])
def test_copy_local_dir_and_change_mode(ansible_zos_module, copy_directory):
    hosts = ansible_zos_module

    source_parent_path = tempfile.mkdtemp()
    source_basename = "source" if copy_directory else "source/"
    source_path = "{0}/{1}".format(source_parent_path, source_basename)
    mode = "0755"

    dest_path = "/tmp/new_dir"
    dest_profile = "{0}/profile".format(dest_path)
    dest_subdir = "{0}/{1}".format(dest_path, source_basename)
    if copy_directory:
        dest_old_file = "{0}/file1".format(dest_subdir)
    else:
        dest_old_file = "{0}/file1".format(dest_path)
    dest_mode = "0644"

    try:
        os.mkdir(source_path)
        populate_dir(source_path)

        if copy_directory:
            hosts.all.file(path=dest_subdir, state="directory", mode=dest_mode)
        else:
            hosts.all.file(path=dest_path, state="directory", mode=dest_mode)
        hosts.all.file(path=dest_profile, state="touch", mode=dest_mode)
        hosts.all.file(path=dest_old_file, state="touch", mode=dest_mode)

        copy_result = hosts.all.zos_copy(
            src=source_path,
            dest=dest_path,
            force=True,
            mode=mode
        )

        stat_dir_res = hosts.all.stat(path=dest_path)
        stat_subdir_res = hosts.all.stat(path=dest_subdir)
        stat_old_file_res = hosts.all.stat(path=dest_profile)
        stat_overwritten_file_res = hosts.all.stat(path=dest_old_file)
        if copy_directory:
            stat_new_file_res = hosts.all.stat(path="{0}/file3".format(dest_subdir))
        else:
            stat_new_file_res = hosts.all.stat(path="{0}/file3".format(dest_path))

        for result in copy_result.contacted.values():
            assert result.get("msg") is None
            assert result.get("changed") is True

            if copy_directory:
                assert result.get("dest") == dest_subdir
            else:
                assert result.get("dest") == dest_path

        for result in stat_dir_res.contacted.values():
            assert result.get("stat").get("exists") is True
            assert result.get("stat").get("isdir") is True

            if copy_directory:
                assert result.get("stat").get("mode") == dest_mode
            else:
                assert result.get("stat").get("mode") == mode

        for result in stat_subdir_res.contacted.values():
            if copy_directory:
                assert result.get("stat").get("exists") is True
                assert result.get("stat").get("isdir") is True
                assert result.get("stat").get("mode") == mode
            else:
                assert result.get("stat").get("exists") is False

        for result in stat_old_file_res.contacted.values():
            assert result.get("stat").get("exists") is True
            assert result.get("stat").get("isdir") is False
            assert result.get("stat").get("mode") == dest_mode

        for result in stat_overwritten_file_res.contacted.values():
            assert result.get("stat").get("exists") is True
            assert result.get("stat").get("isdir") is False
            assert result.get("stat").get("mode") == mode

        for result in stat_new_file_res.contacted.values():
            assert result.get("stat").get("exists") is True
            assert result.get("stat").get("isdir") is False
            assert result.get("stat").get("mode") == mode

    finally:
        hosts.all.file(path=dest_path, state="absent")
        shutil.rmtree(source_parent_path)


@pytest.mark.uss
@pytest.mark.parametrize("copy_directory", [False, True])
def test_copy_uss_dir_and_change_mode(ansible_zos_module, copy_directory):
    hosts = ansible_zos_module

    source_basename = "source" if copy_directory else "source/"
    source_path = "/tmp/{0}".format(source_basename)
    mode = "0755"

    dest_path = "/tmp/new_dir"
    dest_subdir = "{0}/{1}".format(dest_path, source_basename)
    dest_profile = "{0}/profile".format(dest_path)
    if copy_directory:
        dest_old_file = "{0}/file1".format(dest_subdir)
    else:
        dest_old_file = "{0}/file1".format(dest_path)
    dest_mode = "0644"

    try:
        hosts.all.file(path=source_path, state="directory")
        for i in range(1, 4):
            current_file_path = os.path.normpath("{0}/file{1}".format(source_path, i))
            hosts.all.file(path=current_file_path, state="touch")

        if copy_directory:
            hosts.all.file(path=dest_subdir, state="directory", mode=dest_mode)
        else:
            hosts.all.file(path=dest_path, state="directory", mode=dest_mode)
        hosts.all.file(path=dest_profile, state="touch", mode=dest_mode)
        hosts.all.file(path=dest_old_file, state="touch", mode=dest_mode)

        copy_result = hosts.all.zos_copy(
            src=source_path,
            dest=dest_path,
            force=True,
            remote_src=True,
            mode=mode
        )

        stat_dir_res = hosts.all.stat(path=dest_path)
        stat_subdir_res = hosts.all.stat(path=dest_subdir)
        stat_old_file_res = hosts.all.stat(path=dest_profile)
        stat_overwritten_file_res = hosts.all.stat(path=dest_old_file)
        if copy_directory:
            stat_new_file_res = hosts.all.stat(path="{0}/file3".format(dest_subdir))
        else:
            stat_new_file_res = hosts.all.stat(path="{0}/file3".format(dest_path))

        for result in copy_result.contacted.values():
            assert result.get("msg") is None
            assert result.get("changed") is True

            if copy_directory:
                assert result.get("dest") == dest_subdir
            else:
                assert result.get("dest") == dest_path

        for result in stat_dir_res.contacted.values():
            assert result.get("stat").get("exists") is True
            assert result.get("stat").get("isdir") is True

            if copy_directory:
                assert result.get("stat").get("mode") == dest_mode
            else:
                assert result.get("stat").get("mode") == mode

        for result in stat_subdir_res.contacted.values():
            if copy_directory:
                assert result.get("stat").get("exists") is True
                assert result.get("stat").get("isdir") is True
                assert result.get("stat").get("mode") == mode
            else:
                assert result.get("stat").get("exists") is False

        for result in stat_old_file_res.contacted.values():
            assert result.get("stat").get("exists") is True
            assert result.get("stat").get("isdir") is False
            assert result.get("stat").get("mode") == dest_mode

        for result in stat_overwritten_file_res.contacted.values():
            assert result.get("stat").get("exists") is True
            assert result.get("stat").get("isdir") is False
            assert result.get("stat").get("mode") == mode

        for result in stat_new_file_res.contacted.values():
            assert result.get("stat").get("exists") is True
            assert result.get("stat").get("isdir") is False
            assert result.get("stat").get("mode") == mode

    finally:
        hosts.all.file(path=source_path, state="absent")
        hosts.all.file(path=dest_path, state="absent")


@pytest.mark.uss
@pytest.mark.parametrize("backup", [None, "/tmp/uss_backup"])
def test_backup_uss_file(ansible_zos_module, backup):
    hosts = ansible_zos_module
    src = "/etc/profile"
    dest = "/tmp/profile"
    backup_name = None

    try:
        hosts.all.file(path=dest, state="touch")
        if backup:
            copy_res = hosts.all.zos_copy(src=src, dest=dest, force=True, backup=True, backup_name=backup)
        else:
            copy_res = hosts.all.zos_copy(src=src, dest=dest, force=True, backup=True)

        for result in copy_res.contacted.values():
            assert result.get("msg") is None
            backup_name = result.get("backup_name")

            if backup:
                assert backup_name == backup
            else:
                assert backup_name is not None

        stat_res = hosts.all.stat(path=backup_name)
        for result in stat_res.contacted.values():
            assert result.get("stat").get("exists") is True

    finally:
        hosts.all.file(path=dest, state="absent")
        if backup_name:
            hosts.all.file(path=backup_name, state="absent")


@pytest.mark.uss
def test_copy_file_insufficient_read_permission_fails(ansible_zos_module):
    hosts = ansible_zos_module
    src_path = "/tmp/testfile"
    dest = "/tmp"
    try:
        open(src_path, "w").close()
        os.chmod(src_path, 0)
        copy_res = hosts.all.zos_copy(src=src_path, dest=dest)
        for result in copy_res.contacted.values():
            assert result.get("msg") is not None
            assert "read permission" in result.get("msg")
    finally:
        if os.path.exists(src_path):
            os.remove(src_path)


@pytest.mark.uss
@pytest.mark.parametrize("is_remote", [False, True])
def test_copy_non_existent_file_fails(ansible_zos_module, is_remote):
    hosts = ansible_zos_module
    src_path = "/tmp/non_existent_src"
    dest = "/tmp"

    copy_res = hosts.all.zos_copy(src=src_path, dest=dest, remote_src=is_remote)
    for result in copy_res.contacted.values():
        assert result.get("msg") is not None
        assert "does not exist" in result.get("msg")


@pytest.mark.uss
@pytest.mark.parametrize("src", [
    dict(src="/etc/profile", is_remote=False),
    dict(src="/etc/profile", is_remote=True),])
def test_ensure_copy_file_does_not_change_permission_on_dest(ansible_zos_module, src):
    hosts = ansible_zos_module
    dest_path = "/tmp/test/"
    mode = "750"
    other_mode = "744"
    mode_overwrite = "0777"
    full_path = "{0}/profile".format(dest_path)
    try:
        hosts.all.file(path=dest_path, state="directory", mode=mode)
        permissions_before = hosts.all.stat(path=dest_path)
        hosts.all.zos_copy(src=src["src"], dest=dest_path, mode=other_mode)
        permissions = hosts.all.stat(path=dest_path)

        for before in permissions_before.contacted.values():
            permissions_be_copy = before.get("stat").get("mode")

        for after in permissions.contacted.values():
            permissions_af_copy = after.get("stat").get("mode")

        assert permissions_be_copy == permissions_af_copy

        # Extra asserts to ensure change mode rewrite a copy
        hosts.all.zos_copy(src=src["src"], dest=dest_path, mode=mode_overwrite)
        permissions_overwriten = hosts.all.stat(path = full_path)
        for over in permissions_overwriten.contacted.values():
            assert over.get("stat").get("mode") == mode_overwrite
    finally:
        hosts.all.file(path=dest_path, state="absent")

<<<<<<< HEAD

@pytest.mark.seq
def test_copy_dest_lock(ansible_zos_module):
    DATASET_1 = "USER.PRIVATE.TESTDS"
    DATASET_2 = "ADMI.PRIVATE.TESTDS"
    MEMBER_1 = "MEM1"
    try:
        hosts = ansible_zos_module
        hosts.all.zos_data_set(name=DATASET_1, state="present", type="pdse", replace=True)
        hosts.all.zos_data_set(name=DATASET_2, state="present", type="pdse", replace=True)
        hosts.all.zos_data_set(name=DATASET_1 + "({0})".format(MEMBER_1), state="present", type="member", replace=True)
        hosts.all.zos_data_set(name=DATASET_2 + "({0})".format(MEMBER_1), state="present", type="member", replace=True)
        # copy text_in source
        hosts.all.shell(cmd="echo \"{0}\" > {1}".format(DUMMY_DATA, DATASET_2+"({0})".format(MEMBER_1)))
        # copy/compile c program and copy jcl to hold data set lock for n seconds in background(&)
        hosts.all.zos_copy(content=c_pgm, dest='/tmp/disp_shr/pdse-lock.c', force=True)
        hosts.all.zos_copy(
            content=call_c_jcl.format(DATASET_1, MEMBER_1),
            dest='/tmp/disp_shr/call_c_pgm.jcl',
            force=True
        )
        hosts.all.shell(cmd="xlc -o pdse-lock pdse-lock.c", chdir="/tmp/disp_shr/")
        # submit jcl
        hosts.all.shell(cmd="submit call_c_pgm.jcl", chdir="/tmp/disp_shr/")
        # pause to ensure c code acquires lock
        time.sleep(5)
        results = hosts.all.zos_copy(
            src = DATASET_2 + "({0})".format(MEMBER_1),
            dest = DATASET_1 + "({0})".format(MEMBER_1),
            remote_src = True,
            force = True
        )
        for result in results.contacted.values():
            print(result)
            assert result.get("changed") == False
            assert result.get("msg") is not None
    finally:
        # extract pid
        ps_list_res = hosts.all.shell(cmd="ps -e | grep -i 'pdse-lock'")
        # kill process - release lock - this also seems to end the job
        pid = list(ps_list_res.contacted.values())[0].get('stdout').strip().split(' ')[0]
        hosts.all.shell(cmd="kill 9 {0}".format(pid.strip()))
        # clean up c code/object/executable files, jcl
        hosts.all.shell(cmd='rm -r /tmp/disp_shr')
        # remove pdse
        hosts.all.zos_data_set(name=DATASET_1, state="absent")
        hosts.all.zos_data_set(name=DATASET_2, state="absent")

=======
>>>>>>> 57032466

@pytest.mark.uss
@pytest.mark.seq
def test_copy_file_record_length_to_sequential_data_set(ansible_zos_module):
    hosts = ansible_zos_module
    dest = "USER.TEST.SEQ.FUNCTEST"

    fd, src = tempfile.mkstemp()
    os.close(fd)
    with open(src, "w") as infile:
        infile.write(DUMMY_DATA)

    try:
        hosts.all.zos_data_set(name=dest, state="absent")

        copy_result = hosts.all.zos_copy(
            src=src,
            dest=dest,
            remote_src=False,
            is_binary=False
        )

        verify_copy = hosts.all.shell(
            cmd="cat \"//'{0}'\" > /dev/null 2>/dev/null".format(dest),
            executable=SHELL_EXECUTABLE,
        )

        verify_recl = hosts.all.shell(
            cmd="dls -l {0}".format(dest),
            executable=SHELL_EXECUTABLE,
        )

        for cp_res in copy_result.contacted.values():
            assert cp_res.get("msg") is None
            assert cp_res.get("changed") is True
            assert cp_res.get("dest") == dest
        for v_cp in verify_copy.contacted.values():
            assert v_cp.get("rc") == 0
        for v_recl in verify_recl.contacted.values():
            assert v_recl.get("rc") == 0
            stdout = v_recl.get("stdout").split()
            assert len(stdout) == 5
            # Verifying the dataset type (sequential).
            assert stdout[1] == "PS"
            # Verifying the record format is Fixed Block.
            assert stdout[2] == "FB"
            # Verifying the record length is 31. The dummy data has 31
            # characters per line.
            assert stdout[3] == "31"
    finally:
        hosts.all.zos_data_set(name=dest, state="absent")
        os.remove(src)


@pytest.mark.uss
@pytest.mark.seq
def test_copy_file_crlf_endings_to_sequential_data_set(ansible_zos_module):
    hosts = ansible_zos_module
    dest = "USER.TEST.SEQ.FUNCTEST"

    fd, src = tempfile.mkstemp()
    os.close(fd)
    with open(src, "wb") as infile:
        infile.write(DUMMY_DATA_CRLF)

    try:
        hosts.all.zos_data_set(name=dest, state="absent")

        copy_result = hosts.all.zos_copy(
            src=src,
            dest=dest,
            remote_src=False,
            is_binary=False
        )

        verify_copy = hosts.all.shell(
            cmd="cat \"//'{0}'\"".format(dest),
            executable=SHELL_EXECUTABLE,
        )

        verify_recl = hosts.all.shell(
            cmd="dls -l {0}".format(dest),
            executable=SHELL_EXECUTABLE,
        )

        for cp_res in copy_result.contacted.values():
            assert cp_res.get("msg") is None
            assert cp_res.get("changed") is True
            assert cp_res.get("dest") == dest
        for v_cp in verify_copy.contacted.values():
            assert v_cp.get("rc") == 0
            assert len(v_cp.get("stdout_lines")) == 2
        for v_recl in verify_recl.contacted.values():
            assert v_recl.get("rc") == 0
            stdout = v_recl.get("stdout").split()
            assert len(stdout) == 5
            # Verifying the dataset type (sequential).
            assert stdout[1] == "PS"
            # Verifying the record format is Fixed Block.
            assert stdout[2] == "FB"
            # Verifying the record length is 19. The dummy data has 19
            # characters per line.
            assert stdout[3] == "19"
    finally:
        hosts.all.zos_data_set(name=dest, state="absent")
        os.remove(src)


@pytest.mark.uss
@pytest.mark.seq
@pytest.mark.parametrize("src", [
    dict(src="/etc/profile", is_file=True, is_binary=False, is_remote=False),
    dict(src="/etc/profile", is_file=True, is_binary=True, is_remote=False),
    dict(src="Example inline content", is_file=False, is_binary=False, is_remote=False),
    dict(src="Example inline content", is_file=False, is_binary=True, is_remote=False),
    dict(src="/etc/profile", is_file=True, is_binary=False, is_remote=True),
    dict(src="/etc/profile", is_file=True, is_binary=True, is_remote=True),
])
def test_copy_file_to_non_existing_sequential_data_set(ansible_zos_module, src):
    hosts = ansible_zos_module
    dest = "USER.TEST.SEQ.FUNCTEST"

    try:
        hosts.all.zos_data_set(name=dest, state="absent")

        if src["is_file"]:
            copy_result = hosts.all.zos_copy(src=src["src"], dest=dest, remote_src=src["is_remote"], is_binary=src["is_binary"])
        else:
            copy_result = hosts.all.zos_copy(content=src["src"], dest=dest, remote_src=src["is_remote"], is_binary=src["is_binary"])

        verify_copy = hosts.all.shell(
            cmd="cat \"//'{0}'\" > /dev/null 2>/dev/null".format(dest),
            executable=SHELL_EXECUTABLE,
        )

        for cp_res in copy_result.contacted.values():
            assert cp_res.get("msg") is None
            assert cp_res.get("changed") is True
            assert cp_res.get("dest") == dest
            assert cp_res.get("dest_created") is True
            assert cp_res.get("is_binary") == src["is_binary"]
        for v_cp in verify_copy.contacted.values():
            assert v_cp.get("rc") == 0
    finally:
        hosts.all.zos_data_set(name=dest, state="absent")


@pytest.mark.uss
@pytest.mark.seq
@pytest.mark.parametrize("src", [
    dict(src="/etc/profile", is_file=True, force=True, is_remote=False),
    dict(src="Example inline content", is_file=False, force=True, is_remote=False),
    dict(src="/etc/profile", is_file=True, force=True, is_remote=True),
    dict(src="/etc/profile", is_file=True, force=False, is_remote=False),
    dict(src="Example inline content", is_file=False, force=False, is_remote=False),
    dict(src="/etc/profile", is_file=True, force=False, is_remote=True),
])
def test_copy_file_to_empty_sequential_data_set(ansible_zos_module, src):
    hosts = ansible_zos_module
    dest = "USER.TEST.SEQ.FUNCTEST"

    try:
        hosts.all.zos_data_set(name=dest, type="seq", state="present")

        if src["is_file"]:
            copy_result = hosts.all.zos_copy(src=src["src"], dest=dest, remote_src=src["is_remote"], force=src["force"])
        else:
            copy_result = hosts.all.zos_copy(content=src["src"], dest=dest, remote_src=src["is_remote"], force=src["force"])

        for result in copy_result.contacted.values():
            assert result.get("msg") is None
            assert result.get("changed") is True
            assert result.get("dest") == dest
    finally:
        hosts.all.zos_data_set(name=dest, state="absent")


@pytest.mark.uss
@pytest.mark.seq
@pytest.mark.parametrize("src", [
    dict(src="/etc/profile", force=False, is_remote=False),
    dict(src="/etc/profile", force=True, is_remote=False),
    dict(src="/etc/profile", force=False, is_remote=True),
    dict(src="/etc/profile", force=True, is_remote=True),
])
def test_copy_file_to_non_empty_sequential_data_set(ansible_zos_module, src):
    hosts = ansible_zos_module
    dest = "USER.TEST.SEQ.FUNCTEST"

    try:
        hosts.all.zos_data_set(name=dest, type="seq", state="absent")
        hosts.all.zos_copy(content="Inline content", dest=dest)

        copy_result = hosts.all.zos_copy(src=src["src"], dest=dest, remote_src=src["is_remote"], force=src["force"])

        for result in copy_result.contacted.values():
            if src["force"]:
                assert result.get("msg") is None
                assert result.get("changed") is True
                assert result.get("dest") == dest
            else:
                assert result.get("msg") is not None
                assert result.get("changed") is False
    finally:
        hosts.all.zos_data_set(name=dest, state="absent")


@pytest.mark.uss
@pytest.mark.seq
def test_copy_ps_to_non_existing_uss_file(ansible_zos_module):
    hosts = ansible_zos_module
    src_ds = TEST_PS
    dest = "/tmp/ddchkpt"

    try:
        copy_res = hosts.all.zos_copy(src=src_ds, dest=dest, remote_src=True)
        stat_res = hosts.all.stat(path=dest)
        verify_copy = hosts.all.shell(
            cmd="cat {0}".format(dest), executable=SHELL_EXECUTABLE
        )

        for result in copy_res.contacted.values():
            assert result.get("msg") is None
            assert result.get("changed") is True
            assert result.get("dest") == dest
        for result in stat_res.contacted.values():
            assert result.get("stat").get("exists") is True
        for result in verify_copy.contacted.values():
            assert result.get("rc") == 0
            assert result.get("stdout") != ""
    finally:
        hosts.all.file(path=dest, state="absent")


@pytest.mark.uss
@pytest.mark.seq
@pytest.mark.parametrize("force", [False, True])
def test_copy_ps_to_existing_uss_file(ansible_zos_module, force):
    hosts = ansible_zos_module
    src_ds = TEST_PS
    dest = "/tmp/ddchkpt"

    try:
        hosts.all.file(path=dest, state="touch")

        copy_res = hosts.all.zos_copy(src=src_ds, dest=dest, remote_src=True, force=force)
        stat_res = hosts.all.stat(path=dest)
        verify_copy = hosts.all.shell(
            cmd="cat {0}".format(dest), executable=SHELL_EXECUTABLE
        )

        for result in copy_res.contacted.values():
            if force:
                assert result.get("msg") is None
                assert result.get("changed") is True
                assert result.get("dest") == dest
            else:
                assert result.get("msg") is not None
                assert result.get("changed") is False
        for result in stat_res.contacted.values():
            assert result.get("stat").get("exists") is True
        for result in verify_copy.contacted.values():
            assert result.get("rc") == 0
    finally:
        hosts.all.file(path=dest, state="absent")


@pytest.mark.uss
@pytest.mark.seq
def test_copy_ps_to_existing_uss_dir(ansible_zos_module):
    hosts = ansible_zos_module
    src_ds = TEST_PS
    dest = "/tmp/ddchkpt"
    dest_path = dest + "/" + TEST_PS

    try:
        hosts.all.file(path=dest, state="directory")
        copy_res = hosts.all.zos_copy(src=src_ds, dest=dest, remote_src=True)
        stat_res = hosts.all.stat(path=dest_path)
        verify_copy = hosts.all.shell(
            cmd="cat {0}".format(dest_path), executable=SHELL_EXECUTABLE
        )

        for result in copy_res.contacted.values():
            assert result.get("msg") is None
            assert result.get("changed") is True
        for result in stat_res.contacted.values():
            assert result.get("stat").get("exists") is True
        for result in verify_copy.contacted.values():
            assert result.get("rc") == 0
            assert result.get("stdout") != ""
    finally:
        hosts.all.file(path=dest, state="absent")


@pytest.mark.seq
def test_copy_ps_to_non_existing_ps(ansible_zos_module):
    hosts = ansible_zos_module
    src_ds = TEST_PS
    dest = "USER.TEST.SEQ.FUNCTEST"

    try:
        hosts.all.zos_data_set(name=dest, state="absent")
        copy_res = hosts.all.zos_copy(src=src_ds, dest=dest, remote_src=True)
        verify_copy = hosts.all.shell(
            cmd="cat \"//'{0}'\"".format(dest), executable=SHELL_EXECUTABLE
        )

        for result in copy_res.contacted.values():
            assert result.get("msg") is None
            assert result.get("changed") is True
            assert result.get("dest") == dest
            assert result.get("dest_created") is True
        for result in verify_copy.contacted.values():
            assert result.get("rc") == 0
            assert result.get("stdout") != ""
    finally:
        hosts.all.zos_data_set(name=dest, state="absent")


@pytest.mark.seq
@pytest.mark.parametrize("force", [False, True])
def test_copy_ps_to_empty_ps(ansible_zos_module, force):
    hosts = ansible_zos_module
    src_ds = TEST_PS
    dest = "USER.TEST.SEQ.FUNCTEST"

    try:
        hosts.all.zos_data_set(name=dest, type="seq", state="present")

        copy_res = hosts.all.zos_copy(src=src_ds, dest=dest, remote_src=True, force=force)
        verify_copy = hosts.all.shell(
            cmd="cat \"//'{0}'\"".format(dest), executable=SHELL_EXECUTABLE
        )

        for result in copy_res.contacted.values():
            assert result.get("msg") is None
            assert result.get("changed") is True
            assert result.get("dest") == dest
        for result in verify_copy.contacted.values():
            assert result.get("rc") == 0
            assert result.get("stdout") != ""
    finally:
        hosts.all.zos_data_set(name=dest, state="absent")


@pytest.mark.seq
@pytest.mark.parametrize("force", [False, True])
def test_copy_ps_to_non_empty_ps(ansible_zos_module, force):
    hosts = ansible_zos_module
    src_ds = TEST_PS
    dest = "USER.TEST.SEQ.FUNCTEST"

    try:
        hosts.all.zos_data_set(name=dest, type="seq", state="absent")
        hosts.all.zos_copy(content="Inline content", dest=dest)

        copy_res = hosts.all.zos_copy(src=src_ds, dest=dest, remote_src=True, force=force)
        verify_copy = hosts.all.shell(
            cmd="cat \"//'{0}'\"".format(dest), executable=SHELL_EXECUTABLE
        )

        for result in copy_res.contacted.values():
            if force:
                assert result.get("msg") is None
                assert result.get("changed") is True
                assert result.get("dest") == dest
            else:
                assert result.get("msg") is not None
                assert result.get("changed") is False
        for result in verify_copy.contacted.values():
            assert result.get("rc") == 0
            assert result.get("stdout") != ""
    finally:
        hosts.all.zos_data_set(name=dest, state="absent")


@pytest.mark.seq
@pytest.mark.parametrize("force", [False, True])
def test_copy_ps_to_non_empty_ps_with_special_chars(ansible_zos_module, force):
    hosts = ansible_zos_module
    src_ds = TEST_PS
    dest = "USER.TEST.SEQ.FUNCTEST"

    try:
        hosts.all.zos_data_set(name=dest, type="seq", state="absent")
        hosts.all.zos_copy(content=DUMMY_DATA_SPECIAL_CHARS, dest=dest)

        copy_res = hosts.all.zos_copy(src=src_ds, dest=dest, remote_src=True, force=force)
        verify_copy = hosts.all.shell(
            cmd="cat \"//'{0}'\"".format(dest), executable=SHELL_EXECUTABLE
        )

        for result in copy_res.contacted.values():
            if force:
                assert result.get("msg") is None
                assert result.get("changed") is True
                assert result.get("dest") == dest
            else:
                assert result.get("msg") is not None
                assert result.get("changed") is False
        for result in verify_copy.contacted.values():
            assert result.get("rc") == 0
            assert result.get("stdout") != ""
    finally:
        hosts.all.zos_data_set(name=dest, state="absent")


@pytest.mark.seq
@pytest.mark.parametrize("backup", [None, "USER.TEST.SEQ.FUNCTEST.BACK"])
def test_backup_sequential_data_set(ansible_zos_module, backup):
    hosts = ansible_zos_module
    src = "/etc/profile"
    dest = "USER.TEST.SEQ.FUNCTEST"

    try:
        hosts.all.zos_data_set(name=dest, type="seq", state="present")

        if backup:
            copy_res = hosts.all.zos_copy(src=src, dest=dest, force=True, backup=True, backup_name=backup)
        else:
            copy_res = hosts.all.zos_copy(src=src, dest=dest, force=True, backup=True)

        for result in copy_res.contacted.values():
            assert result.get("msg") is None
            backup_name = result.get("backup_name")
            assert backup_name is not None

        stat_res = hosts.all.shell(
            cmd="tsocmd \"LISTDS '{0}'\"".format(backup_name),
            executable=SHELL_EXECUTABLE,
        )
        for result in stat_res.contacted.values():
            assert result.get("rc") == 0
            assert "NOT IN CATALOG" not in result.get("stdout")
            assert "NOT IN CATALOG" not in result.get("stderr")

    finally:
        hosts.all.zos_data_set(name=dest, state="absent")
        if backup_name:
            hosts.all.zos_data_set(name=backup_name, state="absent")


@pytest.mark.uss
@pytest.mark.pdse
@pytest.mark.parametrize("src", [
    dict(src="/etc/profile", is_file=True, is_binary=False, is_remote=False),
    dict(src="/etc/profile", is_file=True, is_binary=True, is_remote=False),
    dict(src="Example inline content", is_file=False, is_binary=False, is_remote=False),
    dict(src="Example inline content", is_file=False, is_binary=True, is_remote=False),
    dict(src="/etc/profile", is_file=True, is_binary=False, is_remote=True),
    dict(src="/etc/profile", is_file=True, is_binary=True, is_remote=True),
])
def test_copy_file_to_non_existing_member(ansible_zos_module, src):
    hosts = ansible_zos_module
    data_set = "USER.TEST.PDS.FUNCTEST"
    dest = "{0}(PROFILE)".format(data_set)

    try:
        hosts.all.zos_data_set(
            name=data_set,
            type="pdse",
            space_primary=5,
            space_type="M",
            record_format="fba",
            record_length=80,
            replace=True
        )

        if src["is_file"]:
            copy_result = hosts.all.zos_copy(src=src["src"], dest=dest, is_binary=src["is_binary"], remote_src=src["is_remote"])
        else:
            copy_result = hosts.all.zos_copy(content=src["src"], dest=dest, is_binary=src["is_binary"])

        verify_copy = hosts.all.shell(
            cmd="cat \"//'{0}'\" > /dev/null 2>/dev/null".format(dest),
            executable=SHELL_EXECUTABLE,
        )

        for cp_res in copy_result.contacted.values():
            assert cp_res.get("msg") is None
            assert cp_res.get("changed") is True
            assert cp_res.get("dest") == dest
        for v_cp in verify_copy.contacted.values():
            assert v_cp.get("rc") == 0
    finally:
        hosts.all.zos_data_set(name=data_set, state="absent")


@pytest.mark.uss
@pytest.mark.pdse
@pytest.mark.parametrize("src", [
    dict(src="/etc/profile", is_file=True, force=False, is_remote=False),
    dict(src="/etc/profile", is_file=True, force=True, is_remote=False),
    dict(src="Example inline content", is_file=False, force=False, is_remote=False),
    dict(src="Example inline content", is_file=False, force=True, is_remote=False),
    dict(src="/etc/profile", is_file=True, force=False, is_remote=True),
    dict(src="/etc/profile", is_file=True, force=True, is_remote=True)
])
def test_copy_file_to_existing_member(ansible_zos_module, src):
    hosts = ansible_zos_module
    data_set = "USER.TEST.PDS.FUNCTEST"
    dest = "{0}(PROFILE)".format(data_set)

    try:
        hosts.all.zos_data_set(
            name=data_set,
            type="pdse",
            space_primary=5,
            space_type="M",
            record_format="fba",
            record_length=80,
            replace=True
        )
        hosts.all.zos_data_set(name=dest, type="member", state="present")

        if src["is_file"]:
            copy_result = hosts.all.zos_copy(src=src["src"], dest=dest, force=src["force"], remote_src=src["is_remote"])
        else:
            copy_result = hosts.all.zos_copy(content=src["src"], dest=dest, force=src["force"])

        verify_copy = hosts.all.shell(
            cmd="cat \"//'{0}'\" > /dev/null 2>/dev/null".format(dest),
            executable=SHELL_EXECUTABLE,
        )

        for cp_res in copy_result.contacted.values():
            if src["force"]:
                assert cp_res.get("msg") is None
                assert cp_res.get("changed") is True
                assert cp_res.get("dest") == dest
            else:
                assert cp_res.get("msg") is not None
                assert cp_res.get("changed") is False
        for v_cp in verify_copy.contacted.values():
            assert v_cp.get("rc") == 0
    finally:
        hosts.all.zos_data_set(name=data_set, state="absent")


@pytest.mark.seq
@pytest.mark.pdse
@pytest.mark.parametrize("args", [
    dict(type="seq", is_binary=False),
    dict(type="seq", is_binary=True),
    dict(type="pds", is_binary=False),
    dict(type="pds", is_binary=True),
    dict(type="pdse", is_binary=False),
    dict(type="pdse", is_binary=True)
])
def test_copy_data_set_to_non_existing_member(ansible_zos_module, args):
    hosts = ansible_zos_module
    src_data_set = "USER.TEST.PDS.SOURCE"
    src = src_data_set if args["type"] == "seq" else "{0}(TEST)".format(src_data_set)
    dest_data_set = "USER.TEST.PDS.FUNCTEST"
    dest = "{0}(MEMBER)".format(dest_data_set)

    try:
        hosts.all.zos_data_set(name=src_data_set, type=args["type"])
        if args["type"] != "seq":
            hosts.all.zos_data_set(name=src, type="member")

        hosts.all.shell(
            "decho 'Records for test' '{0}'".format(src),
            executable=SHELL_EXECUTABLE
        )

        hosts.all.zos_data_set(name=dest_data_set, type="pdse", replace=True)
        copy_result = hosts.all.zos_copy(src=src, dest=dest, is_binary=args["is_binary"], remote_src=True)

        verify_copy = hosts.all.shell(
            cmd="cat \"//'{0}'\"".format(dest),
            executable=SHELL_EXECUTABLE,
        )

        for cp_res in copy_result.contacted.values():
            assert cp_res.get("msg") is None
            assert cp_res.get("changed") is True
            assert cp_res.get("dest") == dest
        for v_cp in verify_copy.contacted.values():
            assert v_cp.get("rc") == 0
            assert v_cp.get("stdout") != ""
    finally:
        hosts.all.zos_data_set(name=src_data_set, state="absent")
        hosts.all.zos_data_set(name=dest_data_set, state="absent")


@pytest.mark.seq
@pytest.mark.pdse
@pytest.mark.parametrize("args", [
    dict(type="seq", force=False),
    dict(type="seq", force=True),
    dict(type="pds", force=False),
    dict(type="pds", force=True),
    dict(type="pdse", force=False),
    dict(type="pdse", force=True)
])
def test_copy_data_set_to_existing_member(ansible_zos_module, args):
    hosts = ansible_zos_module
    src_data_set = "USER.TEST.PDS.SOURCE"
    src = src_data_set if args["type"] == "seq" else "{0}(TEST)".format(src_data_set)
    dest_data_set = "USER.TEST.PDS.FUNCTEST"
    dest = "{0}(MEMBER)".format(dest_data_set)

    try:
        hosts.all.zos_data_set(name=src_data_set, type=args["type"])
        if args["type"] != "seq":
            hosts.all.zos_data_set(name=src, type="member")

        hosts.all.shell(
            "decho 'Records for test' '{0}'".format(src),
            executable=SHELL_EXECUTABLE
        )

        hosts.all.zos_data_set(name=dest_data_set, type="pdse", replace=True)
        hosts.all.zos_data_set(name=dest, type="member")
        copy_result = hosts.all.zos_copy(src=src, dest=dest, force=args["force"], remote_src=True)

        verify_copy = hosts.all.shell(
            cmd="cat \"//'{0}'\"".format(dest),
            executable=SHELL_EXECUTABLE,
        )

        for cp_res in copy_result.contacted.values():
            if args["force"]:
                assert cp_res.get("msg") is None
                assert cp_res.get("changed") is True
                assert cp_res.get("dest") == dest
            else:
                assert cp_res.get("msg") is not None
                assert cp_res.get("changed") is False
        for v_cp in verify_copy.contacted.values():
            assert v_cp.get("rc") == 0
            if args["force"]:
                assert v_cp.get("stdout") != ""
    finally:
        hosts.all.zos_data_set(name=src_data_set, state="absent")
        hosts.all.zos_data_set(name=dest_data_set, state="absent")


@pytest.mark.uss
@pytest.mark.pdse
@pytest.mark.parametrize("is_remote", [False, True])
def test_copy_file_to_non_existing_pdse(ansible_zos_module, is_remote):
    hosts = ansible_zos_module
    dest = "USER.TEST.PDS.FUNCTEST"
    dest_path = "{0}(PROFILE)".format(dest)
    src_file = "/etc/profile"

    try:
        hosts.all.zos_data_set(name=dest, state="absent")

        copy_result = hosts.all.zos_copy(src=src_file, dest=dest_path, remote_src=is_remote)
        verify_copy = hosts.all.shell(
            cmd="cat \"//'{0}'\" > /dev/null 2>/dev/null".format(dest_path),
            executable=SHELL_EXECUTABLE,
        )

        for cp_res in copy_result.contacted.values():
            assert cp_res.get("msg") is None
            assert cp_res.get("changed") is True
            assert cp_res.get("dest") == dest_path
            assert cp_res.get("dest_created") is True
        for v_cp in verify_copy.contacted.values():
            assert v_cp.get("rc") == 0
    finally:
        hosts.all.zos_data_set(name=dest, state="absent")


@pytest.mark.uss
@pytest.mark.pdse
def test_copy_dir_to_non_existing_pdse(ansible_zos_module):
    hosts = ansible_zos_module
    src_dir = "/tmp/testdir"
    dest = "USER.TEST.PDSE.FUNCTEST"

    try:
        hosts.all.file(path=src_dir, state="directory")
        for i in range(5):
            hosts.all.file(path=src_dir + "/" + "file" + str(i), state="touch")

        copy_res = hosts.all.zos_copy(src=src_dir, dest=dest, remote_src=True)
        verify_copy = hosts.all.shell(
            cmd="cat \"//'{0}'\" > /dev/null 2>/dev/null".format(dest + "(FILE2)"),
            executable=SHELL_EXECUTABLE,
        )

        for result in copy_res.contacted.values():
            assert result.get("msg") is None
            assert result.get("changed") is True
            assert result.get("dest") == dest
            assert result.get("dest_created") is True
        for result in verify_copy.contacted.values():
            assert result.get("rc") == 0
    finally:
        hosts.all.file(path=src_dir, state="absent")
        hosts.all.zos_data_set(name=dest, state="absent")


@pytest.mark.uss
@pytest.mark.pdse
def test_copy_dir_crlf_endings_to_non_existing_pdse(ansible_zos_module):
    hosts = ansible_zos_module
    dest = "USER.TEST.PDSE.FUNCTEST"

    temp_path = tempfile.mkdtemp()
    src_basename = "source/"
    source_path = "{0}/{1}".format(temp_path, src_basename)

    try:
        os.mkdir(source_path)
        populate_dir_crlf_endings(source_path)

        copy_res = hosts.all.zos_copy(src=source_path, dest=dest)
        verify_copy = hosts.all.shell(
            cmd="cat \"//'{0}({1})'\"".format(dest, "FILE2"),
            executable=SHELL_EXECUTABLE,
        )

        for result in copy_res.contacted.values():
            assert result.get("msg") is None
            assert result.get("changed") is True
            assert result.get("dest") == dest
            assert result.get("dest_created") is True
        for result in verify_copy.contacted.values():
            assert result.get("rc") == 0
            assert len(result.get("stdout_lines")) == 2
    finally:
        shutil.rmtree(temp_path)
        hosts.all.zos_data_set(name=dest, state="absent")


@pytest.mark.uss
@pytest.mark.pdse
@pytest.mark.parametrize("src_type", ["pds", "pdse"])
def test_copy_dir_to_existing_pdse(ansible_zos_module, src_type):
    hosts = ansible_zos_module
    src_dir = "/tmp/testdir"
    dest = "USER.TEST.PDS.FUNCTEST"

    try:
        hosts.all.file(path=src_dir, state="directory")
        for i in range(5):
            hosts.all.file(path=src_dir + "/" + "file" + str(i), state="touch")

        hosts.all.zos_data_set(
            name=dest,
            type=src_type,
            space_primary=5,
            space_type="M",
            record_format="fba",
            record_length=80,
        )

        copy_result = hosts.all.zos_copy(src=src_dir, dest=dest, remote_src=True)
        verify_copy = hosts.all.shell(
            cmd="cat \"//'{0}'\" > /dev/null 2>/dev/null".format(dest + "(FILE2)"),
            executable=SHELL_EXECUTABLE,
        )

        for cp_res in copy_result.contacted.values():
            assert cp_res.get("msg") is None
            assert cp_res.get("changed") is True
            assert cp_res.get("dest") == dest
        for v_cp in verify_copy.contacted.values():
            assert v_cp.get("rc") == 0
    finally:
        hosts.all.file(path=src_dir, state="absent")
        hosts.all.zos_data_set(name=dest, state="absent")


@pytest.mark.seq
@pytest.mark.pdse
@pytest.mark.parametrize("src_type", ["seq", "pds", "pdse"])
def test_copy_data_set_to_non_existing_pdse(ansible_zos_module, src_type):
    hosts = ansible_zos_module
    src_data_set = "USER.TEST.PDS.SOURCE"
    src = src_data_set if src_type == "seq" else "{0}(TEST)".format(src_data_set)
    dest_data_set = "USER.TEST.PDS.FUNCTEST"
    dest = "{0}(MEMBER)".format(dest_data_set)

    try:
        hosts.all.zos_data_set(name=src_data_set, type=src_type)
        if src_type != "seq":
            hosts.all.zos_data_set(name=src, type="member")

        hosts.all.shell(
            "decho 'Records for test' '{0}'".format(src),
            executable=SHELL_EXECUTABLE
        )

        hosts.all.zos_data_set(name=dest_data_set, state="absent")
        copy_result = hosts.all.zos_copy(src=src, dest=dest, remote_src=True)

        verify_copy = hosts.all.shell(
            cmd="cat \"//'{0}'\"".format(dest),
            executable=SHELL_EXECUTABLE,
        )

        for cp_res in copy_result.contacted.values():
            assert cp_res.get("msg") is None
            assert cp_res.get("changed") is True
            assert cp_res.get("dest") == dest
            assert cp_res.get("dest_created") is True
        for v_cp in verify_copy.contacted.values():
            assert v_cp.get("rc") == 0
            assert v_cp.get("stdout") != ""
    finally:
        hosts.all.zos_data_set(name=src_data_set, state="absent")
        hosts.all.zos_data_set(name=dest_data_set, state="absent")


@pytest.mark.pdse
@pytest.mark.parametrize("args", [
    dict(src_type="pds", dest_type="pds"),
    dict(src_type="pds", dest_type="pdse"),
    dict(src_type="pdse", dest_type="pds"),
    dict(src_type="pdse", dest_type="pdse"),
])
def test_copy_pds_to_existing_pds(ansible_zos_module, args):
    hosts = ansible_zos_module
    src = "USER.TEST.PDS.SRC"
    dest = "USER.TEST.PDS.DEST"

    try:
        populate_partitioned_data_set(hosts, src, args["src_type"])
        hosts.all.zos_data_set(name=dest, type=args["dest_type"])

        copy_res = hosts.all.zos_copy(src=src, dest=dest, remote_src=True)
        verify_copy = hosts.all.shell(
            cmd="mls {0}".format(dest),
            executable=SHELL_EXECUTABLE
        )

        for result in copy_res.contacted.values():
            assert result.get("msg") is None
            assert result.get("changed") is True
            assert result.get("dest") == dest

        for v_cp in verify_copy.contacted.values():
            assert v_cp.get("rc") == 0
            stdout = v_cp.get("stdout")
            assert stdout is not None
            assert len(stdout.splitlines()) == 3
    finally:
        hosts.all.zos_data_set(name=src, state="absent")
        hosts.all.zos_data_set(name=dest, state="absent")


@pytest.mark.pdse
def test_copy_pds_loadlib_member_to_pds_loadlib_member(ansible_zos_module,):
    hosts = ansible_zos_module
    # The volume for this dataset should use a system symbol.
    # This dataset and member should be available on any z/OS system.
    src = "USER.LOAD.SRC"
    dest = "USER.LOAD.DEST"
    cobol_pds = "USER.COBOL.SRC"
    try:
        hosts.all.zos_data_set(
            name=src,
            state="present",
            type="pdse",
            record_format="U",
            record_length=0,
            block_size=32760,
            space_primary=2,
            space_type="M",
            replace=True
        )

        hosts.all.zos_data_set(
            name=dest,
            state="present",
            type="pdse",
            record_format="U",
            record_length=0,
            block_size=32760,
            space_primary=2,
            space_type="M",
            replace=True
        )

        hosts.all.zos_data_set(
            name=cobol_pds,
            state="present",
            type="pds",
            space_primary=2,
            record_format="FB",
            record_length=80,
            block_size=3120,
            replace=True,
        )
        member = "HELLOSRC"
        cobol_pds = "{0}({1})".format(cobol_pds, member)
        rc = hosts.all.zos_copy(
            content=COBOL_SRC,
            dest=cobol_pds,
        )
        dest_name = "{0}({1})".format(dest, member)
        src_name = "{0}({1})".format(src, member)
        # both src and dest need to be a loadlib
        rc = link_loadlib_from_cobol(hosts, dest_name, cobol_pds)
        assert rc == 0
        # make sure is executable
        cmd = "mvscmd --pgm={0}  --steplib={1} --sysprint=* --stderr=* --stdout=*"
        exec_res = hosts.all.shell(
            cmd=cmd.format(member, dest)
        )
        for result in exec_res.contacted.values():
            assert result.get("rc") == 0
        rc = link_loadlib_from_cobol(hosts, src_name, cobol_pds)
        assert rc == 0

        exec_res = hosts.all.shell(
            cmd=cmd.format(member, src)
        )
        for result in exec_res.contacted.values():
            assert result.get("rc") == 0

        copy_res = hosts.all.zos_copy(
            src="{0}({1})".format(src, member), 
            dest="{0}({1})".format(dest, "MEM1"), 
            remote_src=True)

        verify_copy = hosts.all.shell(
            cmd="mls {0}".format(dest),
            executable=SHELL_EXECUTABLE
        )

        for result in copy_res.contacted.values():
            assert result.get("msg") is None
            assert result.get("changed") is True
            assert result.get("dest") == "{0}({1})".format(dest, "MEM1")

        for v_cp in verify_copy.contacted.values():
            assert v_cp.get("rc") == 0
            stdout = v_cp.get("stdout")
            assert stdout is not None
            # number of members
            assert len(stdout.splitlines()) == 2

    finally:
        hosts.all.zos_data_set(name=dest, state="absent")
        hosts.all.zos_data_set(name=src, state="absent")
        hosts.all.zos_data_set(name=cobol_pds, state="absent")


@pytest.mark.pdse
def test_copy_pds_member_with_system_symbol(ansible_zos_module,):
    """This test is for bug #543 in GitHub. In some versions of ZOAU,
    datasets.listing can't handle system symbols in volume names and
    therefore fails to get details from a dataset.

    Note: `listcat ent('SYS1.SAMPLIB') all` will display 'volser = ******'
    and `D SYMBOLS` will show you that `&SYSR2. = "RES80A"` where
    the symbols for this volume correspond to volume `RES80A`
    """
    hosts = ansible_zos_module
    # The volume for this dataset should use a system symbol.
    # This dataset and member should be available on any z/OS system.
    src = "SYS1.SAMPLIB(IZUPRM00)"
    dest = "USER.TEST.PDS.DEST"

    try:
        hosts.all.zos_data_set(
            name=dest,
            state="present",
            type="pdse",
            replace=True
        )

        copy_res = hosts.all.zos_copy(src=src, dest=dest, remote_src=True)
        verify_copy = hosts.all.shell(
            cmd="mls {0}".format(dest),
            executable=SHELL_EXECUTABLE
        )

        for result in copy_res.contacted.values():
            assert result.get("msg") is None
            assert result.get("changed") is True
            assert result.get("dest") == dest

        for v_cp in verify_copy.contacted.values():
            assert v_cp.get("rc") == 0
            stdout = v_cp.get("stdout")
            assert stdout is not None
            assert len(stdout.splitlines()) == 1

    finally:
        hosts.all.zos_data_set(name=dest, state="absent")


@pytest.mark.pdse
def test_copy_multiple_data_set_members(ansible_zos_module):
    hosts = ansible_zos_module
    src = "USER.FUNCTEST.SRC.PDS"
    src_wildcard = "{0}(ABC*)".format(src)

    dest = "USER.FUNCTEST.DEST.PDS"
    member_list = ["MEMBER1", "ABCXYZ", "ABCASD"]
    ds_list = ["{0}({1})".format(src, member) for member in member_list]

    try:
        hosts.all.zos_data_set(name=src, type="pds")
        hosts.all.zos_data_set(name=dest, type="pds")

        for member in ds_list:
            hosts.all.shell(
                cmd="decho '{0}' '{1}'".format(DUMMY_DATA, member),
                executable=SHELL_EXECUTABLE
            )

        copy_res = hosts.all.zos_copy(src=src_wildcard, dest=dest, remote_src=True)
        for result in copy_res.contacted.values():
            assert result.get("msg") is None
            assert result.get("changed") is True
            assert result.get("dest") == dest

        verify_copy = hosts.all.shell(
            cmd="mls {0}".format(dest),
            executable=SHELL_EXECUTABLE
        )

        for v_cp in verify_copy.contacted.values():
            assert v_cp.get("rc") == 0
            stdout = v_cp.get("stdout")
            assert stdout is not None
            assert len(stdout.splitlines()) == 2

    finally:
        hosts.all.zos_data_set(name=src, state="absent")
        hosts.all.zos_data_set(name=dest, state="absent")


@pytest.mark.pdse
def test_copy_multiple_data_set_members_in_loop(ansible_zos_module):
    """
    This test case was included in case the module is called inside a loop,
    issue was discovered in https://github.com/ansible-collections/ibm_zos_core/issues/560.
    """
    hosts = ansible_zos_module
    src = "USER.FUNCTEST.SRC.PDS"

    dest = "USER.FUNCTEST.DEST.PDS"
    member_list = ["MEMBER1", "ABCXYZ", "ABCASD"]
    src_ds_list = ["{0}({1})".format(src, member) for member in member_list]
    dest_ds_list = ["{0}({1})".format(dest, member) for member in member_list]

    try:
        hosts.all.zos_data_set(name=src, type="pds")
        hosts.all.zos_data_set(name=dest, type="pds")

        for src_member in src_ds_list:
            hosts.all.shell(
                cmd="decho '{0}' '{1}'".format(DUMMY_DATA, src_member),
                executable=SHELL_EXECUTABLE
            )

        for src_member, dest_member in zip(src_ds_list, dest_ds_list):
            copy_res = hosts.all.zos_copy(src=src_member, dest=dest_member, remote_src=True)
            for result in copy_res.contacted.values():
                assert result.get("msg") is None
                assert result.get("changed") is True
                assert result.get("dest") == dest_member

        verify_copy = hosts.all.shell(
            cmd="mls {0}".format(dest),
            executable=SHELL_EXECUTABLE
        )

        for v_cp in verify_copy.contacted.values():
            assert v_cp.get("rc") == 0
            stdout = v_cp.get("stdout")
            assert stdout is not None
            assert len(stdout.splitlines()) == 3

    finally:
        hosts.all.zos_data_set(name=src, state="absent")
        hosts.all.zos_data_set(name=dest, state="absent")


@pytest.mark.uss
@pytest.mark.pdse
@pytest.mark.parametrize("ds_type", ["pds", "pdse"])
def test_copy_member_to_non_existing_uss_file(ansible_zos_module, ds_type):
    hosts = ansible_zos_module
    data_set = "USER.TEST.PDSE.SOURCE"
    src = "{0}(MEMBER)".format(data_set)
    dest = "/tmp/member"

    try:
        hosts.all.file(path=dest, state="absent")
        hosts.all.zos_data_set(name=data_set, state="present", type=ds_type)
        hosts.all.shell(
            cmd="decho 'Record for data set' '{0}'".format(src),
            executable=SHELL_EXECUTABLE
        )

        copy_res = hosts.all.zos_copy(src=src, dest=dest, remote_src=True)
        stat_res = hosts.all.stat(path=dest)
        verify_copy = hosts.all.shell(
            cmd="head {0}".format(dest), executable=SHELL_EXECUTABLE
        )

        for result in copy_res.contacted.values():
            assert result.get("msg") is None
            assert result.get("changed") is True
            assert result.get("dest") == dest
        for result in stat_res.contacted.values():
            assert result.get("stat").get("exists") is True
        for result in verify_copy.contacted.values():
            assert result.get("rc") == 0
            assert result.get("stdout") != ""
    finally:
        hosts.all.zos_data_set(path=data_set, state="absent")
        hosts.all.file(path=dest, state="absent")


@pytest.mark.uss
@pytest.mark.pdse
@pytest.mark.parametrize("args", [
    dict(ds_type="pds", force=False),
    dict(ds_type="pds", force=True),
    dict(ds_type="pdse", force=False),
    dict(ds_type="pdse", force=True)
])
def test_copy_member_to_existing_uss_file(ansible_zos_module, args):
    hosts = ansible_zos_module
    data_set = "USER.TEST.PDSE.SOURCE"
    src = "{0}(MEMBER)".format(data_set)
    dest = "/tmp/member"

    try:
        hosts.all.file(path=dest, state="touch")
        hosts.all.zos_data_set(name=data_set, state="present", type=args["ds_type"])
        hosts.all.shell(
            cmd="decho 'Record for data set' '{0}'".format(src),
            executable=SHELL_EXECUTABLE
        )

        copy_res = hosts.all.zos_copy(src=src, dest=dest, remote_src=True, force=args["force"])
        stat_res = hosts.all.stat(path=dest)
        verify_copy = hosts.all.shell(
            cmd="head {0}".format(dest), executable=SHELL_EXECUTABLE
        )

        for result in copy_res.contacted.values():
            if args["force"]:
                assert result.get("msg") is None
                assert result.get("changed") is True
                assert result.get("dest") == dest
            else:
                assert result.get("msg") is not None
                assert result.get("changed") is False
        for result in stat_res.contacted.values():
            assert result.get("stat").get("exists") is True
        for result in verify_copy.contacted.values():
            assert result.get("rc") == 0
            if args["force"]:
                assert result.get("stdout") != ""
    finally:
        hosts.all.zos_data_set(name=data_set, state="absent")
        hosts.all.file(path=dest, state="absent")


@pytest.mark.uss
@pytest.mark.pdse
@pytest.mark.parametrize("src_type", ["pds", "pdse"])
def test_copy_pdse_to_uss_dir(ansible_zos_module, src_type):
    hosts = ansible_zos_module
    src_ds = "USER.TEST.FUNCTEST"
    dest = "/tmp/"
    dest_path = "/tmp/{0}".format(src_ds)

    try:
        hosts.all.zos_data_set(name=src_ds, type=src_type, state="present")
        members = ["MEMBER1", "MEMBER2", "MEMBER3"]
        ds_list = ["{0}({1})".format(src_ds, member) for member in members]
        for member in ds_list:
            hosts.all.shell(
                cmd="decho '{0}' '{1}'".format(DUMMY_DATA, member),
                executable=SHELL_EXECUTABLE
            )

        hosts.all.file(path=dest_path, state="directory")

        copy_res = hosts.all.zos_copy(src=src_ds, dest=dest, remote_src=True)
        stat_res = hosts.all.stat(path=dest_path)

        for result in copy_res.contacted.values():
            assert result.get("msg") is None
            assert result.get("changed") is True
            assert result.get("dest") == dest
        for result in stat_res.contacted.values():
            assert result.get("stat").get("exists") is True
            assert result.get("stat").get("isdir") is True
    finally:
        hosts.all.zos_data_set(name=src_ds, state="absent")
        hosts.all.file(path=dest_path, state="absent")


@pytest.mark.uss
@pytest.mark.pdse
@pytest.mark.parametrize("src_type", ["pds", "pdse"])
def test_copy_member_to_uss_dir(ansible_zos_module, src_type):
    hosts = ansible_zos_module
    src_ds = "USER.TEST.FUNCTEST"
    src = "{0}(MEMBER)".format(src_ds)
    dest = "/tmp/"
    dest_path = "/tmp/MEMBER"

    try:
        hosts.all.zos_data_set(name=src_ds, type=src_type, state="present")
        hosts.all.shell(
            cmd="decho '{0}' '{1}'".format(DUMMY_DATA, src),
            executable=SHELL_EXECUTABLE
        )

        copy_res = hosts.all.zos_copy(src=src, dest=dest, remote_src=True)
        stat_res = hosts.all.stat(path=dest_path)
        verify_copy = hosts.all.shell(
            cmd="head {0}".format(dest_path),
            executable=SHELL_EXECUTABLE
        )

        for result in copy_res.contacted.values():
            assert result.get("msg") is None
            assert result.get("changed") is True
            assert result.get("dest") == dest
        for result in stat_res.contacted.values():
            assert result.get("stat").get("exists") is True
        for result in verify_copy.contacted.values():
            assert result.get("rc") == 0
            assert result.get("stdout") != ""
    finally:
        hosts.all.zos_data_set(name=src_ds, state="absent")
        hosts.all.file(path=dest_path, state="absent")


@pytest.mark.seq
@pytest.mark.pdse
@pytest.mark.parametrize("src_type", ["pds", "pdse"])
def test_copy_member_to_non_existing_seq_data_set(ansible_zos_module, src_type):
    hosts = ansible_zos_module
    src_ds = "USER.TEST.PDS.SOURCE"
    src = "{0}(MEMBER)".format(src_ds)
    dest = "USER.TEST.SEQ.FUNCTEST"

    try:
        hosts.all.zos_data_set(name=dest, state="absent")
        hosts.all.zos_data_set(name=src_ds, type=src_type, state="present")
        hosts.all.shell(
            cmd="decho 'A record' '{0}'".format(src),
            executable=SHELL_EXECUTABLE
        )

        copy_res = hosts.all.zos_copy(src=src, dest=dest, remote_src=True)
        verify_copy = hosts.all.shell(
            cmd="head \"//'{0}'\"".format(dest), executable=SHELL_EXECUTABLE
        )

        for result in copy_res.contacted.values():
            assert result.get("msg") is None
            assert result.get("changed") is True
            assert result.get("dest") == dest
            assert result.get("dest_created") is True
        for result in verify_copy.contacted.values():
            assert result.get("rc") == 0
            assert result.get("stdout") != ""
    finally:
        hosts.all.zos_data_set(name=src_ds, state="absent")
        hosts.all.zos_data_set(name=dest, state="absent")


@pytest.mark.seq
@pytest.mark.pdse
@pytest.mark.parametrize("args", [
    dict(type="pds", force=False),
    dict(type="pds", force=True),
    dict(type="pdse", force=False),
    dict(type="pdse", force=True),
])
def test_copy_member_to_existing_seq_data_set(ansible_zos_module, args):
    hosts = ansible_zos_module
    src_ds = "USER.TEST.PDS.SOURCE"
    src = "{0}(MEMBER)".format(src_ds)
    dest = "USER.TEST.SEQ.FUNCTEST"

    try:
        hosts.all.zos_data_set(name=dest, type="seq", state="present", replace=True)
        hosts.all.zos_data_set(name=src_ds, type=args["type"], state="present")

        for data_set in [src, dest]:
            hosts.all.shell(
                cmd="decho 'A record' '{0}'".format(data_set),
                executable=SHELL_EXECUTABLE
            )

        copy_res = hosts.all.zos_copy(src=src, dest=dest, force=args["force"], remote_src=True)
        verify_copy = hosts.all.shell(
            cmd="head \"//'{0}'\"".format(dest), executable=SHELL_EXECUTABLE
        )

        for result in copy_res.contacted.values():
            if args["force"]:
                assert result.get("msg") is None
                assert result.get("changed") is True
                assert result.get("dest") == dest
            else:
                assert result.get("msg") is not None
                assert result.get("changed") is False
        for result in verify_copy.contacted.values():
            assert result.get("rc") == 0
            if args["force"]:
                assert result.get("stdout") != ""
    finally:
        hosts.all.zos_data_set(name=src_ds, state="absent")
        hosts.all.zos_data_set(name=dest, state="absent")


@pytest.mark.uss
@pytest.mark.pdse
@pytest.mark.parametrize("dest_type", ["pds", "pdse"])
def test_copy_file_to_member_convert_encoding(ansible_zos_module, dest_type):
    hosts = ansible_zos_module
    src = "/etc/profile"
    dest = "USER.TEST.PDS.FUNCTEST"

    try:
        hosts.all.zos_data_set(
            type=dest_type,
            space_primary=5,
            space_type="M",
            record_format="fba",
            record_length=25,
        )

        copy_res = hosts.all.zos_copy(
            src=src,
            dest=dest,
            remote_src=False,
            encoding={
                "from": "UTF-8",
                "to": "IBM-1047"
            },
        )

        verify_copy = hosts.all.shell(
            cmd="head \"//'{0}'\"".format(dest + "(PROFILE)"),
            executable=SHELL_EXECUTABLE,
        )

        for result in copy_res.contacted.values():
            assert result.get("msg") is None
            assert result.get("changed") is True
            assert result.get("dest") == dest
        for result in verify_copy.contacted.values():
            assert result.get("rc") == 0
            assert result.get("stdout") != ""
    finally:
        hosts.all.zos_data_set(name=dest, state="absent")


@pytest.mark.pdse
@pytest.mark.parametrize("args", [
    dict(type="pds", backup=None),
    dict(type="pds", backup="USER.TEST.PDS.BACKUP"),
    dict(type="pdse", backup=None),
    dict(type="pdse", backup="USER.TEST.PDSE.BACKUP"),
])
def test_backup_pds(ansible_zos_module, args):
    hosts = ansible_zos_module
    src = tempfile.mkdtemp()
    dest = "USER.TEST.PDS.FUNCTEST"
    members = ["FILE1", "FILE2", "FILE3", "FILE4", "FILE5"]
    backup_name = None

    try:
        populate_dir(src)
        populate_partitioned_data_set(hosts, dest, args["type"], members)

        if args["backup"]:
            copy_res = hosts.all.zos_copy(src=src, dest=dest, force=True, backup=True, backup_name=args["backup"])
        else:
            copy_res = hosts.all.zos_copy(src=src, dest=dest, force=True, backup=True)

        for result in copy_res.contacted.values():
            assert result.get("msg") is None
            assert result.get("changed") is True
            assert result.get("dest") == dest

            backup_name = result.get("backup_name")
            assert backup_name is not None
            if args["backup"]:
                assert backup_name == args["backup"]

        verify_copy = get_listcat_information(hosts, backup_name, args["type"])

        for result in verify_copy.contacted.values():
            assert result.get("dd_names") is not None
            dd_names = result.get("dd_names")
            assert len(dd_names) > 0
            output = "\n".join(dd_names[0]["content"])
            assert "IN-CAT" in output

    finally:
        shutil.rmtree(src)
        hosts.all.zos_data_set(name=dest, state="absent")
        if backup_name:
            hosts.all.zos_data_set(name=backup_name, state="absent")


@pytest.mark.seq
@pytest.mark.pdse
@pytest.mark.parametrize("src_type", ["seq", "pds", "pdse"])
def test_copy_data_set_to_volume(ansible_zos_module, src_type):
    hosts = ansible_zos_module
    source = "USER.TEST.FUNCTEST.SRC"
    dest = "USER.TEST.FUNCTEST.DEST"

    try:
        hosts.all.zos_data_set(name=source, type=src_type, state='present')
        copy_res = hosts.all.zos_copy(
            src=source,
            dest=dest,
            remote_src=True,
            volume='000000'
        )

        for cp in copy_res.contacted.values():
            assert cp.get('msg') is None
            assert cp.get('changed') is True
            assert cp.get('dest') == dest

        check_vol = hosts.all.shell(
            cmd="tsocmd \"LISTDS '{0}'\"".format(dest),
            executable=SHELL_EXECUTABLE,
        )

        for cv in check_vol.contacted.values():
            assert cv.get('rc') == 0
            assert "000000" in cv.get('stdout')
    finally:
        hosts.all.zos_data_set(name=source, state='absent')
        hosts.all.zos_data_set(name=dest, state='absent')


@pytest.mark.vsam
def test_copy_ksds_to_non_existing_ksds(ansible_zos_module):
    hosts = ansible_zos_module
    src_ds = TEST_VSAM_KSDS
    dest_ds = "USER.TEST.VSAM.KSDS"

    try:
        copy_res = hosts.all.zos_copy(src=src_ds, dest=dest_ds, remote_src=True)
        verify_copy = get_listcat_information(hosts, dest_ds, "ksds")

        for result in copy_res.contacted.values():
            assert result.get("msg") is None
            assert result.get("changed") is True
            assert result.get("dest") == dest_ds
        for result in verify_copy.contacted.values():
            assert result.get("dd_names") is not None
            dd_names = result.get("dd_names")
            assert len(dd_names) > 0
            output = "\n".join(dd_names[0]["content"])
            assert "IN-CAT" in output
            assert re.search(r"\bINDEXED\b", output)
    finally:
        hosts.all.zos_data_set(name=dest_ds, state="absent")


@pytest.mark.vsam
@pytest.mark.parametrize("force", [False, True])
def test_copy_ksds_to_existing_ksds(ansible_zos_module, force):
    hosts = ansible_zos_module
    src_ds = "USER.TEST.VSAM.SOURCE"
    dest_ds = "USER.TEST.VSAM.KSDS"

    try:
        create_vsam_data_set(hosts, src_ds, "KSDS", add_data=True, key_length=12, key_offset=0)
        create_vsam_data_set(hosts, dest_ds, "KSDS", add_data=True, key_length=12, key_offset=0)

        copy_res = hosts.all.zos_copy(src=src_ds, dest=dest_ds, remote_src=True, force=force)
        verify_copy = get_listcat_information(hosts, dest_ds, "ksds")

        for result in copy_res.contacted.values():
            if force:
                assert result.get("msg") is None
                assert result.get("changed") is True
                assert result.get("dest") == dest_ds
            else:
                assert result.get("msg") is not None
                assert result.get("changed") is False

        for result in verify_copy.contacted.values():
            assert result.get("dd_names") is not None
            dd_names = result.get("dd_names")
            assert len(dd_names) > 0
            output = "\n".join(dd_names[0]["content"])
            assert "IN-CAT" in output
            assert re.search(r"\bINDEXED\b", output)
    finally:
        hosts.all.zos_data_set(name=src_ds, state="absent")
        hosts.all.zos_data_set(name=dest_ds, state="absent")


@pytest.mark.vsam
@pytest.mark.parametrize("backup", [None, "USER.TEST.VSAM.KSDS.BACK"])
def test_backup_ksds(ansible_zos_module, backup):
    hosts = ansible_zos_module
    src = "USER.TEST.VSAM.SOURCE"
    dest = "USER.TEST.VSAM.KSDS"
    backup_name = None

    try:
        create_vsam_data_set(hosts, src, "KSDS", add_data=True, key_length=12, key_offset=0)
        create_vsam_data_set(hosts, dest, "KSDS", add_data=True, key_length=12, key_offset=0)

        if backup:
            copy_res = hosts.all.zos_copy(src=src, dest=dest, backup=True, backup_name=backup, remote_src=True, force=True)
        else:
            copy_res = hosts.all.zos_copy(src=src, dest=dest, backup=True, remote_src=True, force=True)

        for result in copy_res.contacted.values():
            assert result.get("msg") is None
            assert result.get("changed") is True
            backup_name = result.get("backup_name")
            assert backup_name is not None

            if backup:
                assert backup_name == backup

        verify_copy = get_listcat_information(hosts, dest, "ksds")
        verify_backup = get_listcat_information(hosts, backup_name, "ksds")

        for result in verify_copy.contacted.values():
            assert result.get("dd_names") is not None
            dd_names = result.get("dd_names")
            assert len(dd_names) > 0
            output = "\n".join(dd_names[0]["content"])
            assert "IN-CAT" in output
            assert re.search(r"\bINDEXED\b", output)
        for result in verify_backup.contacted.values():
            assert result.get("dd_names") is not None
            dd_names = result.get("dd_names")
            assert len(dd_names) > 0
            output = "\n".join(dd_names[0]["content"])
            assert "IN-CAT" in output
            assert re.search(r"\bINDEXED\b", output)

    finally:
        hosts.all.zos_data_set(name=src, state="absent")
        hosts.all.zos_data_set(name=dest, state="absent")
        if backup_name:
            hosts.all.zos_data_set(name=backup_name, state="absent")


@pytest.mark.vsam
def test_copy_ksds_to_volume(ansible_zos_module):
    hosts = ansible_zos_module
    src_ds = TEST_VSAM_KSDS
    dest_ds = "USER.TEST.VSAM.KSDS"

    try:
        copy_res = hosts.all.zos_copy(
            src=src_ds,
            dest=dest_ds,
            remote_src=True,
            volume="000000"
        )
        verify_copy = get_listcat_information(hosts, dest_ds, "ksds")

        for result in copy_res.contacted.values():
            assert result.get("msg") is None
            assert result.get("changed") is True
            assert result.get("dest") == dest_ds
        for result in verify_copy.contacted.values():
            assert result.get("dd_names") is not None
            dd_names = result.get("dd_names")
            assert len(dd_names) > 0
            output = "\n".join(dd_names[0]["content"])
            assert "IN-CAT" in output
            assert re.search(r"\bINDEXED\b", output)
            assert re.search(r"\b000000\b", output)
    finally:
        hosts.all.zos_data_set(name=dest_ds, state="absent")


def test_dest_data_set_parameters(ansible_zos_module):
    hosts = ansible_zos_module
    src = "/etc/profile"
    dest = "USER.TEST.DEST"
    volume = "000000"
    space_primary = 3
    space_secondary = 2
    space_type = "K"
    record_format = "VB"
    record_length = 100
    block_size = 21000

    try:
        copy_result = hosts.all.zos_copy(
            src=src,
            dest=dest,
            remote_src=True,
            volume=volume,
            dest_data_set=dict(
                type="SEQ",
                space_primary=space_primary,
                space_secondary=space_secondary,
                space_type=space_type,
                record_format=record_format,
                record_length=record_length,
                block_size=block_size
            )
        )

        verify_copy = hosts.all.shell(
            cmd="tsocmd \"LISTDS '{0}'\"".format(dest),
            executable=SHELL_EXECUTABLE,
        )

        for result in copy_result.contacted.values():
            assert result.get("msg") is None
            assert result.get("changed") is True
            assert result.get("dest") == dest
        for result in verify_copy.contacted.values():
            # The tsocmd returns 5 lines like this:
            # USER.TEST.DEST
            # --RECFM-LRECL-BLKSIZE-DSORG
            #   VB    100   21000   PS
            # --VOLUMES--
            #   000000
            assert result.get("rc") == 0
            output_lines = result.get("stdout").split("\n")
            assert len(output_lines) == 5
            data_set_attributes = output_lines[2].strip().split()
            assert len(data_set_attributes) == 4
            assert data_set_attributes[0] == record_format
            assert data_set_attributes[1] == str(record_length)
            assert data_set_attributes[2] == str(block_size)
            assert data_set_attributes[3] == "PS"
            assert volume in output_lines[4]
    finally:
        hosts.all.zos_data_set(name=dest, state="absent")


def test_ensure_tmp_cleanup(ansible_zos_module):
    hosts = ansible_zos_module
    src = "/etc/profile"
    dest = "/tmp"
    dest_path = "/tmp/profile"

    temp_files_patterns = [
        re.compile(r"\bansible-zos-copy-payload"),
        re.compile(r"\bconverted"),
        re.compile(r"\bansible-zos-copy-data-set-dump")
    ]

    try:
        copy_res = hosts.all.zos_copy(src=src, dest=dest)
        for result in copy_res.contacted.values():
            assert result.get("msg") is None
            assert result.get("changed") is True

        stat_dir = hosts.all.shell(
            cmd="ls",
            executable=SHELL_EXECUTABLE,
            chdir="/tmp/"
        )

        for result in stat_dir.contacted.values():
            tmp_files = result.get("stdout")
            for pattern in temp_files_patterns:
                assert not pattern.search(tmp_files)

    finally:
        hosts.all.file(path=dest_path, state="absent")


@pytest.mark.vsam
@pytest.mark.parametrize("force", [False, True])
def test_copy_uss_file_to_existing_sequential_data_set_twice_with_tmphlq_option(ansible_zos_module, force):
    hosts = ansible_zos_module
    dest = "USER.TEST.SEQ.FUNCTEST"
    src_file = "/etc/profile"
    tmphlq = "TMPHLQ"
    try:
        hosts.all.zos_data_set(name=dest, type="seq", state="present")
        copy_result = hosts.all.zos_copy(src=src_file, dest=dest, remote_src=True, force=force)
        copy_result = hosts.all.zos_copy(src=src_file, dest=dest, remote_src=True, backup=True, tmp_hlq=tmphlq, force=force)

        verify_copy = None
        if force:
            verify_copy = hosts.all.shell(
                cmd="cat \"//'{0}'\" > /dev/null 2>/dev/null".format(dest),
                executable=SHELL_EXECUTABLE,
            )

        for cp_res in copy_result.contacted.values():
            if force:
                assert cp_res.get("msg") is None
                assert cp_res.get("backup_name")[:6] == tmphlq
            else:
                assert cp_res.get("msg") is not None
                assert cp_res.get("changed") is False
        if force:
            for v_cp in verify_copy.contacted.values():
                assert v_cp.get("rc") == 0
    finally:
<<<<<<< HEAD
        hosts.all.zos_data_set(name=dest, state="absent")
=======
        hosts.all.zos_data_set(name=dest, state="absent")


@pytest.mark.parametrize("options", [
    dict(src="/etc/profile", dest="/tmp/zos_copy_test_profile",
         force=True, is_remote=False, verbosity="-vvvvv", verbosity_level=5),
    dict(src="/etc/profile", dest="/mp/zos_copy_test_profile", force=True,
         is_remote=False, verbosity="-vvvv", verbosity_level=4),
    dict(src="/etc/profile", dest="/tmp/zos_copy_test_profile",
         force=True, is_remote=False, verbosity="", verbosity_level=0),
])
def test_display_verbosity_in_zos_copy_plugin(ansible_zos_module, options):
    """Test the display verbosity, ensure it matches the verbosity_level.
     This test requires access to verbosity and pytest-ansbile provides no
     reasonable handle for this so for now subprocess is used. This test
     results in no actual copy happening, the interest is in the verbosity"""

    try:
        hosts = ansible_zos_module
        user = hosts["options"]["user"]
        # Optionally hosts["options"]["inventory_manager"].list_hosts()[0]
        node = hosts["options"]["inventory"].rstrip(',')
        python_path = hosts["options"]["ansible_python_path"]

        # This is an adhoc command, because there was no
        cmd = "ansible all -i " + str(node) + ", -u " + user + " -m ibm.ibm_zos_core.zos_copy -a \"src=" + options["src"] + " dest=" + options["dest"] + " is_remote=" + str(
            options["is_remote"]) + " encoding={{enc}} \" -e '{\"enc\":{\"from\": \"ISO8859-1\", \"to\": \"IBM-1047\"}}' -e \"ansible_python_interpreter=" + python_path + "\" " + options["verbosity"] + ""

        result = subprocess.Popen(cmd, shell=True, stdout=subprocess.PIPE).stdout
        output = result.read().decode()

        if options["verbosity_level"] != 0:
            assert ("play context verbosity: "+ str(options["verbosity_level"])+"" in output)
        else:
            assert ("play context verbosity:" not in output)

    finally:
        hosts.all.file(path=options["dest"], state="absent")
>>>>>>> 57032466
<|MERGE_RESOLUTION|>--- conflicted
+++ resolved
@@ -20,11 +20,8 @@
 import time
 import tempfile
 from tempfile import mkstemp
-<<<<<<< HEAD
-import time
-=======
 import subprocess
->>>>>>> 57032466
+
 
 __metaclass__ = type
 
@@ -1220,7 +1217,6 @@
     finally:
         hosts.all.file(path=dest_path, state="absent")
 
-<<<<<<< HEAD
 
 @pytest.mark.seq
 def test_copy_dest_lock(ansible_zos_module):
@@ -1269,8 +1265,6 @@
         hosts.all.zos_data_set(name=DATASET_1, state="absent")
         hosts.all.zos_data_set(name=DATASET_2, state="absent")
 
-=======
->>>>>>> 57032466
 
 @pytest.mark.uss
 @pytest.mark.seq
@@ -2982,10 +2976,8 @@
             for v_cp in verify_copy.contacted.values():
                 assert v_cp.get("rc") == 0
     finally:
-<<<<<<< HEAD
-        hosts.all.zos_data_set(name=dest, state="absent")
-=======
-        hosts.all.zos_data_set(name=dest, state="absent")
+        hosts.all.zos_data_set(name=dest, state="absent")
+
 
 
 @pytest.mark.parametrize("options", [
@@ -3023,4 +3015,3 @@
 
     finally:
         hosts.all.file(path=options["dest"], state="absent")
->>>>>>> 57032466
