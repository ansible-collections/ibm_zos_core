--- conflicted
+++ resolved
@@ -31,8 +31,6 @@
       AUTOMOVE
 """
 
-<<<<<<< HEAD
-=======
 SRC_INVALID_UTF8 = """MOUNT FILESYSTEM('TEST.ZFS.DATA.USER')
     MOUNTPOINT('/tmp/src/somedirectory') 0xC1
     MOUNTPOINT('/tmp/zfs_aggr1')
@@ -40,7 +38,6 @@
     SECURITY
 """
 
->>>>>>> 5eddec59
 SHELL_EXECUTABLE = "/bin/sh"
 
 
@@ -286,8 +283,6 @@
         cmd="dtouch -tpdse {0}".format(dest)
     )
 
-<<<<<<< HEAD
-=======
     hosts.all.zos_copy(
         src=tmp_file_filename,
         dest=dest_path,
@@ -335,7 +330,6 @@
             stdin="",
         )
 
->>>>>>> 5eddec59
 def test_basic_mount_with_bpx_comment_backup(ansible_zos_module, volumes_on_systems):
     hosts = ansible_zos_module
     volumes = Volume_Handler(volumes_on_systems)
