--- conflicted
+++ resolved
@@ -99,11 +99,7 @@
         )
 
         jobs = hosts.all.zos_job_submit(
-<<<<<<< HEAD
             src=f"{TEMP_PATH}/SAMPLE", location="uss", volume=None
-=======
-            src="{0}/SAMPLE".format(TEMP_PATH), location="uss", volume=None
->>>>>>> c8992a7e
         )
         for job in jobs.contacted.values():
             print(job)
@@ -131,11 +127,7 @@
             cmd=f"echo {quote(JCL_FILE_CONTENTS)} > {TEMP_PATH}/SAMPLE"
         )
         result = hosts.all.zos_job_submit(
-<<<<<<< HEAD
             src=f"{TEMP_PATH}/SAMPLE", location="uss", volume=None
-=======
-            src="{0}/SAMPLE".format(TEMP_PATH), location="uss", volume=None
->>>>>>> c8992a7e
         )
         hosts.all.file(path=TEMP_PATH, state="absent")
         dd_name = "JESMSGLG"
