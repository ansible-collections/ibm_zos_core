--- conflicted
+++ resolved
@@ -238,11 +238,7 @@
 //* not actually run the JCL. The job will be put on the H output queue, DDs
 //* JESJCL and JESMSGLG are available. Ansible considers this a passing job.
 //* Returns:
-<<<<<<< HEAD
 //*   ret_code->(code=null, msg=TYPRUN=SCAN, msg_txt=<msg>, msg_code=null)
-=======
-//*   ret_code->(code=null, msg=TYPRUN=SCAN, msg_text=<msg>, msg_code=null)
->>>>>>> 37941131
 //*   msg --> The job JOB00551 was run with special job processing TYPRUN=SCAN.
 //*           This will result in no completion, return code or job steps and
 //*           changed will be false."
@@ -254,7 +250,6 @@
 //SYSPRINT DD SYSOUT=*
 //SYSUT1   DD *
 HELLO, WORLD. SCAN OPERATION
-<<<<<<< HEAD
 /*
 //SYSUT2   DD SYSOUT=*
 //
@@ -308,69 +303,11 @@
 //SYSPRINT DD SYSOUT=*
 //SYSUT1   DD *
 HELLO, WORLD. HOLD OPERATION
-=======
->>>>>>> 37941131
-/*
-//SYSUT2   DD SYSOUT=*
-//
-"""
-
-<<<<<<< HEAD
-=======
-JCL_FILE_CONTENTS_TYPRUN_COPY = """//*
-//******************************************************************************
-//* Job containing a TYPRUN=COPY will cause JES to copy the input job
-//* (source content) stream directly to a sysout data set (device specified in
-//* the message class parameter (H)) and schedule it for output processing, in
-//* other words, the job will be put on the H output queue; DD's
-//* JESMSGLG and JESJCLIN are available. Ansible considers this a failing job
-//* given currently the jobs status can not be determined so it times out.
-//* Returns:
-//*   ret_code->(code=null, msg=?, msg_text=<msg>, msg_code=?)
-//*   msg --> The JCL submitted with job id JOB00555 but appears to be a long
-//*           running job that exceeded its maximum wait time of 10 second(s).
-//*           Consider using module zos_job_query to poll for a long running
-//*           job or increase option 'wait_times_s' to a value greater than 11.
-//******************************************************************************
-//COPY JOB (T043JM,JM00,1,0,0,0),'HELLO WORLD - JRM',CLASS=R,
-//             MSGCLASS=H,MSGLEVEL=1,NOTIFY=S0JM,TYPRUN=COPY
-//STEP0001 EXEC PGM=IEBGENER
-//SYSIN    DD DUMMY
-//SYSPRINT DD SYSOUT=*
-//SYSUT1   DD *
-HELLO, WORLD. COPY OPERATION
-/*
-//SYSUT2   DD SYSOUT=*
-//
-"""
-
-JCL_FILE_CONTENTS_TYPRUN_HOLD = """//*
-//******************************************************************************
-//* Job containing a TYPRUN=HOLD will cause JES to hold this JCL without
-//* executing it until a special event occurs at which time, the operator will
-//* release the job from HOLD and allow the job to to continue processing.
-//* Ansible considers this a failing job
-//* given currently the jobs status can not be determined so it times out.
-//* Returns:
-//*   ret_code->(code=null, msg=AC, msg_text=<msg>, msg_code=?)
-//*   msg --> The JCL submitted with job id JOB00555 but appears to be a long
-//*           running job that exceeded its maximum wait time of 10 second(s).
-//*           Consider using module zos_job_query to poll for a long running
-//*           job or increase option 'wait_times_s' to a value greater than 11.
-//******************************************************************************
-//HOLD JOB (T043JM,JM00,1,0,0,0),'HELLO WORLD - JRM',CLASS=R,
-//             MSGCLASS=H,MSGLEVEL=1,NOTIFY=S0JM,TYPRUN=HOLD
-//STEP0001 EXEC PGM=IEBGENER
-//SYSIN    DD DUMMY
-//SYSPRINT DD SYSOUT=*
-//SYSUT1   DD *
-HELLO, WORLD. HOLD OPERATION
-/*
-//SYSUT2   DD SYSOUT=*
-//
-"""
-
->>>>>>> 37941131
+/*
+//SYSUT2   DD SYSOUT=*
+//
+"""
+
 JCL_FILE_CONTENTS_TYPRUN_JCLHOLD = """//*
 //******************************************************************************
 //* Job containing a TYPRUN=JCLHOLD will cause JES to will keep the submitted
@@ -380,11 +317,7 @@
 //* Ansible considers this a failing job
 //* given currently the jobs status can not be determined so it times out.
 //* Returns:
-<<<<<<< HEAD
 //*   ret_code->(code=None, msg=None, msg_txt=<msg>, msg_code=None)
-=======
-//*   ret_code->(code=null, msg=AC, msg_text=<msg>, msg_code=?)
->>>>>>> 37941131
 //*   msg --> The JCL submitted with job id JOB00555 but appears to be a long
 //*           running job that exceeded its maximum wait time of 10 second(s).
 //*           Consider using module zos_job_query to poll for a long running
@@ -409,7 +342,6 @@
 C_SRC_INVALID_UTF8 = """#include <stdio.h>
 int main()
 {
-<<<<<<< HEAD
     unsigned char a=0x64;
     unsigned char b=0x2A;
     unsigned char c=0xB8;
@@ -438,17 +370,6 @@
     printf("Value of LF: Hex: %X, character: %c",lf,lf);
     printf("Value of Shift-Out: Hex: %X, character: %c",shiftOut,shiftOut);
     printf("Value of Shift-In: Hex: %X, character: %c",shiftIn,shiftIn);
-=======
-    /* Generate and print all EBCDIC characters to stdout to
-     * ensure non-printable chars can be handled by Python.
-     * This will included the non-printable hex from DBB docs:
-     * nl=0x15, cr=0x0D, lf=0x25, shiftOut=0x0E, shiftIn=0x0F
-    */
-
-    for (int i = 0; i <= 255; i++) {
-        printf("Hex 0x%X is character: (%c)\\\\n",i,(char)(i));
-    }
->>>>>>> 37941131
 
     return 0;
 }
@@ -457,11 +378,7 @@
 JCL_INVALID_UTF8_CHARS_EXC = """//*
 //******************************************************************************
 //* Job that runs a C program that returns characters outside of the UTF-8 range
-<<<<<<< HEAD
 //* expected by Python. This job tests a bugfix present in ZOAU v1.3.0 and
-=======
-//* expected by Python. This job tests a bugfix present in ZOAU v1.2.5.6 and
->>>>>>> 37941131
 //* later that deals properly with these chars.
 //* The JCL needs to be formatted to give it the directory where the C program
 //* is located.
@@ -494,13 +411,8 @@
     """
     Test zos_job_submit with a PDS(MEMBER), also test the default
     value for 'location', ensure it works with and without the
-<<<<<<< HEAD
     value "data_set". If default_location is True, then don't
     pass a 'location:data_set' allow its default to come through.
-=======
-    value "DATA_SET". If default_location is True, then don't
-    pass a 'location:DATA_SET' allow its default to come through.
->>>>>>> 37941131
     """
     try:
         results = None
@@ -520,19 +432,11 @@
         )
         if bool(location.get("default_location")):
             results = hosts.all.zos_job_submit(
-<<<<<<< HEAD
                 src="{0}(SAMPLE)".format(data_set_name), wait_time_s=30
             )
         else:
             results = hosts.all.zos_job_submit(
                 src="{0}(SAMPLE)".format(data_set_name), location="data_set", wait_time_s=30
-=======
-                src="{0}(SAMPLE)".format(data_set_name), wait=True
-            )
-        else:
-            results = hosts.all.zos_job_submit(
-                src="{0}(SAMPLE)".format(data_set_name), location="DATA_SET", wait=True
->>>>>>> 37941131
             )
 
         for result in results.contacted.values():
@@ -540,13 +444,8 @@
             assert result.get("jobs")[0].get("ret_code").get("code") == 0
             assert result.get("changed") is True
     finally:
-<<<<<<< HEAD
        hosts.all.file(path=TEMP_PATH, state="absent")
        hosts.all.zos_data_set(name=data_set_name, state="absent")
-=======
-        hosts.all.file(path=TEMP_PATH, state="absent")
-        hosts.all.zos_data_set(name=data_set_name, state="absent")
->>>>>>> 37941131
 
 
 def test_job_submit_PDS_special_characters(ansible_zos_module):
@@ -659,11 +558,7 @@
             name=data_set_name, state="uncataloged", type="pds"
         )
 
-<<<<<<< HEAD
         results = hosts.all.zos_job_submit(src=data_set_name+"(SAMPLE)", location="data_set", volume=volume_1)
-=======
-        results = hosts.all.zos_job_submit(src=data_set_name+"(SAMPLE)", location="DATA_SET", volume=volume_1)
->>>>>>> 37941131
         for result in results.contacted.values():
             assert result.get("jobs")[0].get("ret_code").get("msg_code") == "0000"
             assert result.get("jobs")[0].get("ret_code").get("code") == 0
@@ -694,11 +589,7 @@
 
         hosts = ansible_zos_module
         results = hosts.all.zos_job_submit(src=data_set_name+"(BPXSLEEP)",
-<<<<<<< HEAD
                     location="data_set", wait_time_s=wait_time_s)
-=======
-                    location="DATA_SET", wait_time_s=wait_time_s)
->>>>>>> 37941131
 
         for result in results.contacted.values():
             assert result.get("jobs")[0].get("ret_code").get("msg_code") == "0000"
@@ -731,11 +622,7 @@
 
         hosts = ansible_zos_module
         results = hosts.all.zos_job_submit(src=data_set_name+"(BPXSLEEP)",
-<<<<<<< HEAD
                     location="data_set", wait_time_s=wait_time_s)
-=======
-                    location="DATA_SET", wait_time_s=wait_time_s)
->>>>>>> 37941131
 
         for result in results.contacted.values():
             assert result.get("jobs")[0].get("ret_code").get("msg_code") == "0000"
@@ -768,11 +655,7 @@
 
         hosts = ansible_zos_module
         results = hosts.all.zos_job_submit(src=data_set_name+"(BPXSLEEP)",
-<<<<<<< HEAD
                     location="data_set", wait_time_s=wait_time_s)
-=======
-                    location="DATA_SET", wait_time_s=wait_time_s)
->>>>>>> 37941131
 
         for result in results.contacted.values():
             assert result.get("msg") is not None
@@ -812,14 +695,7 @@
                 #Expecting: - "The job return code 8 was non-zero in the job output, this job has failed"
                 #           - Consider using module zos_job_query to poll for a long running job or
                 #             increase option \\'wait_times_s` to a value greater than 10.",
-<<<<<<< HEAD
                 duration = result.get('duration')
-=======
-                if result.get('duration'):
-                    duration = result.get('duration')
-                else:
-                    duration = 0
->>>>>>> 37941131
 
                 if duration >= args["wait_time_s"]:
                     re.search(r'long running job', repr(result.get("msg")))
@@ -894,11 +770,7 @@
 
         results = hosts.all.zos_job_submit(
             src=tmp_file.name,
-<<<<<<< HEAD
             location="local",
-=======
-            location="LOCAL",
->>>>>>> 37941131
             use_template=True,
             template_parameters=args["options"]
         )
@@ -920,16 +792,12 @@
             cmd="echo {0} > {1}/SAMPLE".format(quote(JCL_FULL_INPUT), TEMP_PATH)
         )
         results = hosts.all.zos_job_submit(
-<<<<<<< HEAD
             src="{0}/SAMPLE".format(TEMP_PATH),
             location="uss",
             volume=None,
             # This job used to set wait=True, but since it has been deprecated
             # and removed, it now waits up to 30 seconds.
             wait_time_s=30
-=======
-            src="{0}/SAMPLE".format(TEMP_PATH), location="USS", wait_time_s=20, volume=None
->>>>>>> 37941131
         )
         for result in results.contacted.values():
             print(result)
@@ -939,20 +807,12 @@
     finally:
         hosts.all.file(path=TEMP_PATH, state="absent")
 
-<<<<<<< HEAD
-
-=======
->>>>>>> 37941131
 def test_negative_job_submit_local_jcl_no_dsn(ansible_zos_module):
     tmp_file = tempfile.NamedTemporaryFile(delete=True)
     with open(tmp_file.name, "w") as f:
         f.write(JCL_FILE_CONTENTS_NO_DSN)
     hosts = ansible_zos_module
-<<<<<<< HEAD
     results = hosts.all.zos_job_submit(src=tmp_file.name, wait_time_s=20, location="local")
-=======
-    results = hosts.all.zos_job_submit(src=tmp_file.name, wait_time_s=20, location="LOCAL")
->>>>>>> 37941131
     import pprint
     for result in results.contacted.values():
         assert result.get("changed") is False
@@ -965,7 +825,6 @@
     with open(tmp_file.name, "w") as f:
         f.write(JCL_FILE_CONTENTS_INVALID_USER)
     hosts = ansible_zos_module
-<<<<<<< HEAD
     results = hosts.all.zos_job_submit(src=tmp_file.name, location="local")
 
     for result in results.contacted.values():
@@ -974,17 +833,6 @@
         assert re.search(r'please review the job log for status SEC', repr(result.get("msg")))
         assert result.get("jobs")[0].get("job_id") is not None
         assert re.search(r'please review the job log for status SEC', repr(result.get("jobs")[0].get("ret_code").get("msg_txt")))
-=======
-    results = hosts.all.zos_job_submit(src=tmp_file.name, location="LOCAL")
-
-    for result in results.contacted.values():
-        assert result.get("changed") is False
-        assert re.search(r'return code was not available', repr(result.get("msg")))
-        assert re.search(r'status SEC', repr(result.get("msg")))
-        assert result.get("jobs")[0].get("job_id") is not None
-        assert re.search(r'please review the job log', repr(result.get("jobs")[0].get("ret_code").get("msg_txt")))
-        assert re.search(r'SEC', repr(result.get("jobs")[0].get("ret_code").get("msg")))
->>>>>>> 37941131
 
 
 def test_job_submit_local_jcl_typrun_scan(ansible_zos_module):
@@ -993,11 +841,7 @@
         f.write(JCL_FILE_CONTENTS_TYPRUN_SCAN)
     hosts = ansible_zos_module
     results = hosts.all.zos_job_submit(src=tmp_file.name,
-<<<<<<< HEAD
                                        location="local",
-=======
-                                       location="LOCAL",
->>>>>>> 37941131
                                        wait_time_s=20,
                                        encoding={
                                             "from": "UTF-8",
@@ -1018,11 +862,7 @@
         f.write(JCL_FILE_CONTENTS_TYPRUN_COPY)
     hosts = ansible_zos_module
     results = hosts.all.zos_job_submit(src=tmp_file.name,
-<<<<<<< HEAD
                                        location="local",
-=======
-                                       location="LOCAL",
->>>>>>> 37941131
                                        wait_time_s=20,
                                        encoding={
                                             "from": "UTF-8",
@@ -1035,13 +875,8 @@
         assert result.get("jobs")[0].get("job_id") is not None
         assert re.search(r'please review the job log', repr(result.get("jobs")[0].get("ret_code").get("msg_txt")))
         assert result.get("jobs")[0].get("ret_code").get("code") is None
-<<<<<<< HEAD
         assert result.get("jobs")[0].get("ret_code").get("msg") is None
         assert result.get("jobs")[0].get("ret_code").get("msg_code") is None
-=======
-        assert result.get("jobs")[0].get("ret_code").get("msg") == "?"
-        assert result.get("jobs")[0].get("ret_code").get("msg_code") == "?"
->>>>>>> 37941131
 
 
 def test_job_submit_local_jcl_typrun_hold(ansible_zos_module):
@@ -1050,11 +885,7 @@
         f.write(JCL_FILE_CONTENTS_TYPRUN_HOLD)
     hosts = ansible_zos_module
     results = hosts.all.zos_job_submit(src=tmp_file.name,
-<<<<<<< HEAD
                                        location="local",
-=======
-                                       location="LOCAL",
->>>>>>> 37941131
                                        wait_time_s=20,
                                        encoding={
                                             "from": "UTF-8",
@@ -1066,11 +897,7 @@
         assert re.search(r'long running job', repr(result.get("jobs")[0].get("ret_code").get("msg_txt")))
         assert result.get("jobs")[0].get("ret_code").get("code") is None
         assert result.get("jobs")[0].get("ret_code").get("msg") == "AC"
-<<<<<<< HEAD
         assert result.get("jobs")[0].get("ret_code").get("msg_code") is None
-=======
-        assert result.get("jobs")[0].get("ret_code").get("msg_code") == "?"
->>>>>>> 37941131
 
 
 def test_job_submit_local_jcl_typrun_jclhold(ansible_zos_module):
@@ -1079,11 +906,7 @@
         f.write(JCL_FILE_CONTENTS_TYPRUN_JCLHOLD)
     hosts = ansible_zos_module
     results = hosts.all.zos_job_submit(src=tmp_file.name,
-<<<<<<< HEAD
                                        location="local",
-=======
-                                       location="LOCAL",
->>>>>>> 37941131
                                        wait_time_s=20,
                                        encoding={
                                             "from": "UTF-8",
@@ -1095,12 +918,8 @@
         assert re.search(r'long running job', repr(result.get("jobs")[0].get("ret_code").get("msg_txt")))
         assert result.get("jobs")[0].get("ret_code").get("code") is None
         assert result.get("jobs")[0].get("ret_code").get("msg") == "AC"
-<<<<<<< HEAD
         assert result.get("jobs")[0].get("ret_code").get("msg_code") is None
 
-=======
-        assert result.get("jobs")[0].get("ret_code").get("msg_code") == "?"
->>>>>>> 37941131
 
 # This test case is related to the following GitHub issues:
 # - https://github.com/ansible-collections/ibm_zos_core/issues/677
@@ -1110,20 +929,12 @@
 def test_zoau_bugfix_invalid_utf8_chars(ansible_zos_module):
     try:
         hosts = ansible_zos_module
-<<<<<<< HEAD
-
-=======
->>>>>>> 37941131
         # Copy C source and compile it.
         hosts.all.file(path=TEMP_PATH, state="directory")
         hosts.all.shell(
             cmd="echo {0} > {1}/noprint.c".format(quote(C_SRC_INVALID_UTF8), TEMP_PATH)
         )
         hosts.all.shell(cmd="xlc -o {0}/noprint {0}/noprint.c".format(TEMP_PATH))
-<<<<<<< HEAD
-
-=======
->>>>>>> 37941131
         # Create local JCL and submit it.
         tmp_file = tempfile.NamedTemporaryFile(delete=True)
         with open(tmp_file.name, "w") as f:
@@ -1131,19 +942,11 @@
 
         results = hosts.all.zos_job_submit(
             src=tmp_file.name,
-<<<<<<< HEAD
             location="local",
-=======
-            location="LOCAL",
->>>>>>> 37941131
             wait_time_s=15
         )
 
         for result in results.contacted.values():
-<<<<<<< HEAD
-=======
-            print(result)
->>>>>>> 37941131
             # We shouldn't get an error now that ZOAU handles invalid/unprintable
             # UTF-8 chars correctly.
             assert result.get("jobs")[0].get("ret_code").get("msg_code") == "0000"
