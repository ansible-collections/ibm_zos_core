--- conflicted
+++ resolved
@@ -18,141 +18,138 @@
     zos_apf:
       description: Add or remove libraries to Authorized Program Facility (APF)
       name: zos_apf
-      namespace: ''
+      namespace: ""
       version_added: 1.3.0
     zos_archive:
       description: Archive files and data sets on z/OS.
       name: zos_archive
-      namespace: ''
+      namespace: ""
       version_added: 1.7.0
     zos_backup_restore:
       description: Backup and restore data sets and volumes
       name: zos_backup_restore
-      namespace: ''
+      namespace: ""
       version_added: 1.3.0
     zos_blockinfile:
       description: Manage block of multi-line textual data on z/OS
       name: zos_blockinfile
-      namespace: ''
+      namespace: ""
       version_added: 1.3.0
     zos_copy:
       description: Copy data to z/OS
       name: zos_copy
-      namespace: ''
+      namespace: ""
       version_added: 1.2.0
     zos_data_set:
       description: Manage data sets
       name: zos_data_set
-      namespace: ''
+      namespace: ""
       version_added: 1.3.0
     zos_encode:
       description: Perform encoding operations.
       name: zos_encode
-      namespace: ''
+      namespace: ""
       version_added: 1.1.0
     zos_fetch:
       description: Fetch data from z/OS
       name: zos_fetch
-      namespace: ''
+      namespace: ""
       version_added: 1.1.0
     zos_find:
       description: Find matching data sets
       name: zos_find
-      namespace: ''
+      namespace: ""
       version_added: 1.3.0
     zos_gather_facts:
       description: Gather z/OS system facts.
       name: zos_gather_facts
-      namespace: ''
+      namespace: ""
       version_added: 1.5.0
     zos_job_output:
       description: Display job output
       name: zos_job_output
-      namespace: ''
+      namespace: ""
       version_added: 1.0.0
     zos_job_query:
       description: Query job status
       name: zos_job_query
-      namespace: ''
+      namespace: ""
       version_added: 1.0.0
     zos_job_submit:
       description: Submit JCL
       name: zos_job_submit
-      namespace: ''
+      namespace: ""
       version_added: 1.0.0
     zos_lineinfile:
       description: Manage textual data on z/OS
       name: zos_lineinfile
-      namespace: ''
+      namespace: ""
       version_added: 1.2.0
     zos_mount:
       description: Mount a z/OS file system.
       name: zos_mount
-      namespace: ''
+      namespace: ""
       version_added: 1.4.0
     zos_mvs_raw:
       description: Run a z/OS program.
       name: zos_mvs_raw
-      namespace: ''
+      namespace: ""
       version_added: 1.1.0
     zos_operator:
       description: Execute operator command
       name: zos_operator
-      namespace: ''
+      namespace: ""
       version_added: 1.1.0
     zos_operator_action_query:
       description: Display messages requiring action
       name: zos_operator_action_query
-      namespace: ''
+      namespace: ""
       version_added: 1.1.0
     zos_ping:
       description: Ping z/OS and check dependencies.
       name: zos_ping
-      namespace: ''
+      namespace: ""
       version_added: 1.1.0
     zos_replace:
       description: Replace all instances of a pattern within a file or data set.
       name: zos_replace
-      namespace: ''
+      namespace: ""
       version_added: 1.15.0
     zos_script:
       description: Run scripts in z/OS
       name: zos_script
-      namespace: ''
+      namespace: ""
       version_added: 1.8.0
     zos_stat:
-      description: Retrieve facts from MVS data sets, USS files, aggregates and generation
+      description:
+        Retrieve facts from MVS data sets, USS files, aggregates and generation
         data groups
       name: zos_stat
-      namespace: ''
+      namespace: ""
       version_added: 1.14.0
     zos_tso_command:
       description: Execute TSO commands
       name: zos_tso_command
-      namespace: ''
+      namespace: ""
       version_added: 1.1.0
     zos_unarchive:
       description: Unarchive files and data sets in z/OS.
       name: zos_unarchive
-      namespace: ''
+      namespace: ""
       version_added: 1.7.0
     zos_volume_init:
       description: Initialize volumes or minidisks.
       name: zos_volume_init
-      namespace: ''
+      namespace: ""
       version_added: 1.6.0
     zos_zfs_resize:
       description: Resize a zfs data set.
       name: zos_zfs_resize
-      namespace: ''
+      namespace: ""
       version_added: 1.13.0
   netconf: {}
   shell: {}
   strategy: {}
   test: {}
   vars: {}
-<<<<<<< HEAD
-version: 1.15.0-beta.1
-=======
-version: 1.15.0
->>>>>>> 4132376a
+version: 1.15.0