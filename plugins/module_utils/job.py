# Copyright (c) IBM Corporation 2019, 2020
# Licensed under the Apache License, Version 2.0 (the "License");
# you may not use this file except in compliance with the License.
# You may obtain a copy of the License at
#     http://www.apache.org/licenses/LICENSE-2.0
# Unless required by applicable law or agreed to in writing, software
# distributed under the License is distributed on an "AS IS" BASIS,
# WITHOUT WARRANTIES OR CONDITIONS OF ANY KIND, either express or implied.
# See the License for the specific language governing permissions and
# limitations under the License.

from __future__ import absolute_import, division, print_function

__metaclass__ = type

from tempfile import NamedTemporaryFile
from os import chmod
from stat import S_IEXEC, S_IREAD, S_IWRITE
import re
from ansible_collections.ibm.ibm_zos_core.plugins.module_utils.better_arg_parser import (
    BetterArgParser,
)
from ansible_collections.ibm.ibm_zos_core.plugins.module_utils.ansible_module import (
    AnsibleModuleHelper,
)


def job_output(job_id=None, owner=None, job_name=None, dd_name=None):
    """Get the output from a z/OS job based on various search criteria.

    Keyword Arguments:
        job_id {str} -- The job ID to search for (default: {None})
        owner {str} -- The owner of the job (default: {None})
        job_name {str} -- The job name search for (default: {None})
        dd_name {str} -- The data definition to retrieve (default: {None})

    Returns:
        list[dict] -- The output information for a list of jobs matching specified criteria.
<<<<<<< HEAD
        If no job status is found, this will return an empty job code with msg=Job not found
=======
        If no job status is found, this will return an empty job code with msg=JOB NOT FOUND
>>>>>>> 4026cc4f
    """
    arg_defs = dict(
        job_id=dict(arg_type="qualifier_pattern"),
        owner=dict(arg_type="qualifier_pattern"),
        job_name=dict(arg_type="qualifier_pattern"),
        dd_name=dict(arg_type=_ddname_pattern),
    )

    parser = BetterArgParser(arg_defs)
    parsed_args = parser.parse_args(
        {"job_id": job_id, "owner": owner, "job_name": job_name, "dd_name": dd_name}
    )

    job_id = parsed_args.get("job_id") or "*"
    job_name = parsed_args.get("job_name") or "*"
    owner = parsed_args.get("owner") or "*"
    dd_name = parsed_args.get("ddname") or ""

    job_detail = _get_job_output(job_id, owner, job_name, dd_name)
    if len(job_detail) == 0:
        # some systems have issues with "*" while some require it to see results
        job_id = "" if job_id == "*" else job_id
        owner = "" if owner == "*" else owner
        job_name = "" if job_name == "*" else job_name
        job_detail = _get_job_output(job_id, owner, job_name, dd_name)
    return job_detail


def _get_job_output(job_id="*", owner="*", job_name="*", dd_name=""):
    rc, out, err = _get_job_output_str(job_id, owner, job_name, dd_name)
    if rc != 0:
        raise RuntimeError(
            "Failed to retrieve job output. RC: {0} Error: {1}".format(
                str(rc), str(err)
            )
        )
    jobs = []
    if out:
        jobs = _parse_jobs(out)
    if not jobs:
        jobs = _job_not_found(job_id, owner, job_name, dd_name)

    return jobs


def _job_not_found(job_id, owner, job_name, dd_name, ovrr=None):
    jobs = []

    job = {}

    job["job_id"] = job_id
    job["job_name"] = job_name
    job["subsystem"] = None
    job["system"] = None
    job["owner"] = None

    job["ret_code"] = {}
    job["ret_code"]["msg"] = "JOB NOT FOUND"
    job["ret_code"]["code"] = None
    job["ret_code"]["msg_code"] = "NOT FOUND"
    job["ret_code"]["msg_txt"] = "The job could not be found"

    job["class"] = ""
    job["content_type"] = ""

    job["ddnames"] = []
    dd = {}
    dd["ddname"] = dd_name
    dd["record_count"] = "0"
    dd["id"] = ""
    dd["stepname"] = None
    dd["procstep"] = ""
    dd["byte_count"] = "0"
    job["ddnames"].append(dd)

    if ovrr is not None:
<<<<<<< HEAD
        job["ret_code"]["msg"] = "No jobs found"
=======
        job["ret_code"]["msg"] = "NO JOBS FOUND"
>>>>>>> 4026cc4f
        job["ret_code"]["msg_code"] = "00"
        job["ret_code"]["msg_txt"] = "No jobs returned from query"

    jobs.append(job)

    return jobs


def _parse_jobs(output_str):
    """Parse the output of the job retrieving rexx script.

    Args:
        output_str (str): The output string of the job retrieving rexx script.

    Returns:
        list[dict]: A list of jobs and their attributes.
        If no job status is found, this will return an empty job code with msg=JOB NOT FOUND

    Raises:
        Runtime error if output wasn't parseable
    """
    jobs = []
    if "-----NO JOBS FOUND-----" not in output_str:
        job_strs = re.findall(
            r"^-----START\sOF\sJOB-----\n(.*?)-----END\sOF\sJOB-----",
            output_str,
            re.MULTILINE | re.DOTALL,
        )
        for job_str in job_strs:
            job_info_match = re.search(
                (
                    r"\s*job_id:([^\n]*)\n\s*job_name:([^\n]*)\n\s*subsystem:([^\n]*)\n\s*system:([^\n]*)\n"
                    r"\s*owner:([^\n]*)\n\s*ret_code_msg:([^\n]*)\n\s*class:([^\n]*)\n\s*content_type:([^\n]*)"
                ),
                job_str,
            )
            if job_info_match is not None:
                job = {}

                job["job_id"] = job_info_match.group(1).strip()
                job["job_name"] = job_info_match.group(2).strip()
                job["subsystem"] = job_info_match.group(3).strip()
                job["system"] = job_info_match.group(4).strip()
                job["owner"] = job_info_match.group(5).strip()

                job["ret_code"] = {}
                ret_code_msg = job_info_match.group(6).strip()
                if ret_code_msg:
                    job["ret_code"]["msg"] = ret_code_msg
                job["ret_code"]["code"] = _get_return_code_num(ret_code_msg)
                job["ret_code"]["msg_code"] = _get_return_code_str(ret_code_msg)
                job["ret_code"]["msg_txt"] = ""
                if "JCL ERROR" in ret_code_msg:
                    job["ret_code"][
                        "msg_txt"
                    ] = "JCL Error detected.  Check the data dumps for more information."

                if ret_code_msg == "":
                    job["ret_code"]["msg"] = "AC"
                job["ret_code"]["steps"] = _parse_steps(job_str)
                job["class"] = job_info_match.group(7).strip()
                job["content_type"] = job_info_match.group(8).strip()

                job["ddnames"] = _parse_dds(job_str)
                jobs.append(job)
    else:
        jobs = _job_not_found("", "", "", "notused")

    return jobs


def _parse_dds(job_str):
    """Parse the dd section of output of the job retrieving rexx script.

    Args:
        job_str (str): The output string for a particular job returned from job retrieving rexx script.

    Returns:
        list[dict]: A list of DDs and their attributes.
    """
    dds = []
    if "-----START OF DD NAMES-----" in job_str:
        dd_strs = re.findall(
            r"^-----START\sOF\sDD-----\n(.*?)-----END\sOF\sDD-----",
            job_str,
            re.MULTILINE | re.DOTALL,
        )
        for dd_str in dd_strs:
            dd = {}
            dd_info_match = re.search(
                (
                    r"ddname:([^\n]*)\nrecord_count:([^\n]*)\nid:([^\n]*)\nstepname:([^\n]*)\n"
                    r"procstep:([^\n]*)\nbyte_count:([^\n]*)"
                ),
                dd_str,
            )
            dd["ddname"] = dd_info_match.group(1).strip()
            dd["record_count"] = dd_info_match.group(2).strip()
            dd["id"] = dd_info_match.group(3).strip()
            dd["stepname"] = dd_info_match.group(4).strip()
            dd["procstep"] = dd_info_match.group(5).strip()
            dd["byte_count"] = dd_info_match.group(6).strip()
            content_str = re.search(
                r"^-----START\sOF\sCONTENT-----\n(.*?)\n-----END\sOF\sCONTENT-----",
                dd_str,
                re.MULTILINE | re.DOTALL,
            )
            if content_str is not None:
                dd["content"] = content_str.group(1).split("\n")
            dds.append(dd)
    return dds


def _parse_steps(job_str):
    """Parse the dd section of output of the job retrieved by rexx script, pulling step-wise CC's

    Args:
        job_str (str): The output string for a particular job returned from job retrieved by the rexx script.

    Returns:
        list[dict]: A list of step names listed as "step executed" the related CC.
    """
    stp = []
    dd_strs = re.findall(
        r"^-----START\sOF\sDD-----\n(.*?)-----END\sOF\sDD-----",
        job_str,
        re.MULTILINE | re.DOTALL,
    )
    for dd_str in dd_strs:
        if "STEP WAS EXECUTED" in dd_str:
            pile = re.findall(r"(.*?)\s-\sSTEP\sWAS\sEXECUTED\s-\s(.*?)\n", dd_str)
            for match in pile:
                st = {
                    "step_name": match[0].split()[-1],
                    "step_cc": match[1].split()[-1],
                }
                stp.append(st)

    return stp


def _get_job_output_str(job_id="*", owner="*", job_name="*", dd_name=""):
    """Generate JSON output string containing Job info from SDSF.
    Writes a temporary REXX script to the USS filesystem to gather output.

    Keyword Arguments:
        job_id {str} -- The job ID to search for (default: {''})
        owner {str} -- The owner of the job (default: {''})
        job_name {str} -- The job name search for (default: {''})
        dd_name {str} -- The data definition to retrieve (default: {''})

    Returns:
        tuple[int, str, str] -- RC, STDOUT, and STDERR from the REXX script.
    """
    get_job_detail_rexx = """/* REXX */
arg options
parse var options param
upper param
parse var param 'JOBID=' jobid ' OWNER=' owner,
' JOBNAME=' jobname ' DDNAME=' ddname

rc=isfcalls('ON')

jobid = strip(jobid,'L')
if (jobid <> '') then do
ISFFILTER='JobID EQ '||jobid
end
owner = strip(owner,'L')
if (owner <> '') then do
ISFOWNER=owner
end
jobname = strip(jobname,'L')
if (jobname <> '') then do
ISFPREFIX=jobname
end
ddname = strip(ddname,'L')
if (ddname == '?') then do
ddname = ''
end

Address SDSF "ISFEXEC ST (ALTERNATE DELAYED)"
if rc<>0 then do
Say '[]'
Exit 0
end
if isfrows == 0 then do
Say '-----NO JOBS FOUND-----'
end
else do
do ix=1 to isfrows
    linecount = 0

    Say '-----START OF JOB-----'
    Say 'job_id'||':'||value('JOBID'||"."||ix)
    Say 'job_name'||':'||value('JNAME'||"."||ix)
    Say 'subsystem'||':'||value('ESYSID'||"."||ix)
    Say 'system'||':'||value('SYSNAME'||"."||ix)
    Say 'owner'||':'||value('OWNERID'||"."||ix)
    Say 'ret_code_msg'||':'||value('RETCODE'||"."||ix)
    Say 'class'||':'||value('JCLASS'||"."||ix)
    Say 'content_type'||':'||value('JTYPE'||"."||ix)
    Address SDSF "ISFACT ST TOKEN('"TOKEN.ix"') PARM(NP ?)",
"("prefix JDS_
    lrc=rc
    if lrc<>0 | JDS_DDNAME.0 == 0 then do
    Say '-----NO DD NAMES FOUND-----'
    end
    else do
    Say '-----START OF DD NAMES-----'
    do jx=1 to JDS_DDNAME.0
        if ddname == '' | ddname == value('JDS_DDNAME'||"."||jx) then do
        Say '-----START OF DD-----'
        Say 'ddname'||':'||value('JDS_DDNAME'||"."||jx)
        Say 'record_count'||':'||value('JDS_RECCNT'||"."||jx)
        Say 'id'||':'||value('JDS_DSID'||"."||jx)
        Say 'stepname'||':'||value('JDS_STEPN'||"."||jx)
        Say 'procstep'||':'||value('JDS_PROCS'||"."||jx)
        Say 'byte_count'||':'||value('JDS_BYTECNT'||"."||jx)
        Say '-----START OF CONTENT-----'
        Address SDSF "ISFBROWSE ST TOKEN('"token.ix"')"
        untilline = linecount + JDS_RECCNT.jx
        startingcount = linecount + 1
        do kx=linecount+1 to  untilline
            linecount = linecount + 1
            Say isfline.kx
        end
        Say '-----END OF CONTENT-----'
        Say '-----END OF DD-----'
        end
        else do
            linecount = linecount + JDS_RECCNT.jx
        end
    end
    Say '-----END OF DD NAMES-----'
    end
    Say '-----END OF JOB-----'
end
end

rc=isfcalls('OFF')

return 0
"""
    try:
        module = AnsibleModuleHelper(argument_spec={})
        if dd_name is None or dd_name == "?":
            dd_name = ""
        jobid_param = "jobid=" + job_id
        owner_param = "owner=" + owner
        jobname_param = "jobname=" + job_name
        ddname_param = "ddname=" + dd_name

        tmp = NamedTemporaryFile(delete=True)
        with open(tmp.name, "w") as f:
            f.write(get_job_detail_rexx)
        chmod(tmp.name, S_IEXEC | S_IREAD | S_IWRITE)
        args = [jobid_param, owner_param, jobname_param, ddname_param]

        cmd = [tmp.name, " ".join(args)]
        rc, out, err = module.run_command(args=cmd)
    except Exception:
        raise
    return rc, out, err


def job_status(job_id=None, owner=None, job_name=None):
    """Get the status information of a z/OS job based on various search criteria.

    Keyword Arguments:
        job_id {str} -- The job ID to search for (default: {None})
        owner {str} -- The owner of the job (default: {None})
        job_name {str} -- The job name search for (default: {None})

    Returns:
        list[dict] -- The status information for a list of jobs matching search criteria.
<<<<<<< HEAD
        If no job status is found, this will return an empty job code with msg=JOB NOT FOUND
=======
        If no job status is found, this will return an empty job code with msg=Job not found
>>>>>>> 4026cc4f

    """
    arg_defs = dict(
        job_id=dict(arg_type="qualifier_pattern"),
        owner=dict(arg_type="qualifier_pattern"),
        job_name=dict(arg_type="qualifier_pattern"),
    )

    parser = BetterArgParser(arg_defs)
    parsed_args = parser.parse_args(
        {"job_id": job_id, "owner": owner, "job_name": job_name}
    )

    job_id = parsed_args.get("job_id") or "*"
    job_name = parsed_args.get("job_name") or "*"
    owner = parsed_args.get("owner") or "*"

    job_status = _get_job_status(job_id, owner, job_name)
    if len(job_status) == 0:
        job_id = "" if job_id == "*" else job_id
        job_name = "" if job_name == "*" else job_name
        owner = "" if owner == "*" else owner
        job_status = _get_job_status(job_id, owner, job_name)

    return job_status


def _get_job_status(job_id="*", owner="*", job_name="*"):
    rc, out, err = _get_job_status_str(job_id, owner, job_name)
    if rc != 0:
        raise RuntimeError(
            "Failed to retrieve job status. RC: {0} Error: {1}".format(
                str(rc), str(err)
            )
        )

    if out:
        jobs = _parse_jobs(out)
    if not jobs:
        jobs = _job_not_found(job_id, owner, job_name, "notused")

    for job in jobs:
        job.pop("ddnames", None)
    return jobs


def _get_job_status_str(job_id="*", owner="*", job_name="*"):
    """Generate JSON output string containing Job status info from SDSF.
    Writes a temporary REXX script to the USS filesystem to gather output.

    Keyword Arguments:
        job_id {str} -- The job ID to search for (default: {''})
        owner {str} -- The owner of the job (default: {''})
        job_name {str} -- The job name search for (default: {''})

    Returns:
        tuple[int, str, str] -- RC, STDOUT, and STDERR from the REXX script.
    """
    get_job_status_rexx = """/* REXX */
arg options
parse var options param
upper param
parse var param 'JOBID=' jobid ' OWNER=' owner,
' JOBNAME=' jobname

rc=isfcalls('ON')

jobid = strip(jobid,'L')
if (jobid <> '') then do
ISFFILTER='JobID EQ '||jobid
end
owner = strip(owner,'L')
if (owner <> '') then do
ISFOWNER=owner
end
jobname = strip(jobname,'L')
if (jobname <> '') then do
ISFPREFIX=jobname
end

Address SDSF "ISFEXEC ST (ALTERNATE DELAYED)"
if rc<>0 then do
Say '[]'
Exit 0
end
if isfrows == 0 then do
Say '-----NO JOBS FOUND-----'
end
else do
do ix=1 to isfrows
    linecount = 0
    if ix<>1 then do
    end
    Say '-----START OF JOB-----'
    Say 'job_id'||':'||value('JOBID'||"."||ix)
    Say 'job_name'||':'||value('JNAME'||"."||ix)
    Say 'subsystem'||':'||value('ESYSID'||"."||ix)
    Say 'system'||':'||value('SYSNAME'||"."||ix)
    Say 'owner'||':'||value('OWNERID'||"."||ix)
    Say 'ret_code_msg'||':'||value('RETCODE'||"."||ix)
    Say 'class'||':'||value('JCLASS'||"."||ix)
    Say 'content_type'||':'||value('JTYPE'||"."||ix)
    Say '-----END OF JOB-----'
end
end

rc=isfcalls('OFF')

return 0
"""
    try:
        module = AnsibleModuleHelper(argument_spec={})
        jobid_param = "jobid=" + job_id
        owner_param = "owner=" + owner
        jobname_param = "jobname=" + job_name

        tmp = NamedTemporaryFile(delete=True)
        with open(tmp.name, "w") as f:
            f.write(get_job_status_rexx)
        chmod(tmp.name, S_IEXEC | S_IREAD | S_IWRITE)
        args = [jobid_param, owner_param, jobname_param]

        cmd = [tmp.name, " ".join(args)]
        rc, out, err = module.run_command(args=cmd)
    except Exception:
        raise
    return rc, out, err


def _get_return_code_num(rc_str):
    """Parse an integer return code from
    z/OS job output return code string.

    Arguments:
        rc_str {str} -- The return code message from z/OS job log (eg. "CC 0000")

    Returns:
        Union[int, NoneType] -- Returns integer RC if possible, if not returns NoneType
    """

    rc = None
    match = re.search(r"\s*CC\s*([0-9]+)", rc_str)
    if match:
        rc = int(match.group(1))
    return rc


def _get_return_code_str(rc_str):
    """Parse an integer return code from
    z/OS job output return code string.

    Arguments:
        rc_str {str} -- The return code message from z/OS job log (eg. "CC 0000" or "ABEND")

    Returns:
        Union[str, NoneType] -- Returns string RC or ABEND code if possible, if not returns NoneType
    """
    rc = None
    match = re.search(
        r"(?:\s*CC\s*([0-9]+))|(?:ABEND\s*((?:S|U)[0-9]+)|(?:JCL ERROR))", rc_str
    )
    if match:
        rc = match.group(1) or match.group(2)
    return rc


def _ddname_pattern(contents, resolve_dependencies):
    """Resolver for ddname_pattern type arguments

    Arguments:
        contents {bool} -- The contents of the argument.
        resolved_dependencies {dict} -- Contains all of the dependencies and their contents,
        which have already been handled,
        for use during current arguments handling operations.

    Raises:
        ValueError: When contents is invalid argument type

    Returns:
        str -- The arguments contents after any necessary operations.
    """
    if not re.fullmatch(
        r"^(?:[A-Z]{1}[A-Z0-9]{0,7})|(?:\?{1})$",
        str(contents),
        re.IGNORECASE,
    ):
        raise ValueError(
            'Invalid argument type for "{0}". expected "ddname_pattern"'.format(
                contents
            )
        )
    return str(contents)<|MERGE_RESOLUTION|>--- conflicted
+++ resolved
@@ -36,11 +36,7 @@
 
     Returns:
         list[dict] -- The output information for a list of jobs matching specified criteria.
-<<<<<<< HEAD
-        If no job status is found, this will return an empty job code with msg=Job not found
-=======
         If no job status is found, this will return an empty job code with msg=JOB NOT FOUND
->>>>>>> 4026cc4f
     """
     arg_defs = dict(
         job_id=dict(arg_type="qualifier_pattern"),
@@ -117,12 +113,8 @@
     job["ddnames"].append(dd)
 
     if ovrr is not None:
-<<<<<<< HEAD
-        job["ret_code"]["msg"] = "No jobs found"
-=======
         job["ret_code"]["msg"] = "NO JOBS FOUND"
->>>>>>> 4026cc4f
-        job["ret_code"]["msg_code"] = "00"
+        job["ret_code"]["msg_code"] = "NOT FOUND"
         job["ret_code"]["msg_txt"] = "No jobs returned from query"
 
     jobs.append(job)
@@ -397,11 +389,7 @@
 
     Returns:
         list[dict] -- The status information for a list of jobs matching search criteria.
-<<<<<<< HEAD
         If no job status is found, this will return an empty job code with msg=JOB NOT FOUND
-=======
-        If no job status is found, this will return an empty job code with msg=Job not found
->>>>>>> 4026cc4f
 
     """
     arg_defs = dict(
