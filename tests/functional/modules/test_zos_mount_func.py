# -*- coding: utf-8 -*-

# Copyright (c) IBM Corporation 2020 - 2024
# Apache License, Version 2.0 (see https://opensource.org/licenses/Apache-2.0)

from __future__ import absolute_import, division, print_function

__metaclass__ = type

import tempfile

<<<<<<< HEAD
from ibm_zos_core.tests.helpers.volumes import Volume_Handler
from ibm_zos_core.tests.helpers.dataset import get_tmp_ds_name
=======
from ansible_collections.ibm.ibm_zos_core.plugins.module_utils import (
    data_set,
)

from ansible_collections.ibm.ibm_zos_core.plugins.module_utils.import_handler import (
    MissingZOAUImport,
)

from ibm_zos_core.tests.helpers.volumes import Volume_Handler
from ibm_zos_core.tests.helpers.dataset import get_tmp_ds_name

try:
    from zoautil_py import Datasets
except Exception:
    Datasets = MissingZOAUImport()
>>>>>>> 37941131


INITIAL_PRM_MEMBER = """/* Initial file to look like BPXPRM */
/* some settings at the top */
something = something else
anotherthing = something I forgot

/* This mount shouldn't change */
MOUNT FILESYSTEM('IMSTESTU.ZZZ.KID.GA.ZFS')
      MOUNTPOINT('/python3')
      TYPE('zFS')
      MODE(RDWR)
      SETUID
      WAIT
      SECURITY
      AUTOMOVE
"""

# SHELL_EXECUTABLE = "/usr/lpp/rsusr/ported/bin/bash"
SHELL_EXECUTABLE = "/bin/sh"


def get_sysname(hosts):
    results = hosts.all.shell(
        cmd="sysvar SYSNAME",
        executable=SHELL_EXECUTABLE,
        stdin="",
    )
    response = ""
    for result in results:
        if len(result) > 2:
            response = result
            break
    return response


def populate_tmpfile():
    tmp_file = tempfile.NamedTemporaryFile(mode="w", delete=False)
    tmp_file_filename = tmp_file.name
    # tmp_file.close()
    # with open(tmp_file_filename, "w") as fh:
    tmp_file.write(INITIAL_PRM_MEMBER)
    return tmp_file_filename


def create_sourcefile(hosts, volume):
    starter = get_sysname(hosts).split(".")[0].upper()
    if len(starter) < 2:
        starter = "IMSTESTU"
    thisfile = starter + ".TTT.MNT.ZFS"
    print(
        "csf: starter={0} thisfile={1} is type {2}".format(
            starter, thisfile, str(type(thisfile))
        )
    )

    hosts.all.shell(
        cmd="zfsadm define -aggregate "
        + thisfile
        + " -volumes {0} -cylinders 200 1".format(volume),
        executable=SHELL_EXECUTABLE,
        stdin="",
    )
    hosts.all.shell(
        cmd="zfsadm format -aggregate " + thisfile,
        executable=SHELL_EXECUTABLE,
        stdin="",
    )
    return thisfile


def test_basic_mount(ansible_zos_module, volumes_on_systems):
    hosts = ansible_zos_module
    volumes = Volume_Handler(volumes_on_systems)
    volume_1 = volumes.get_available_vol()
    srcfn = create_sourcefile(hosts, volume_1)
    try:
        mount_result = hosts.all.zos_mount(
            src=srcfn, path="/pythonx", fs_type="zfs", state="mounted"
        )
        for result in mount_result.values():
            assert result.get("rc") == 0
            assert result.get("stdout") != ""
            assert result.get("changed") is True
    finally:
        hosts.all.zos_mount(
            src=srcfn,
            path="/pythonx",
            fs_type="zfs",
            state="absent",
        )
        hosts.all.file(path="/pythonx/", state="absent")



def test_double_mount(ansible_zos_module, volumes_on_systems):
    hosts = ansible_zos_module
    volumes = Volume_Handler(volumes_on_systems)
    volume_1 = volumes.get_available_vol()
    srcfn = create_sourcefile(hosts, volume_1)
    try:
        hosts.all.zos_mount(src=srcfn, path="/pythonx", fs_type="zfs", state="mounted")
        # The duplication here is intentional... want to make sure it is seen
        mount_result = hosts.all.zos_mount(
            src=srcfn, path="/pythonx", fs_type="zfs", state="mounted"
        )
        for result in mount_result.values():
            assert result.get("rc") == 0
            assert "already mounted" in result.get("stderr") or "already mounted" in result.get("stdout")
            assert result.get("changed") is False
    finally:
        hosts.all.zos_mount(
            src=srcfn,
            path="/pythonx",
            fs_type="zfs",
            state="absent",
        )
        hosts.all.file(path="/pythonx/", state="absent")


def test_remount(ansible_zos_module, volumes_on_systems):
    hosts = ansible_zos_module
    volumes = Volume_Handler(volumes_on_systems)
    volume_1 = volumes.get_available_vol()
    srcfn = create_sourcefile(hosts, volume_1)
    try:
        hosts.all.zos_mount(src=srcfn, path="/pythonx", fs_type="zfs", state="mounted")
        mount_result = hosts.all.zos_mount(
            src=srcfn, path="/pythonx", fs_type="zfs", state="remounted"
        )
        for result in mount_result.values():
            assert result.get("rc") == 0
            assert result.get("changed") is True
    finally:
        hosts.all.zos_mount(
            src=srcfn,
            path="/pythonx",
            fs_type="zfs",
            state="absent",
        )
        hosts.all.file(path="/pythonx/", state="absent")


def test_basic_mount_with_bpx_nocomment_nobackup(ansible_zos_module, volumes_on_systems):
    hosts = ansible_zos_module
    volumes = Volume_Handler(volumes_on_systems)
    volume_1 = volumes.get_available_vol()
    srcfn = create_sourcefile(hosts, volume_1)

    tmp_file_filename = "/tmp/testfile.txt"

    hosts.all.zos_copy(
        content=INITIAL_PRM_MEMBER,
        dest=tmp_file_filename,
        is_binary=True,
    )
    hosts.all.shell(
        cmd="chtag -t -c ISO8859-1 " + tmp_file_filename,
        executable=SHELL_EXECUTABLE,
        stdin="",
    )

    dest = get_tmp_ds_name()
    dest_path = dest + "(AUTO1)"

    hosts.all.zos_data_set(
        name=dest,
        type="pdse",
        space_primary=5,
        space_type="m",
        record_format="fba",
        record_length=80,
    )
    print("\nbnn-Copying {0} to {1}\n".format(tmp_file_filename, dest_path))
    hosts.all.zos_copy(
        src=tmp_file_filename,
        dest=dest_path,
        is_binary=True,
        remote_src=True,
    )

    try:
        mount_result = hosts.all.zos_mount(
            src=srcfn,
            path="/pythonx",
            fs_type="zfs",
            state="mounted",
            persistent=dict(data_store=dest_path),
        )

        for result in mount_result.values():
            assert result.get("rc") == 0
            assert result.get("changed") is True

    finally:
        hosts.all.zos_mount(
            src=srcfn,
            path="/pythonx",
            fs_type="zfs",
            state="absent",
        )
        hosts.all.file(path=tmp_file_filename, state="absent")
        hosts.all.file(path="/pythonx/", state="absent")
        hosts.all.zos_data_set(
            name=dest,
            state="absent",
            type="pdse",
            space_primary=5,
            space_type="m",
            record_format="fba",
            record_length=80,
        )


def test_basic_mount_with_bpx_comment_backup(ansible_zos_module, volumes_on_systems):
    hosts = ansible_zos_module
    volumes = Volume_Handler(volumes_on_systems)
    volume_1 = volumes.get_available_vol()
    srcfn = create_sourcefile(hosts, volume_1)

    tmp_file_filename = "/tmp/testfile.txt"

    hosts.all.zos_copy(
        content=INITIAL_PRM_MEMBER,
        dest=tmp_file_filename,
        is_binary=True,
    )
    # Make it readable at console
    hosts.all.shell(
        cmd="chtag -t -c ISO8859-1 " + tmp_file_filename,
        executable=SHELL_EXECUTABLE,
        stdin="",
    )

    # Dump the values of the file once copied to the target(s)
    results = hosts.all.shell(
        cmd="cat " + tmp_file_filename,
        executable=SHELL_EXECUTABLE,
        stdin="",
    )
    for result in results.values():
        print("\nbcb-destination result: {0}\n".format(result.get("stdout")))

    print("\n====================================================\n")

    dest = get_tmp_ds_name()
    dest_path = dest + "(AUTO2)"
    back_dest_path = dest + "(AUTO2BAK)"

    hosts.all.zos_data_set(
        name=dest,
        type="pdse",
        space_primary=5,
        space_type="m",
        record_format="fba",
        record_length=80,
    )

    print("\nbcb-Copying {0} to {1}\n".format(tmp_file_filename, dest_path))
    hosts.all.zos_copy(
        src=tmp_file_filename,
        dest=dest_path,
        is_binary=True,
        remote_src=True,
    )

    data = ""

    try:
        mount_result = hosts.all.zos_mount(
            src=srcfn,
            path="/pythonx",
            fs_type="zfs",
            state="mounted",
            persistent=dict(
                data_store=dest_path,
                backup="Yes",
                backup_name=back_dest_path,
                comment=["bpxtablecomment - try this", "second line of comment"],
            ),
        )
        # copying from dataset to make editable copy on target
        test_tmp_file_filename = tmp_file_filename + "-a"

        hosts.all.zos_copy(
            src=dest_path,
            dest=test_tmp_file_filename,
            is_binary=True,
            remote_src=True,
        )
        hosts.all.shell(
            cmd="chtag -t -c ISO8859-1 " + test_tmp_file_filename,
            executable=SHELL_EXECUTABLE,
            stdin="",
        )
        results = hosts.all.shell(
            cmd="cat " + test_tmp_file_filename, executable=SHELL_EXECUTABLE, stdin=""
        )
        data = ""
        for result in results.values():
            print("\nbcb-postmount result: {0}\n".format(result.get("stdout")))
            data += result.get("stdout")

        print("\n====================================================\n")

        for result in mount_result.values():
            assert result.get("rc") == 0
            assert result.get("changed") is True

        assert srcfn in data
        assert "bpxtablecomment - try this" in data
    finally:
        hosts.all.zos_mount(
            src=srcfn,
            path="/pythonx",
            fs_type="zfs",
            state="absent",
        )
        hosts.all.file(path=tmp_file_filename, state="absent")
        hosts.all.file(path=test_tmp_file_filename, state="absent")
        hosts.all.file(path="/pythonx/", state="absent")
        hosts.all.zos_data_set(
            name=dest,
            state="absent",
            type="pdse",
            space_primary=5,
            space_type="m",
            record_format="fba",
            record_length=80,
        )

def test_basic_mount_with_tmp_hlq_option(ansible_zos_module, volumes_on_systems):
    hosts = ansible_zos_module
    volumes = Volume_Handler(volumes_on_systems)
    volume_1 = volumes.get_available_vol()
    srcfn = create_sourcefile(hosts, volume_1)
    try:
        mount_result = hosts.all.zos_mount(
            src=srcfn, path="/pythonx", fs_type="zfs", state="mounted"
        )
        for result in mount_result.values():
            assert result.get("rc") == 0
            assert result.get("stdout") != ""
            assert result.get("changed") is True
    finally:
        tmphlq = "TMPHLQ"
        persist_data_set = get_tmp_ds_name()
<<<<<<< HEAD
        hosts.all.zos_data_set(name=persist_data_set, state="present", type="seq")
=======
        hosts.all.zos_data_set(name=persist_data_set, state="present", type="SEQ")
>>>>>>> 37941131
        unmount_result = hosts.all.zos_mount(
            src=srcfn,
            path="/pythonx",
            fs_type="zfs",
            state="absent",
            tmp_hlq=tmphlq,
            persistent=dict(data_store=persist_data_set, backup=True)
        )
        hosts.all.zos_data_set(name=persist_data_set, state="absent")
        for result in unmount_result.values():
            assert result.get("rc") == 0
            assert result.get("stdout") != ""
            assert result.get("changed") is True
            assert result.get("backup_name")[:6] == tmphlq

        hosts.all.file(path="/pythonx/", state="absent")<|MERGE_RESOLUTION|>--- conflicted
+++ resolved
@@ -1,6 +1,6 @@
 # -*- coding: utf-8 -*-
 
-# Copyright (c) IBM Corporation 2020 - 2024
+# Copyright (c) IBM Corporation 2020, 2024
 # Apache License, Version 2.0 (see https://opensource.org/licenses/Apache-2.0)
 
 from __future__ import absolute_import, division, print_function
@@ -9,26 +9,8 @@
 
 import tempfile
 
-<<<<<<< HEAD
 from ibm_zos_core.tests.helpers.volumes import Volume_Handler
 from ibm_zos_core.tests.helpers.dataset import get_tmp_ds_name
-=======
-from ansible_collections.ibm.ibm_zos_core.plugins.module_utils import (
-    data_set,
-)
-
-from ansible_collections.ibm.ibm_zos_core.plugins.module_utils.import_handler import (
-    MissingZOAUImport,
-)
-
-from ibm_zos_core.tests.helpers.volumes import Volume_Handler
-from ibm_zos_core.tests.helpers.dataset import get_tmp_ds_name
-
-try:
-    from zoautil_py import Datasets
-except Exception:
-    Datasets = MissingZOAUImport()
->>>>>>> 37941131
 
 
 INITIAL_PRM_MEMBER = """/* Initial file to look like BPXPRM */
@@ -376,11 +358,7 @@
     finally:
         tmphlq = "TMPHLQ"
         persist_data_set = get_tmp_ds_name()
-<<<<<<< HEAD
         hosts.all.zos_data_set(name=persist_data_set, state="present", type="seq")
-=======
-        hosts.all.zos_data_set(name=persist_data_set, state="present", type="SEQ")
->>>>>>> 37941131
         unmount_result = hosts.all.zos_mount(
             src=srcfn,
             path="/pythonx",
