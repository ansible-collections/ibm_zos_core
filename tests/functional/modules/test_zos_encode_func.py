# -*- coding: utf-8 -*-

# Copyright (c) IBM Corporation 2019, 2020, 2022
# Licensed under the Apache License, Version 2.0 (the "License");
# you may not use this file except in compliance with the License.
# You may obtain a copy of the License at
#     http://www.apache.org/licenses/LICENSE-2.0
# Unless required by applicable law or agreed to in writing, software
# distributed under the License is distributed on an "AS IS" BASIS,
# WITHOUT WARRANTIES OR CONDITIONS OF ANY KIND, either express or implied.
# See the License for the specific language governing permissions and
# limitations under the License.

from __future__ import absolute_import, division, print_function
from shellescape import quote
from pprint import pprint

__metaclass__ = type

USS_FILE = "/tmp/encode.data"
USS_NONE_FILE = "/tmp/none"
USS_DEST_FILE = "/tmp/converted.data"
USS_PATH = "/tmp/src"
USS_DEST_PATH = "/tmp/dest"
MVS_PS = "encode.ps"
MVS_NONE_PS = "encode.none.ps"
MVS_PDS = "encode.pds"
MVS_PDS_MEMBER = "encode.pds(test)"
MVS_VS = "encode.test.vs"
FROM_ENCODING = "IBM-1047"
INVALID_ENCODING = "EBCDIC"
TO_ENCODING = "ISO8859-1"
<<<<<<< HEAD
TEMP_JCL_PATH = "/tmp/ansible/jcl"
TEST_DATA = """0001 This is for encode conversion testing0000000
0002 This is for encode conversion testing0000000
0003 This is for encode conversion testing0000000
0004 This is for encode conversion testing0000000
0005 This is for encode conversion testing0000000
0006 This is for encode conversion testing0000000
=======
TEMP_JCL_PATH = "/tmp/jcl"
TEST_DATA = """00000001This is for encode conversion testsing
00000002This is for encode conversion testsing
00000003This is for encode conversion testsing
00000004This is for encode conversion testsing
>>>>>>> 72ffbca3
"""
TEST_FILE_TEXT = "HELLO world"
BACKUP_DATA_SET = "USER.PRIVATE.BACK"

KSDS_CREATE_JCL = """//CREKSDS    JOB (T043JM,JM00,1,0,0,0),'CREATE KSDS',CLASS=R,
//             MSGCLASS=X,MSGLEVEL=1,NOTIFY=OMVSADM
//STEP1  EXEC PGM=IDCAMS
//SYSPRINT DD  SYSOUT=A
//SYSIN    DD  *
   DELETE ENCODE.TEST.VS
   SET MAXCC=0
   DEFINE CLUSTER                          -
    (NAME(ENCODE.TEST.VS)                  -
    INDEXED                                -
    KEYS(4 0)                            -
    RECSZ(50 50)                         -
    RECORDS(100)                           -
    VOLUMES(000000) )                      -
    DATA (NAME(ENCODE.TEST.VS.DATA))       -
    INDEX (NAME(ENCODE.TEST.VS.INDEX))
/*
"""

KSDS_REPRO_JCL = """//DOREPRO    JOB (T043JM,JM00,1,0,0,0),'CREATE KSDS',CLASS=R,
//             MSGCLASS=E,MSGLEVEL=1,NOTIFY=OMVSADM
//REPROJOB   EXEC PGM=IDCAMS
//SYSPRINT DD  SYSOUT=A
//SYSIN    DD   *
 REPRO -
  INFILE(SYS01) -
  OUTDATASET({0})
//SYS01    DD *
 DDUMMY   RECORD                      !! DO NOT ALTER !!
 EEXAMPLE RECORD   REMOVE THIS LINE IF EXAMPLES NOT REQUIRED
/*
"""


def test_uss_encoding_conversion_with_invalid_encoding(ansible_zos_module):
    hosts = ansible_zos_module
    results = hosts.all.zos_encode(
        src=USS_FILE,
        encoding={
            "from": INVALID_ENCODING,
            "to": TO_ENCODING,
        },
    )
    pprint(vars(results))
    for result in results.contacted.values():
        assert result.get("msg") is not None
        assert result.get("backup_name") is None
        assert result.get("changed") is False


def test_uss_encoding_conversion_with_the_same_encoding(ansible_zos_module):
    hosts = ansible_zos_module
    results = hosts.all.zos_encode(
        src=USS_FILE,
        encoding={
            "from": FROM_ENCODING,
            "to": FROM_ENCODING,
        },
    )
    pprint(vars(results))
    for result in results.contacted.values():
        assert result.get("msg") is not None
        assert result.get("backup_name") is None
        assert result.get("changed") is False


def test_uss_encoding_conversion_without_dest(ansible_zos_module):
    try:
        hosts = ansible_zos_module
        hosts.all.copy(content=TEST_DATA, dest=USS_FILE)
        results = hosts.all.zos_encode(
            src=USS_FILE,
            encoding={
                "from": FROM_ENCODING,
                "to": TO_ENCODING,
            },
        )
        pprint(vars(results))
        for result in results.contacted.values():
            assert result.get("src") == USS_FILE
            assert result.get("dest") == USS_FILE
            assert result.get("backup_name") is None
            assert result.get("changed") is True
    finally:
        hosts.all.file(path=USS_FILE, state="absent")


def test_uss_encoding_conversion_when_dest_not_exists_01(ansible_zos_module):
    try:
        hosts = ansible_zos_module
        hosts.all.copy(content=TEST_DATA, dest=USS_FILE)
        hosts.all.file(path=USS_NONE_FILE, state="absent")
        results = hosts.all.zos_encode(
            src=USS_FILE,
            dest=USS_NONE_FILE,
            encoding={
                "from": FROM_ENCODING,
                "to": TO_ENCODING,
            },
        )
        pprint(vars(results))
        for result in results.contacted.values():
            assert result.get("src") == USS_FILE
            assert result.get("dest") == USS_NONE_FILE
            assert result.get("backup_name") is None
            assert result.get("changed") is True
    finally:
        hosts.all.file(path=USS_FILE, state="absent")


def test_uss_encoding_conversion_when_dest_not_exists_02(ansible_zos_module):
    hosts = ansible_zos_module
    hosts.all.zos_data_set(name=MVS_PS, state="absent")
    hosts.all.zos_data_set(name=MVS_PS, state="present", type="seq")
    hosts.all.zos_data_set(name=MVS_NONE_PS, state="absent")
    results = hosts.all.zos_encode(
        src=MVS_PS,
        dest=MVS_NONE_PS,
        encoding={
            "from": FROM_ENCODING,
            "to": TO_ENCODING,
        },
    )
    pprint(vars(results))
    for result in results.contacted.values():
        assert result.get("src") == MVS_PS
        assert result.get("dest") == MVS_NONE_PS
        assert result.get("backup_name") is None
        assert result.get("changed") is False


def test_uss_encoding_conversion_uss_file_to_uss_file(ansible_zos_module):
    try:
        hosts = ansible_zos_module
        hosts.all.copy(content=TEST_DATA, dest=USS_FILE)
        hosts.all.copy(content="test", dest=USS_DEST_FILE)
        results = hosts.all.zos_encode(
            src=USS_FILE,
            dest=USS_DEST_FILE,
            encoding={
                "from": TO_ENCODING,
                "to": FROM_ENCODING,
            },
        )
        pprint(vars(results))
        for result in results.contacted.values():
            assert result.get("src") == USS_FILE
            assert result.get("dest") == USS_DEST_FILE
            assert result.get("backup_name") is None
            assert result.get("changed") is True
    finally:
        hosts.all.file(path=USS_FILE, state="absent")
        hosts.all.file(path=USS_DEST_FILE, state="absent")


def test_uss_encoding_conversion_uss_file_to_uss_path(ansible_zos_module):
    try:
        hosts = ansible_zos_module
        hosts.all.file(path=USS_DEST_PATH, state="directory")
        hosts.all.copy(content=TEST_DATA, dest=USS_FILE)
        results = hosts.all.zos_encode(
            src=USS_FILE,
            dest=USS_DEST_PATH,
            encoding={
                "from": TO_ENCODING,
                "to": FROM_ENCODING,
            },
        )
        pprint(vars(results))
        for result in results.contacted.values():
            assert result.get("src") == USS_FILE
            assert result.get("dest") == USS_DEST_PATH
            assert result.get("backup_name") is None
            assert result.get("changed") is True
    finally:
        hosts.all.file(path=USS_FILE, state="absent")
        hosts.all.file(path=USS_DEST_PATH, state="absent")


def test_uss_encoding_conversion_uss_path_to_uss_path(ansible_zos_module):
    try:
        hosts = ansible_zos_module
        hosts.all.file(path=USS_PATH, state="directory")
        hosts.all.copy(content=TEST_DATA, dest=USS_PATH + "/encode1")
        hosts.all.copy(content=TEST_DATA, dest=USS_PATH + "/encode2")
        hosts.all.file(path=USS_DEST_PATH, state="directory")
        results = hosts.all.zos_encode(
            src=USS_PATH,
            dest=USS_DEST_PATH,
            encoding={
                "from": TO_ENCODING,
                "to": FROM_ENCODING,
            },
            backup=True,
        )
        pprint(vars(results))
        for result in results.contacted.values():
            assert result.get("src") == USS_PATH
            assert result.get("dest") == USS_DEST_PATH
            assert result.get("backup_name") is not None
            assert result.get("changed") is True
    finally:
        hosts.all.file(path=USS_PATH, state="absent")
        hosts.all.file(path=USS_DEST_PATH, state="absent")
        hosts.all.file(path=result.get("backup_name"), state="absent")


def test_uss_encoding_conversion_uss_file_to_mvs_ps(ansible_zos_module):
    try:
        hosts = ansible_zos_module
        hosts.all.copy(content=TEST_DATA, dest=USS_FILE)
        hosts.all.zos_data_set(name=MVS_PS, state="present", type="seq")
        results = hosts.all.zos_encode(
            src=USS_FILE,
            dest=MVS_PS,
            encoding={
                "from": TO_ENCODING,
                "to": FROM_ENCODING,
            },
        )
        pprint(vars(results))
        for result in results.contacted.values():
            assert result.get("src") == USS_FILE
            assert result.get("dest") == MVS_PS
            assert result.get("backup_name") is None
            assert result.get("changed") is True
    finally:
        hosts.all.file(path=USS_FILE, state="absent")


def test_uss_encoding_conversion_mvs_ps_to_uss_file(ansible_zos_module):
    try:
        hosts = ansible_zos_module
        hosts.all.copy(content="test", dest=USS_DEST_FILE)
        results = hosts.all.zos_encode(
            src=MVS_PS,
            dest=USS_DEST_FILE,
            encoding={
                "from": FROM_ENCODING,
                "to": TO_ENCODING,
            },
            backup=True,
        )
        pprint(vars(results))
        for result in results.contacted.values():
            assert result.get("src") == MVS_PS
            assert result.get("dest") == USS_DEST_FILE
            assert result.get("backup_name") is not None
            assert result.get("changed") is True
    finally:
        hosts.all.file(path=USS_DEST_FILE, state="absent")
        hosts.all.file(path=result.get("backup_name"), state="absent")


def test_uss_encoding_conversion_uss_file_to_mvs_pds(ansible_zos_module):
    try:
        hosts = ansible_zos_module
        hosts.all.copy(content=TEST_DATA, dest=USS_FILE)
        hosts.all.zos_data_set(name=MVS_PDS, state="present", type="pds", record_length=80)
        results = hosts.all.zos_encode(
            src=USS_FILE,
            dest=MVS_PDS,
            encoding={
                "from": TO_ENCODING,
                "to": FROM_ENCODING,
            },
        )
        pprint(vars(results))
        for result in results.contacted.values():
            assert result.get("src") == USS_FILE
            assert result.get("dest") == MVS_PDS
            assert result.get("backup_name") is None
            assert result.get("changed") is True
    finally:
        hosts.all.file(path=USS_FILE, state="absent")


def test_uss_encoding_conversion_uss_file_to_mvs_pds_member(ansible_zos_module):
    try:
        hosts = ansible_zos_module
        hosts.all.copy(content=TEST_DATA, dest=USS_FILE)
        results = hosts.all.zos_data_set(
            name=MVS_PDS_MEMBER, type="member", state="present"
        )
        pprint(vars(results))
        for result in results.contacted.values():
            # documentation will return changed=False if ds exists and replace=False..
            # assert result.get("changed") is True
            assert result.get("module_stderr") is None
        results = hosts.all.zos_encode(
            src=USS_FILE,
            dest=MVS_PDS_MEMBER,
            encoding={
                "from": TO_ENCODING,
                "to": FROM_ENCODING,
            },
        )
        pprint(vars(results))
        for result in results.contacted.values():
            assert result.get("src") == USS_FILE
            assert result.get("dest") == MVS_PDS_MEMBER
            assert result.get("backup_name") is None
            assert result.get("changed") is True
    finally:
        hosts.all.file(path=USS_FILE, state="absent")


def test_uss_encoding_conversion_mvs_pds_member_to_uss_file(ansible_zos_module):
    try:
        hosts = ansible_zos_module
        hosts.all.copy(content="test", dest=USS_DEST_FILE)
        results = hosts.all.zos_encode(
            src=MVS_PDS_MEMBER,
            dest=USS_DEST_FILE,
            encoding={
                "from": FROM_ENCODING,
                "to": TO_ENCODING,
            },
            backup=True,
        )
        pprint(vars(results))
        for result in results.contacted.values():
            assert result.get("src") == MVS_PDS_MEMBER
            assert result.get("dest") == USS_DEST_FILE
            assert result.get("backup_name") is not None
            assert result.get("changed") is True
    finally:
        hosts.all.file(path=USS_DEST_FILE, state="absent")
        hosts.all.file(path=result.get("backup_name"), state="absent")


def test_uss_encoding_conversion_uss_path_to_mvs_pds(ansible_zos_module):
    try:
        hosts = ansible_zos_module
        hosts.all.file(path=USS_PATH, state="directory")
        hosts.all.copy(content=TEST_DATA, dest=USS_PATH + "/encode1")
        hosts.all.copy(content=TEST_DATA, dest=USS_PATH + "/encode2")
        hosts.all.zos_data_set(name=MVS_PDS, state="present", type="pds", record_length=80)
        results = hosts.all.zos_encode(
            src=USS_PATH,
            dest=MVS_PDS,
            encoding={
                "from": TO_ENCODING,
                "to": FROM_ENCODING,
            },
        )
        pprint(vars(results))
        for result in results.contacted.values():
            assert result.get("src") == USS_PATH
            assert result.get("dest") == MVS_PDS
            assert result.get("backup_name") is None
            assert result.get("changed") is True
    finally:
        hosts.all.file(path=USS_PATH, state="absent")


def test_uss_encoding_conversion_mvs_pds_to_uss_path(ansible_zos_module):
    try:
        hosts = ansible_zos_module
        hosts.all.file(path=USS_DEST_PATH, state="directory")
        results = hosts.all.zos_encode(
            src=MVS_PDS,
            dest=USS_DEST_PATH,
            encoding={
                "from": TO_ENCODING,
                "to": FROM_ENCODING,
            },
        )
        pprint(vars(results))
        for result in results.contacted.values():
            assert result.get("src") == MVS_PDS
            assert result.get("dest") == USS_DEST_PATH
            assert result.get("backup_name") is None
            assert result.get("changed") is True
    finally:
        hosts.all.file(path=USS_DEST_PATH, state="absent")


def test_uss_encoding_conversion_mvs_ps_to_mvs_pds_member(ansible_zos_module):
    hosts = ansible_zos_module
    results = hosts.all.zos_encode(
        src=MVS_PS,
        dest=MVS_PDS_MEMBER,
        encoding={
            "from": FROM_ENCODING,
            "to": TO_ENCODING,
        },
    )
    pprint(vars(results))
    for result in results.contacted.values():
        assert result.get("src") == MVS_PS
        assert result.get("dest") == MVS_PDS_MEMBER
        assert result.get("backup_name") is None
        assert result.get("changed") is True


def test_uss_encoding_conversion_uss_file_to_mvs_vsam(ansible_zos_module):
    try:
        hosts = ansible_zos_module
        hosts.all.copy(content=TEST_DATA, dest=USS_FILE)
        hosts.all.file(path=TEMP_JCL_PATH, state="directory")
        hosts.all.shell(
            cmd="echo {0} > {1}/SAMPLE".format(quote(KSDS_CREATE_JCL), TEMP_JCL_PATH)
        )
        results = hosts.all.zos_job_submit(
            src="{0}/SAMPLE".format(TEMP_JCL_PATH), location="USS", wait=True
        )

        for result in results.contacted.values():
            assert result.get("jobs")[0].get("ret_code").get("msg_code") == "0000"
            assert result.get("jobs")[0].get("ret_code").get("code") == 0
            assert result.get("changed") is True
        results = hosts.all.zos_encode(
            src=USS_FILE,
            dest=MVS_VS,
            encoding={
                "from": TO_ENCODING,
                "to": FROM_ENCODING,
            },
        )
        pprint(vars(results))
        for result in results.contacted.values():
            assert result.get("src") == USS_FILE
            assert result.get("dest") == MVS_VS
            assert result.get("backup_name") is None
            assert result.get("changed") is True
    finally:
        hosts.all.file(path=TEMP_JCL_PATH, state="absent")
        hosts.all.file(path=USS_FILE, state="absent")


def test_uss_encoding_conversion_mvs_vsam_to_uss_file(ansible_zos_module):
<<<<<<< HEAD
    hosts = ansible_zos_module
    hosts.all.copy(content="test", dest=USS_DEST_FILE)
    results = hosts.all.zos_encode(
        src=MVS_VS,
        dest=USS_DEST_FILE,
        encoding={
            "from": FROM_ENCODING,
            "to": TO_ENCODING,
        },
        backup=True,
    )
    hosts.all.file(path=USS_DEST_FILE, state="absent")
    pprint(vars(results))
    for result in results.contacted.values():
        assert result.get("src") == MVS_VS
        assert result.get("dest") == USS_DEST_FILE
        assert result.get("backup_name") is not None
        assert result.get("changed") is True
        uss_file_content = hosts.all.shell(cmd="cat {0}".format(USS_DEST_FILE))
        assert TEST_DATA == uss_file_content
=======
    try:
        hosts = ansible_zos_module
        hosts.all.copy(content="test", dest=USS_DEST_FILE)
        results = hosts.all.zos_encode(
            src=MVS_VS,
            dest=USS_DEST_FILE,
            encoding={
                "from": FROM_ENCODING,
                "to": TO_ENCODING,
            },
            backup=True,
        )
        hosts.all.file(path=USS_DEST_FILE, state="absent")
        pprint(vars(results))
        for result in results.contacted.values():
            assert result.get("src") == MVS_VS
            assert result.get("dest") == USS_DEST_FILE
            assert result.get("backup_name") is not None
            assert result.get("changed") is True
    finally:
        hosts.all.file(path=USS_DEST_FILE, state="absent")
        hosts.all.file(path=result.get("backup_name"), state="absent")
>>>>>>> 72ffbca3


def test_uss_encoding_conversion_mvs_vsam_to_mvs_ps(ansible_zos_module):
    hosts = ansible_zos_module
    hosts.all.zos_data_set(name=MVS_PS, state="absent")
    hosts.all.zos_data_set(name=MVS_PS, state="present", type="seq", record_length=47)
    results = hosts.all.zos_encode(
        src=MVS_VS,
        dest=MVS_PS,
        encoding={
            "from": FROM_ENCODING,
            "to": TO_ENCODING,
        },
    )
    pprint(vars(results))
    for result in results.contacted.values():
        assert result.get("src") == MVS_VS
        assert result.get("dest") == MVS_PS
        assert result.get("backup_name") is None
        assert result.get("changed") is True
        ds_content = hosts.all.shell(cmd="cat \"//'{0}'\"".format(MVS_PS))
        assert TEST_DATA == ds_content


def test_uss_encoding_conversion_mvs_vsam_to_mvs_pds_member(ansible_zos_module):
    hosts = ansible_zos_module
    results = hosts.all.zos_encode(
        src=MVS_VS,
        dest=MVS_PDS_MEMBER,
        encoding={
            "from": FROM_ENCODING,
            "to": TO_ENCODING,
        },
    )
    hosts.all.zos_data_set(name=MVS_PDS, state="absent")
    pprint(vars(results))
    for result in results.contacted.values():
        assert result.get("src") == MVS_VS
        assert result.get("dest") == MVS_PDS_MEMBER
        assert result.get("backup_name") is None
        assert result.get("changed") is True
        ds_content = hosts.all.shell(cmd="cat \"//'{0}'\"".format(MVS_PDS_MEMBER))


def test_uss_encoding_conversion_mvs_ps_to_mvs_vsam(ansible_zos_module):
    try:
        hosts = ansible_zos_module
        hosts.all.file(path=TEMP_JCL_PATH, state="directory")
        hosts.all.shell(
            cmd="echo {0} > {1}/SAMPLE".format(quote(KSDS_CREATE_JCL), TEMP_JCL_PATH)
        )
        results = hosts.all.zos_job_submit(
            src="{0}/SAMPLE".format(TEMP_JCL_PATH), location="USS", wait=True
        )
        print("test_uss_encoding_conversion_mvs_ps_to_mvs_vsam")
        pprint(vars(results))
        for result in results.contacted.values():
            assert result.get("jobs") is not None
            assert result.get("jobs")[0].get("ret_code").get("msg_code") == "0000"
            assert result.get("jobs")[0].get("ret_code").get("code") == 0
            assert result.get("changed") is True
        results = hosts.all.zos_encode(
            src=MVS_PS,
            dest=MVS_VS,
            encoding={
                "from": TO_ENCODING,
                "to": FROM_ENCODING,
            },
        )
        pprint(vars(results))
        for result in results.contacted.values():
            assert result.get("src") == MVS_PS
            assert result.get("dest") == MVS_VS
            assert result.get("backup_name") is None
            assert result.get("changed") is True
    finally:
        hosts.all.file(path=TEMP_JCL_PATH, state="absent")
        hosts.all.zos_data_set(name=MVS_PS, state="absent")


def test_pds_backup(ansible_zos_module):
    try:
        hosts = ansible_zos_module
        hosts.all.zos_data_set(name=BACKUP_DATA_SET, state="absent")
        hosts.all.zos_data_set(name=MVS_PDS, state="absent")
        hosts.all.zos_data_set(name=MVS_PDS, state="present", type="pds")
        hosts.all.shell(cmd="echo '{0}' > {1}".format(TEST_FILE_TEXT, TEMP_JCL_PATH))
        hosts.all.shell(cmd="cp {0} \"//'{1}(SAMPLE)'\"".format(TEMP_JCL_PATH, MVS_PDS))
        hosts.all.zos_encode(
            src=MVS_PDS,
            encoding={
                "from": TO_ENCODING,
                "to": FROM_ENCODING,
            },
            backup=True,
            backup_name=BACKUP_DATA_SET,
        )
        contents = hosts.all.shell(cmd="cat \"//'{0}(SAMPLE)'\"".format(BACKUP_DATA_SET))
        for content in contents.contacted.values():
            # pprint(content)
            assert TEST_FILE_TEXT in content.get("stdout")
    finally:
        hosts.all.file(path=TEMP_JCL_PATH, state="absent")
        hosts.all.zos_data_set(name=MVS_PDS, state="absent")
        hosts.all.zos_data_set(name=BACKUP_DATA_SET, state="absent")


def test_pds_backup_with_tmp_hlq_option(ansible_zos_module):
    try:
        hosts = ansible_zos_module
        tmphlq = "TMPHLQ"
        hosts.all.zos_data_set(name=BACKUP_DATA_SET, state="absent")
        hosts.all.zos_data_set(name=MVS_PDS, state="absent")
        hosts.all.zos_data_set(name=MVS_PDS, state="present", type="pds")
        hosts.all.shell(cmd="echo '{0}' > {1}".format(TEST_FILE_TEXT, TEMP_JCL_PATH))
        hosts.all.shell(cmd="cp {0} \"//'{1}(SAMPLE)'\"".format(TEMP_JCL_PATH, MVS_PDS))
        encode_res = hosts.all.zos_encode(
            src=MVS_PDS,
            encoding={
                "from": TO_ENCODING,
                "to": FROM_ENCODING,
            },
            backup=True,
            tmp_hlq=tmphlq,
        )
        for enc_res in encode_res.contacted.values():
            assert enc_res.get("backup_name")[:6] == tmphlq
            contents = hosts.all.shell(cmd="cat \"//'{0}(SAMPLE)'\"".format(enc_res.get("backup_name")))
            hosts.all.file(path=TEMP_JCL_PATH, state="absent")
            hosts.all.zos_data_set(name=MVS_PDS, state="absent")
            hosts.all.zos_data_set(name=BACKUP_DATA_SET, state="absent")
            for content in contents.contacted.values():
                # pprint(content)
                assert TEST_FILE_TEXT in content.get("stdout")
    finally:
        hosts.all.file(path=TEMP_JCL_PATH, state="absent")
        hosts.all.zos_data_set(name=MVS_PDS, state="absent")
        hosts.all.zos_data_set(name=BACKUP_DATA_SET, state="absent")


def test_ps_backup(ansible_zos_module):
    try:
        hosts = ansible_zos_module
        hosts.all.zos_data_set(name=BACKUP_DATA_SET, state="absent")
        hosts.all.zos_data_set(name=MVS_PS, state="absent")
        hosts.all.zos_data_set(name=MVS_PS, state="present", type="seq")
        hosts.all.shell(cmd="echo '{0}' > {1}".format(TEST_FILE_TEXT, TEMP_JCL_PATH))
        hosts.all.shell(cmd="cp {0} \"//'{1}'\"".format(TEMP_JCL_PATH, MVS_PS))
        hosts.all.zos_encode(
            src=MVS_PS,
            encoding={
                "from": TO_ENCODING,
                "to": FROM_ENCODING,
            },
            backup=True,
            backup_name=BACKUP_DATA_SET,
        )
        contents = hosts.all.shell(cmd="cat \"//'{0}'\"".format(BACKUP_DATA_SET))
        for content in contents.contacted.values():
            assert TEST_FILE_TEXT in content.get("stdout")
    finally:
        hosts.all.file(path=TEMP_JCL_PATH, state="absent")
        hosts.all.zos_data_set(name=MVS_PS, state="absent")
        hosts.all.zos_data_set(name=BACKUP_DATA_SET, state="absent")


def test_vsam_backup(ansible_zos_module):
    try:
        hosts = ansible_zos_module
        hosts.all.zos_data_set(name=BACKUP_DATA_SET, state="absent")
        hosts.all.zos_data_set(name=MVS_VS, state="absent")
        hosts.all.zos_data_set(name=MVS_PS, state="absent")
        hosts.all.zos_data_set(
            name=MVS_PS, state="present", record_length=200, type="seq", record_format="VB"
        )
        hosts.all.file(path=TEMP_JCL_PATH, state="directory")
        hosts.all.shell(
            cmd="echo {0} > {1}/SAMPLE".format(quote(KSDS_CREATE_JCL), TEMP_JCL_PATH)
        )
        hosts.all.zos_job_submit(
            src="{0}/SAMPLE".format(TEMP_JCL_PATH), location="USS", wait=True
        )
        hosts.all.file(path=TEMP_JCL_PATH, state="absent")
        # submit JCL to populate KSDS
        hosts.all.file(path=TEMP_JCL_PATH, state="directory")
        hosts.all.shell(
            cmd="echo {0} > {1}/SAMPLE".format(
                quote(KSDS_REPRO_JCL.format(MVS_VS.upper())), TEMP_JCL_PATH
            )
        )
        hosts.all.zos_job_submit(
            src="{0}/SAMPLE".format(TEMP_JCL_PATH), location="USS", wait=True
        )

        hosts.all.zos_encode(
            src=MVS_VS,
            dest=MVS_PS,
            encoding={
                "from": FROM_ENCODING,
                "to": TO_ENCODING,
            },
        )
        contents = hosts.all.shell(cmd="cat \"//'{0}'\"".format(MVS_PS))
        content1 = ""
        hosts.all.zos_data_set(name=MVS_PS, state="absent")
        for content in contents.contacted.values():
            content1 = content.get("stdout")
        hosts.all.zos_encode(
            src=MVS_VS,
            encoding={
                "from": FROM_ENCODING,
                "to": TO_ENCODING,
            },
            backup=True,
            backup_name=BACKUP_DATA_SET,
        )
        hosts.all.zos_data_set(
            name=MVS_PS, state="present", record_length=200, type="seq", record_format="VB"
        )
        hosts.all.zos_encode(
            src=BACKUP_DATA_SET,
            dest=MVS_PS,
            encoding={
                "from": FROM_ENCODING,
                "to": TO_ENCODING,
            },
        )

        contents = hosts.all.shell(cmd="cat \"//'{0}'\"".format(MVS_PS))
        content2 = ""
        for content in contents.contacted.values():
            content2 = content.get("stdout")
        assert content1 and (content1 == content2)
    finally:
        hosts.all.zos_data_set(name=MVS_PS, state="absent")
        hosts.all.zos_data_set(name=MVS_VS, state="absent")
        hosts.all.zos_data_set(name=BACKUP_DATA_SET, state="absent")
        hosts.all.file(path=TEMP_JCL_PATH, state="absent")


def test_uss_backup_entire_folder_to_default_backup_location(ansible_zos_module):
    try:
        hosts = ansible_zos_module
        hosts.all.zos_data_set(name=BACKUP_DATA_SET, state="absent")
        # create and fill PDS
        hosts.all.zos_data_set(name=MVS_PDS, state="absent")
        hosts.all.zos_data_set(name=MVS_PDS, state="present", type="pds")
        hosts.all.shell(cmd="echo '{0}' > {1}".format(TEST_FILE_TEXT, TEMP_JCL_PATH))
        hosts.all.shell(cmd="cp {0} \"//'{1}(SAMPLE)'\"".format(TEMP_JCL_PATH, MVS_PDS))
        hosts.all.shell(cmd="cp {0} \"//'{1}(SAMPLE2)'\"".format(TEMP_JCL_PATH, MVS_PDS))
        hosts.all.shell(cmd="cp {0} \"//'{1}(SAMPLE3)'\"".format(TEMP_JCL_PATH, MVS_PDS))
        # create and fill directory
        hosts.all.file(path=TEMP_JCL_PATH + "2", state="absent")
        hosts.all.file(path=TEMP_JCL_PATH + "2", state="directory")
        hosts.all.shell(
            cmd="echo '{0}' > {1}".format(TEST_FILE_TEXT, TEMP_JCL_PATH + "2/file1")
        )
        hosts.all.shell(
            cmd="echo '{0}' > {1}".format(TEST_FILE_TEXT, TEMP_JCL_PATH + "2/file2")
        )
        hosts.all.shell(
            cmd="echo '{0}' > {1}".format(TEST_FILE_TEXT, TEMP_JCL_PATH + "2/file3")
        )
        results = hosts.all.zos_encode(
            src=MVS_PDS,
            dest=TEMP_JCL_PATH + "2",
            encoding={
                "from": TO_ENCODING,
                "to": FROM_ENCODING,
            },
            backup=True,
        )
        backup_name = None
        for result in results.contacted.values():
            backup_name = result.get("backup_name")
        assert backup_name
        contents = hosts.all.shell(cmd="cat {0}".format(backup_name + "file1"))
        content1 = ""
        for content in contents.contacted.values():
            content1 = content.get("stdout")
        contents = hosts.all.shell(cmd="cat {0}".format(backup_name + "file2"))
        content2 = ""
        for content in contents.contacted.values():
            content2 = content.get("stdout")
        contents = hosts.all.shell(cmd="cat {0}".format(backup_name + "file3"))
        content3 = ""
        for content in contents.contacted.values():
            content3 = content.get("stdout")
        assert (
            content1
            and content1 == content2
            and content2 == content3
            and content1 == TEST_FILE_TEXT
        )
    finally:
        hosts.all.file(path=TEMP_JCL_PATH, state="absent")
        hosts.all.file(path=TEMP_JCL_PATH + "2", state="absent")
        hosts.all.file(path=backup_name, state="absent")
        hosts.all.zos_data_set(name=MVS_PDS, state="absent")
        hosts.all.zos_data_set(name=BACKUP_DATA_SET, state="absent")


def test_uss_backup_entire_folder_to_default_backup_location_compressed(
    ansible_zos_module,
):
    try:
        hosts = ansible_zos_module
        hosts.all.zos_data_set(name=BACKUP_DATA_SET, state="absent")
        # create and fill PDS
        hosts.all.zos_data_set(name=MVS_PDS, state="absent")
        hosts.all.zos_data_set(name=MVS_PDS, state="present", type="pds")
        hosts.all.shell(cmd="echo '{0}' > {1}".format(TEST_FILE_TEXT, TEMP_JCL_PATH))
        hosts.all.shell(cmd="cp {0} \"//'{1}(SAMPLE)'\"".format(TEMP_JCL_PATH, MVS_PDS))
        hosts.all.shell(cmd="cp {0} \"//'{1}(SAMPLE2)'\"".format(TEMP_JCL_PATH, MVS_PDS))
        hosts.all.shell(cmd="cp {0} \"//'{1}(SAMPLE3)'\"".format(TEMP_JCL_PATH, MVS_PDS))
        # create and fill directory
        hosts.all.file(path=TEMP_JCL_PATH + "2", state="absent")
        hosts.all.file(path=TEMP_JCL_PATH + "2", state="directory")
        hosts.all.shell(
            cmd="echo '{0}' > {1}".format(TEST_FILE_TEXT, TEMP_JCL_PATH + "2/file1")
        )
        hosts.all.shell(
            cmd="echo '{0}' > {1}".format(TEST_FILE_TEXT, TEMP_JCL_PATH + "2/file2")
        )
        hosts.all.shell(
            cmd="echo '{0}' > {1}".format(TEST_FILE_TEXT, TEMP_JCL_PATH + "2/file3")
        )
        results = hosts.all.zos_encode(
            src=MVS_PDS,
            dest=TEMP_JCL_PATH + "2",
            encoding={
                "from": TO_ENCODING,
                "to": FROM_ENCODING,
            },
            backup=True,
            backup_compress=True,
        )
        backup_name = None
        for result in results.contacted.values():
            backup_name = result.get("backup_name")

        results = hosts.all.shell(cmd="ls -la {0}".format(backup_name[:-4] + "*"))
        for result in results.contacted.values():
            assert backup_name in result.get("stdout")
    finally:
        hosts.all.zos_data_set(name=MVS_PDS, state="absent")
        hosts.all.file(path=TEMP_JCL_PATH, state="absent")
        hosts.all.file(path=TEMP_JCL_PATH + "2", state="absent")
        hosts.all.file(path=backup_name, state="absent")


def test_return_backup_name_on_module_success_and_failure(ansible_zos_module):
    try:
        hosts = ansible_zos_module
        hosts.all.zos_data_set(name=MVS_PS, state="absent")
        hosts.all.zos_data_set(name=BACKUP_DATA_SET, state="absent")
        hosts.all.zos_data_set(name=MVS_PS, state="present", type="seq")
        hosts.all.shell(cmd="echo '{0}' > {1}".format(TEST_FILE_TEXT, TEMP_JCL_PATH))
        hosts.all.zos_copy(src=TEMP_JCL_PATH, dest=MVS_PS, remote_src=True)
        enc_ds = hosts.all.zos_encode(
            src=MVS_PS,
            encoding={
                "from": FROM_ENCODING,
                "to": TO_ENCODING,
            },
            backup=True,
            backup_name=BACKUP_DATA_SET,
        )
        for content in enc_ds.contacted.values():
            assert content.get("backup_name") is not None
            assert content.get("backup_name") == BACKUP_DATA_SET

        hosts.all.zos_data_set(name=BACKUP_DATA_SET, state="absent")
        enc_ds = hosts.all.zos_encode(
            src=MVS_PS,
            encoding={
                "from": INVALID_ENCODING,
                "to": TO_ENCODING,
            },
            backup=True,
            backup_name=BACKUP_DATA_SET,
        )

        for content in enc_ds.contacted.values():
            assert content.get("msg") is not None
            assert content.get("backup_name") is not None
            assert content.get("backup_name") == BACKUP_DATA_SET
    finally:
        hosts.all.file(path=TEMP_JCL_PATH, state="absent")
        hosts.all.zos_data_set(name=MVS_PS, state="absent")
        hosts.all.zos_data_set(name=BACKUP_DATA_SET, state="absent")<|MERGE_RESOLUTION|>--- conflicted
+++ resolved
@@ -30,7 +30,6 @@
 FROM_ENCODING = "IBM-1047"
 INVALID_ENCODING = "EBCDIC"
 TO_ENCODING = "ISO8859-1"
-<<<<<<< HEAD
 TEMP_JCL_PATH = "/tmp/ansible/jcl"
 TEST_DATA = """0001 This is for encode conversion testing0000000
 0002 This is for encode conversion testing0000000
@@ -38,13 +37,6 @@
 0004 This is for encode conversion testing0000000
 0005 This is for encode conversion testing0000000
 0006 This is for encode conversion testing0000000
-=======
-TEMP_JCL_PATH = "/tmp/jcl"
-TEST_DATA = """00000001This is for encode conversion testsing
-00000002This is for encode conversion testsing
-00000003This is for encode conversion testsing
-00000004This is for encode conversion testsing
->>>>>>> 72ffbca3
 """
 TEST_FILE_TEXT = "HELLO world"
 BACKUP_DATA_SET = "USER.PRIVATE.BACK"
@@ -481,28 +473,6 @@
 
 
 def test_uss_encoding_conversion_mvs_vsam_to_uss_file(ansible_zos_module):
-<<<<<<< HEAD
-    hosts = ansible_zos_module
-    hosts.all.copy(content="test", dest=USS_DEST_FILE)
-    results = hosts.all.zos_encode(
-        src=MVS_VS,
-        dest=USS_DEST_FILE,
-        encoding={
-            "from": FROM_ENCODING,
-            "to": TO_ENCODING,
-        },
-        backup=True,
-    )
-    hosts.all.file(path=USS_DEST_FILE, state="absent")
-    pprint(vars(results))
-    for result in results.contacted.values():
-        assert result.get("src") == MVS_VS
-        assert result.get("dest") == USS_DEST_FILE
-        assert result.get("backup_name") is not None
-        assert result.get("changed") is True
-        uss_file_content = hosts.all.shell(cmd="cat {0}".format(USS_DEST_FILE))
-        assert TEST_DATA == uss_file_content
-=======
     try:
         hosts = ansible_zos_module
         hosts.all.copy(content="test", dest=USS_DEST_FILE)
@@ -522,10 +492,11 @@
             assert result.get("dest") == USS_DEST_FILE
             assert result.get("backup_name") is not None
             assert result.get("changed") is True
+            uss_file_content = hosts.all.shell(cmd="cat {0}".format(USS_DEST_FILE))
+            assert TEST_DATA == uss_file_content
     finally:
         hosts.all.file(path=USS_DEST_FILE, state="absent")
         hosts.all.file(path=result.get("backup_name"), state="absent")
->>>>>>> 72ffbca3
 
 
 def test_uss_encoding_conversion_mvs_vsam_to_mvs_ps(ansible_zos_module):
