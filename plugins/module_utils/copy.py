--- conflicted
+++ resolved
@@ -233,7 +233,6 @@
         The stderr after the copy command executed successfully.
     """
 
-<<<<<<< HEAD
     # Removes escaping to execute this command
     dest = dest.replace('\\', '')
     src = src.replace('\\', '')
@@ -245,14 +244,6 @@
         "dstar": f"{dest},{dest_dsp}"
     }
     rc, out, err = ikjeft01(ocopy_cmd, dds=ocopy_dds, authorized=True, tmphlq=tmphlq)
-=======
-    module = AnsibleModuleHelper(argument_spec={})
-    new_dest = dest.replace('\\', '')
-    new_source = src.replace('\\', '')
-    # Removes escaping to execute this command
-    oget_cmd = f"tsocmd \" OGET '{new_source}' '{new_dest}' \""
-    rc, out, err = module.run_command(oget_cmd)
->>>>>>> e2ecec05
 
     return TSOCmdResponse(rc, out, err)
 
