# -*- coding: utf-8 -*-

# Copyright (c) IBM Corporation 2019, 2020, 2023
# Licensed under the Apache License, Version 2.0 (the "License");
# you may not use this file except in compliance with the License.
# You may obtain a copy of the License at
#     http://www.apache.org/licenses/LICENSE-2.0
# Unless required by applicable law or agreed to in writing, software
# distributed under the License is distributed on an "AS IS" BASIS,
# WITHOUT WARRANTIES OR CONDITIONS OF ANY KIND, either express or implied.
# See the License for the specific language governing permissions and
# limitations under the License.

from __future__ import absolute_import, division, print_function

__metaclass__ = type

import pytest
import time
import subprocess
from pipes import quote
from pprint import pprint


# TODO: determine if data set names need to be more generic for testcases
# TODO: add additional tests to check additional data set creation parameter combinations

data_set_types = [
    ("pds"),
    ("seq"),
    ("pdse"),
    ("esds"),
    ("rrds"),
    ("lds"),
]

DEFAULT_VOLUME = "000000"
DEFAULT_VOLUME2 = "222222"
DEFAULT_DATA_SET_NAME = "USER.PRIVATE.TESTDS"
DEFAULT_DATA_SET_NAME_WITH_MEMBER = "USER.PRIVATE.TESTDS(TESTME)"
TEMP_PATH = "/tmp/jcl"

ECHO_COMMAND = "echo {0} > {1}/SAMPLE"

KSDS_CREATE_JCL = """//CREKSDS    JOB (T043JM,JM00,1,0,0,0),'CREATE KSDS',CLASS=R,
//             MSGCLASS=X,MSGLEVEL=1,NOTIFY=OMVSADM
//STEP1  EXEC PGM=IDCAMS
//SYSPRINT DD  SYSOUT=A
//SYSIN    DD  *
   DEFINE CLUSTER (NAME(USER.PRIVATE.TESTDS) -
   INDEXED                                 -
   KEYS(6 1)                               -
   RECSZ(80 80)                            -
   TRACKS(1,1)                             -
   CISZ(4096)                              -
   FREESPACE(3 3)                          -
   VOLUMES(000000) )                       -
   DATA (NAME(USER.PRIVATE.TESTDS.DATA))     -
   INDEX (NAME(USER.PRIVATE.TESTDS.INDEX))
/*
"""

RRDS_CREATE_JCL = """//CRERRDS    JOB (T043JM,JM00,1,0,0,0),'CREATE RRDS',CLASS=R,
//             MSGCLASS=X,MSGLEVEL=1,NOTIFY=OMVSADM
//STEP1  EXEC PGM=IDCAMS
//SYSPRINT DD  SYSOUT=A
//SYSIN    DD  *
   DEFINE CLUSTER (NAME('USER.PRIVATE.TESTDS') -
   NUMBERED                                -
   RECSZ(80 80)                            -
   TRACKS(1,1)                             -
   REUSE                                   -
   FREESPACE(3 3)                          -
   VOLUMES(000000) )                       -
   DATA (NAME('USER.PRIVATE.TESTDS.DATA'))
/*
"""

ESDS_CREATE_JCL = """//CREESDS    JOB (T043JM,JM00,1,0,0,0),'CREATE ESDS',CLASS=R,
//             MSGCLASS=X,MSGLEVEL=1,NOTIFY=OMVSADM
//STEP1  EXEC PGM=IDCAMS
//SYSPRINT DD  SYSOUT=A
//SYSIN    DD  *
   DEFINE CLUSTER (NAME('USER.PRIVATE.TESTDS') -
   NONINDEXED                              -
   RECSZ(80 80)                            -
   TRACKS(1,1)                             -
   CISZ(4096)                              -
   FREESPACE(3 3)                          -
   VOLUMES(000000) )                       -
   DATA (NAME('USER.PRIVATE.TESTDS.DATA'))
/*
"""

LDS_CREATE_JCL = """//CRELDS    JOB (T043JM,JM00,1,0,0,0),'CREATE LDS',CLASS=R,
//             MSGCLASS=X,MSGLEVEL=1,NOTIFY=OMVSADM
//STEP1  EXEC PGM=IDCAMS
//SYSPRINT DD  SYSOUT=A
//SYSIN    DD  *
   DEFINE CLUSTER (NAME('USER.PRIVATE.TESTDS') -
   LINEAR                                  -
   TRACKS(1,1)                             -
   CISZ(4096)                              -
   VOLUMES(000000) )                       -
   DATA (NAME(USER.PRIVATE.TESTDS.DATA))
/*
"""

PDS_CREATE_JCL = """
//CREPDS    JOB (T043JM,JM00,1,0,0,0),'CREATE PDS',CLASS=R,
//             MSGCLASS=X,MSGLEVEL=1,NOTIFY=OMVSADM
//STEP1    EXEC PGM=IDCAMS
//SYSPRINT DD  SYSOUT=A
//SYSIN    DD   *
     ALLOC -
           DSNAME('USER.PRIVATE.TESTDS') -
           NEW -
           VOL(000000) -
           DSNTYPE(PDS)
/*
"""


def make_tempfile(hosts, directory=False):
    """ Create temporary file on z/OS system and return the path """
    tempfile_name = ""
    results = hosts.all.tempfile(state="directory")
    for result in results.contacted.values():
        tempfile_name = result.get("path", "")
    return tempfile_name


def retrieve_data_set_names(results):
    """ Retrieve system generated data set names """
    data_set_names = []
    for result in results.contacted.values():
        if len(result.get("names", [])) > 0:
            for name in result.get("names"):
                if name.lower() != DEFAULT_DATA_SET_NAME.lower():
                    data_set_names.append(name)
    return data_set_names


@pytest.mark.parametrize(
    "jcl",
    [PDS_CREATE_JCL, KSDS_CREATE_JCL, RRDS_CREATE_JCL, ESDS_CREATE_JCL, LDS_CREATE_JCL],
)
def test_data_set_catalog_and_uncatalog(ansible_zos_module, jcl):
    try:
        hosts = ansible_zos_module
        hosts.all.zos_data_set(
            name=DEFAULT_DATA_SET_NAME, state="cataloged", volumes=DEFAULT_VOLUME
        )
        hosts.all.zos_data_set(name=DEFAULT_DATA_SET_NAME, state="absent")

        hosts.all.file(path=TEMP_PATH, state="directory")
        hosts.all.shell(cmd=ECHO_COMMAND.format(quote(jcl), TEMP_PATH))
        results = hosts.all.zos_job_submit(
            src=TEMP_PATH + "/SAMPLE", location="USS", wait=True, wait_time_s=30
        )
        # verify data set creation was successful
        for result in results.contacted.values():
            pprint(result)
            if(result.get("jobs")[0].get("ret_code") is None):
                submitted_job_id = result.get("jobs")[0].get("job_id")
                assert submitted_job_id is not None
                results = hosts.all.zos_job_output(job_id=submitted_job_id)
                print("Getting failed JOB")
                pprint(vars(results))
            assert result.get("jobs")[0].get("ret_code").get("msg_code") == "0000"
        # verify first uncatalog was performed
        results = hosts.all.zos_data_set(name=DEFAULT_DATA_SET_NAME, state="uncataloged")
        for result in results.contacted.values():
            assert result.get("changed") is True
        # verify second uncatalog shows uncatalog already performed
        results = hosts.all.zos_data_set(name=DEFAULT_DATA_SET_NAME, state="uncataloged")
        for result in results.contacted.values():
            assert result.get("changed") is False
        # recatalog the data set
        results = hosts.all.zos_data_set(
            name=DEFAULT_DATA_SET_NAME, state="cataloged", volumes=DEFAULT_VOLUME
        )
        for result in results.contacted.values():
            assert result.get("changed") is True
        # verify second catalog shows catalog already performed
        results = hosts.all.zos_data_set(
            name=DEFAULT_DATA_SET_NAME, state="cataloged", volumes=DEFAULT_VOLUME
        )
        for result in results.contacted.values():
            assert result.get("changed") is False
    finally:
        # clean up
        hosts.all.file(path=TEMP_PATH, state="absent")
        # Added volumes to force a catalog in case they were somehow uncataloged to avoid an duplicate on volume error
        hosts.all.zos_data_set(name=DEFAULT_DATA_SET_NAME, state="absent", volumes=[DEFAULT_VOLUME, DEFAULT_VOLUME2])


@pytest.mark.parametrize(
    "jcl",
    [PDS_CREATE_JCL, KSDS_CREATE_JCL, RRDS_CREATE_JCL, ESDS_CREATE_JCL, LDS_CREATE_JCL],
)
def test_data_set_present_when_uncataloged(ansible_zos_module, jcl):
    try:
        hosts = ansible_zos_module
        hosts.all.zos_data_set(
            name=DEFAULT_DATA_SET_NAME, state="cataloged", volumes=DEFAULT_VOLUME
        )
        hosts.all.zos_data_set(name=DEFAULT_DATA_SET_NAME, state="absent")
        hosts.all.file(path=TEMP_PATH, state="directory")
        hosts.all.shell(cmd=ECHO_COMMAND.format(quote(jcl), TEMP_PATH))
        results = hosts.all.zos_job_submit(
            src=TEMP_PATH + "/SAMPLE", location="USS", wait=True
        )
        # verify data set creation was successful
        for result in results.contacted.values():
            assert result.get("jobs")[0].get("ret_code").get("msg_code") == "0000"
        # ensure data set present
        results = hosts.all.zos_data_set(
            name=DEFAULT_DATA_SET_NAME, state="present", volumes=DEFAULT_VOLUME
        )
        for result in results.contacted.values():
            assert result.get("changed") is False
        # uncatalog the data set
        results = hosts.all.zos_data_set(name=DEFAULT_DATA_SET_NAME, state="uncataloged")
        for result in results.contacted.values():
            assert result.get("changed") is True
        # ensure data set present
        results = hosts.all.zos_data_set(
            name=DEFAULT_DATA_SET_NAME, state="present", volumes=DEFAULT_VOLUME
        )
        for result in results.contacted.values():
            assert result.get("changed") is True
    finally:
        hosts.all.file(path=TEMP_PATH, state="absent")
        hosts.all.zos_data_set(name=DEFAULT_DATA_SET_NAME, state="absent", volumes=DEFAULT_VOLUME)


@pytest.mark.parametrize(
    "jcl",
    [PDS_CREATE_JCL, KSDS_CREATE_JCL, RRDS_CREATE_JCL, ESDS_CREATE_JCL, LDS_CREATE_JCL],
)
def test_data_set_replacement_when_uncataloged(ansible_zos_module, jcl):
    try:
        hosts = ansible_zos_module
        hosts.all.zos_data_set(
            name=DEFAULT_DATA_SET_NAME, state="cataloged", volumes=DEFAULT_VOLUME
        )
        hosts.all.zos_data_set(name=DEFAULT_DATA_SET_NAME, state="absent")
        hosts.all.file(path=TEMP_PATH, state="directory")
        hosts.all.shell(cmd=ECHO_COMMAND.format(quote(jcl), TEMP_PATH))
        results = hosts.all.zos_job_submit(
            src=TEMP_PATH + "/SAMPLE", location="USS", wait=True
        )
        # verify data set creation was successful
        for result in results.contacted.values():
            assert result.get("jobs")[0].get("ret_code").get("msg_code") == "0000"
        # ensure data set present
        results = hosts.all.zos_data_set(
            name=DEFAULT_DATA_SET_NAME, state="present", volumes=DEFAULT_VOLUME
        )
        for result in results.contacted.values():
            assert result.get("changed") is False
        # uncatalog the data set
        results = hosts.all.zos_data_set(name=DEFAULT_DATA_SET_NAME, state="uncataloged")
        for result in results.contacted.values():
            assert result.get("changed") is True
        # ensure data set present
        results = hosts.all.zos_data_set(
            name=DEFAULT_DATA_SET_NAME,
            state="present",
            volumes=DEFAULT_VOLUME,
            replace=True,
        )
        for result in results.contacted.values():
            assert result.get("changed") is True
    finally:
        hosts.all.file(path=TEMP_PATH, state="absent")
        hosts.all.zos_data_set(name=DEFAULT_DATA_SET_NAME, state="absent")


@pytest.mark.parametrize(
    "jcl",
    [PDS_CREATE_JCL, KSDS_CREATE_JCL, RRDS_CREATE_JCL, ESDS_CREATE_JCL, LDS_CREATE_JCL],
)
def test_data_set_absent_when_uncataloged(ansible_zos_module, jcl):
    try:
        hosts = ansible_zos_module
        hosts.all.zos_data_set(
            name=DEFAULT_DATA_SET_NAME, state="cataloged", volumes=DEFAULT_VOLUME
        )
        hosts.all.zos_data_set(name=DEFAULT_DATA_SET_NAME, state="absent")
        hosts.all.file(path=TEMP_PATH, state="directory")
        hosts.all.shell(cmd=ECHO_COMMAND.format(quote(jcl), TEMP_PATH))
        results = hosts.all.zos_job_submit(
            src=TEMP_PATH + "/SAMPLE", location="USS", wait=True
        )
        # verify data set creation was successful
        for result in results.contacted.values():
            assert result.get("jobs")[0].get("ret_code").get("msg_code") == "0000"
        # uncatalog the data set
        results = hosts.all.zos_data_set(name=DEFAULT_DATA_SET_NAME, state="uncataloged")
        for result in results.contacted.values():
            assert result.get("changed") is True
        # ensure data set absent
        results = hosts.all.zos_data_set(
            name=DEFAULT_DATA_SET_NAME, state="absent", volumes=DEFAULT_VOLUME
        )
        for result in results.contacted.values():
            assert result.get("changed") is True
    finally:
        hosts.all.file(path=TEMP_PATH, state="absent")
        hosts.all.zos_data_set(name=DEFAULT_DATA_SET_NAME, state="absent")


@pytest.mark.parametrize(
    "jcl",
    [PDS_CREATE_JCL, KSDS_CREATE_JCL, RRDS_CREATE_JCL, ESDS_CREATE_JCL, LDS_CREATE_JCL],
)
def test_data_set_absent_when_uncataloged_and_same_name_cataloged_is_present(ansible_zos_module, jcl):
    hosts = ansible_zos_module
    hosts.all.zos_data_set(
        name=DEFAULT_DATA_SET_NAME, state="cataloged", volumes=DEFAULT_VOLUME
    )
    hosts.all.zos_data_set(name=DEFAULT_DATA_SET_NAME, state="absent")
    hosts.all.file(path=TEMP_PATH, state="directory")
    hosts.all.shell(cmd=ECHO_COMMAND.format(quote(jcl), TEMP_PATH))
    results = hosts.all.zos_job_submit(
        src=TEMP_PATH + "/SAMPLE", location="USS", wait=True
    )
    # verify data set creation was successful
    for result in results.contacted.values():
        assert result.get("jobs")[0].get("ret_code").get("msg_code") == "0000"
    # uncatalog the data set
    results = hosts.all.zos_data_set(name=DEFAULT_DATA_SET_NAME, state="uncataloged")
    for result in results.contacted.values():
        assert result.get("changed") is True
    # Create the same dataset name in different volume
    jcl = jcl.replace(DEFAULT_VOLUME, DEFAULT_VOLUME2)
    hosts.all.file(path=TEMP_PATH + "/SAMPLE", state="absent")
    hosts.all.shell(cmd=ECHO_COMMAND.format(quote(jcl), TEMP_PATH))
    results = hosts.all.zos_job_submit(
        src=TEMP_PATH + "/SAMPLE", location="USS", wait=True
    )
    # verify data set creation was successful
    for result in results.contacted.values():
        assert result.get("jobs")[0].get("ret_code").get("msg_code") == "0000"
    hosts.all.file(path=TEMP_PATH, state="absent")
    # ensure data set absent
    results = hosts.all.zos_data_set(
        name=DEFAULT_DATA_SET_NAME, state="absent", volumes=DEFAULT_VOLUME
    )
    for result in results.contacted.values():
        assert result.get("changed") is True
    hosts.all.zos_data_set(name=DEFAULT_DATA_SET_NAME, state="absent")


@pytest.mark.parametrize("dstype", data_set_types)
def test_data_set_creation_when_present_no_replace(ansible_zos_module, dstype):
    try:
        hosts = ansible_zos_module
        hosts.all.zos_data_set(
            name=DEFAULT_DATA_SET_NAME, state="present", type=dstype, replace=True
        )
        results = hosts.all.zos_data_set(
            name=DEFAULT_DATA_SET_NAME, state="present", type=dstype
        )
        hosts.all.zos_data_set(name=DEFAULT_DATA_SET_NAME, state="absent")
        for result in results.contacted.values():
            assert result.get("changed") is False
            assert result.get("module_stderr") is None
    finally:
        hosts.all.zos_data_set(name=DEFAULT_DATA_SET_NAME, state="absent")


@pytest.mark.parametrize("dstype", data_set_types)
def test_data_set_creation_when_present_replace(ansible_zos_module, dstype):
    try:
        hosts = ansible_zos_module
        hosts.all.zos_data_set(
            name=DEFAULT_DATA_SET_NAME, state="present", type=dstype, replace=True
        )
        results = hosts.all.zos_data_set(
            name=DEFAULT_DATA_SET_NAME, state="present", type=dstype, replace=True
        )
        hosts.all.zos_data_set(name=DEFAULT_DATA_SET_NAME, state="absent")
        for result in results.contacted.values():
            assert result.get("changed") is True
            assert result.get("module_stderr") is None
    finally:
        hosts.all.zos_data_set(name=DEFAULT_DATA_SET_NAME, state="absent")


@pytest.mark.parametrize("dstype", data_set_types)
def test_data_set_creation_when_absent(ansible_zos_module, dstype):
    try:
        hosts = ansible_zos_module
        hosts.all.zos_data_set(name=DEFAULT_DATA_SET_NAME, state="absent")
        results = hosts.all.zos_data_set(
            name=DEFAULT_DATA_SET_NAME, state="present", type=dstype
        )
        hosts.all.zos_data_set(name=DEFAULT_DATA_SET_NAME, state="absent")
        for result in results.contacted.values():
            assert result.get("changed") is True
            assert result.get("module_stderr") is None
    finally:
        hosts.all.zos_data_set(name=DEFAULT_DATA_SET_NAME, state="absent")


@pytest.mark.parametrize("dstype", data_set_types)
def test_data_set_deletion_when_present(ansible_zos_module, dstype):
    hosts = ansible_zos_module
    hosts.all.zos_data_set(name=DEFAULT_DATA_SET_NAME, state="present", type=dstype)
    results = hosts.all.zos_data_set(name=DEFAULT_DATA_SET_NAME, state="absent")
    for result in results.contacted.values():
        assert result.get("changed") is True
        assert result.get("module_stderr") is None


def test_data_set_deletion_when_absent(ansible_zos_module):
    hosts = ansible_zos_module
    hosts.all.zos_data_set(name=DEFAULT_DATA_SET_NAME, state="absent")
    results = hosts.all.zos_data_set(name=DEFAULT_DATA_SET_NAME, state="absent")
    for result in results.contacted.values():
        assert result.get("changed") is False
        assert result.get("module_stderr") is None


def test_batch_data_set_creation_and_deletion(ansible_zos_module):
    try:
        hosts = ansible_zos_module
        results = hosts.all.zos_data_set(
            batch=[
                {"name": DEFAULT_DATA_SET_NAME, "state": "absent"},
                {"name": DEFAULT_DATA_SET_NAME, "type": "pds", "state": "present"},
                {"name": DEFAULT_DATA_SET_NAME, "state": "absent"},
            ]
        )
        for result in results.contacted.values():
            assert result.get("changed") is True
            assert result.get("module_stderr") is None
    finally:
        hosts.all.zos_data_set(name=DEFAULT_DATA_SET_NAME, state="absent")


def test_batch_data_set_and_member_creation(ansible_zos_module):
    try:
        hosts = ansible_zos_module
        results = hosts.all.zos_data_set(
            batch=[
                {"name": DEFAULT_DATA_SET_NAME, "type": "pds", "directory_blocks": 5},
                {"name": DEFAULT_DATA_SET_NAME + "(newmem1)", "type": "member"},
                {
                    "name": DEFAULT_DATA_SET_NAME + "(newmem2)",
                    "type": "member",
                    "state": "present",
                },
                {"name": DEFAULT_DATA_SET_NAME, "state": "absent"},
            ]
        )
        for result in results.contacted.values():
            assert result.get("changed") is True
            assert result.get("module_stderr") is None
    finally:
        hosts.all.zos_data_set(name=DEFAULT_DATA_SET_NAME, state="absent")


c_pgm="""#include <stdio.h>
#include <stdlib.h>
#include <string.h>
int main(int argc, char** argv)
{
    char dsname[ strlen(argv[1]) + 4];
    sprintf(dsname, "//'%s'", argv[1]);
    FILE* member;
    member = fopen(dsname, "rb,type=record");
    sleep(300);
    fclose(member);
    return 0;
}
"""

call_c_jcl="""//PDSELOCK JOB MSGCLASS=A,MSGLEVEL=(1,1),NOTIFY=&SYSUID,REGION=0M
//LOCKMEM  EXEC PGM=BPXBATCH
//STDPARM DD *
SH /tmp/disp_shr/pdse-lock '{0}({1})'
//STDIN  DD DUMMY
//STDOUT DD SYSOUT=*
//STDERR DD SYSOUT=*
//"""

def test_data_member_force_delete(ansible_zos_module):
    MEMBER_1, MEMBER_2, MEMBER_3, MEMBER_4 = "MEM1", "MEM2", "MEM3", "MEM4"
    try:
        hosts = ansible_zos_module

        # set up:
        # create pdse
        results = hosts.all.zos_data_set(name=DEFAULT_DATA_SET_NAME, state="present", type="pdse", replace=True)
        for result in results.contacted.values():
            assert result.get("changed") is True

        # add members
        results = hosts.all.zos_data_set(
            batch=[
                {
                    "name": DEFAULT_DATA_SET_NAME + "({0})".format(MEMBER_1),
                    "type": "member",
                    "state": "present",
                    "replace": True,
                },
                {
                    "name": DEFAULT_DATA_SET_NAME + "({0})".format(MEMBER_2),
                    "type": "member",
                    "state": "present",
                    "replace": True,
                },
                {
                    "name": DEFAULT_DATA_SET_NAME + "({0})".format(MEMBER_3),
                    "type": "member",
                    "state": "present",
                    "replace": True,
                },
                {
                    "name": DEFAULT_DATA_SET_NAME + "({0})".format(MEMBER_4),
                    "type": "member",
                    "state": "present",
                    "replace": True,
                },
            ]
        )
        # ensure data set/members create successful
        for result in results.contacted.values():
            assert result.get("changed") is True

        # copy/compile c program and copy jcl to hold data set lock for n seconds in background(&)
        hosts.all.zos_copy(content=c_pgm, dest='/tmp/disp_shr/pdse-lock.c', force=True)
        hosts.all.zos_copy(
            content=call_c_jcl.format(DEFAULT_DATA_SET_NAME, MEMBER_1),
            dest='/tmp/disp_shr/call_c_pgm.jcl',
            force=True
        )
        hosts.all.shell(cmd="xlc -o pdse-lock pdse-lock.c", chdir="/tmp/disp_shr/")

        # submit jcl
        hosts.all.shell(cmd="submit call_c_pgm.jcl", chdir="/tmp/disp_shr/")

        # pause to ensure c code acquires lock
        time.sleep(5)

        # non-force attempt to delete MEMBER_2 - should fail since pdse in in use.
        results = hosts.all.zos_data_set(
            name="{0}({1})".format(DEFAULT_DATA_SET_NAME, MEMBER_2),
            state="absent",
            type="MEMBER"
        )
        for result in results.contacted.values():
            assert result.get("failed") is True
            assert "DatasetMemberDeleteError" in result.get("msg")

        # attempt to delete MEMBER_3 with force option.
        results = hosts.all.zos_data_set(
            name="{0}({1})".format(DEFAULT_DATA_SET_NAME, MEMBER_3), state="absent", type="MEMBER", force=True
        )
        for result in results.contacted.values():
            assert result.get("changed") is True
            assert result.get("module_stderr") is None

        # attempt to delete MEMBER_4 with force option in batch mode.
        results = hosts.all.zos_data_set(
            batch=[
                {
                    "name": "{0}({1})".format(DEFAULT_DATA_SET_NAME, MEMBER_4),
                    "state": "absent",
                    "type": "MEMBER",
                    "force": True
                }
            ]
        )
        for result in results.contacted.values():
            assert result.get("changed") is True
            assert result.get("module_stderr") is None

        # confirm member deleted with mls -- mem1 and mem2 should be present but no mem3 and no mem4
        results = hosts.all.command(cmd="mls {0}".format(DEFAULT_DATA_SET_NAME))
        for result in results.contacted.values():
            assert MEMBER_1 in result.get("stdout")
            assert MEMBER_2 in result.get("stdout")
            assert MEMBER_3 not in result.get("stdout")
            assert MEMBER_4 not in result.get("stdout")

    finally:
        # extract pid
        ps_list_res = hosts.all.shell(cmd="ps -e | grep -i 'pdse-lock'")

        # kill process - release lock - this also seems to end the job
        pid = list(ps_list_res.contacted.values())[0].get('stdout').strip().split(' ')[0]
        hosts.all.shell(cmd="kill 9 {0}".format(pid.strip()))
        # clean up c code/object/executable files, jcl
        hosts.all.shell(cmd='rm -r /tmp/disp_shr')
        # remove pdse
        hosts.all.zos_data_set(name=DEFAULT_DATA_SET_NAME, state="absent")


def test_repeated_operations(ansible_zos_module):
    try:
        hosts = ansible_zos_module
        results = hosts.all.zos_data_set(
            name=DEFAULT_DATA_SET_NAME,
            type="PDS",
            space_primary=5,
            space_type="CYL",
            record_length=15,
            replace=True,
        )

        for result in results.contacted.values():
            assert result.get("changed") is True
            assert result.get("module_stderr") is None

        results = hosts.all.zos_data_set(
            name=DEFAULT_DATA_SET_NAME,
            type="PDS",
            replace=True,
        )

        for result in results.contacted.values():
            assert result.get("changed") is True
            assert result.get("module_stderr") is None

        results = hosts.all.zos_data_set(
            name=DEFAULT_DATA_SET_NAME_WITH_MEMBER, type="MEMBER", replace=True
        )

        for result in results.contacted.values():
            assert result.get("changed") is True
            assert result.get("module_stderr") is None

        results = hosts.all.zos_data_set(
            name=DEFAULT_DATA_SET_NAME_WITH_MEMBER, type="MEMBER"
        )

        for result in results.contacted.values():
            assert result.get("changed") is False
            assert result.get("module_stderr") is None

        results = hosts.all.zos_data_set(
            name=DEFAULT_DATA_SET_NAME_WITH_MEMBER, type="MEMBER", state="absent"
        )

        for result in results.contacted.values():
            assert result.get("changed") is True
            assert result.get("module_stderr") is None

        results = hosts.all.zos_data_set(
            name=DEFAULT_DATA_SET_NAME_WITH_MEMBER, type="MEMBER", state="absent"
        )

        for result in results.contacted.values():
            assert result.get("changed") is False
            assert result.get("module_stderr") is None
    finally:
        hosts.all.zos_data_set(name=DEFAULT_DATA_SET_NAME, state="absent")


def test_multi_volume_creation_uncatalog_and_catalog_nonvsam(ansible_zos_module):
    try:
        hosts = ansible_zos_module
        hosts.all.zos_data_set(name=DEFAULT_DATA_SET_NAME, state="absent")
        results = hosts.all.zos_data_set(
            name=DEFAULT_DATA_SET_NAME,
            type="SEQ",
            space_primary=5,
            space_type="CYL",
            record_length=15,
            volumes=[DEFAULT_VOLUME, DEFAULT_VOLUME2],
        )
        for result in results.contacted.values():
            assert result.get("changed") is True
            assert result.get("module_stderr") is None

        results = hosts.all.zos_data_set(name=DEFAULT_DATA_SET_NAME, state="uncataloged")
        for result in results.contacted.values():
            assert result.get("changed") is True
            assert result.get("module_stderr") is None

        results = hosts.all.zos_data_set(
            name=DEFAULT_DATA_SET_NAME,
            state="cataloged",
            volumes=[DEFAULT_VOLUME, DEFAULT_VOLUME2],
        )
        for result in results.contacted.values():
            assert result.get("changed") is True
            assert result.get("module_stderr") is None
    finally:
        hosts.all.zos_data_set(name=DEFAULT_DATA_SET_NAME, state="absent")


def test_multi_volume_creation_uncatalog_and_catalog_vsam(ansible_zos_module):
    try:
        hosts = ansible_zos_module
        hosts.all.zos_data_set(name=DEFAULT_DATA_SET_NAME, state="absent")
        results = hosts.all.zos_data_set(
            name=DEFAULT_DATA_SET_NAME,
            type="KSDS",
            key_length=5,
            key_offset=0,
            space_primary=5,
            space_type="CYL",
            volumes=[DEFAULT_VOLUME, DEFAULT_VOLUME2],
        )
        for result in results.contacted.values():
            assert result.get("changed") is True
            assert result.get("module_stderr") is None

        results = hosts.all.zos_data_set(name=DEFAULT_DATA_SET_NAME, state="uncataloged")
        for result in results.contacted.values():
            assert result.get("changed") is True
            assert result.get("module_stderr") is None

        results = hosts.all.zos_data_set(
            name=DEFAULT_DATA_SET_NAME,
            state="cataloged",
            volumes=[DEFAULT_VOLUME, DEFAULT_VOLUME2],
        )
        for result in results.contacted.values():
            assert result.get("changed") is True
            assert result.get("module_stderr") is None
    finally:
        hosts.all.zos_data_set(name=DEFAULT_DATA_SET_NAME, state="absent")


def test_data_set_old_aliases(ansible_zos_module):
    try:
        hosts = ansible_zos_module
        hosts.all.zos_data_set(name=DEFAULT_DATA_SET_NAME, state="absent")
        results = hosts.all.zos_data_set(
            name=DEFAULT_DATA_SET_NAME,
            state="present",
            format="fb",
            size="5m",
            volume=DEFAULT_VOLUME,
        )
        for result in results.contacted.values():
            assert result.get("changed") is True
            assert result.get("module_stderr") is None
    finally:
        hosts.all.zos_data_set(name=DEFAULT_DATA_SET_NAME, state="absent")


def test_data_set_temp_data_set_name(ansible_zos_module):
    try:
        hosts = ansible_zos_module
        results = hosts.all.zos_data_set(
            state="present",
        )
        data_set_names = retrieve_data_set_names(results)
        assert len(data_set_names) == 1
        for name in data_set_names:
            results2 = hosts.all.zos_data_set(name=name, state="absent")
            for result in results2.contacted.values():
                assert result.get("changed") is True
                assert result.get("module_stderr") is None
        for result in results.contacted.values():
            assert result.get("changed") is True
            assert result.get("module_stderr") is None
    finally:
        if isinstance(data_set_names, list):
            for name in data_set_names:
                results2 = hosts.all.zos_data_set(name=name, state="absent")


def test_data_set_temp_data_set_name_batch(ansible_zos_module):
    try:
        hosts = ansible_zos_module
        hosts.all.zos_data_set(name=DEFAULT_DATA_SET_NAME, state="absent")
        results = hosts.all.zos_data_set(
            batch=[
                dict(
                    state="present",
                ),
                dict(
                    state="present",
                ),
                dict(
                    state="present",
                ),
                dict(name=DEFAULT_DATA_SET_NAME, state="present"),
            ]
        )
        hosts.all.zos_data_set(name=DEFAULT_DATA_SET_NAME, state="absent")
        data_set_names = retrieve_data_set_names(results)
        assert len(data_set_names) == 3
        for name in data_set_names:
            results2 = hosts.all.zos_data_set(name=name, state="absent")
            for result in results2.contacted.values():
                assert result.get("changed") is True
                assert result.get("module_stderr") is None
        for result in results.contacted.values():
            assert result.get("changed") is True
            assert result.get("module_stderr") is None
    finally:
        hosts.all.zos_data_set(name=DEFAULT_DATA_SET_NAME, state="absent")
        if isinstance(data_set_names, list):
            for name in data_set_names:
                results2 = hosts.all.zos_data_set(name=name, state="absent")


@pytest.mark.parametrize(
    "filesystem",
    ["HFS", "ZFS"],
)
def test_filesystem_create_and_mount(ansible_zos_module, filesystem):
<<<<<<< HEAD
    hosts = ansible_zos_module
    fulltest = True
    try:
=======
    fulltest = True
    hosts = ansible_zos_module

    try:
        hosts.all.zos_data_set(name=DEFAULT_DATA_SET_NAME, state="absent")

>>>>>>> 40dab5ed
        if filesystem == "HFS":
            result0 = hosts.all.shell(cmd="zinfo -t sys")
            for result in result0.contacted.values():
                sys_info = result.get("stdout_lines")
            product_version = sys_info[4].split()[1].strip("'")
            product_release = sys_info[5].split()[1].strip("'")
            if product_release >= "05" or product_version > "02":
                fulltest = False
                print( "skipping HFS test: zOS > 02.04" )

        if fulltest:
<<<<<<< HEAD
=======
            hosts = ansible_zos_module
>>>>>>> 40dab5ed
            hosts.all.zos_data_set(name=DEFAULT_DATA_SET_NAME, state="absent")
            results = hosts.all.zos_data_set(name=DEFAULT_DATA_SET_NAME, type=filesystem)
            temp_dir_name = make_tempfile(hosts, directory=True)
            results2 = hosts.all.command(
                cmd="mount -t {0} -f {1} {2}".format(
                    filesystem, DEFAULT_DATA_SET_NAME, temp_dir_name
                )
            )
            results3 = hosts.all.shell(cmd="cd {0} ; df .".format(temp_dir_name))

            # clean up
            results4 = hosts.all.command(cmd="unmount {0}".format(temp_dir_name))
            results5 = hosts.all.zos_data_set(name=DEFAULT_DATA_SET_NAME, state="absent")
            results6 = hosts.all.file(path=temp_dir_name, state="absent")

            for result in results.contacted.values():
                assert result.get("changed") is True
                assert result.get("module_stderr") is None
            for result in results2.contacted.values():
                assert result.get("changed") is True
                assert result.get("stderr") == ""
            for result in results3.contacted.values():
                assert result.get("changed") is True
                assert result.get("stderr") == ""
                assert DEFAULT_DATA_SET_NAME.upper() in result.get("stdout", "")
            for result in results4.contacted.values():
                assert result.get("changed") is True
                assert result.get("stderr") == ""
            for result in results5.contacted.values():
                assert result.get("changed") is True
                assert result.get("module_stderr") is None
            for result in results6.contacted.values():
                assert result.get("changed") is True
                assert result.get("module_stderr") is None
    finally:
        hosts.all.zos_data_set(name=DEFAULT_DATA_SET_NAME, state="absent")


def test_data_set_creation_zero_values(ansible_zos_module):
    try:
        hosts = ansible_zos_module
        results = hosts.all.zos_data_set(
            name=DEFAULT_DATA_SET_NAME,
            state="present",
            type="KSDS",
            replace=True,
            space_primary=5,
            space_secondary=0,
            key_length=32,
            key_offset=0,
        )
        for result in results.contacted.values():
            assert result.get("changed") is True
            assert result.get("module_stderr") is None
    finally:
        hosts.all.zos_data_set(name=DEFAULT_DATA_SET_NAME, state="absent")


def test_data_set_creation_with_tmp_hlq(ansible_zos_module):
    try:
        tmphlq = "TMPHLQ"
        hosts = ansible_zos_module
        results = hosts.all.zos_data_set(state="present", tmp_hlq=tmphlq)
        dsname = None
        for result in results.contacted.values():
            assert result.get("changed") is True
            assert result.get("module_stderr") is None
            for dsname in result.get("names"):
                assert dsname[:6] == tmphlq
    finally:
        if dsname:
            hosts.all.zos_data_set(name=DEFAULT_DATA_SET_NAME, state="absent")<|MERGE_RESOLUTION|>--- conflicted
+++ resolved
@@ -810,18 +810,9 @@
     ["HFS", "ZFS"],
 )
 def test_filesystem_create_and_mount(ansible_zos_module, filesystem):
-<<<<<<< HEAD
     hosts = ansible_zos_module
-    fulltest = True
-    try:
-=======
-    fulltest = True
-    hosts = ansible_zos_module
-
-    try:
-        hosts.all.zos_data_set(name=DEFAULT_DATA_SET_NAME, state="absent")
-
->>>>>>> 40dab5ed
+    try:
+        hosts.all.zos_data_set(name=DEFAULT_DATA_SET_NAME, state="absent")
         if filesystem == "HFS":
             result0 = hosts.all.shell(cmd="zinfo -t sys")
             for result in result0.contacted.values():
@@ -833,10 +824,6 @@
                 print( "skipping HFS test: zOS > 02.04" )
 
         if fulltest:
-<<<<<<< HEAD
-=======
-            hosts = ansible_zos_module
->>>>>>> 40dab5ed
             hosts.all.zos_data_set(name=DEFAULT_DATA_SET_NAME, state="absent")
             results = hosts.all.zos_data_set(name=DEFAULT_DATA_SET_NAME, type=filesystem)
             temp_dir_name = make_tempfile(hosts, directory=True)
