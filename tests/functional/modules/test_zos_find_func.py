# -*- coding: utf-8 -*-
# Copyright (c) IBM Corporation 2020, 2023
# Licensed under the Apache License, Version 2.0 (the "License");
# you may not use this file except in compliance with the License.
# You may obtain a copy of the License at
#     http://www.apache.org/licenses/LICENSE-2.0
# Unless required by applicable law or agreed to in writing, software
# distributed under the License is distributed on an "AS IS" BASIS,
# WITHOUT WARRANTIES OR CONDITIONS OF ANY KIND, either express or implied.
# See the License for the specific language governing permissions and
# limitations under the License.

from __future__ import absolute_import, division, print_function

__metaclass__ = type

from ibm_zos_core.tests.helpers.volumes import (
    ls_Volume,
    get_available_vol,
    free_vol)

SEQ_NAMES = [
    "TEST.FIND.SEQ.FUNCTEST.FIRST",
    "TEST.FIND.SEQ.FUNCTEST.SECOND",
    "TEST.FIND.SEQ.FUNCTEST.THIRD"
]

PDS_NAMES = [
    "TEST.FIND.PDS.FUNCTEST.FIRST",
    "TEST.FIND.PDS.FUNCTEST.SECOND",
    "TEST.FIND.PDS.FUNCTEST.THIRD"
]

VSAM_NAMES = [
    "TEST.FIND.VSAM.FUNCTEST.FIRST"
]


def create_vsam_ksds(ds_name, ansible_zos_module, volume="000000"):
    hosts = ansible_zos_module
    alloc_cmd = """     DEFINE CLUSTER (NAME({0})  -
    INDEXED                 -
    RECSZ(80,80)            -
    TRACKS(1,1)             -
    KEYS(5,0)               -
    CISZ(4096)              -
    VOLUMES({1})         -
    FREESPACE(3,3) )        -
    DATA (NAME({0}.DATA))   -
    INDEX (NAME({0}.INDEX))""".format(
        ds_name, volume
    )

    return hosts.all.shell(
        cmd="mvscmdauth --pgm=idcams --sysprint=* --sysin=stdin",
        executable='/bin/sh',
        stdin=alloc_cmd,
    )


def test_find_sequential_data_sets_containing_single_string(ansible_zos_module):
    hosts = ansible_zos_module
    search_string = "hello"
    try:
        hosts.all.zos_data_set(
            batch=[dict(name=i, type='seq', state='present') for i in SEQ_NAMES]
        )
        for ds in SEQ_NAMES:
            hosts.all.zos_lineinfile(src=ds, line=search_string)

        find_res = hosts.all.zos_find(
            patterns=['TEST.FIND.SEQ.*.*'],
            contains=search_string
        )
        print(vars(find_res))
        for val in find_res.contacted.values():
            assert val.get('msg') is None
            assert len(val.get('data_sets')) != 0
            for ds in val.get('data_sets'):
                assert ds.get('name') in SEQ_NAMES
            assert val.get('matched') == len(val.get('data_sets'))
    finally:
        hosts.all.zos_data_set(
            batch=[dict(name=i, state='absent') for i in SEQ_NAMES]
        )


def test_find_sequential_data_sets_multiple_patterns(ansible_zos_module):
    hosts = ansible_zos_module
    search_string = "dummy string"
    new_ds = "TEST.FIND.SEQ.FUNCTEST.FOURTH"
    try:
        hosts.all.zos_data_set(
            batch=[dict(name=i, type='seq', state='present') for i in SEQ_NAMES]
        )
        hosts.all.zos_data_set(name=new_ds, type='seq', state='present')
        hosts.all.zos_lineinfile(src=new_ds, line="incorrect string")
        for ds in SEQ_NAMES:
            hosts.all.zos_lineinfile(src=ds, line=search_string)

        find_res = hosts.all.zos_find(
            patterns=['TEST.FIND.SEQ.*.*', 'TEST.INVALID.*'],
            contains=search_string
        )
        for val in find_res.contacted.values():
            assert len(val.get('data_sets')) != 0
            for ds in val.get('data_sets'):
                assert ds.get('name') in SEQ_NAMES
            assert val.get('matched') == len(val.get('data_sets'))
    finally:
        hosts.all.zos_data_set(
            batch=[dict(name=i, state='absent') for i in SEQ_NAMES]
        )
        hosts.all.zos_data_set(
            name=new_ds, state='absent'
        )


def test_find_pds_members_containing_string(ansible_zos_module):
    hosts = ansible_zos_module
    search_string = "hello"
    try:
        hosts.all.zos_data_set(
            batch=[dict(name=i, type='pds') for i in PDS_NAMES]
        )
        hosts.all.zos_data_set(
            batch=[
                dict(
                    name=i + "(MEMBER)",
                    type="MEMBER",
                    state='present',
                    replace='yes'
                ) for i in PDS_NAMES
            ]
        )
        for ds in PDS_NAMES:
            hosts.all.zos_lineinfile(src=ds + "(MEMBER)", line=search_string)

        find_res = hosts.all.zos_find(
            pds_paths=['TEST.FIND.PDS.FUNCTEST.*'],
            contains=search_string,
            patterns=['.*']
        )
        print(vars(find_res))
        for val in find_res.contacted.values():
            assert len(val.get('data_sets')) != 0
            for ds in val.get('data_sets'):
                assert ds.get('name') in PDS_NAMES
                assert len(ds.get('members')) == 1
    finally:
        hosts.all.zos_data_set(
            batch=[dict(name=i, state='absent') for i in PDS_NAMES]
        )


def test_exclude_data_sets_from_matched_list(ansible_zos_module):
    hosts = ansible_zos_module
    try:
        hosts.all.zos_data_set(
            batch=[
                dict(
                    name=i,
                    type='seq',
                    record_length=80,
                    state='present'
                ) for i in SEQ_NAMES
            ]
        )
        find_res = hosts.all.zos_find(
            patterns=['TEST.FIND.SEQ.*.*'],
            excludes=['.*THIRD$']
        )
        print(vars(find_res))
        for val in find_res.contacted.values():
            assert len(val.get('data_sets')) == 2
            for ds in val.get('data_sets'):
                assert ds.get('name') in SEQ_NAMES
    finally:
        hosts.all.zos_data_set(
            batch=[dict(name=i, state='absent') for i in SEQ_NAMES]
        )


def test_exclude_members_from_matched_list(ansible_zos_module):
    hosts = ansible_zos_module
    try:
        hosts.all.zos_data_set(
            batch=[dict(name=i, type='pds', state='present') for i in PDS_NAMES]
        )
        hosts.all.zos_data_set(
            batch=[dict(name=i + "(MEMBER)", type="MEMBER") for i in PDS_NAMES]
        )
        hosts.all.zos_data_set(
            batch=[dict(name=i + "(FILE)", type="MEMBER") for i in PDS_NAMES]
        )
        find_res = hosts.all.zos_find(
            pds_paths=['TEST.FIND.PDS.FUNCTEST.*'], excludes=['.*FILE$'], patterns=['.*']
        )
        print(vars(find_res))
        for val in find_res.contacted.values():
            assert len(val.get('data_sets')) == 3
            for ds in val.get('data_sets'):
                assert len(ds.get('members')) == 1
    finally:
        hosts.all.zos_data_set(
            batch=[dict(name=i, state='absent') for i in PDS_NAMES]
        )


def test_find_data_sets_older_than_age(ansible_zos_module):
    hosts = ansible_zos_module
    find_res = hosts.all.zos_find(
        patterns=['IMSTESTL.IMS01.RESTART', 'IMSTESTL.IMS01.LGMSGL'],
        age='2d'
    )
    print(vars(find_res))
    for val in find_res.contacted.values():
        assert len(val.get('data_sets')) == 2
        assert val.get('matched') == 2


def test_find_data_sets_larger_than_size(ansible_zos_module):
    hosts = ansible_zos_module
    find_res = hosts.all.zos_find(patterns=['IMSTESTL.MQBATCH.*'], size='100k')
    print(vars(find_res))
    for val in find_res.contacted.values():
        assert len(val.get('data_sets')) == 2
        assert val.get('matched') == 2


def test_find_data_sets_smaller_than_size(ansible_zos_module):
    hosts = ansible_zos_module
    find_res = hosts.all.zos_find(patterns=['IMSTESTL.MQBATCH.*'], size='-1m')
    print(vars(find_res))
    for val in find_res.contacted.values():
        assert len(val.get('data_sets')) == 1
        assert val.get('matched') == 1


def test_find_data_sets_in_volume(ansible_zos_module):
    try:
        hosts = ansible_zos_module
        data_set_name = "TEST.FIND.SEQ"
        volume = "000000"
        # Create temp data set
        hosts.all.zos_data_set(name=data_set_name, type="seq", state="present", volumes=[volume])
        find_res = hosts.all.zos_find(
            patterns=[data_set_name], volumes=[volume]
        )
        print(vars(find_res))
        for val in find_res.contacted.values():
            assert len(val.get('data_sets')) >= 1
            assert val.get('matched') >= 1
    finally:
        hosts.all.zos_data_set(name=data_set_name, state="absent")

<<<<<<< HEAD
    find_res = hosts.all.zos_find(
        patterns=['USER.*'], volumes=['IMSSUN']
    )
    for val in find_res.contacted.values():
        assert len(val.get('data_sets')) >= 1
        assert val.get('matched') >= 1
        
    hosts.all.zos_data_set(
            batch=[dict(name=i, state='absent') for i in SEQ_NAMES]
        )
=======

>>>>>>> 1232079e

def test_find_vsam_pattern(ansible_zos_module):
    hosts = ansible_zos_module
    try:
        for vsam in VSAM_NAMES:
            create_vsam_ksds(vsam, hosts)
        find_res = hosts.all.zos_find(
            patterns=['TEST.FIND.VSAM.*.*'], resource_type='cluster'
        )
        print(vars(find_res))
        for val in find_res.contacted.values():
            assert len(val.get('data_sets')) == 1
            assert val.get('matched') == len(val.get('data_sets'))
    finally:
        hosts.all.zos_data_set(
            batch=[dict(name=i, state='absent') for i in VSAM_NAMES]
        )


def test_find_vsam_in_volume(ansible_zos_module, get_volumes):
    hosts = ansible_zos_module
    volumes = ls_Volume(*get_volumes)
    volume_1 = get_available_vol(volumes)
    volume_2 = get_available_vol(volumes)
    alternate_vsam = "TEST.FIND.VSAM.SECOND"
    try:
        for vsam in VSAM_NAMES:
            create_vsam_ksds(vsam, hosts, volume=volume_1)
        create_vsam_ksds(alternate_vsam, hosts, volume=volume_2)
        find_res = hosts.all.zos_find(
            patterns=['TEST.FIND.*.*.*'], volumes=[volume_1], resource_type='cluster'
        )
        for val in find_res.contacted.values():
            assert len(val.get('data_sets')) == 1
            assert val.get('matched') == len(val.get('data_sets'))
    finally:
        hosts.all.zos_data_set(
            batch=[dict(name=i, state='absent') for i in VSAM_NAMES]
        )
        hosts.all.zos_data_set(name=alternate_vsam, state='absent')
        free_vol(volume_1, volumes)
        free_vol(volume_2, volumes)


def test_find_invalid_age_indicator_fails(ansible_zos_module):
    hosts = ansible_zos_module
    find_res = hosts.all.zos_find(patterns=['some.pattern'], age='3s')
    for val in find_res.contacted.values():
        assert val.get('msg') is not None


def test_find_invalid_size_indicator_fails(ansible_zos_module):
    hosts = ansible_zos_module
    find_res = hosts.all.zos_find(patterns=['some.pattern'], size='5h')
    for val in find_res.contacted.values():
        assert val.get('msg') is not None


def test_find_non_existent_data_sets(ansible_zos_module):
    hosts = ansible_zos_module
    find_res = hosts.all.zos_find(patterns=['TEST.FIND.NONE.*.*'])
    print(vars(find_res))
    for val in find_res.contacted.values():
        assert len(val.get('data_sets')) == 0
        assert val.get('matched') == 0


def test_find_non_existent_data_set_members(ansible_zos_module):
    hosts = ansible_zos_module
    find_res = hosts.all.zos_find(pds_paths=['TEST.NONE.PDS.*'], patterns=['.*'])
    print(vars(find_res))
    for val in find_res.contacted.values():
        assert len(val.get('data_sets')) == 0
        assert val.get('matched') == 0


def test_find_mixed_members_from_pds_paths(ansible_zos_module):
    hosts = ansible_zos_module
    try:
        hosts.all.zos_data_set(
            batch=[dict(name=i, type='pds', state='present') for i in PDS_NAMES]
        )
        hosts.all.zos_data_set(
            batch=[dict(name=i + "(MEMBER)", type="MEMBER") for i in PDS_NAMES]
        )
        hosts.all.zos_data_set(
            batch=[dict(name=i + "(FILE)", type="MEMBER") for i in PDS_NAMES]
        )
        find_res = hosts.all.zos_find(
            pds_paths=['TEST.NONE.PDS.*','TEST.FIND.PDS.FUNCTEST.*'], excludes=['.*FILE$'], patterns=['.*']
        )
        print(vars(find_res))
        for val in find_res.contacted.values():
            assert len(val.get('data_sets')) == 3
            for ds in val.get('data_sets'):
                assert len(ds.get('members')) == 1
    finally:
        hosts.all.zos_data_set(
            batch=[dict(name=i, state='absent') for i in PDS_NAMES]
        )<|MERGE_RESOLUTION|>--- conflicted
+++ resolved
@@ -254,20 +254,7 @@
     finally:
         hosts.all.zos_data_set(name=data_set_name, state="absent")
 
-<<<<<<< HEAD
-    find_res = hosts.all.zos_find(
-        patterns=['USER.*'], volumes=['IMSSUN']
-    )
-    for val in find_res.contacted.values():
-        assert len(val.get('data_sets')) >= 1
-        assert val.get('matched') >= 1
-        
-    hosts.all.zos_data_set(
-            batch=[dict(name=i, state='absent') for i in SEQ_NAMES]
-        )
-=======
-
->>>>>>> 1232079e
+
 
 def test_find_vsam_pattern(ansible_zos_module):
     hosts = ansible_zos_module
