# -*- coding: utf-8 -*-

# Copyright (c) IBM Corporation 2019, 2020, 2023
# Licensed under the Apache License, Version 2.0 (the "License");
# you may not use this file except in compliance with the License.
# You may obtain a copy of the License at
#     http://www.apache.org/licenses/LICENSE-2.0
# Unless required by applicable law or agreed to in writing, software
# distributed under the License is distributed on an "AS IS" BASIS,
# WITHOUT WARRANTIES OR CONDITIONS OF ANY KIND, either express or implied.
# See the License for the specific language governing permissions and
# limitations under the License.

from __future__ import absolute_import, division, print_function

__metaclass__ = type

import ansible.constants
import ansible.errors
import ansible.utils

DEFAULT_TEMP_DATASET="imstestl.ims1.temp.ps"

def test_zos_tso_command_run_help(ansible_zos_module):
    hosts = ansible_zos_module
    results = hosts.all.zos_tso_command(commands=["help"])
    for result in results.contacted.values():
        for item in result.get("output"):
            assert item.get("rc") == 0
        assert result.get("changed") is True


# The happy path test
# Run a long tso command to allocate a dataset.
def test_zos_tso_command_long_command_128_chars(ansible_zos_module):
    hosts = ansible_zos_module
    command_string = [
        (
            "send 'Hello, this is a test message from zos_tso_command module. "
            "Im sending a command exceed 80 chars. Thank you.' user(omvsadm)"
        )
    ]
    results = hosts.all.zos_tso_command(commands=command_string)
    for result in results.contacted.values():
        for item in result.get("output"):
            assert item.get("rc") == 0
        assert result.get("changed") is True


def test_zos_tso_command_allocate_listing_delete(ansible_zos_module):
    hosts = ansible_zos_module
    command_string = [
        "alloc da('{0}') catalog lrecl(133) blksize(13300) recfm(f b) dsorg(po) cylinders space(5,5) dir(5)".format(DEFAULT_TEMP_DATASET)
    ]
    results_allocate = hosts.all.zos_tso_command(commands=command_string)
    # Validate the correct allocation of dataset
    for result in results_allocate.contacted.values():
        for item in result.get("output"):
            assert item.get("rc") == 0
        assert result.get("changed") is True
    # Validate listds of datasets and validate LISTDS using alias param 'command' of auth command
    results = hosts.all.zos_tso_command(commands=["LISTDS '{0}'".format(DEFAULT_TEMP_DATASET)])
    for result in results.contacted.values():
        for item in result.get("output"):
            assert item.get("rc") == 0
        assert result.get("changed") is True
    # Validate LISTDS using alias param 'command'
    results = hosts.all.zos_tso_command(command="LISTDS '{0}'".format(DEFAULT_TEMP_DATASET))
    for result in results.contacted.values():
        for item in result.get("output"):
            assert item.get("rc") == 0
        assert result.get("changed") is True
    # Validate LISTCAT command and an unauth command
    results = hosts.all.zos_tso_command(
        commands=["LISTCAT ENT('{0}')".format(DEFAULT_TEMP_DATASET)]
    )
    for result in results.contacted.values():
        for item in result.get("output"):
            assert item.get("rc") == 0
        assert result.get("changed") is True
    # Validate remove dataset
    results = hosts.all.zos_tso_command(commands=["delete '{0}'".format(DEFAULT_TEMP_DATASET)])
    for result in results.contacted.values():
        for item in result.get("output"):
            assert item.get("rc") == 0
        assert result.get("changed") is True
    # Expect the tso_command to fail here because the previous command will have already deleted the data set
    # Validate data set was removed by previous call
    results = hosts.all.zos_tso_command(commands=["delete '{0}'".format(DEFAULT_TEMP_DATASET)])
    for result in results.contacted.values():
        for item in result.get("output"):
            assert item.get("rc") == 8
        assert result.get("changed") is False


# The failure test
# The input command is empty.
def test_zos_tso_command_empty_command(ansible_zos_module):
    hosts = ansible_zos_module
    results = hosts.all.zos_tso_command(commands=[""])
    for result in results.contacted.values():
        for item in result.get("output"):
            assert item.get("rc") == 255
        assert result.get("changed") is False


# The failure test
# The input command is no-existing command, the module return rc 255.
def test_zos_tso_command_invalid_command(ansible_zos_module):
    hosts = ansible_zos_module
    results = hosts.all.zos_tso_command(commands=["xxxxxx"])
    for result in results.contacted.values():
        for item in result.get("output"):
            assert item.get("rc") == 255
        assert result.get("changed") is False


# The positive test
# The multiple commands
def test_zos_tso_command_multiple_commands(ansible_zos_module):
    hosts = ansible_zos_module
    commands_list = ["LU omvsadm", "LISTGRP"]
    results = hosts.all.zos_tso_command(commands=commands_list)
    for result in results.contacted.values():
        for item in result.get("output"):
<<<<<<< HEAD
            if item.get("command") == "LU omvsadm":
                assert item.get("rc") == 0
            if item.get("command") == "LISTGRP":
                assert item.get("rc") == 0
=======
            assert item.get("rc") == 0
>>>>>>> bdf9168d
        assert result.get("changed") is True


# The positive test
# The command that kicks off rc>0 which is allowed
def test_zos_tso_command_maxrc(ansible_zos_module):
    hosts = ansible_zos_module
    results = hosts.all.zos_tso_command(commands=["LISTDSD DATASET('HLQ.DATA.SET') ALL GENERIC"],max_rc=4)
    for result in results.contacted.values():
        for item in result.get("output"):
<<<<<<< HEAD
=======
            print( item )
>>>>>>> bdf9168d
            assert item.get("rc") < 5
        assert result.get("changed") is True<|MERGE_RESOLUTION|>--- conflicted
+++ resolved
@@ -123,14 +123,10 @@
     results = hosts.all.zos_tso_command(commands=commands_list)
     for result in results.contacted.values():
         for item in result.get("output"):
-<<<<<<< HEAD
             if item.get("command") == "LU omvsadm":
                 assert item.get("rc") == 0
             if item.get("command") == "LISTGRP":
                 assert item.get("rc") == 0
-=======
-            assert item.get("rc") == 0
->>>>>>> bdf9168d
         assert result.get("changed") is True
 
 
@@ -141,9 +137,17 @@
     results = hosts.all.zos_tso_command(commands=["LISTDSD DATASET('HLQ.DATA.SET') ALL GENERIC"],max_rc=4)
     for result in results.contacted.values():
         for item in result.get("output"):
-<<<<<<< HEAD
-=======
+            assert item.get("rc") < 5
+        assert result.get("changed") is True
+
+
+# The positive test
+# The command that kicks off rc>0 which is allowed
+def test_zos_tso_command_maxrc(ansible_zos_module):
+    hosts = ansible_zos_module
+    results = hosts.all.zos_tso_command(commands=["LISTDSD DATASET('HLQ.DATA.SET') ALL GENERIC"],max_rc=4)
+    for result in results.contacted.values():
+        for item in result.get("output"):
             print( item )
->>>>>>> bdf9168d
             assert item.get("rc") < 5
         assert result.get("changed") is True