--- conflicted
+++ resolved
@@ -1210,41 +1210,11 @@
                 raise Exception
             gdg = gdgs.GenerationDataGroupView(name=gdg_base)
             generations = gdg.generations()
-<<<<<<< HEAD
-            gds = generations[rel_generation - 1]
-        except Exception as e:
-            raise GDSNameResolveError(relative_name)
-
-        return gds.name
-
-    @staticmethod
-    def escape_data_set_name(name):
-        """Escapes special characters ($, @, #) inside a data set name.
-
-        Parameters
-        ----------
-            name : str
-                Name of the data set.
-
-        Returns
-        -------
-            str
-                Escaped data set name.
-        """
-        special_chars = ['$', '@', '#', '-']
-        escaped_name = name.replace('\\', '')
-
-        for char in special_chars:
-            escaped_name = escaped_name.replace(char, f"\\{char}")
-
-        return escaped_name
-=======
             absolute_name = generations[rel_generation - 1]
         except Exception as e:
             raise GDSNameResolveError(relative_name)
 
         return absolute_name
->>>>>>> a53266ba
 
     @staticmethod
     def escape_data_set_name(name):
@@ -1673,27 +1643,6 @@
     def __init__(
         self,
         name,
-<<<<<<< HEAD
-        data_set_type: Union[str, None] = None,
-        state: Union[str, None] = None,
-        organization: Union[str, None] = None,
-        record_format: Union[str, None] = None,
-        volumes: Union[str, None] = None,
-        block_size: Union[str, int, None] = None,
-        record_length: Union[str, int, None] = None,
-        space_primary: Union[str, int, None] = None,
-        space_secondary: Union[str, int, None] = None,
-        space_type: Union[str, int, None] = None,
-        directory_blocks: Union[str, int, None] = None,
-        key_length: Union[str, int, None] = None,
-        key_offset: Union[str, int, None] = None,
-        sms_storage_class: Union[str, None] = None,
-        sms_data_class: Union[str, None] = None,
-        sms_management_class: Union[str, None] = None,
-        total_space: Union[str, int, None] = None,
-        used_space: Union[str, int, None] = None,
-        last_referenced: Union[str, datetime, None] = None,
-=======
         data_set_type=None,
         state=None,
         organization=None,
@@ -1713,7 +1662,6 @@
         total_space=None,
         used_space=None,
         last_referenced=None,
->>>>>>> a53266ba
     ):
         self.name = name
         self.organization = organization
@@ -1748,32 +1696,6 @@
                 self.is_gds_active = False
 
 
-<<<<<<< HEAD
-class GenerationDataGroup():
-    def __init__(
-            self,
-            name,
-            limit,
-            empty,
-            purge,
-            scratch,
-            extended,
-            fifo,
-    ):
-        self.name = name
-        self.limit = limit
-        self.empty = empty
-        self.purge = purge
-        self.scratch = scratch
-        self.extended =extended
-        self.fifo = fifo
-        self.data_set_type = "gdg"
-        # if name needs escaping
-        self.raw_name = name
-
-
-=======
->>>>>>> a53266ba
 def is_member(data_set):
     """Determine whether the input string specifies a data set member"""
     try:
