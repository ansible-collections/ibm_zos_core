#!/usr/bin/python
# -*- coding: utf-8 -*-

# Copyright (c) IBM Corporation 2020, 2025
# Licensed under the Apache License, Version 2.0 (the "License");
# you may not use this file except in compliance with the License.
# You may obtain a copy of the License at
#     http://www.apache.org/licenses/LICENSE-2.0
# Unless required by applicable law or agreed to in writing, software
# distributed under the License is distributed on an "AS IS" BASIS,
# WITHOUT WARRANTIES OR CONDITIONS OF ANY KIND, either express or implied.
# See the License for the specific language governing permissions and
# limitations under the License.

from __future__ import absolute_import, division, print_function

__metaclass__ = type


DOCUMENTATION = r"""
module: zos_backup_restore
version_added: '1.3.0'
author: "Blake Becker (@blakeinate)"
short_description: Backup and restore data sets and volumes
description:
  - Create and restore from backups of data sets and volumes.
  - Data set backups are performed using logical dumps, volume backups are performed
    using physical dumps.
  - Backups are compressed using AMATERSE.
  - Backups are created by first dumping data sets with ADRDSSU, followed by compression with AMATERSE.
  - Restoration is performed by first decompressing an archive with AMATERSE, then restoring with ADRDSSU.
  - Since ADRDSSU and AMATERSE are used to create and restore backups,
    backups can be restored to systems where Ansible and ZOAU are not available.
    Conversely, dumps created with ADRDSSU and AMATERSE can be restored using this module.
options:
  access:
  description:
    - Specifies how the module will access data sets and z/OS UNIX files when
      performing a backup or restore operation.
  type: dict
  required: false
  suboptions:
    share:
      description:
        - Specifies that the module allow data set read access to other programs
          while backing up or restoring.
        - I(share) and C(full_volume) are mutually exclusive; you cannot use both.
        - Option I(share)is conditionally supported for I(operation=backup) or
          I(operation=restore).
        - When I(operation=backup), and source backup is a VSAM data set, the
          option is only supported for VSAM data sets which are not defined with
          VSAM SHAREOPTIONS (1,3) or (1,4).
          - When I(operation=restore), and restore target is a VSAM data set or
          PDSE data set, this option is not supported. Both data set types will
          be accessed exlusivly preventing reading or writing to the VSAM, PDSE,
          or PDSE members.
        - The SHAREOPTIONS for VSAM data sets.
        - (1) the data set can be shared by multiple programs for read-only
            processing, or a single program for read and write processing.
        - (2) the data set can be accessed by multiple programs for read-only
          processing, and can also be accessed by a program for write processing.
        - (3) the data set can be shared by multiple programs where each
          program is responsible for maintaining both read and write data integrity.
        - (4) the data set can be shared by multiple programs where each program is
          responsible for maintaining both read and write data integrity differing
          from (3) in that I/O buffers are updated for each request.
      type: bool
      required: false
      default: false
    auth:
      description:
        - I(auth=true) allows you to act as an administrator, where it will disable
          checking the current users privileges for z/OS UNIX files, data sets and
          catalogs.
        - This is option is supported both, I(operation=backup) and I(operation=restore).
        - If you are not authorized to use this option, the module ends with an
          error message.
        - Some authorization checking for data sets is unavoidable, when when I(auth)
          is specified because some checks are initiated by services and programs
          invoked by this module which can not be bypassed.
      type: bool
      required: false
      default: false
  operation:
    description:
      - Used to specify the operation to perform.
    required: True
    type: str
    choices:
      - backup
      - restore
  data_sets:
    description:
      - Determines which data sets to include in the backup.
    required: False
    type: dict
    suboptions:
      include:
        description:
          - When I(operation=backup), specifies a list of data sets or data set patterns
            to include in the backup.
          - When I(operation=backup) GDS relative names are supported.
          - When I(operation=restore), specifies a list of data sets or data set patterns
            to include when restoring from a backup.
          - The single asterisk, C(*), is used in place of exactly one qualifier.
            In addition, it can be used to indicate to DFSMSdss that only part of a
            qualifier has been specified.
          - When used with other qualifiers, the double asterisk, C(**),
            indicates either the nonexistence of leading, trailing,
            or middle qualifiers, or the fact that they play no role in the selection process.
          - Two asterisks are the maximum permissible in a qualifier.
            If there are two asterisks in a qualifier, they must be the first and last characters.
          - A question mark C(?) or percent sign C(%) matches a single character.
        type: raw
        required: False
      exclude:
        description:
          - When I(operation=backup), specifies a list of data sets or data set patterns
            to exclude from the backup.
          - When I(operation=backup) GDS relative names are supported.
          - When I(operation=restore), specifies a list of data sets or data set patterns
            to exclude when restoring from a backup.
          - The single asterisk, C(*), is used in place of exactly one qualifier.
            In addition, it can be used to indicate that only part of a
            qualifier has been specified."
          - When used with other qualifiers, the double asterisk, C(**),
            indicates either the nonexistence of leading, trailing,
            or middle qualifiers, or the fact that they play no role in the selection process.
          - Two asterisks are the maximum permissible in a qualifier.
            If there are two asterisks in a qualifier, they must be the first and last characters.
          - A question mark C(?) or percent sign C(%) matches a single character.
        type: raw
        required: False
  volume:
    description:
      - This applies to both data set restores and volume restores.
      - When I(operation=backup) and I(data_sets) are provided, specifies the volume
        that contains the data sets to backup.
      - When I(operation=restore), specifies the volume the backup should be restored to.
      - I(volume) is required when restoring a full volume backup.
    type: str
    required: False
  full_volume:
    description:
      - When I(operation=backup) and I(full_volume=True), specifies that the entire volume
        provided to I(volume) should be backed up.
      - When I(operation=restore) and I(full_volume=True), specifies that the volume should be
        restored (default is dataset).
      - I(volume) must be provided when I(full_volume=True).
    type: bool
    default: False
    required: False
  temp_volume:
    description:
      - Specifies a particular volume on which the temporary data sets should be
        created during the backup and restore process.
      - When I(operation=backup) and I(backup_name) is a data set, specifies the
        volume the backup should be placed in.
    type: str
    required: False
    aliases:
      - dest_volume
  backup_name:
    description:
      - When I(operation=backup), the destination data set or UNIX file to hold the backup.
      - When I(operation=restore), the destination data set or UNIX file backup to restore.
      - There are no enforced conventions for backup names.
        However, using a common extension like C(.dzp) for UNIX files and C(.DZP) for data sets will
        improve readability.
      - GDS relative names are supported when I(operation=restore).
    type: str
    required: True
  recover:
    description:
      - When I(recover=true) and I(operation=backup) then potentially recoverable errors will be ignored.
    type: bool
    default: False
  overwrite:
    description:
      - When I(operation=backup), specifies if an existing data set or UNIX file matching
        I(backup_name) should be deleted.
      - When I(operation=restore), specifies if the module should overwrite existing data sets
        with matching name on the target device.
    type: bool
    default: False
  compress:
    description:
      - When I(operation=backup), enables compression of partitioned data sets using system-level
        compression features. If supported, this may utilize zEDC hardware compression.
      - This option can reduce the size of the temporary dataset generated during backup operations
        either before the AMATERSE step when I(terse) is True or the resulting backup
        when I(terse) is False.
    type: bool
    default: False
  terse:
    description:
      - When I(operation=backup), executes an AMATERSE step to compress and pack the temporary data set
        for the backup. This creates a backup with a format suitable for transferring off-platform.
      - If I(operation=backup) and if I(dataset=False) then option I(terse) must be True.
    type: bool
    default: True
  sms:
    description:
      - Specifies how System Managed Storage (SMS) interacts with the storage class
        and management class when either backup or restore operations are occurring.
      - Storage class contains performance and availability attributes related to the storage occupied by the data set.
        A data set that has a storage class assigned to it is defined as an 'SMS-managed' data set.
      - Management class contains the data set attributes related to the migration and backup of the data set and the
        expiration date of the data set. A management class can be assigned only to a data set that also has a
        storage class assigned.
    type: dict
    required: false
    suboptions:
      storage_class:
        description:
          - When I(operation=restore), specifies the storage class to use. The storage class will
            also be used for temporary data sets created during restore process.
          - When I(operation=backup), specifies the storage class to use for temporary data sets
            created during backup process.
          - If neither of I(sms_storage_class) or I(sms_management_class) are specified, the z/OS
            system's Automatic Class Selection (ACS) routines will be used.
        type: str
        required: False
      management_class:
        description:
          - When I(operation=restore), specifies the management class to use. The management class
            will also be used for temporary data sets created during restore process.
          - When I(operation=backup), specifies the management class to use for temporary data sets
            created during backup process.
          - If neither of I(sms_storage_class) or I(sms_management_class) are specified, the z/OS
            system's Automatic Class Selection (ACS) routines will be used.
        type: str
        required: False
      disable_automatic_class:
        description:
          - Specifies that the automatic class selection (ACS) routines will not be
            used to determine the target data set class names for the provided list.
          - The list must contain fully or partially qualified data set names.
          - To include all selected data sets, "**" in a list.
          - You must have READ access to RACF FACILITY class profile
            `STGADMIN.ADR.RESTORE.BYPASSACS` to use this option.
        type: list
        elements: str
        required: false
        default: []
      disable_automatic_storage_class:
        description:
          - Specifies that automatic class selection (ACS) routines will not be used
            to determine the source data set storage class.
          - Enabling I(disable_automatic_storage_class) ensures ACS is null.
          - I(storage_class) and I(disable_automatic_storage_class) are mutually exclusive; you cannot use both.
          - The combination of I(disable_automatic_storage_class) and C(disable_automatic_class=[dsn,dsn1,...])
            ensures the selected data sets will not be SMS-managed.
        type: bool
        required: false
        default: false
      disable_automatic_management_class:
        description:
          - Specifies that automatic class selection (ACS) routines will not be used
            to determine the source data set management class.
          - Enabling I(disable_automatic_storage_class) ensures ACS is null.
          - I(management_class) and I(disable_automatic_management_class) are mutually exclusive; you cannot use both.
        type: bool
        required: false
        default: false
  space:
    description:
      - If I(operation=backup), specifies the amount of space to allocate for the backup.
        Please note that even when backing up to a UNIX file, backup contents will be temporarily
        held in a data set.
      - If I(operation=restore), specifies the amount of space to allocate for data sets temporarily
        created during the restore process.
      - The unit of space used is set using I(space_type).
      - When I(full_volume=True), I(space) defaults to C(1), otherwise default is C(25)
    type: int
    required: false
    aliases:
      - size
  space_type:
    description:
      - The unit of measurement to use when defining data set space.
      - Valid units of size are C(k), C(m), C(g), C(cyl), and C(trk).
      - When I(full_volume=True), I(space_type) defaults to C(g), otherwise default is C(m)
    type: str
    default: m
    choices:
      - k
      - m
      - g
      - cyl
      - trk
    required: false
    aliases:
      - unit
  hlq:
    description:
      - Specifies the new HLQ to use for the data sets being restored.
      - If no value is provided, the data sets will be restored with their original HLQs.
    type: str
    required: false
  tmp_hlq:
    description:
      - Override the default high level qualifier (HLQ) for temporary
        data sets used in the module's operation.
      - If I(tmp_hlq) is set, this value will be applied to all temporary
        data sets.
      - If I(tmp_hlq) is not set, the value will be the username who submits
        the ansible task, this is the default behavior. If the username can
        not be identified, the value C(TMPHLQ) is used.
    required: false
    type: str
  index:
    description:
      - When C(operation=backup) specifies that for any VSAM cluster backup, the backup must also contain
        all the associated alternate index (AIX®) clusters and paths.
      - When C(operation=restore) specifies that for any VSAM cluster dumped with the SPHERE keyword,
        the module must also restore all associated AIX® clusters and paths.
      - The alternate index is a VSAM function that allows logical records of a
        KSDS or ESDS to be accessed sequentially and directly by more than one key
        field. The cluster that has the data is called the base cluster. An
        alternate index cluster is then built from the base cluster.
    type: bool
    required: false
    default: false

attributes:
  action:
    support: none
    description: Indicates this has a corresponding action plugin so some parts of the options can be executed on the controller.
  async:
    support: full
    description: Supports being used with the ``async`` keyword.
  check_mode:
    support: none
    description: Can run in check_mode and return changed status prediction without modifying target. If not supported, the action will be skipped.

notes:
    - It is the playbook author or user's responsibility to ensure they have
      appropriate authority to the RACF FACILITY resource class. A user is
      described as the remote user, configured to run either the playbook or
      playbook tasks, who can also obtain escalated privileges to execute as
      root or another user.
    - When using this module, if the RACF FACILITY class
      profile B(STGADMIN.ADR.DUMP.TOLERATE.ENQF) is active, you must
      have READ access authority to use the module option I(recover=true).
      If the RACF FACILITY class checking is not set up, any user can use
      the module option without access to the class.
    - If your system uses a different security product, consult that product's
      documentation to configure the required security classes.
"""

EXAMPLES = r"""
- name: Backup all data sets matching the pattern USER.** to data set MY.BACKUP.DZP
  zos_backup_restore:
    operation: backup
    data_sets:
      include: user.**
    backup_name: MY.BACKUP.DZP

- name: Backup all data sets matching the patterns USER.** or PRIVATE.TEST.*
    excluding data sets matching the pattern USER.PRIVATE.* to data set MY.BACKUP.DZP
  zos_backup_restore:
    operation: backup
    data_sets:
      include:
        - user.**
        - private.test.*
      exclude: user.private.*
    backup_name: MY.BACKUP.DZP

- name: Backup a list of GDDs to data set my.backup.dzp
  zos_backup_restore:
    operation: backup
    data_sets:
      include:
        - user.gdg(-1)
        - user.gdg(0)
    backup_name: my.backup.dzp

- name: Backup datasets using compress
  zos_backup_restore:
    operation: backup
    compress: true
    terse: true
    data_sets:
      include: someds.name.here
    backup_name: my.backup.dzp

- name: Backup all datasets matching the pattern USER.** to UNIX file /tmp/temp_backup.dzp, ignore recoverable errors.
  zos_backup_restore:
    operation: backup
    data_sets:
      include: user.**
    backup_name: /tmp/temp_backup.dzp
    recover: true

- name: Backup all datasets matching the pattern USER.** to data set MY.BACKUP.DZP,
    allocate 100MB for data sets used in backup process.
  zos_backup_restore:
    operation: backup
    data_sets:
      include: user.**
    backup_name: MY.BACKUP.DZP
    space: 100
    space_type: m

- name:
    Backup all datasets matching the pattern USER.** that are present on the volume MYVOL1 to data set MY.BACKUP.DZP,
    allocate 100MB for data sets used in the backup process.
  zos_backup_restore:
    operation: backup
    data_sets:
      include: user.**
    volume: MYVOL1
    backup_name: MY.BACKUP.DZP
    space: 100
    space_type: m

- name: Backup an entire volume, MYVOL1, to the UNIX file /tmp/temp_backup.dzp,
    allocate 1GB for data sets used in backup process.
  zos_backup_restore:
    operation: backup
    backup_name: /tmp/temp_backup.dzp
    volume: MYVOL1
    full_volume: true
    space: 1
    space_type: g

- name: Restore data sets from a backup stored in the UNIX file /tmp/temp_backup.dzp.
    Restore the data sets with the original high level qualifiers.
  zos_backup_restore:
    operation: restore
    backup_name: /tmp/temp_backup.dzp

- name: Restore data sets from backup stored in the UNIX file /tmp/temp_backup.dzp.
    Only restore data sets whose last, or only qualifier is TEST.
    Use MYHLQ as the new HLQ for restored data sets.
  zos_backup_restore:
    operation: restore
    data_sets:
      include: "**.TEST"
    backup_name: /tmp/temp_backup.dzp
    hlq: MYHLQ

- name: Restore data sets from backup stored in the UNIX file /tmp/temp_backup.dzp.
    Only restore data sets whose last, or only qualifier is TEST.
    Use MYHLQ as the new HLQ for restored data sets. Restore data sets to volume MYVOL2.
  zos_backup_restore:
    operation: restore
    data_sets:
      include: "**.TEST"
    volume: MYVOL2
    backup_name: /tmp/temp_backup.dzp
    hlq: MYHLQ

- name: Restore data sets from backup stored in the data set MY.BACKUP.DZP.
    Use MYHLQ as the new HLQ for restored data sets.
  zos_backup_restore:
    operation: restore
    backup_name: MY.BACKUP.DZP
    hlq: MYHLQ

- name: Restore volume from backup stored in the data set MY.BACKUP.DZP.
    Restore to volume MYVOL2.
  zos_backup_restore:
    operation: restore
    volume: MYVOL2
    full_volume: true
    backup_name: MY.BACKUP.DZP
    space: 1
    space_type: g

- name: Restore data sets from backup stored in the UNIX file /tmp/temp_backup.dzp.
    Specify DB2SMS10 for the SMS storage and management classes to use for the restored
    data sets.
  zos_backup_restore:
    operation: restore
    volume: MYVOL2
    backup_name: /tmp/temp_backup.dzp
    sms:
      storage_class: DB2SMS10
      management_class: DB2SMS10

- name: Restore data sets from backup stored in the UNIX file /tmp/temp_backup.dzp.
    Disable for all datasets SMS storage and management classes data sets.
  zos_backup_restore:
    operation: restore
    volume: MYVOL2
    backup_name: /tmp/temp_backup.dzp
    sms:
      disable_automatic_class:
        - "**"
      disable_automatic_storage_class: true
      disable_automatic_management_class: true

- name: Restore data sets from backup stored in the MVS file MY.BACKUP.DZP
    Disable for al some datasets SMS storage and management classes data sets.
  zos_backup_restore:
    operation: restore
    volume: MYVOL2
    backup_name: MY.BACKUP.DZP
    sms:
      disable_automatic_class:
        - "ANSIBLE.TEST.**"
        - "**.ONE.**"
      disable_automatic_storage_class: true
      disable_automatic_management_class: true

- name: Backup all data sets matching the pattern USER.VSAM.** to z/OS UNIX
    file /tmp/temp_backup.dzp and ensure the VSAM alternate index are preserved.
  zos_backup_restore:
    operation: backup
    data_sets:
      include: user.vsam.**
    backup_name: /tmp/temp_backup.dzp
    index: true
<<<<<<< HEAD

- name: Restore data sets from backup stored in the UNIX file /tmp/temp_backup.dzp
        whether they exist or not and do so as authorized disabling any security checks.
  zos_backup_restore:
    operation: restore
    backup_name: /tmp/temp_backup.dzp
    access:
      auth: true
      share: true
=======
>>>>>>> de2336ef
"""

RETURN = r"""
changed:
  description:
    - Indicates if the operation made changes.
    - C(true) when backup/restore was successful, C(false) otherwise.
  returned: always
  type: bool
  sample: true
backup_name:
  description:
    - The USS file name or data set name that was used as a backup.
    - Matches the I(backup_name) parameter provided as input.
  returned: always
  type: str
  sample: "/u/oeusr03/my_backup.dzp"
message:
  description:
    - Returns any important messages about the modules execution, if any.
  returned: always
  type: str
  sample: ""
"""

import traceback
from os import path
from re import IGNORECASE, match, search

from ansible.module_utils.basic import AnsibleModule
from ansible_collections.ibm.ibm_zos_core.plugins.module_utils.better_arg_parser import \
    BetterArgParser
from ansible_collections.ibm.ibm_zos_core.plugins.module_utils.data_set import \
    DataSet
from ansible_collections.ibm.ibm_zos_core.plugins.module_utils.import_handler import \
    ZOAUImportError

try:
    from zoautil_py import datasets
    from zoautil_py import exceptions as zoau_exceptions
except ImportError:
    datasets = ZOAUImportError(traceback.format_exc())
    zoau_exceptions = ZOAUImportError(traceback.format_exc())


def main():
    """Run the zos_backup_restore module core functions.

    Raises
    ------
    fail_json
        Any error ocurred during execution.
    """
    result = dict(changed=False, message="", backup_name="")
    module_args = dict(
        access=dict(
            type='dict',
            required=False,
            options=dict(
                share=dict(type='bool', default=False),
                auth=dict(type='bool', default=False)
            )
        ),
        operation=dict(type="str", required=True, choices=["backup", "restore"]),
        data_sets=dict(
            required=False,
            type="dict",
            options=dict(
                include=dict(type="raw", required=False),
                exclude=dict(type="raw", required=False),
            ),
        ),
        space=dict(type="int", required=False, aliases=["size"]),
        space_type=dict(type="str", required=False, aliases=["unit"], choices=["k", "m", "g", "cyl", "trk"], default="m"),
        volume=dict(type="str", required=False),
        full_volume=dict(type="bool", default=False),
        temp_volume=dict(type="str", required=False, aliases=["dest_volume"]),
        backup_name=dict(type="str", required=True),
        recover=dict(type="bool", default=False),
        overwrite=dict(type="bool", default=False),
        compress=dict(type="bool", default=False),
        terse=dict(type="bool", default=True),
        sms=dict(
            type='dict',
            required=False,
            options=dict(
                storage_class=dict(type="str", required=False),
                management_class=dict(type="str", required=False),
                disable_automatic_class=dict(type="list", elements="str", required=False, default=[]),
                disable_automatic_storage_class=dict(type="bool", required=False, default=False),
                disable_automatic_management_class=dict(type="bool", required=False, default=False),
            )
        ),
        hlq=dict(type="str", required=False),
        tmp_hlq=dict(type="str", required=False),
        # 2.0 redesign extra values for ADRDSSU keywords
        index=dict(type="bool", required=False, default=False),
    )

    module = AnsibleModule(argument_spec=module_args, supports_check_mode=False)
    try:
        params = parse_and_validate_args(module.params)
        operation = params.get("operation")
        data_sets = params.get("data_sets", {})
        space = params.get("space")
        space_type = params.get("space_type", "m")
        volume = params.get("volume")
        full_volume = params.get("full_volume")
        temp_volume = params.get("temp_volume")
        backup_name = params.get("backup_name")
        recover = params.get("recover")
        overwrite = params.get("overwrite")
        compress = params.get("compress")
        terse = params.get("terse")
        sms = params.get("sms")
        hlq = params.get("hlq")
        tmp_hlq = params.get("tmp_hlq")
        sphere = params.get("index")
        access = params.get('access')

        if sms and bool(sms.get("storage_class")) and sms.get("disable_automatic_storage_class"):
            module.fail_json(msg="storage_class and disable_automatic_storage_class are mutually exclusive, only one can be use by operation.")

<<<<<<< HEAD
        if sms and bool(sms.get("management_class")) and sms.get("disable_automatic_management_class"):
            module.fail_json(msg="management_class and disable_automatic_management_class are mutually exclusive, only one can be use by operation.")

        if access and access.get("share") and full_volume:
            module.fail_json(msg="access.share option is mutually exclusive with full_volume option.")
=======
        if sms and bool(sms.get("storage_class")) and sms.get("disable_automatic_storage_class"):
            module.fail_json(msg="storage_class and disable_automatic_storage_class are mutually exclusive, only one can be use by operation.")

        if sms and bool(sms.get("management_class")) and sms.get("disable_automatic_management_class"):
            module.fail_json(msg="management_class and disable_automatic_management_class are mutually exclusive, only one can be use by operation.")
>>>>>>> de2336ef

        if operation == "backup":
            backup(
                backup_name=backup_name,
                include_data_sets=resolve_gds_name_if_any(data_sets.get("include")),
                exclude_data_sets=resolve_gds_name_if_any(data_sets.get("exclude")),
                volume=volume,
                full_volume=full_volume,
                temp_volume=temp_volume,
                overwrite=overwrite,
                compress=compress,
                terse=terse,
                recover=recover,
                space=space,
                space_type=space_type,
                sms=sms,
                tmp_hlq=tmp_hlq,
                sphere=sphere,
<<<<<<< HEAD
                access=access,
=======
>>>>>>> de2336ef
            )
        else:
            restore(
                backup_name=backup_name,
                include_data_sets=data_sets.get("include"),
                exclude_data_sets=data_sets.get("exclude"),
                volume=volume,
                full_volume=full_volume,
                temp_volume=temp_volume,
                overwrite=overwrite,
                recover=recover,
                hlq=hlq,
                space=space,
                space_type=space_type,
                sms=sms,
                tmp_hlq=tmp_hlq,
                sphere=sphere,
<<<<<<< HEAD
                access=access,
=======
>>>>>>> de2336ef
            )
        result["backup_name"] = backup_name
        result["changed"] = True

    except Exception as e:
        module.fail_json(msg=repr(e), **result)
    module.exit_json(**result)


def resolve_gds_name_if_any(data_set_list):
    """Resolve all gds names in a list, if no gds relative name is found then
    the original name will be kept.
    Parameters
    ----------
    data_set_list : list
        List of data set names.

    Returns
    -------
    list
        List of data set names with resolved gds names.
    """
    if isinstance(data_set_list, list):
        for index, name in enumerate(data_set_list):
            if DataSet.is_gds_relative_name(name):
                data_set_list[index] = DataSet.resolve_gds_absolute_name(name)
    return data_set_list


def parse_and_validate_args(params):
    """Parse and validate arguments to be used by remainder of module.

    Parameters
    ----------
    params : dict
        The params as returned from AnsibleModule instantiation.

    Returns
    -------
    dict
        The updated params after additional parsing and validation.
    """
    arg_defs = dict(
        access=dict(
            type='dict',
            required=False,
            options=dict(
                share=dict(type='bool', default=False),
                auth=dict(type='bool', default=False)
            )
        ),
        operation=dict(type="str", required=True, choices=["backup", "restore"]),
        data_sets=dict(
            required=False,
            type="dict",
            options=dict(
                include=dict(type=data_set_pattern_type, required=False),
                exclude=dict(type=data_set_pattern_type, required=False),
            ),
        ),
        space=dict(
            type=space_type,
            required=False,
            aliases=["size"],
            dependencies=["full_volume"],
        ),
        space_type=dict(
            type=space_type_type,
            required=False,
            aliases=["unit"],
            dependencies=["full_volume"],
        ),
        volume=dict(type="volume", required=False, dependencies=["data_sets"]),
        full_volume=dict(type=full_volume_type, default=False, dependencies=["volume"]),
        temp_volume=dict(type="volume", required=False, aliases=["dest_volume"]),
        backup_name=dict(type=backup_name_type, required=False),
        recover=dict(type="bool", default=False),
        overwrite=dict(type="bool", default=False),
        compress=dict(type="bool", default=False),
        terse=dict(type="bool", default=True),
        sms=dict(
            type='dict',
            required=False,
            options=dict(
                storage_class=dict(type=sms_type, required=False),
                management_class=dict(type=sms_type, required=False),
                disable_automatic_class=dict(type="list", elements="str", required=False, default=[]),
                disable_automatic_storage_class=dict(type="bool", required=False),
                disable_automatic_management_class=dict(type="bool", required=False),
            )
        ),
        hlq=dict(type=hlq_type, default=None, dependencies=["operation"]),
        tmp_hlq=dict(type=hlq_type, required=False),
        # 2.0 redesign extra values for ADRDSSU keywords
        index=dict(type="bool", required=False, default=False),
    )

    parsed_args = BetterArgParser(arg_defs).parse_args(params)
    parsed_args = {
        key: value for key, value in parsed_args.items() if value is not None
    }
    return parsed_args


def backup(
    backup_name,
    include_data_sets,
    exclude_data_sets,
    volume,
    full_volume,
    temp_volume,
    overwrite,
    compress,
    terse,
    recover,
    space,
    space_type,
    sms,
    tmp_hlq,
    sphere,
<<<<<<< HEAD
    access,
=======
>>>>>>> de2336ef
):
    """Backup data sets or a volume to a new data set or unix file.

    Parameters
    ----------
    backup_name : str
        The data set or UNIX path to place the backup.
    compress : bool
        Compress the dataset or file produced by ADRDSSU before taking backup.
    include_data_sets : list
        A list of data set patterns to include in the backup.
    exclude_data_sets : list
        A list of data set patterns to exclude from the backup.
    volume : str
        The volume that contains the data sets to backup.
    full_volume : bool
        Specifies if a backup will be made of the entire volume.
    temp_volume : bool
        Specifies the volume that should be used to store temporary files.
    terse : bool
        Uses AMATERSE to compress and pack the dump generated by ADRDSSU.
    overwrite : bool
        Specifies if existing data set or UNIX file matching I(backup_name) should be deleted.
    recover : bool
        Specifies if potentially recoverable errors should be ignored.
    space : int
        Specifies the amount of space to allocate for the backup.
    space_type : str
        The unit of measurement to use when defining data set space.
    sms : dict
        Specifies how System Managed Storage (SMS) interacts with the storage class.
    tmp_hlq : str
        Specifies the tmp hlq to temporary datasets.
    sphere : dict
        Specifies ADRDSSU keywords that is passed directly to the dunzip utility.
    access : dict
        Specifies keywords for share and administration permission.
    """
    args = locals()
    zoau_args = to_dzip_args(**args)
    datasets.dzip(**zoau_args)


def restore(
    backup_name,
    include_data_sets,
    exclude_data_sets,
    volume,
    full_volume,
    temp_volume,
    overwrite,
    recover,
    hlq,
    space,
    space_type,
    sms,
    tmp_hlq,
    sphere,
<<<<<<< HEAD
    access,
=======
>>>>>>> de2336ef
):
    """Restore data sets or a volume from the backup.

    Parameters
    ----------
    backup_name : str
        The data set or UNIX path containing the backup.
    include_data_sets : list
        A list of data set patterns to include in the restore
        that are present in the backup.
    exclude_data_sets : list
        A list of data set patterns to exclude from the restore
        that are present in the backup.
    volume : str
        The volume that contains the data sets to backup.
    full_volume : bool
        Specifies if a backup will be made of the entire volume.
    temp_volume : bool
        Specifies the volume that should be used to store temporary files.
    overwrite : bool
        Specifies if module should overwrite existing data sets with
        matching name on the target device.
    recover : bool
        Specifies if potentially recoverable errors should be ignored.
    hlq : str
        Specifies the new HLQ to use for the data sets being restored.
    space : int
        Specifies the amount of space to allocate for data sets temporarily
        created during the restore process.
    space_type : str
        The unit of measurement to use when defining data set space.
    sms : dict
        Specifies how System Managed Storage (SMS) interacts with the storage class.
    tmp_hlq : str
        Specifies the tmp hlq to temporary datasets.
    sphere : dict
        Specifies ADRDSSU keywords that is passed directly to the dunzip utility.
    access : dict
        Specifies keywords for share and administration permission.

    Raises
    ------
    ZOAUException
        When any exception is raised during the data set allocation.
    """
    args = locals()
    zoau_args = to_dunzip_args(**args)
    output = ""
    try:
        rc = datasets.dunzip(**zoau_args)
    except zoau_exceptions.ZOAUException as dunzip_exception:
        output = dunzip_exception.response.stdout_response
        output = output + dunzip_exception.response.stderr_response
        rc = get_real_rc(output)
    failed = False
    if rc > 0 and rc <= 4:
        if recover is not True:
            failed = True
    elif rc > 4:
        failed = True
    if failed:
        raise zoau_exceptions.ZOAUException(
            "{0}, RC={1}".format(output, rc)
        )


<<<<<<< HEAD
def set_adrdssu_keywords(sphere, sms=None, access=None):
=======
def set_adrdssu_keywords(sphere, sms=None):
>>>>>>> de2336ef
    """Set the values for special keywords, dunzip use key value for most special words.

    Parameters
    ----------
        sms : dict
          Dictionary of key value of management an storage class.
        sphere : bool
          Value if sphere will be use on dictionary for VSAM.
<<<<<<< HEAD
        access : dict
          Dictionary of key values for management classes.
=======
>>>>>>> de2336ef

    Returns
    -------
        keywords : dict
          Dictionary with key value paris.
    """
    keywords = {}

    if sphere:
        keywords.update(sphere=None)

    if sms:
        if sms.get("disable_automatic_management_class"):
            sms["management_class"] = "NULLMGMTCLAS"

        if sms.get("disable_automatic_storage_class"):
            sms["storage_class"] = "NULLSTORCLAS"

        if len(sms.get("disable_automatic_class")) > 0:
            bypassacs = set_bypassacs_str(sms.get("disable_automatic_class"))
            keywords.update(bypass_acs=bypassacs)

<<<<<<< HEAD
    if access:
        if access.get("auth"):
            keywords.update(ADMINISTRATOR="ADMINistrator")

        if access.get("share"):
            keywords.update(SHARE="SHAre")

=======
>>>>>>> de2336ef
    return keywords


def set_bypassacs_str(ds):
    """_summary_

    Parameters
    ----------
        ds : list
          List of datasets to be use.

    Returns
    -------
        str : Datasets on str format.
    """
    datasets = ""
    if len(ds) > 0:
        for dataset in ds:
            if dataset == "**":
                return "**"
            datasets += f"{datasets} "

    return datasets


def get_real_rc(output):
    """Parse out the final RC from MVS program output.

    Parameters
    ----------
    output : str
        The MVS program output.

    Returns
    -------
    int
        The true program RC.
    """
    true_rc = None
    match = search(
        r"HIGHEST\sRETURN\sCODE\sIS\s([0-9]+)",
        output,
    )
    if match:
        true_rc = int(match.group(1))
    return true_rc


def data_set_pattern_type(contents, dependencies):
    """Validates provided data set patterns.

    Parameters
    ----------
    contents : Union[str, list[str]
        One or more data set patterns.
    dependencies : dict
        Any dependent arguments.

    Returns
    -------
    Union[str]
        A list of uppercase data set patterns.

    Raises
    ------
    ValueError
        When provided argument is not a string or a list.
    ValueError
        When provided argument is an invalid data set pattern.
    """
    if contents is None:
        return None
    if isinstance(contents, str):
        contents = [contents]
    elif not isinstance(contents, list):
        raise ValueError(
            "Invalid argument for data set pattern, expected string or list."
        )
    for pattern in contents:
        if not match(
            r"^(?:(?:[A-Za-z$#@\?\*]{1}[A-Za-z0-9$#@\-\?\*]{0,7})(?:[.]{1})){1,21}[A-Za-z$#@\*\?]{1}[A-Za-z0-9$#@\-\*\?]{0,7}(?:\(([-+]?[0-9]+)\)){0,1}$",
            str(pattern),
            IGNORECASE,
        ):
            raise ValueError(
                "Invalid argument {0} for data set pattern.".format(contents)
            )
    return [x.upper() for x in contents]


def hlq_type(contents, dependencies):
    """Validates provided HLQ is valid and is not specified for a backup operation.

    Parameters
    ----------
    contents : str
        The HLQ to use.
    dependencies : dict
        Any dependent arguments.

    Returns
    -------
    str
        The HLQ to use.

    Raises
    ------
    ValueError
        When operation is restore and HLQ is provided.
    ValueError
        When an invalid HLQ is provided.
    """
    if contents is None:
        return None
    if dependencies.get("operation") == "backup":
        raise ValueError("hlq_type is only valid when operation=restore.")
    if not match(r"^(?:[A-Z$#@]{1}[A-Z0-9$#@-]{0,7})$", contents, IGNORECASE):
        raise ValueError("Invalid argument {0} for hlq_type.".format(contents))
    return contents


def sms_type(contents, dependencies):
    """Validates the SMS class provided matches a valid format.

    Parameters
    ----------
    contents : str
        The SMS class name.
    dependencies : dict
        Any dependent arguments.

    Returns
    -------
    str
        The uppercase SMS class name.

    Raises
    ------
    ValueError
        When invalid argument provided for SMS class.
    """
    if contents is None:
        return None
    if not match(r"^[A-Z\$\*\@\#\%]{1}[A-Z0-9\$\*\@\#\%]{0,7}$", contents, IGNORECASE):
        raise ValueError("Invalid argument {0} for SMS class.".format(contents))
    return str(contents).upper()


def space_type(contents, dependencies):
    """Validates amount of space provided.

    Parameters
    ----------
    contents : str
        The amount of space.
    dependencies : dict
        Any dependent arguments.

    Returns
    -------
    int
        The amount of space.
    """
    if contents is None:
        if dependencies.get("full_volume"):
            return 1
        else:
            return 25
    return contents


def space_type_type(contents, dependencies):
    """Validates provided data set unit of space.
    Returns the unit of space.

    Parameters
    ----------
    contents : str
        The space type to use.
    dependencies : dict
        Any dependent arguments.

    Returns
    -------
    str
        The unit of space.

    Raises
    ------
    ValueError
        When an invalid space unit is provided.
    """
    if contents is None:
        if dependencies.get("full_volume"):
            return "g"
        else:
            return "m"
    if not match(r"^(m|g|k|trk|cyl)$", contents, IGNORECASE):
        raise ValueError(
            'Value {0} is invalid for space_type argument. Valid space types are "k", "m", "g", "trk" or "cyl".'.format(
                contents
            )
        )
    return contents


def backup_name_type(contents, dependencies):
    """Validates provided backup name.

    Parameters
    ----------
        contents : str
            The backup name to use
        dependencies : dict
            Any dependent arguments

    Returns
    -------
        str
            The backup name to use

    Raises
    ------
        ValueError
            When an invalid backup name is provided
    """
    if contents is None:
        return None
    if not match(
        r"^(?:(?:[A-Za-z$#@\?\*]{1}[A-Za-z0-9$#@\-\?\*]{0,7})(?:[.]{1})){1,21}[A-Za-z$#@\*\?]{1}[A-Za-z0-9$#@\-\*\?]{0,7}(?:\(([-+]?[0-9]+)\)){0,1}$",
        str(contents),
        IGNORECASE,
    ):
        if not path.isabs(str(contents)):
            raise ValueError(
                'Invalid argument "{0}" for type "data_set" or "path".'.format(contents)
            )
    return str(contents)


def full_volume_type(contents, dependencies):
    """Validates dependent arguments are also specified for full_volume argument.

    Parameters
    ----------
    contents : bool
        Whether we are making a full volume backup or not.
    dependencies : dict
        Any dependent arguments.

    Returns
    -------
    bool
        Whether we are making a full volume backup or not.

    Raises
    ------
    ValueError
        When volume argument is not provided.
    """
    if contents is True and dependencies.get("volume") is None:
        raise ValueError("full_volume=True is only valid when volume is specified.")
    return contents


def to_dzip_args(**kwargs):
    """API adapter for ZOAU dzip method.

    Returns
    -------
    dict
        The arguments for ZOAU dzip method translated from module arguments.
    """
    zoau_args = {}
    if kwargs.get("backup_name"):
        zoau_args["file"] = kwargs.get("backup_name")
        if not kwargs.get("backup_name").startswith("/"):
            zoau_args["dataset"] = True

    if kwargs.get("include_data_sets"):
        zoau_args["target"] = ",".join(kwargs.get("include_data_sets"))

    if kwargs.get("volume"):
        if kwargs.get("full_volume"):
            zoau_args["volume"] = True
            zoau_args["target"] = kwargs.get("volume")
        else:
            zoau_args["src_volume"] = kwargs.get("volume")

    if kwargs.get("temp_volume"):
        zoau_args["dest_volume"] = kwargs.get("temp_volume")

    if kwargs.get("exclude_data_sets"):
        zoau_args["exclude"] = ",".join(kwargs.get("exclude_data_sets"))

    if kwargs.get("recover"):
        zoau_args["force"] = kwargs.get("recover")

    if kwargs.get("overwrite"):
        zoau_args["overwrite"] = kwargs.get("overwrite")

    if kwargs.get("compress"):
        zoau_args["compress"] = kwargs.get("compress")

    if kwargs.get("terse"):
        zoau_args["terse"] = kwargs.get("terse")

    if kwargs.get("space"):
        size = str(kwargs.get("space"))
        if kwargs.get("space_type"):
            size += kwargs.get("space_type")
        zoau_args["size"] = size

    if kwargs.get("tmp_hlq"):
        zoau_args["tmphlq"] = str(kwargs.get("tmp_hlq"))

    sms = kwargs.get("sms")
    keywords = set_adrdssu_keywords(sphere=kwargs.get("sphere"), sms=sms)

    if sms:
        if sms.get("storage_class"):
            zoau_args["storage_class_name"] = sms.get("storage_class")

        if sms.get("management_class"):
            zoau_args["management_class_name"] = sms.get("management_class")

    if keywords:
        zoau_args["keywords"] = keywords

    return zoau_args


def to_dunzip_args(**kwargs):
    """API adapter for ZOAU dunzip method.

    Returns
    -------
    dict
        The arguments for ZOAU dunzip method translated from module arguments.
    """
    zoau_args = {}
    if kwargs.get("backup_name"):
        zoau_args["file"] = kwargs.get("backup_name")
        if not kwargs.get("backup_name").startswith("/"):
            zoau_args["dataset"] = True

    if kwargs.get("include_data_sets"):
        zoau_args["include"] = ",".join(kwargs.get("include_data_sets"))

    if kwargs.get("volume"):
        if kwargs.get("full_volume"):
            zoau_args["volume"] = kwargs.get("volume")
        else:
            zoau_args["src_volume"] = kwargs.get("volume")

    if kwargs.get("temp_volume"):
        zoau_args["dest_volume"] = kwargs.get("temp_volume")

    if kwargs.get("exclude_data_sets"):
        zoau_args["exclude"] = ",".join(kwargs.get("exclude_data_sets"))

    if kwargs.get("recover"):
        zoau_args["force"] = kwargs.get("recover")

    if kwargs.get("overwrite"):
        zoau_args["overwrite"] = kwargs.get("overwrite")

    sms_specified = False
    if sms_specified:
        zoau_args["sms_for_tmp"] = True

    if kwargs.get("space"):
        size = str(kwargs.get("space"))
        if kwargs.get("space_type"):
            size += kwargs.get("space_type")
        zoau_args["size"] = size

    if kwargs.get("hlq") is None:
        zoau_args["keep_original_hlq"] = True
    else:
        zoau_args["high_level_qualifier"] = kwargs.get("hlq")

    if kwargs.get("tmp_hlq"):
        zoau_args["high_level_qualifier"] = str(kwargs.get("tmp_hlq"))
        zoau_args["keep_original_hlq"] = False

    sms = kwargs.get("sms")
<<<<<<< HEAD
    access = kwargs.get("access")
=======
>>>>>>> de2336ef
    keywords = set_adrdssu_keywords(sphere=kwargs.get("sphere"))

    if sms:
        if sms.get("sms_storage_class"):
            zoau_args["storage_class_name"] = sms.get("storage_class")

        if sms.get("sms_management_class"):
            zoau_args["management_class_name"] = sms.get("management_class")

        if sms.get("disable_automatic_management_class"):
            zoau_args["null_management_class"] = sms.get("disable_automatic_management_class")

        if sms.get("disable_automatic_storage_class"):
            zoau_args["null_storage_class"] = sms.get("disable_automatic_storage_class")

        if len(sms.get("disable_automatic_class")) > 0:
            bypassacs = set_bypassacs_str(ds=sms.get("disable_automatic_class"))
            zoau_args["bypass_acs"] = bypassacs

<<<<<<< HEAD
    if access:
        if access.get("auth"):
            zoau_args['admin'] = access.get("auth")

        if access.get("share"):
            zoau_args['share'] = access.get("share")

=======
>>>>>>> de2336ef
    if keywords:
        zoau_args["keywords"] = keywords

    return zoau_args


if __name__ == "__main__":
    main()<|MERGE_RESOLUTION|>--- conflicted
+++ resolved
@@ -514,7 +514,6 @@
       include: user.vsam.**
     backup_name: /tmp/temp_backup.dzp
     index: true
-<<<<<<< HEAD
 
 - name: Restore data sets from backup stored in the UNIX file /tmp/temp_backup.dzp
         whether they exist or not and do so as authorized disabling any security checks.
@@ -524,8 +523,6 @@
     access:
       auth: true
       share: true
-=======
->>>>>>> de2336ef
 """
 
 RETURN = r"""
@@ -649,19 +646,11 @@
         if sms and bool(sms.get("storage_class")) and sms.get("disable_automatic_storage_class"):
             module.fail_json(msg="storage_class and disable_automatic_storage_class are mutually exclusive, only one can be use by operation.")
 
-<<<<<<< HEAD
         if sms and bool(sms.get("management_class")) and sms.get("disable_automatic_management_class"):
             module.fail_json(msg="management_class and disable_automatic_management_class are mutually exclusive, only one can be use by operation.")
 
         if access and access.get("share") and full_volume:
             module.fail_json(msg="access.share option is mutually exclusive with full_volume option.")
-=======
-        if sms and bool(sms.get("storage_class")) and sms.get("disable_automatic_storage_class"):
-            module.fail_json(msg="storage_class and disable_automatic_storage_class are mutually exclusive, only one can be use by operation.")
-
-        if sms and bool(sms.get("management_class")) and sms.get("disable_automatic_management_class"):
-            module.fail_json(msg="management_class and disable_automatic_management_class are mutually exclusive, only one can be use by operation.")
->>>>>>> de2336ef
 
         if operation == "backup":
             backup(
@@ -680,10 +669,7 @@
                 sms=sms,
                 tmp_hlq=tmp_hlq,
                 sphere=sphere,
-<<<<<<< HEAD
                 access=access,
-=======
->>>>>>> de2336ef
             )
         else:
             restore(
@@ -701,10 +687,7 @@
                 sms=sms,
                 tmp_hlq=tmp_hlq,
                 sphere=sphere,
-<<<<<<< HEAD
                 access=access,
-=======
->>>>>>> de2336ef
             )
         result["backup_name"] = backup_name
         result["changed"] = True
@@ -825,10 +808,7 @@
     sms,
     tmp_hlq,
     sphere,
-<<<<<<< HEAD
     access,
-=======
->>>>>>> de2336ef
 ):
     """Backup data sets or a volume to a new data set or unix file.
 
@@ -887,10 +867,7 @@
     sms,
     tmp_hlq,
     sphere,
-<<<<<<< HEAD
     access,
-=======
->>>>>>> de2336ef
 ):
     """Restore data sets or a volume from the backup.
 
@@ -957,11 +934,7 @@
         )
 
 
-<<<<<<< HEAD
 def set_adrdssu_keywords(sphere, sms=None, access=None):
-=======
-def set_adrdssu_keywords(sphere, sms=None):
->>>>>>> de2336ef
     """Set the values for special keywords, dunzip use key value for most special words.
 
     Parameters
@@ -970,12 +943,8 @@
           Dictionary of key value of management an storage class.
         sphere : bool
           Value if sphere will be use on dictionary for VSAM.
-<<<<<<< HEAD
         access : dict
           Dictionary of key values for management classes.
-=======
->>>>>>> de2336ef
-
     Returns
     -------
         keywords : dict
@@ -997,7 +966,6 @@
             bypassacs = set_bypassacs_str(sms.get("disable_automatic_class"))
             keywords.update(bypass_acs=bypassacs)
 
-<<<<<<< HEAD
     if access:
         if access.get("auth"):
             keywords.update(ADMINISTRATOR="ADMINistrator")
@@ -1005,8 +973,7 @@
         if access.get("share"):
             keywords.update(SHARE="SHAre")
 
-=======
->>>>>>> de2336ef
+
     return keywords
 
 
@@ -1394,10 +1361,7 @@
         zoau_args["keep_original_hlq"] = False
 
     sms = kwargs.get("sms")
-<<<<<<< HEAD
     access = kwargs.get("access")
-=======
->>>>>>> de2336ef
     keywords = set_adrdssu_keywords(sphere=kwargs.get("sphere"))
 
     if sms:
@@ -1417,7 +1381,6 @@
             bypassacs = set_bypassacs_str(ds=sms.get("disable_automatic_class"))
             zoau_args["bypass_acs"] = bypassacs
 
-<<<<<<< HEAD
     if access:
         if access.get("auth"):
             zoau_args['admin'] = access.get("auth")
@@ -1425,8 +1388,6 @@
         if access.get("share"):
             zoau_args['share'] = access.get("share")
 
-=======
->>>>>>> de2336ef
     if keywords:
         zoau_args["keywords"] = keywords
 
