# -*- coding: utf-8 -*-

<<<<<<< HEAD
# Copyright (c) IBM Corporation 2023, 2025
=======
# Copyright (c) IBM Corporation 2023, 2024
>>>>>>> e7ffe6d0
# Licensed under the Apache License, Version 2.0 (the "License");
# you may not use this file except in compliance with the License.
# You may obtain a copy of the License at
#     http://www.apache.org/licenses/LICENSE-2.0
# Unless required by applicable law or agreed to in writing, software
# distributed under the License is distributed on an "AS IS" BASIS,
# WITHOUT WARRANTIES OR CONDITIONS OF ANY KIND, either express or implied.
# See the License for the specific language governing permissions and
# limitations under the License.

from __future__ import absolute_import, division, print_function
import pytest

__metaclass__ = type

<<<<<<< HEAD
TEST_VOL_ADDR = '01A2'
TEST_VOL_SER = 'USER02'
=======
>>>>>>> e7ffe6d0
from ibm_zos_core.tests.helpers.volumes import Volume_Handler
from ibm_zos_core.tests.helpers.dataset import get_tmp_ds_name

# To run the test suite is a recommendation to use the volumes in order
# 'USER02', '01A2'
# new list of similar volumes will be added in next iteration

INDEX_CREATION_SUCCESS_MSG = 'VTOC INDEX CREATION SUCCESSFUL'
VTOC_LOC_MSG = "ICK01314I VTOC IS LOCATED AT CCHH=X'0000 0001' AND IS  {:4d} TRACKS."

def clear_volume(hosts, volume):
    datasets_in_volume = hosts.all.shell(cmd="vtocls {0}".format(volume))
    for dataset in datasets_in_volume.contacted.values():
        datasets = str(dataset.get("stdout")).split("\n")
    for dataset in datasets:
        dataset_t_del = dataset.split(' ', 1)[0]
        hosts.all.shell(cmd="""drm "{0}" """.format(dataset_t_del))

# Guard Rail to prevent unintentional initialization of targeted volume.
# If this test fails, either reset target volume serial to match
# verify_volid below or change value to match current volume serial on
# target.

def test_guard_rail_and_setup(ansible_zos_module, volumes_on_systems):
    hosts = ansible_zos_module
    # remove all data sets from target volume. Expected to be the following 3
<<<<<<< HEAD

    volume_1 = TEST_VOL_SER
    volume_2 = TEST_VOL_ADDR

    clear_volume(hosts, volume_1)

=======
    volumes = Volume_Handler(volumes_on_systems)
    volume_1 = volumes.get_available_vol()
    volume_2 = volumes.get_available_vol()
    clear_volume(hosts, volume_1)

>>>>>>> e7ffe6d0
    params = {
        "address":volume_2,
        "verify_offline":False,
        "volid":volume_1,
        "verify_volid":volume_1
    }

    # take volume offline
    hosts.all.zos_operator(cmd=f"vary {volume_2},offline")

    results = hosts.all.zos_volume_init(
        address=params['address'],
        verify_offline=params['verify_offline'],
        volid=params['volid'],
        verify_volid=params['verify_volid']
        )

    for result in results.contacted.values():
        # assert result.get('changed') is True
        assert result['rc'] == 0

    # bring volume back online
    hosts.all.zos_operator(cmd=f"vary {volume_2},online")


<<<<<<< HEAD
def test_index_param_index(ansible_zos_module):
    hosts = ansible_zos_module

    volume_1 = TEST_VOL_SER
    volume_2 = TEST_VOL_ADDR
=======
def test_index_param_index(ansible_zos_module, volumes_on_systems):
    hosts = ansible_zos_module

    volumes = Volume_Handler(volumes_on_systems)
    volume_1 = volumes.get_available_vol()
    volume_2 = volumes.get_available_vol()
>>>>>>> e7ffe6d0

    # take volume offline
    hosts.all.zos_operator(cmd=f"vary {volume_2},offline")

    params = {
        "address": volume_2,
        "verify_offline": False,
        "volid": volume_1,
        "index" : True
    }

    results = hosts.all.zos_volume_init(**params)

    for result in results.contacted.values():
        assert result.get("changed") is True
        assert result.get('rc') == 0
        content_str = ''.join(result.get("content"))
        if params['index']:
            assert INDEX_CREATION_SUCCESS_MSG in content_str
        else:
            assert INDEX_CREATION_SUCCESS_MSG not in content_str

    # bring volume back online
    hosts.all.zos_operator(cmd=f"vary {volume_2},online")


<<<<<<< HEAD
def test_index_param_index_sms_false(ansible_zos_module):
    hosts = ansible_zos_module

    volume_1 = TEST_VOL_SER
    volume_2 = TEST_VOL_ADDR
=======
def test_index_param_index_sms_false(ansible_zos_module, volumes_on_systems):
    hosts = ansible_zos_module

    volumes = Volume_Handler(volumes_on_systems)
    volume_1 = volumes.get_available_vol()
    volume_2 = volumes.get_available_vol()
>>>>>>> e7ffe6d0

    # take volume offline
    hosts.all.zos_operator(cmd=f"vary {volume_2},offline")

    params = {
        "address": volume_2,
        "verify_offline": False,
        "volid": volume_1,
        "index" : True,
        "sms_managed" : False
    }

    results = hosts.all.zos_volume_init(**params)

    for result in results.contacted.values():
        assert result.get("changed") is True
        assert result.get('rc') == 0
        content_str = ''.join(result.get("content"))
        if params['index']:
            assert INDEX_CREATION_SUCCESS_MSG in content_str
        else:
            assert INDEX_CREATION_SUCCESS_MSG not in content_str

    # bring volume back online
    hosts.all.zos_operator(cmd=f"vary {volume_2},online")


# check that correct volume_addr is assigned to correct volid
def test_volid_address_assigned_correctly(ansible_zos_module, volumes_on_systems):
    hosts = ansible_zos_module

<<<<<<< HEAD
    volume_1 = TEST_VOL_SER
    volume_2 = TEST_VOL_ADDR
=======
    volumes = Volume_Handler(volumes_on_systems)
    volume_1 = volumes.get_available_vol()
    volume_2 = volumes.get_available_vol()
>>>>>>> e7ffe6d0

    params = {
        'address': volume_2,
        'verify_offline': False,
        'volid': volume_1,
    }
    # take volume offline
    hosts.all.zos_operator(cmd=f"vary {volume_2},offline")

    results = hosts.all.zos_volume_init(**params)

    # bring volume back online
    hosts.all.zos_operator(cmd=f"vary {volume_2},online")

    for result in results.contacted.values():
        assert result.get("changed") is True
        assert result.get('rc') == 0

    # The display command issued queries a volume called $TEST_VOL_SER. The
    # expected return values are: 'IEE455I UNIT STATUS NO DEVICES WITH REQUESTED
    # ATTRIBUTES' or a line with several attributes including unit address
    # example output:
    # 'UNIT TYPE STATUS        VOLSER     VOLSTATE      SS'
    # '0903 3390 O             DEMO01     PRIV/RSDNT     0'
    # or:
    # 'IEE455I UNIT STATUS NO DEVICES WITH REQUESTED ATTRIBUTES'
    # (expected value $TEST_VOL_ADDR) and volume serial
    # (expected value $TEST_VOL_SER). If those two match, then the 'volid'
    # parameter is correctly assigned to the 'address' parameter.

    # Display command to print device status, volser and addr should correspond
    display_cmd_output = list(
        hosts.all.zos_operator(cmd=f"D U,VOL={volume_1}").contacted.values()
    )[0]

    # zos_operator output contains the command as well, only the last line of
    # the output is relevant for the needs of this test case.
    display_cmd_output = display_cmd_output.get('content')[-1]

    assert volume_1 in display_cmd_output

def test_no_index_sms_managed_mutually_exclusive(ansible_zos_module, volumes_on_systems):
    hosts = ansible_zos_module

<<<<<<< HEAD
    volume_1 = TEST_VOL_SER
    volume_2 = TEST_VOL_ADDR

=======
    volumes = Volume_Handler(volumes_on_systems)
    volume_1 = volumes.get_available_vol()
    volume_2 = volumes.get_available_vol()
>>>>>>> e7ffe6d0

    params = {
        'address': volume_2,
        'verify_offline': False,
        'volid': volume_1,
        'index' : False,
        'sms_managed' : True
    }
    # take volume offline
    hosts.all.zos_operator(cmd=f"vary {volume_2},offline")

    results = hosts.all.zos_volume_init(**params)

    # bring volume back online
    hosts.all.zos_operator(cmd=f"vary {volume_2},online")

    for result in results.contacted.values():
        assert result.get("changed") is False
        assert "'Index' cannot be False" in result.get("msg")


<<<<<<< HEAD
def test_vtoc_size_parm(ansible_zos_module):
    hosts = ansible_zos_module

    volume_1 = TEST_VOL_SER
    volume_2 = TEST_VOL_ADDR
=======
def test_vtoc_size_parm(ansible_zos_module, volumes_on_systems):
    hosts = ansible_zos_module

    volumes = Volume_Handler(volumes_on_systems)
    volume_1 = volumes.get_available_vol()
    volume_2 = volumes.get_available_vol()
>>>>>>> e7ffe6d0
    params = {
        'address': volume_2,
        'verify_offline': False,
        'volid': volume_1,
        'vtoc_size' : 8
        # 'vtoc_size' : 11 # test to test that this test handles 2 digit vtoc_index
    }
    # take volume offline
    hosts.all.zos_operator(cmd=f"vary {volume_2},offline")

    results = hosts.all.zos_volume_init(**params)

    # bring volume back online
    hosts.all.zos_operator(cmd=f"vary {volume_2},online")

    for result in results.contacted.values():
        assert result.get("changed") is True
        assert result.get('rc') == 0
        content_str = ''.join(result.get("content"))
        assert VTOC_LOC_MSG.format(params.get('vtoc_size')) in content_str


<<<<<<< HEAD
def test_good_param_values_only_volid(ansible_zos_module):
    hosts = ansible_zos_module

    volume_1 = TEST_VOL_SER
    volume_2 = TEST_VOL_ADDR

    params = {
        'address': volume_2,
        'verify_offline': False,
        'volid': volume_1,
    }
    # take volume offline
    hosts.all.zos_operator(cmd=f"vary {volume_2},offline")

    results = hosts.all.zos_volume_init(**params)

    for result in results.contacted.values():
        assert result.get("changed") is True
        assert result.get('rc') == 0

    # bring volume back online
    hosts.all.zos_operator(cmd=f"vary {volume_2},online")


def test_good_param_values_volid_n_verify_volid(ansible_zos_module):
    hosts = ansible_zos_module

    volume_1 = TEST_VOL_SER
    volume_2 = TEST_VOL_ADDR

    params = {
        'address': volume_2,
        'verify_offline': False,
        'volid': volume_1,
        'verify_volid' : volume_1
    }
    # take volume offline
    hosts.all.zos_operator(cmd=f"vary {volume_2},offline")

    results = hosts.all.zos_volume_init(**params)

    for result in results.contacted.values():
        assert result.get("changed") is True
        assert result.get('rc') == 0

    # bring volume back online
    hosts.all.zos_operator(cmd=f"vary {volume_2},online")


def test_good_param_values_volid_n_verify_volume_empty(ansible_zos_module):
    hosts = ansible_zos_module

    volume_1 = TEST_VOL_SER
    volume_2 = TEST_VOL_ADDR
=======
def test_good_param_values_only_volid(ansible_zos_module, volumes_on_systems):
    hosts = ansible_zos_module

    volumes = Volume_Handler(volumes_on_systems)
    volume_1 = volumes.get_available_vol()
    volume_2 = volumes.get_available_vol()
>>>>>>> e7ffe6d0

    params = {
        'address': volume_2,
        'verify_offline': False,
        'volid': volume_1,
<<<<<<< HEAD
        'verify_volume_empty' : True
=======
>>>>>>> e7ffe6d0
    }
    # take volume offline
    hosts.all.zos_operator(cmd=f"vary {volume_2},offline")

    results = hosts.all.zos_volume_init(**params)

    for result in results.contacted.values():
        assert result.get("changed") is True
        assert result.get('rc') == 0

    # bring volume back online
    hosts.all.zos_operator(cmd=f"vary {volume_2},online")


<<<<<<< HEAD
def test_bad_param_values_address_not_hexadecimal(ansible_zos_module):
    hosts = ansible_zos_module

    expected_rc = 12
    volume_1 = TEST_VOL_SER
    volume_2 = TEST_VOL_ADDR

    params = {
        "address": 'XYZ',
        "verify_offline": False,
        "volid": volume_1
    }

=======
def test_good_param_values_volid_n_verify_volid(ansible_zos_module, volumes_on_systems):
    hosts = ansible_zos_module

    volumes = Volume_Handler(volumes_on_systems)
    volume_1 = volumes.get_available_vol()
    volume_2 = volumes.get_available_vol()

    params = {
        'address': volume_2,
        'verify_offline': False,
        'volid': volume_1,
        'verify_volid' : volume_1
    }
>>>>>>> e7ffe6d0
    # take volume offline
    hosts.all.zos_operator(cmd=f"vary {volume_2},offline")

    results = hosts.all.zos_volume_init(**params)

    for result in results.contacted.values():
<<<<<<< HEAD
        assert result.get("changed") is False
        assert result.get('failed') is True
        assert result.get('rc') == expected_rc
=======
        assert result.get("changed") is True
        assert result.get('rc') == 0
>>>>>>> e7ffe6d0

    # bring volume back online
    hosts.all.zos_operator(cmd=f"vary {volume_2},online")


<<<<<<< HEAD
def test_bad_param_values_address_length_too_short(ansible_zos_module):
    hosts = ansible_zos_module

    expected_rc = 12
    volume_1 = TEST_VOL_SER
    volume_2 = TEST_VOL_ADDR

    params = {
        "address": '01',
        "verify_offline": False,
        "volid": volume_1
    }

    # take volume offline
    hosts.all.zos_operator(cmd=f"vary {volume_2},offline")

    results = hosts.all.zos_volume_init(**params)

    for result in results.contacted.values():
        assert result.get("changed") is False
        assert result.get('failed') is True
        assert result.get('rc') == expected_rc

    # bring volume back online
    hosts.all.zos_operator(cmd=f"vary {volume_2},online")


def test_bad_param_values_address_specified_is_not_accesible_to_current(ansible_zos_module):
    hosts = ansible_zos_module

    expected_rc = 12
    volume_1 = TEST_VOL_SER
    volume_2 = TEST_VOL_ADDR
    params = {
        "address": '0000',
        "verify_offline": False,
        "volid": volume_1
    }

=======
def test_good_param_values_volid_n_verify_volume_empty(ansible_zos_module, volumes_on_systems):
    hosts = ansible_zos_module

    volumes = Volume_Handler(volumes_on_systems)
    volume_1 = volumes.get_available_vol()
    volume_2 = volumes.get_available_vol()

    params = {
        'address': volume_2,
        'verify_offline': False,
        'volid': volume_1,
        'verify_volume_empty' : True
    }
>>>>>>> e7ffe6d0
    # take volume offline
    hosts.all.zos_operator(cmd=f"vary {volume_2},offline")

    results = hosts.all.zos_volume_init(**params)

    for result in results.contacted.values():
<<<<<<< HEAD
        assert result.get("changed") is False
        assert result.get('failed') is True
        assert result.get('rc') == expected_rc
=======
        assert result.get("changed") is True
        assert result.get('rc') == 0
>>>>>>> e7ffe6d0

    # bring volume back online
    hosts.all.zos_operator(cmd=f"vary {volume_2},online")


<<<<<<< HEAD
def test_bad_param_values_negative_value_for_vtoc_size(ansible_zos_module):
    hosts = ansible_zos_module

    expected_rc = 12
    volume_1 = TEST_VOL_SER
    volume_2 = TEST_VOL_ADDR

    params = {
        "address": volume_2,
        "verify_offline": False,
        "volid": volume_1,
        "vtoc_size": -10
=======
def test_bad_param_values_address_not_hexadecimal(ansible_zos_module, volumes_on_systems):
    hosts = ansible_zos_module

    expected_rc = 12
    volumes = Volume_Handler(volumes_on_systems)
    volume_1 = volumes.get_available_vol()
    volume_2 = volumes.get_available_vol()

    params = {
        "address": 'XYZ',
        "verify_offline": False,
        "volid": volume_1
>>>>>>> e7ffe6d0
    }

    # take volume offline
    hosts.all.zos_operator(cmd=f"vary {volume_2},offline")

    results = hosts.all.zos_volume_init(**params)

    for result in results.contacted.values():
        assert result.get("changed") is False
        assert result.get('failed') is True
        assert result.get('rc') == expected_rc

    # bring volume back online
    hosts.all.zos_operator(cmd=f"vary {volume_2},online")


<<<<<<< HEAD
def test_bad_param_incorrect_existing_volid(ansible_zos_module):
    hosts = ansible_zos_module

    expected_rc = 12
    volume_1 = TEST_VOL_SER
    volume_2 = TEST_VOL_ADDR

    params = {
        "address": volume_2,
        "verify_offline": False,
        "volid": volume_1,
        "verify_volid": '000000'
=======
def test_bad_param_values_address_length_too_short(ansible_zos_module, volumes_on_systems):
    hosts = ansible_zos_module

    expected_rc = 12
    volumes = Volume_Handler(volumes_on_systems)
    volume_1 = volumes.get_available_vol()
    volume_2 = volumes.get_available_vol()

    params = {
        "address": '01',
        "verify_offline": False,
        "volid": volume_1
>>>>>>> e7ffe6d0
    }

    # take volume offline
    hosts.all.zos_operator(cmd=f"vary {volume_2},offline")

    results = hosts.all.zos_volume_init(**params)

    for result in results.contacted.values():
        assert result.get("changed") is False
        assert result.get('failed') is True
        assert result.get('rc') == expected_rc

    # bring volume back online
    hosts.all.zos_operator(cmd=f"vary {volume_2},online")


<<<<<<< HEAD
def test_bad_param_volid_value_too_long(ansible_zos_module):
    hosts = ansible_zos_module

    expected_rc = 12
    volume_1 = TEST_VOL_SER
    volume_2 = TEST_VOL_ADDR

    params = {
        "address": 'ABCDEFGHIJK',
        "verify_offline": False,
        "volid": volume_1,
=======
def test_bad_param_values_address_specified_is_not_accesible_to_current(ansible_zos_module, volumes_on_systems):
    hosts = ansible_zos_module

    expected_rc = 12
    volumes = Volume_Handler(volumes_on_systems)
    volume_1 = volumes.get_available_vol()
    volume_2 = volumes.get_available_vol()

    params = {
        "address": '0000',
        "verify_offline": False,
        "volid": volume_1
>>>>>>> e7ffe6d0
    }

    # take volume offline
    hosts.all.zos_operator(cmd=f"vary {volume_2},offline")

    results = hosts.all.zos_volume_init(**params)

    for result in results.contacted.values():
        assert result.get("changed") is False
        assert result.get('failed') is True
        assert result.get('rc') == expected_rc

    # bring volume back online
    hosts.all.zos_operator(cmd=f"vary {volume_2},online")
<<<<<<< HEAD
=======


def test_bad_param_values_negative_value_for_vtoc_size(ansible_zos_module, volumes_on_systems):
    hosts = ansible_zos_module

    expected_rc = 12
    volumes = Volume_Handler(volumes_on_systems)
    volume_1 = volumes.get_available_vol()
    volume_2 = volumes.get_available_vol()

    params = {
        "address": volume_2,
        "verify_offline": False,
        "volid": volume_1,
        "vtoc_size": -10
    }

    # take volume offline
    hosts.all.zos_operator(cmd=f"vary {volume_2},offline")

    results = hosts.all.zos_volume_init(**params)

    for result in results.contacted.values():
        assert result.get("changed") is False
        assert result.get('failed') is True
        assert result.get('rc') == expected_rc

    # bring volume back online
    hosts.all.zos_operator(cmd=f"vary {volume_2},online")


def test_bad_param_incorrect_existing_volid(ansible_zos_module, volumes_on_systems):
    hosts = ansible_zos_module

    expected_rc = 12
    volumes = Volume_Handler(volumes_on_systems)
    volume_1 = volumes.get_available_vol()
    volume_2 = volumes.get_available_vol()

    params = {
        "address": volume_2,
        "verify_offline": False,
        "volid": volume_1,
        "verify_volid": '000000'
    }

    # take volume offline
    hosts.all.zos_operator(cmd=f"vary {volume_2},offline")

    results = hosts.all.zos_volume_init(**params)

    for result in results.contacted.values():
        assert result.get("changed") is False
        assert result.get('failed') is True
        assert result.get('rc') == expected_rc

    # bring volume back online
    hosts.all.zos_operator(cmd=f"vary {volume_2},online")


def test_bad_param_volid_value_too_long(ansible_zos_module, volumes_on_systems):
    hosts = ansible_zos_module

    expected_rc = 12
    volumes = Volume_Handler(volumes_on_systems)
    volume_1 = volumes.get_available_vol()
    volume_2 = volumes.get_available_vol()

    params = {
        "address": 'ABCDEFGHIJK',
        "verify_offline": False,
        "volid": volume_1,
    }

    # take volume offline
    hosts.all.zos_operator(cmd=f"vary {volume_2},offline")

    results = hosts.all.zos_volume_init(**params)

    for result in results.contacted.values():
        assert result.get("changed") is False
        assert result.get('failed') is True
        assert result.get('rc') == expected_rc

    # bring volume back online
    hosts.all.zos_operator(cmd=f"vary {volume_2},online")
>>>>>>> e7ffe6d0


# Note - volume needs to be sms managed for zos_data_set to work. Possible
#        points of failure are:
#        unable to init volume first time around
#        unable to allocate data set
#        unable to bring vol back online to delete data set
#        If there is a data set remaining on the volume, that would interfere
#        with other tests!

def test_no_existing_data_sets_check(ansible_zos_module, volumes_on_systems):
    hosts = ansible_zos_module
    dataset = get_tmp_ds_name()

<<<<<<< HEAD
    volume_1 = TEST_VOL_SER
    volume_2 = TEST_VOL_ADDR
=======
    volumes = Volume_Handler(volumes_on_systems)
    volume_1 = volumes.get_available_vol()
    volume_2 = volumes.get_available_vol()
>>>>>>> e7ffe6d0

    setup_params = {
        'address': volume_2,
        'verify_offline': False,
        'volid': volume_1,
        'sms_managed': False # need non-sms managed to add data set on ECs
    }
    test_params = {
        'address': volume_2,
        'verify_offline': False,
        'volid': volume_1,
        'verify_volume_empty': True,
    }

    # take volume offline
    hosts.all.zos_operator(cmd=f"vary {volume_2},offline")

    try:
        # set up/initialize volume properly so a data set can be added
        hosts.all.zos_volume_init(**setup_params)

        # bring volume back online
        hosts.all.zos_operator(cmd=f"vary {volume_2},online")

        # allocate data set to volume
        hosts.all.zos_data_set(name=dataset, type='pds', volumes=volume_1)

        # take volume back offline
        hosts.all.zos_operator(cmd=f"vary {volume_2},offline")

        # run vol_init against vol with data set on it.
        results = hosts.all.zos_volume_init(**test_params)

        for result in results.contacted.values():
            assert result.get("changed") is False
            assert result.get('failed') is True
            assert result.get('rc') == 12

    # clean up just in case of failures, volume needs to be reset for other
    # tests. Not sure what to do for DatasetDeleteError
    finally:
        # bring volume back online
        hosts.all.zos_operator(cmd=f"vary {volume_2},online")

        # remove data set
        hosts.all.zos_data_set(name=dataset, state='absent')


# Note - technically verify_offline is not REQUIRED but it defaults to True
#        and the volumes on the EC systems do not seem to go fully offline.
#        Therefore, while testing against the EC machines, the verify_offline
#        check needs to be skipped in order for ickdsf to be invoked.

def test_minimal_params(ansible_zos_module, volumes_on_systems):
    hosts = ansible_zos_module

<<<<<<< HEAD
    volume_1 = TEST_VOL_SER
    volume_2 = TEST_VOL_ADDR
=======
    volumes = Volume_Handler(volumes_on_systems)
    volume_1 = volumes.get_available_vol()
    volume_2 = volumes.get_available_vol()
>>>>>>> e7ffe6d0

    params = {
        "address":volume_2,
        "verify_offline":False,
        "volid":volume_1
    }

    # take volume offline
    hosts.all.zos_operator(cmd=f"vary {volume_2},offline")

    results = hosts.all.zos_volume_init(
        address=params['address'],
        verify_offline=params['verify_offline'],
        volid=params['volid']
        )

    for result in results.contacted.values():
        assert result.get('changed') is True
        assert result['rc'] == 0

    # bring volume back online
    hosts.all.zos_operator(cmd=f"vary {volume_2},online")<|MERGE_RESOLUTION|>--- conflicted
+++ resolved
@@ -1,10 +1,6 @@
 # -*- coding: utf-8 -*-
 
-<<<<<<< HEAD
 # Copyright (c) IBM Corporation 2023, 2025
-=======
-# Copyright (c) IBM Corporation 2023, 2024
->>>>>>> e7ffe6d0
 # Licensed under the Apache License, Version 2.0 (the "License");
 # you may not use this file except in compliance with the License.
 # You may obtain a copy of the License at
@@ -20,11 +16,8 @@
 
 __metaclass__ = type
 
-<<<<<<< HEAD
 TEST_VOL_ADDR = '01A2'
 TEST_VOL_SER = 'USER02'
-=======
->>>>>>> e7ffe6d0
 from ibm_zos_core.tests.helpers.volumes import Volume_Handler
 from ibm_zos_core.tests.helpers.dataset import get_tmp_ds_name
 
@@ -51,20 +44,12 @@
 def test_guard_rail_and_setup(ansible_zos_module, volumes_on_systems):
     hosts = ansible_zos_module
     # remove all data sets from target volume. Expected to be the following 3
-<<<<<<< HEAD
 
     volume_1 = TEST_VOL_SER
     volume_2 = TEST_VOL_ADDR
 
     clear_volume(hosts, volume_1)
 
-=======
-    volumes = Volume_Handler(volumes_on_systems)
-    volume_1 = volumes.get_available_vol()
-    volume_2 = volumes.get_available_vol()
-    clear_volume(hosts, volume_1)
-
->>>>>>> e7ffe6d0
     params = {
         "address":volume_2,
         "verify_offline":False,
@@ -90,20 +75,11 @@
     hosts.all.zos_operator(cmd=f"vary {volume_2},online")
 
 
-<<<<<<< HEAD
 def test_index_param_index(ansible_zos_module):
     hosts = ansible_zos_module
 
     volume_1 = TEST_VOL_SER
     volume_2 = TEST_VOL_ADDR
-=======
-def test_index_param_index(ansible_zos_module, volumes_on_systems):
-    hosts = ansible_zos_module
-
-    volumes = Volume_Handler(volumes_on_systems)
-    volume_1 = volumes.get_available_vol()
-    volume_2 = volumes.get_available_vol()
->>>>>>> e7ffe6d0
 
     # take volume offline
     hosts.all.zos_operator(cmd=f"vary {volume_2},offline")
@@ -130,20 +106,11 @@
     hosts.all.zos_operator(cmd=f"vary {volume_2},online")
 
 
-<<<<<<< HEAD
 def test_index_param_index_sms_false(ansible_zos_module):
     hosts = ansible_zos_module
 
     volume_1 = TEST_VOL_SER
     volume_2 = TEST_VOL_ADDR
-=======
-def test_index_param_index_sms_false(ansible_zos_module, volumes_on_systems):
-    hosts = ansible_zos_module
-
-    volumes = Volume_Handler(volumes_on_systems)
-    volume_1 = volumes.get_available_vol()
-    volume_2 = volumes.get_available_vol()
->>>>>>> e7ffe6d0
 
     # take volume offline
     hosts.all.zos_operator(cmd=f"vary {volume_2},offline")
@@ -175,14 +142,8 @@
 def test_volid_address_assigned_correctly(ansible_zos_module, volumes_on_systems):
     hosts = ansible_zos_module
 
-<<<<<<< HEAD
-    volume_1 = TEST_VOL_SER
-    volume_2 = TEST_VOL_ADDR
-=======
-    volumes = Volume_Handler(volumes_on_systems)
-    volume_1 = volumes.get_available_vol()
-    volume_2 = volumes.get_available_vol()
->>>>>>> e7ffe6d0
+    volume_1 = TEST_VOL_SER
+    volume_2 = TEST_VOL_ADDR
 
     params = {
         'address': volume_2,
@@ -227,15 +188,9 @@
 def test_no_index_sms_managed_mutually_exclusive(ansible_zos_module, volumes_on_systems):
     hosts = ansible_zos_module
 
-<<<<<<< HEAD
-    volume_1 = TEST_VOL_SER
-    volume_2 = TEST_VOL_ADDR
-
-=======
-    volumes = Volume_Handler(volumes_on_systems)
-    volume_1 = volumes.get_available_vol()
-    volume_2 = volumes.get_available_vol()
->>>>>>> e7ffe6d0
+    volume_1 = TEST_VOL_SER
+    volume_2 = TEST_VOL_ADDR
+
 
     params = {
         'address': volume_2,
@@ -257,20 +212,11 @@
         assert "'Index' cannot be False" in result.get("msg")
 
 
-<<<<<<< HEAD
 def test_vtoc_size_parm(ansible_zos_module):
     hosts = ansible_zos_module
 
     volume_1 = TEST_VOL_SER
     volume_2 = TEST_VOL_ADDR
-=======
-def test_vtoc_size_parm(ansible_zos_module, volumes_on_systems):
-    hosts = ansible_zos_module
-
-    volumes = Volume_Handler(volumes_on_systems)
-    volume_1 = volumes.get_available_vol()
-    volume_2 = volumes.get_available_vol()
->>>>>>> e7ffe6d0
     params = {
         'address': volume_2,
         'verify_offline': False,
@@ -293,7 +239,6 @@
         assert VTOC_LOC_MSG.format(params.get('vtoc_size')) in content_str
 
 
-<<<<<<< HEAD
 def test_good_param_values_only_volid(ansible_zos_module):
     hosts = ansible_zos_module
 
@@ -348,38 +293,26 @@
 
     volume_1 = TEST_VOL_SER
     volume_2 = TEST_VOL_ADDR
-=======
-def test_good_param_values_only_volid(ansible_zos_module, volumes_on_systems):
-    hosts = ansible_zos_module
-
-    volumes = Volume_Handler(volumes_on_systems)
-    volume_1 = volumes.get_available_vol()
-    volume_2 = volumes.get_available_vol()
->>>>>>> e7ffe6d0
-
-    params = {
-        'address': volume_2,
-        'verify_offline': False,
-        'volid': volume_1,
-<<<<<<< HEAD
+
+    params = {
+        'address': volume_2,
+        'verify_offline': False,
+        'volid': volume_1,
         'verify_volume_empty' : True
-=======
->>>>>>> e7ffe6d0
-    }
-    # take volume offline
-    hosts.all.zos_operator(cmd=f"vary {volume_2},offline")
-
-    results = hosts.all.zos_volume_init(**params)
-
-    for result in results.contacted.values():
-        assert result.get("changed") is True
-        assert result.get('rc') == 0
-
-    # bring volume back online
-    hosts.all.zos_operator(cmd=f"vary {volume_2},online")
-
-
-<<<<<<< HEAD
+    }
+    # take volume offline
+    hosts.all.zos_operator(cmd=f"vary {volume_2},offline")
+
+    results = hosts.all.zos_volume_init(**params)
+
+    for result in results.contacted.values():
+        assert result.get("changed") is True
+        assert result.get('rc') == 0
+
+    # bring volume back online
+    hosts.all.zos_operator(cmd=f"vary {volume_2},online")
+
+
 def test_bad_param_values_address_not_hexadecimal(ansible_zos_module):
     hosts = ansible_zos_module
 
@@ -393,41 +326,20 @@
         "volid": volume_1
     }
 
-=======
-def test_good_param_values_volid_n_verify_volid(ansible_zos_module, volumes_on_systems):
-    hosts = ansible_zos_module
-
-    volumes = Volume_Handler(volumes_on_systems)
-    volume_1 = volumes.get_available_vol()
-    volume_2 = volumes.get_available_vol()
-
-    params = {
-        'address': volume_2,
-        'verify_offline': False,
-        'volid': volume_1,
-        'verify_volid' : volume_1
-    }
->>>>>>> e7ffe6d0
-    # take volume offline
-    hosts.all.zos_operator(cmd=f"vary {volume_2},offline")
-
-    results = hosts.all.zos_volume_init(**params)
-
-    for result in results.contacted.values():
-<<<<<<< HEAD
+    # take volume offline
+    hosts.all.zos_operator(cmd=f"vary {volume_2},offline")
+
+    results = hosts.all.zos_volume_init(**params)
+
+    for result in results.contacted.values():
         assert result.get("changed") is False
         assert result.get('failed') is True
         assert result.get('rc') == expected_rc
-=======
-        assert result.get("changed") is True
-        assert result.get('rc') == 0
->>>>>>> e7ffe6d0
-
-    # bring volume back online
-    hosts.all.zos_operator(cmd=f"vary {volume_2},online")
-
-
-<<<<<<< HEAD
+
+    # bring volume back online
+    hosts.all.zos_operator(cmd=f"vary {volume_2},online")
+
+
 def test_bad_param_values_address_length_too_short(ansible_zos_module):
     hosts = ansible_zos_module
 
@@ -467,41 +379,20 @@
         "volid": volume_1
     }
 
-=======
-def test_good_param_values_volid_n_verify_volume_empty(ansible_zos_module, volumes_on_systems):
-    hosts = ansible_zos_module
-
-    volumes = Volume_Handler(volumes_on_systems)
-    volume_1 = volumes.get_available_vol()
-    volume_2 = volumes.get_available_vol()
-
-    params = {
-        'address': volume_2,
-        'verify_offline': False,
-        'volid': volume_1,
-        'verify_volume_empty' : True
-    }
->>>>>>> e7ffe6d0
-    # take volume offline
-    hosts.all.zos_operator(cmd=f"vary {volume_2},offline")
-
-    results = hosts.all.zos_volume_init(**params)
-
-    for result in results.contacted.values():
-<<<<<<< HEAD
+    # take volume offline
+    hosts.all.zos_operator(cmd=f"vary {volume_2},offline")
+
+    results = hosts.all.zos_volume_init(**params)
+
+    for result in results.contacted.values():
         assert result.get("changed") is False
         assert result.get('failed') is True
         assert result.get('rc') == expected_rc
-=======
-        assert result.get("changed") is True
-        assert result.get('rc') == 0
->>>>>>> e7ffe6d0
-
-    # bring volume back online
-    hosts.all.zos_operator(cmd=f"vary {volume_2},online")
-
-
-<<<<<<< HEAD
+
+    # bring volume back online
+    hosts.all.zos_operator(cmd=f"vary {volume_2},online")
+
+
 def test_bad_param_values_negative_value_for_vtoc_size(ansible_zos_module):
     hosts = ansible_zos_module
 
@@ -514,20 +405,6 @@
         "verify_offline": False,
         "volid": volume_1,
         "vtoc_size": -10
-=======
-def test_bad_param_values_address_not_hexadecimal(ansible_zos_module, volumes_on_systems):
-    hosts = ansible_zos_module
-
-    expected_rc = 12
-    volumes = Volume_Handler(volumes_on_systems)
-    volume_1 = volumes.get_available_vol()
-    volume_2 = volumes.get_available_vol()
-
-    params = {
-        "address": 'XYZ',
-        "verify_offline": False,
-        "volid": volume_1
->>>>>>> e7ffe6d0
     }
 
     # take volume offline
@@ -544,7 +421,6 @@
     hosts.all.zos_operator(cmd=f"vary {volume_2},online")
 
 
-<<<<<<< HEAD
 def test_bad_param_incorrect_existing_volid(ansible_zos_module):
     hosts = ansible_zos_module
 
@@ -557,20 +433,6 @@
         "verify_offline": False,
         "volid": volume_1,
         "verify_volid": '000000'
-=======
-def test_bad_param_values_address_length_too_short(ansible_zos_module, volumes_on_systems):
-    hosts = ansible_zos_module
-
-    expected_rc = 12
-    volumes = Volume_Handler(volumes_on_systems)
-    volume_1 = volumes.get_available_vol()
-    volume_2 = volumes.get_available_vol()
-
-    params = {
-        "address": '01',
-        "verify_offline": False,
-        "volid": volume_1
->>>>>>> e7ffe6d0
     }
 
     # take volume offline
@@ -587,7 +449,6 @@
     hosts.all.zos_operator(cmd=f"vary {volume_2},online")
 
 
-<<<<<<< HEAD
 def test_bad_param_volid_value_too_long(ansible_zos_module):
     hosts = ansible_zos_module
 
@@ -599,20 +460,6 @@
         "address": 'ABCDEFGHIJK',
         "verify_offline": False,
         "volid": volume_1,
-=======
-def test_bad_param_values_address_specified_is_not_accesible_to_current(ansible_zos_module, volumes_on_systems):
-    hosts = ansible_zos_module
-
-    expected_rc = 12
-    volumes = Volume_Handler(volumes_on_systems)
-    volume_1 = volumes.get_available_vol()
-    volume_2 = volumes.get_available_vol()
-
-    params = {
-        "address": '0000',
-        "verify_offline": False,
-        "volid": volume_1
->>>>>>> e7ffe6d0
     }
 
     # take volume offline
@@ -627,95 +474,6 @@
 
     # bring volume back online
     hosts.all.zos_operator(cmd=f"vary {volume_2},online")
-<<<<<<< HEAD
-=======
-
-
-def test_bad_param_values_negative_value_for_vtoc_size(ansible_zos_module, volumes_on_systems):
-    hosts = ansible_zos_module
-
-    expected_rc = 12
-    volumes = Volume_Handler(volumes_on_systems)
-    volume_1 = volumes.get_available_vol()
-    volume_2 = volumes.get_available_vol()
-
-    params = {
-        "address": volume_2,
-        "verify_offline": False,
-        "volid": volume_1,
-        "vtoc_size": -10
-    }
-
-    # take volume offline
-    hosts.all.zos_operator(cmd=f"vary {volume_2},offline")
-
-    results = hosts.all.zos_volume_init(**params)
-
-    for result in results.contacted.values():
-        assert result.get("changed") is False
-        assert result.get('failed') is True
-        assert result.get('rc') == expected_rc
-
-    # bring volume back online
-    hosts.all.zos_operator(cmd=f"vary {volume_2},online")
-
-
-def test_bad_param_incorrect_existing_volid(ansible_zos_module, volumes_on_systems):
-    hosts = ansible_zos_module
-
-    expected_rc = 12
-    volumes = Volume_Handler(volumes_on_systems)
-    volume_1 = volumes.get_available_vol()
-    volume_2 = volumes.get_available_vol()
-
-    params = {
-        "address": volume_2,
-        "verify_offline": False,
-        "volid": volume_1,
-        "verify_volid": '000000'
-    }
-
-    # take volume offline
-    hosts.all.zos_operator(cmd=f"vary {volume_2},offline")
-
-    results = hosts.all.zos_volume_init(**params)
-
-    for result in results.contacted.values():
-        assert result.get("changed") is False
-        assert result.get('failed') is True
-        assert result.get('rc') == expected_rc
-
-    # bring volume back online
-    hosts.all.zos_operator(cmd=f"vary {volume_2},online")
-
-
-def test_bad_param_volid_value_too_long(ansible_zos_module, volumes_on_systems):
-    hosts = ansible_zos_module
-
-    expected_rc = 12
-    volumes = Volume_Handler(volumes_on_systems)
-    volume_1 = volumes.get_available_vol()
-    volume_2 = volumes.get_available_vol()
-
-    params = {
-        "address": 'ABCDEFGHIJK',
-        "verify_offline": False,
-        "volid": volume_1,
-    }
-
-    # take volume offline
-    hosts.all.zos_operator(cmd=f"vary {volume_2},offline")
-
-    results = hosts.all.zos_volume_init(**params)
-
-    for result in results.contacted.values():
-        assert result.get("changed") is False
-        assert result.get('failed') is True
-        assert result.get('rc') == expected_rc
-
-    # bring volume back online
-    hosts.all.zos_operator(cmd=f"vary {volume_2},online")
->>>>>>> e7ffe6d0
 
 
 # Note - volume needs to be sms managed for zos_data_set to work. Possible
@@ -730,14 +488,8 @@
     hosts = ansible_zos_module
     dataset = get_tmp_ds_name()
 
-<<<<<<< HEAD
-    volume_1 = TEST_VOL_SER
-    volume_2 = TEST_VOL_ADDR
-=======
-    volumes = Volume_Handler(volumes_on_systems)
-    volume_1 = volumes.get_available_vol()
-    volume_2 = volumes.get_available_vol()
->>>>>>> e7ffe6d0
+    volume_1 = TEST_VOL_SER
+    volume_2 = TEST_VOL_ADDR
 
     setup_params = {
         'address': volume_2,
@@ -794,14 +546,8 @@
 def test_minimal_params(ansible_zos_module, volumes_on_systems):
     hosts = ansible_zos_module
 
-<<<<<<< HEAD
-    volume_1 = TEST_VOL_SER
-    volume_2 = TEST_VOL_ADDR
-=======
-    volumes = Volume_Handler(volumes_on_systems)
-    volume_1 = volumes.get_available_vol()
-    volume_2 = volumes.get_available_vol()
->>>>>>> e7ffe6d0
+    volume_1 = TEST_VOL_SER
+    volume_2 = TEST_VOL_ADDR
 
     params = {
         "address":volume_2,
