--- conflicted
+++ resolved
@@ -242,7 +242,6 @@
 }
 
 # ------------------------------------------------------------------------------
-<<<<<<< HEAD
 # Run a check on all the libraries to ensure they exist.
 # ------------------------------------------------------------------------------
 #->ac-galaxy-importer:
@@ -252,8 +251,9 @@
 ##  $ ac --ac-galaxy-importer
 ac_galaxy_importer(){
     message "Running Galaxy Importer"
-    . $VENV_BIN/activate && collection_name=$(ansible-galaxy collection build --force | awk -F/ '{print $NF}') && python -m galaxy_importer.main $collection_name
-=======
+    . $VENV_BIN/activate && collection_name=$($VENV_BIN/ansible-galaxy collection build --force | awk -F/ '{print $NF}') && python -m $VENV_BIN/galaxy_importer.main $collection_name
+}
+
 # Run a changelog lint locally
 # ------------------------------------------------------------------------------
 #->ac-changelog:
@@ -277,7 +277,6 @@
     fi
     message "Running Changelog '$option_command'"
     . $VENV_BIN/activate && antsibull-changelog "${option_command}"
->>>>>>> 4c2be29b
 }
 
 # ------------------------------------------------------------------------------
@@ -692,15 +691,13 @@
             ensure_managed_venv_exists $1
             option_submitted="--ac-build"
             ;;
-<<<<<<< HEAD
       --ac-galaxy-importer)                              # Command
             ensure_managed_venv_exists $1
             option_submitted="--ac-galaxy-importer"
-=======
+            ;;
       --ac-changelog)                              # Command
             ensure_managed_venv_exists $1
             option_submitted="--ac-changelog"
->>>>>>> 4c2be29b
             ;;
       --ac-install)
             ensure_managed_venv_exists $1      # Command
@@ -854,13 +851,10 @@
     ac_bandit $level
 elif [ "$option_submitted" ] && [ "$option_submitted" = "--ac-build" ] ; then
     ac_build
-<<<<<<< HEAD
 elif [ "$option_submitted" ] && [ "$option_submitted" = "--ac-galaxy-importer" ] ; then
     ac_galaxy_importer
-=======
 elif [ "$option_submitted" ] && [ "$option_submitted" = "--ac-changelog" ] ; then
     ac_changelog $command
->>>>>>> 4c2be29b
 elif [ "$option_submitted" ] && [ "$option_submitted" = "--ac-install" ] ; then
     ac_install $version
 elif [ "$option_submitted" ] && [ "$option_submitted" = "--ac-lint" ] ; then
