#!/usr/bin/python
# -*- coding: utf-8 -*-

# Copyright (c) IBM Corporation 2019, 2020
# Licensed under the Apache License, Version 2.0 (the "License");
# you may not use this file except in compliance with the License.
# You may obtain a copy of the License at
#     http://www.apache.org/licenses/LICENSE-2.0
# Unless required by applicable law or agreed to in writing, software
# distributed under the License is distributed on an "AS IS" BASIS,
# WITHOUT WARRANTIES OR CONDITIONS OF ANY KIND, either express or implied.
# See the License for the specific language governing permissions and
# limitations under the License.

from __future__ import absolute_import, division, print_function

__metaclass__ = type


DOCUMENTATION = r"""
module: zos_job_submit
author:
    - "Xiao Yuan Ma (@bjmaxy)"
    - "Rich Parker (@richp405)"
short_description: Submit JCL
description:
    - Submit JCL from DATA_SET , USS, or LOCAL location.
    - Submit a job and optionally monitor for its execution.
    - Optionally wait for the job output until the job finishes.
    - For the uncataloged dataset, specify the volume serial number.
version_added: "1.0.0"
options:
  src:
    required: true
    type: str
    description:
      - The source directory or data set containing the JCL to submit.
      - It could be physical sequential data set or a partitioned data set
        qualified by a member or a path. (e.g "USER.TEST","USER.JCL(TEST)")
      - Or an USS file. (e.g "/u/tester/demo/sample.jcl")
      - Or an LOCAL file in ansible control node.
        (e.g "/User/tester/ansible-playbook/sample.jcl")
  location:
    required: true
    default: DATA_SET
    type: str
    choices:
      - DATA_SET
      - USS
      - LOCAL
    description:
      - The JCL location. Supported options are DATA_SET, USS or LOCAL.
      - DATA_SET can be a PDS, PDSE, or sequential data set.
      - USS means the JCL location is located in UNIX System Services (USS).
      - LOCAL means locally to the ansible control node.
  wait:
    required: false
    default: false
    type: bool
    description:
      - Wait for the Job to finish and capture the output. Default is false.
      - When I(wait) is false or absent, the module will wait up to 10 seconds for the job to start,
        but will not wait for the job to complete.
      - If I(wait) is true, User can specify the wait time, see option ``wait_time_s``.
  wait_time_s:
    required: false
    default: 60
    type: int
    description:
      - When I(wait) is true, the module will wait for the number of seconds for Job completion.
      - User can set the wait time manually with this option.
  max_rc:
    required: false
    type: int
    description:
      - Specifies the maximum return code for the submitted job that should be
        allowed without failing the module.
      - The ``max_rc`` is only checked when ``wait=true``, otherwise, it is
        ignored.
  return_output:
    required: false
    default: true
    type: bool
    description:
      - Whether to print the DD output.
      - If false, an empty list will be returned in ddnames field.
  volume:
    required: false
    type: str
    description:
      - The volume serial (VOLSER) where the data set resides. The option
        is required only when the data set is not cataloged on the system.
        Ignored for USS and LOCAL.
  encoding:
    description:
      - Specifies which encoding the local JCL file should be converted from
        and to, before submitting the job.
      - If this parameter is not provided, and the z/OS systems default encoding can not be identified,
        the JCL file will be converted from ISO8859-1 to IBM-1047 by default.
    required: false
    type: dict
    suboptions:
      from:
        description:
          - The character set of the local JCL file; defaults to ISO8859-1.
          - Supported character sets rely on the target version; the most
            common character sets are supported.
        required: false
        type: str
        default: ISO8859-1
      to:
        description:
          - The character set to convert the local JCL file to on the remote
            z/OS system; defaults to IBM-1047 when z/OS systems default encoding can not be identified.
          - If not provided, the module will attempt to identify and use the default
            encoding on the z/OS system.
          - Supported character sets rely on the target version; the most
            common character sets are supported.
        required: false
        type: str
        default: IBM-1047
notes:
  - For supported character sets used to encode data, refer to the
    L(documentation,https://ibm.github.io/z_ansible_collections_doc/ibm_zos_core/docs/source/resources/character_set.html).
"""

RETURN = r"""
jobs:
  description:
     List of jobs output.
     If no job status is found, this will return an empty job code with msg=JOB NOT FOUND.
  returned: success
  type: list
  elements: dict
  contains:
    job_id:
      description:
         The z/OS job ID of the job containing the spool file.
      type: str
      sample: JOB00134
    job_name:
      description:
         The name of the batch job.
      type: str
      sample: HELLO
    duration:
      description: The total lapsed time the JCL ran for.
      type: int
      sample: 0
    ddnames:
      description:
         Data definition names.
      type: list
      elements: dict
      contains:
        ddname:
          description:
             Data definition name.
          type: str
          sample: JESMSGLG
        record_count:
          description:
              Count of the number of lines in a print data set.
          type: int
          sample: 17
        id:
          description:
             The file ID.
          type: str
          sample: 2
        stepname:
          description:
              A step name is name that identifies the job step so that other
              JCL statements or the operating system can refer to it.
          type: str
          sample: JES2
        procstep:
          description:
             Identifies the set of statements inside JCL grouped together to
             perform a particular function.
          type: str
          sample: PROC1
        byte_count:
          description:
              Byte size in a print data set.
          type: int
          sample: 574
        content:
          description:
             The ddname content.
          type: list[str]
          sample:
             [ "         1 //HELLO    JOB (T043JM,JM00,1,0,0,0),'HELLO WORLD - JRM',CLASS=R,       JOB00134",
               "           //             MSGCLASS=X,MSGLEVEL=1,NOTIFY=S0JM                                ",
               "           //*                                                                             ",
               "           //* PRINT \"HELLO WORLD\" ON JOB OUTPUT                                          ",
               "           //*                                                                             ",
               "           //* NOTE THAT THE EXCLAMATION POINT IS INVALID EBCDIC FOR JCL                   ",
               "           //*   AND WILL CAUSE A JCL ERROR                                                ",
               "           //*                                                                             ",
               "         2 //STEP0001 EXEC PGM=IEBGENER                                                    ",
               "         3 //SYSIN    DD DUMMY                                                             ",
               "         4 //SYSPRINT DD SYSOUT=*                                                          ",
               "         5 //SYSUT1   DD *                                                                 ",
               "         6 //SYSUT2   DD SYSOUT=*                                                          ",
               "         7 //                                                                              "
             ]
    ret_code:
      description:
         Return code output collected from job log.
      type: dict
      contains:
        msg:
          description:
            Return code or abend resulting from the job submission.
          type: str
          sample: CC 0000
        msg_code:
          description:
            Return code extracted from the `msg` so that it can be evaluated.
            For example, ABEND(S0C4) would yield "S0C4".
          type: str
          sample: S0C4
        msg_txt:
          description:
             Returns additional information related to the job.
          type: str
          sample: "JCL Error detected.  Check the data dumps for more information."
        code:
          description:
             Return code converted to integer value (when possible).
             For JCL ERRORs, this will be None.
          type: int
          sample: 00
        steps:
          description:
            Series of JCL steps that were executed and their return codes.
          type: list
          elements: dict
          contains:
            step_name:
              description:
                Name of the step shown as "was executed" in the DD section.
              type: str
              sample: "STEP0001"
            step_cc:
              description:
                The CC returned for this step in the DD section.
              type: str
              sample: "00"
      sample:
        ret_code: {
          "code": 0,
          "msg": "CC 0000",
          "msg_code": "0000",
          "msg_txt": "",
          "steps": [
            { "step_name": "STEP0001",
              "step_cc": "0000"
            },
          ]
        }
  sample:
     [
          {
              "class": "K",
              "content_type": "JOB",
              "ddnames": [
                  {
                      "byte_count": "677",
                      "content": [
                          "1                       J E S 2  J O B  L O G  --  S Y S T E M  S T L 1  --  N O D E  S T L 1            ",
                          "0 ",
                          " 12.50.08 JOB00361 ---- FRIDAY,    13 MAR 2020 ----",
                          " 12.50.08 JOB00361  IRR010I  USERID OMVSADM  IS ASSIGNED TO THIS JOB.",
                          " 12.50.08 JOB00361  ICH70001I OMVSADM  LAST ACCESS AT 12:50:03 ON FRIDAY, MARCH 13, 2020",
                          " 12.50.08 JOB00361  $HASP373 DBDGEN00 STARTED - INIT 15   - CLASS K        - SYS STL1",
                          " 12.50.08 JOB00361  SMF000I  DBDGEN00    C           ASMA90      0000",
                          " 12.50.09 JOB00361  SMF000I  DBDGEN00    L           IEWL        0000",
                          " 12.50.09 JOB00361  $HASP395 DBDGEN00 ENDED - RC=0000",
                          "0------ JES2 JOB STATISTICS ------",
                          "-  13 MAR 2020 JOB EXECUTION DATE",
                          "-           28 CARDS READ",
                          "-          158 SYSOUT PRINT RECORDS",
                          "-            0 SYSOUT PUNCH RECORDS",
                          "-           12 SYSOUT SPOOL KBYTES",
                          "-         0.00 MINUTES EXECUTION TIME"
                      ],
                      "ddname": "JESMSGLG",
                      "id": "2",
                      "procstep": "",
                      "record_count": "16",
                      "stepname": "JES2"
                  },
                  {
                      "byte_count": "2136",
                      "content": [
                          "         1 //DBDGEN00 JOB MSGLEVEL=1,MSGCLASS=E,CLASS=K,                           JOB00361",
                          "           //   LINES=999999,TIME=1440,REGION=0M,                                          ",
                          "           //   MEMLIMIT=NOLIMIT                                                           ",
                          "         2 /*JOBPARM  SYSAFF=*                                                             ",
                          "           //*                                                                             ",
                          "         3 //DBDGEN   PROC MBR=TEMPNAME                                                    ",
                          "           //C        EXEC PGM=ASMA90,                                                     ",
                          "           //             PARM='OBJECT,NODECK,NOLIST'                                      ",
                          "           //SYSLIB   DD DISP=SHR,                                                         ",
                          "           //      DSN=IMSBLD.I15RTSMM.SDFSMAC                                             ",
                          "           //SYSLIN   DD DISP=(NEW,PASS),RECFM=F,LRECL=80,BLKSIZE=80,                      ",
                          "           //         UNIT=SYSDA,SPACE=(CYL,(10,5),RLSE,,)                                 ",
                          "           //SYSUT1   DD DISP=(NEW,DELETE),UNIT=SYSDA,SPACE=(CYL,                          ",
                          "           //         (10,5),,,)                                                           ",
                          "           //SYSPRINT DD SYSOUT=*                                                          ",
                          "           //L        EXEC PGM=IEWL,                                                       ",
                          "           //             PARM='XREF,NOLIST',                                              ",
                          "           //             COND=(0,LT,C)                                                    ",
                          "           //SYSLMOD  DD DISP=SHR,                                                         ",
                          "           //      DSN=IMSTESTL.IMS1.DBDLIB(&MBR)                                          ",
                          "           //SYSLIN   DD DSN=*.C.SYSLIN,DISP=(OLD,DELETE)                                  ",
                          "           //SYSPRINT DD SYSOUT=*                                                          ",
                          "           //*                                                                             ",
                          "           //         PEND                                                                 ",
                          "         4 //DLORD6   EXEC DBDGEN,                                                         ",
                          "           //             MBR=DLORD6                                                       ",
                          "         5 ++DBDGEN   PROC MBR=TEMPNAME                                                    ",
                          "         6 ++C        EXEC PGM=ASMA90,                                                     ",
                          "           ++             PARM='OBJECT,NODECK,NOLIST'                                      ",
                          "         7 ++SYSLIB   DD DISP=SHR,                                                         ",
                          "           ++      DSN=IMSBLD.I15RTSMM.SDFSMAC                                             ",
                          "         8 ++SYSLIN   DD DISP=(NEW,PASS),RECFM=F,LRECL=80,BLKSIZE=80,                      ",
                          "           ++         UNIT=SYSDA,SPACE=(CYL,(10,5),RLSE,,)                                 ",
                          "         9 ++SYSUT1   DD DISP=(NEW,DELETE),UNIT=SYSDA,SPACE=(CYL,                          ",
                          "           ++         (10,5),,,)                                                           ",
                          "        10 ++SYSPRINT DD SYSOUT=*                                                          ",
                          "        11 //SYSIN    DD DISP=SHR,                                                         ",
                          "           //      DSN=IMSTESTL.IMS1.DBDSRC(DLORD6)                                        ",
                          "        12 ++L        EXEC PGM=IEWL,                                                       ",
                          "           ++             PARM='XREF,NOLIST',                                              ",
                          "           ++             COND=(0,LT,C)                                                    ",
                          "        13 ++SYSLMOD  DD DISP=SHR,                                                         ",
                          "           ++      DSN=IMSTESTL.IMS1.DBDLIB(&MBR)                                          ",
                          "           IEFC653I SUBSTITUTION JCL - DISP=SHR,DSN=IMSTESTL.IMS1.DBDLIB(DLORD6)",
                          "        14 ++SYSLIN   DD DSN=*.C.SYSLIN,DISP=(OLD,DELETE)                                  ",
                          "        15 ++SYSPRINT DD SYSOUT=*                                                          ",
                          "           ++*                                                                             "
                      ],
                      "ddname": "JESJCL",
                      "id": "3",
                      "procstep": "",
                      "record_count": "47",
                      "stepname": "JES2"
                  },
                  {
                      "byte_count": "2414",
                      "content": [
                          "  STMT NO. MESSAGE",
                          "         4 IEFC001I PROCEDURE DBDGEN WAS EXPANDED USING INSTREAM PROCEDURE DEFINITION",
                          " ICH70001I OMVSADM  LAST ACCESS AT 12:50:03 ON FRIDAY, MARCH 13, 2020",
                          " IEF236I ALLOC. FOR DBDGEN00 C DLORD6",
                          " IEF237I 083C ALLOCATED TO SYSLIB",
                          " IGD100I 0940 ALLOCATED TO DDNAME SYSLIN   DATACLAS (        )",
                          " IGD100I 0942 ALLOCATED TO DDNAME SYSUT1   DATACLAS (        )",
                          " IEF237I JES2 ALLOCATED TO SYSPRINT",
                          " IEF237I 01A0 ALLOCATED TO SYSIN",
                          " IEF142I DBDGEN00 C DLORD6 - STEP WAS EXECUTED - COND CODE 0000",
                          " IEF285I   IMSBLD.I15RTSMM.SDFSMAC                      KEPT          ",
                          " IEF285I   VOL SER NOS= IMSBG2.                            ",
                          " IEF285I   SYS20073.T125008.RA000.DBDGEN00.R0101894     PASSED        ",
                          " IEF285I   VOL SER NOS= 000000.                            ",
                          " IEF285I   SYS20073.T125008.RA000.DBDGEN00.R0101895     DELETED       ",
                          " IEF285I   VOL SER NOS= 333333.                            ",
                          " IEF285I   OMVSADM.DBDGEN00.JOB00361.D0000101.?         SYSOUT        ",
                          " IEF285I   IMSTESTL.IMS1.DBDSRC                         KEPT          ",
                          " IEF285I   VOL SER NOS= USER03.                            ",
                          " IEF373I STEP/C       /START 2020073.1250",
                          " IEF032I STEP/C       /STOP  2020073.1250 ",
                          "         CPU:     0 HR  00 MIN  00.03 SEC    SRB:     0 HR  00 MIN  00.00 SEC    ",
                          "         VIRT:   252K  SYS:   240K  EXT:  1876480K  SYS:    11896K",
                          "         ATB- REAL:                  1048K  SLOTS:                     0K",
                          "              VIRT- ALLOC:      14M SHRD:       0M",
                          " IEF236I ALLOC. FOR DBDGEN00 L DLORD6",
                          " IEF237I 01A0 ALLOCATED TO SYSLMOD",
                          " IEF237I 0940 ALLOCATED TO SYSLIN",
                          " IEF237I JES2 ALLOCATED TO SYSPRINT",
                          " IEF142I DBDGEN00 L DLORD6 - STEP WAS EXECUTED - COND CODE 0000",
                          " IEF285I   IMSTESTL.IMS1.DBDLIB                         KEPT          ",
                          " IEF285I   VOL SER NOS= USER03.                            ",
                          " IEF285I   SYS20073.T125008.RA000.DBDGEN00.R0101894     DELETED       ",
                          " IEF285I   VOL SER NOS= 000000.                            ",
                          " IEF285I   OMVSADM.DBDGEN00.JOB00361.D0000102.?         SYSOUT        ",
                          " IEF373I STEP/L       /START 2020073.1250",
                          " IEF032I STEP/L       /STOP  2020073.1250 ",
                          "         CPU:     0 HR  00 MIN  00.00 SEC    SRB:     0 HR  00 MIN  00.00 SEC    ",
                          "         VIRT:    92K  SYS:   256K  EXT:     1768K  SYS:    11740K",
                          "         ATB- REAL:                  1036K  SLOTS:                     0K",
                          "              VIRT- ALLOC:      11M SHRD:       0M",
                          " IEF375I  JOB/DBDGEN00/START 2020073.1250",
                          " IEF033I  JOB/DBDGEN00/STOP  2020073.1250 ",
                          "         CPU:     0 HR  00 MIN  00.03 SEC    SRB:     0 HR  00 MIN  00.00 SEC    "
                      ],
                      "ddname": "JESYSMSG",
                      "id": "4",
                      "procstep": "",
                      "record_count": "44",
                      "stepname": "JES2"
                  },
                  {
                      "byte_count": "1896",
                      "content": [
                          "1z/OS V2 R2 BINDER     12:50:08 FRIDAY MARCH 13, 2020                                                                    ",
                          " BATCH EMULATOR  JOB(DBDGEN00) STEP(DLORD6  ) PGM= IEWL      PROCEDURE(L       )                                         ",
                          " IEW2278I B352 INVOCATION PARAMETERS - XREF,NOLIST                                                                       ",
                          " IEW2650I 5102 MODULE ENTRY NOT PROVIDED.  ENTRY DEFAULTS TO SECTION DLORD6.                                             ",
                          "                                                                                                                         ",
                          "                                                                                                                         ",
                          "1                                       C R O S S - R E F E R E N C E  T A B L E                                         ",
                          "                                        _________________________________________                                        ",
                          "                                                                                                                         ",
                          " TEXT CLASS = B_TEXT                                                                                                     ",
                          "                                                                                                                         ",
                          " ---------------  R E F E R E N C E  --------------------------  T A R G E T  -------------------------------------------",
                          "   CLASS                            ELEMENT       |                                            ELEMENT                  |",
                          "   OFFSET SECT/PART(ABBREV)          OFFSET  TYPE | SYMBOL(ABBREV)   SECTION (ABBREV)           OFFSET CLASS NAME       |",
                          "                                                  |                                                                     |",
                          "                                        *** E N D  O F  C R O S S  R E F E R E N C E ***                                 ",
                          "1z/OS V2 R2 BINDER     12:50:08 FRIDAY MARCH 13, 2020                                                                    ",
                          " BATCH EMULATOR  JOB(DBDGEN00) STEP(DLORD6  ) PGM= IEWL      PROCEDURE(L       )                                         ",
                          " IEW2850I F920 DLORD6 HAS BEEN SAVED WITH AMODE  24 AND RMODE    24.  ENTRY POINT NAME IS DLORD6.                        ",
                          " IEW2231I 0481 END OF SAVE PROCESSING.                                                                                   ",
                          " IEW2008I 0F03 PROCESSING COMPLETED.  RETURN CODE =  0.                                                                  ",
                          "                                                                                                                         ",
                          "                                                                                                                         ",
                          "                                                                                                                         ",
                          "1----------------------                                                                                                  ",
                          " MESSAGE SUMMARY REPORT                                                                                                  ",
                          " ----------------------                                                                                                  ",
                          "  TERMINAL MESSAGES      (SEVERITY = 16)                                                                                 ",
                          "  NONE                                                                                                                   ",
                          "                                                                                                                         ",
                          "  SEVERE MESSAGES        (SEVERITY = 12)                                                                                 ",
                          "  NONE                                                                                                                   ",
                          "                                                                                                                         ",
                          "  ERROR MESSAGES         (SEVERITY = 08)                                                                                 ",
                          "  NONE                                                                                                                   ",
                          "                                                                                                                         ",
                          "  WARNING MESSAGES       (SEVERITY = 04)                                                                                 ",
                          "  NONE                                                                                                                   ",
                          "                                                                                                                         ",
                          "  INFORMATIONAL MESSAGES (SEVERITY = 00)                                                                                 ",
                          "  2008  2231  2278  2650  2850                                                                                           ",
                          "                                                                                                                         ",
                          "                                                                                                                         ",
                          "  **** END OF MESSAGE SUMMARY REPORT ****                                                                                ",
                          "                                                                                                                         "
                      ],
                      "ddname": "SYSPRINT",
                      "id": "102",
                      "procstep": "L",
                      "record_count": "45",
                      "stepname": "DLORD6"
                  }
              ],
              "job_id": "JOB00361",
              "job_name": "DBDGEN00",
              "owner": "OMVSADM",
              "ret_code": {
                  "code": 0,
                  "msg": "CC 0000",
                  "msg_code": "0000",
                  "msg_txt": "",
                  "steps": [
                    { "step_name": "DLORD6",
                      "step_cc": "0000"
                    }
                  ]
              },
              "subsystem": "STL1"
          }
     ]
message:
  description: The output message that the sample module generates.
  returned: success
  type: str
  sample: Submit JCL operation succeeded.
"""

EXAMPLES = r"""
- name: Submit the JCL
  zos_job_submit:
    src: TEST.UTILs(SAMPLE)
    location: DATA_SET
    wait: false
  register: response

- name: Submit USS job
  zos_job_submit:
    src: /u/tester/demo/sample.jcl
    location: USS
    wait: false
    return_output: false

- name: Convert a local JCL file to IBM-037 and submit the job
  zos_job_submit:
    src: /Users/maxy/ansible-playbooks/provision/sample.jcl
    location: LOCAL
    wait: false
    encoding:
      from: ISO8859-1
      to: IBM-037

- name: Submit uncatalogued PDS job
  zos_job_submit:
    src: TEST.UNCATLOG.JCL(SAMPLE)
    location: DATA_SET
    wait: false
    volume: P2SS01

- name: Submit long running PDS job, and wait for the job to finish
  zos_job_submit:
    src: TEST.UTILs(LONGRUN)
    location: DATA_SET
    wait: true
    wait_time_s: 30
"""

from ansible.module_utils.six import PY3
from stat import S_IEXEC, S_IREAD, S_IWRITE
from ansible_collections.ibm.ibm_zos_core.plugins.module_utils.encode import (
    Defaults,
)
from ansible_collections.ibm.ibm_zos_core.plugins.module_utils.better_arg_parser import (
    BetterArgParser,
)
from ansible_collections.ibm.ibm_zos_core.plugins.module_utils.job import (
    job_output,
)
from ansible_collections.ibm.ibm_zos_core.plugins.module_utils.import_handler import (
    MissingZOAUImport,
)

from timeit import default_timer as timer
import re
from tempfile import NamedTemporaryFile
from os import chmod, path, remove, stat
from time import sleep
from ansible.module_utils.basic import AnsibleModule

try:
    from zoautil_py.jobs import submit
except Exception:
    submit = MissingZOAUImport()

try:
    from zoautil_py.types import ZOAUResponse, Job
except Exception:
    ZOAUResponse = MissingZOAUImport()
    Job = MissingZOAUImport()

if PY3:
    from shlex import quote
else:
    from pipes import quote

"""time between job query checks to see if a job has completed, default 1 second"""
POLLING_INTERVAL = 1
POLLING_COUNT = 60

JOB_COMPLETION_MESSAGES = ["CC", "ABEND", "SEC ERROR", "JCL ERROR", "JCLERR"]


def submit_pds_jcl(src, module, timeout=0):
    """ A wrapper around zoautil_py Jobs submit to raise exceptions on failure. """
    kwargs = {}

    wait = False
    if timeout > 0:
        wait = True
        kwargs.update({"timeout": "{0}".format(timeout)})

    job_listing = submit(src, wait, None, **kwargs)

    jobId = job_listing["id"]
    return jobId


def submit_uss_jcl(src, module, timeout=0):
    """ Submit uss jcl. Use uss command submit -j jclfile. """
    kwargs = {}

    wait = False
    if timeout > 0:
        wait = True
        kwargs.update({"timeout": "{0}".format(timeout)})

    job_listing = submit(src, wait, None, **kwargs)

    jobId = job_listing["id"]
    return jobId


def submit_jcl_in_volume(src, vol, module):
    script = """/*REXX*/
ARG P1 P2
ADDRESS TSO
CALL BPXWDYN "ALLOC DA('"P1"') FI(TEST) SHR VOL("P2")"
ADDRESS MVS "EXECIO * DISKR TEST (STEM A."
X = SUBMIT('A.')
SAY X
"""
    rc, stdout, stderr = copy_rexx_and_run(script, src, vol, module)
    if "Error" in stdout:
        raise SubmitJCLError("Submit job failed: " + stdout)
    elif "" == stdout:
        raise SubmitJCLError("Submit job failed, no job ID was returned : " + stdout)
    jobId = stdout.replace("\n", "").strip()
    return jobId


def copy_rexx_and_run(script, src, vol, module):
    delete_on_close = True
    tmp_file = NamedTemporaryFile(delete=delete_on_close)
    with open(tmp_file.name, "w") as f:
        f.write(script)
    chmod(tmp_file.name, S_IEXEC | S_IREAD | S_IWRITE)
    pathName = path.dirname(tmp_file.name)
    scriptName = path.basename(tmp_file.name)
    rc, stdout, stderr = module.run_command(["./" + scriptName, src, vol], cwd=pathName)
    return rc, stdout, stderr


def get_job_info(module, jobId, return_output):
    result = dict()
    try:
        result["jobs"] = query_jobs_status(module, jobId)
    except SubmitJCLError:
        raise

    if not return_output:
        for job in result.get("jobs", []):
            job["ddnames"] = []

    result["changed"] = True

    return result


def query_jobs_status(module, jobId):
    timeout = 20
    output = []
    while not output and timeout > 0:
        try:
            output = job_output(job_id=jobId)
            sleep(0.5)
            timeout = timeout - 1
        except IndexError:
            pass
        except Exception as e:
            raise SubmitJCLError(
                "{0} The output is: '{1}'".format(repr(e), output or " ")
            )
    if not output and timeout == 0:
        raise SubmitJCLError(
            "The job can not be queried from JES (Timeout=10s). Please check the zOS system.  It is slow to respond."
        )
    return output


def assert_valid_return_code(max_rc, found_rc):
    if found_rc is None or max_rc < int(found_rc):
        raise SubmitJCLError("")


def run_module():
    module_args = dict(
        src=dict(type="str", required=True),
        wait=dict(type="bool", required=False),
        location=dict(
            type="str",
            default="DATA_SET",
            choices=["DATA_SET", "USS", "LOCAL"],
        ),
        encoding=dict(type="dict", required=False),
        volume=dict(type="str", required=False),
        return_output=dict(type="bool", required=False, default=True),
        wait_time_s=dict(type="int", default=60),
        max_rc=dict(type="int", required=False),
        temp_file=dict(type="path", required=False),
    )

    module = AnsibleModule(argument_spec=module_args, supports_check_mode=True)
    encoding = module.params.get("encoding")
    if encoding is None:
        encoding = {
            "from": Defaults.DEFAULT_ASCII_CHARSET,
            "to": Defaults.get_default_system_charset(),
        }
    if encoding.get("from") is None:
        encoding["from"] = Defaults.DEFAULT_ASCII_CHARSET
    if encoding.get("to") is None:
        encoding["to"] = Defaults.get_default_system_charset()

    arg_defs = dict(
        src=dict(arg_type="data_set_or_path", required=True),
        wait=dict(arg_type="bool", required=False),
        location=dict(
            arg_type="str",
            default="DATA_SET",
            choices=["DATA_SET", "USS", "LOCAL"],
        ),
        from_encoding=dict(arg_type="encoding", default=Defaults.DEFAULT_ASCII_CHARSET),
        to_encoding=dict(
            arg_type="encoding", default=Defaults.DEFAULT_EBCDIC_USS_CHARSET
        ),
        volume=dict(arg_type="volume", required=False),
        return_output=dict(arg_type="bool", default=True),
        wait_time_s=dict(arg_type="int", required=False, default=60),
        max_rc=dict(arg_type="int", required=False),
        temp_file=dict(arg_type="path", required=False),
    )

    result = dict(changed=False)
    module.params.update(
        dict(
            from_encoding=encoding.get("from"),
            to_encoding=encoding.get("to"),
        )
    )
    try:
        parser = BetterArgParser(arg_defs)
        parsed_args = parser.parse_args(module.params)
    except ValueError as err:
        module.fail_json(msg=str(err), **result)

    location = parsed_args.get("location")
    volume = parsed_args.get("volume")
    wait = parsed_args.get("wait")
    src = parsed_args.get("src")
    return_output = parsed_args.get("return_output")
    wait_time_s = parsed_args.get("wait_time_s")
    max_rc = parsed_args.get("max_rc")
    # get temporary file names for copied files
    temp_file = parsed_args.get("temp_file")
    temp_file_2 = None
    if temp_file:
        temp_file_2 = NamedTemporaryFile(delete=True)

    if wait_time_s <= 0:
        module.fail_json(
            msg="The option wait_time_s is not valid.  It must be greater than 0.",
            **result
        )
    if not wait:
        wait_time_s = 0

    DSN_REGEX = r"^(?:(?:[A-Z$#@]{1}[A-Z0-9$#@-]{0,7})(?:[.]{1})){1,21}[A-Z$#@]{1}[A-Z0-9$#@-]{0,7}(?:\([A-Z$#@]{1}[A-Z0-9$#@]{0,7}\)){0,1}$"
    try:
        if location == "DATA_SET":
            data_set_name_pattern = re.compile(DSN_REGEX, re.IGNORECASE)
            check = data_set_name_pattern.fullmatch(src)
            if check:
                if volume is None or volume == "":
                    jobId = submit_pds_jcl(src, module)
                else:
                    jobId = submit_jcl_in_volume(src, volume, module)
            else:
                module.fail_json(
                    msg="The parameter src for data set is not a valid name pattern. Please check the src input.",
                    **result
                )
        elif location == "USS":
            jobId = submit_uss_jcl(src, module, wait_time_s)
        else:
            # For local file, it has been copied to the temp directory in action plugin.
            from_encoding = encoding.get("from")

            # added -c to iconv to try and prevent \r from mis-mapping as invalid char to EBCDIC
            to_encoding = encoding.get("to")
            conv_str = "iconv -c -f {0} -t {1} {2} > {3}".format(
                from_encoding,
                to_encoding,
                quote(temp_file),
                quote(temp_file_2.name),
            )
            (conv_rc, stdout, stderr) = module.run_command(
                conv_str,
                use_unsafe_shell=True,
            )
            if conv_rc == 0:
                jobId = submit_uss_jcl(temp_file_2.name, module, wait_time_s)
            else:
                module.fail_json(
                    msg="The Local file encoding conversion failed. Please check the source file."
                    + stderr
                    or "",
                    **result
                )
    except SubmitJCLError as e:
        module.fail_json(msg=repr(e), **result)
    if jobId is None or jobId == "":
        result["job_id"] = ""
        module.fail_json(
            msg="JOB ID Returned is None. Please check whether the JCL is valid.",
            **result
        )

    result["job_id"] = jobId
    duration = 0
    if not wait:
        wait_time_s = 10

    # real time loop - will be used regardless of 'wait' to capture data
    starttime = timer()
    loopdone = False
    foundissue = None
    while not loopdone:
        try:
            job_output_txt = job_output(job_id=jobId)
        except IndexError:
            pass
        except Exception as e:
<<<<<<< HEAD
            result["err_detail"] = "Error during job submission."
=======
            result["err_detail"] = "An error has occurred while submitting the requested job."
>>>>>>> 91309c78
            module.fail_json(msg=repr(e), **result)

        if bool(job_output_txt):
            jot_retcode = job_output_txt[0].get("ret_code")
            if bool(jot_retcode):
                job_msg = jot_retcode.get("msg")
                if re.search(
                    "^(?:{0})".format("|".join(JOB_COMPLETION_MESSAGES)), job_msg
                ):
                    loopdone = True
                    # if the message doesn't have a CC, it is an improper completion (error/abend)
                    if re.search("^(?:CC)", job_msg) is None:
                        foundissue = job_msg

        if not loopdone:
            checktime = timer()
            duration = round(checktime - starttime)
            if duration >= wait_time_s:
                loopdone = True
                result["message"] = {
                    "stdout": "Submit JCL operation succeeded but it is a long running job, exceeding the timeout of "
                    + str(wait_time_s)
                    + " seconds.  JobID is "
                    + str(jobId)
                    + ".  Consider using module zos_job_query to poll for long running jobs."
                }
            else:
                sleep(0.5)

    # End real time loop ^^^

    if bool(job_output_txt):
        result["jobs"] = job_output_txt
        if wait is True and return_output is True and max_rc is not None:
            assert_valid_return_code(
                max_rc, result.get("jobs")[0].get("ret_code").get("code")
            )

    if temp_file:
        remove(temp_file)

    checktime = timer()
    duration = round(checktime - starttime)
    result["duration"] = duration
    result["changed"] = True

    if duration >= wait_time_s:
        # This is a duplicate message, to handle the edge-case where the timeout was crossed after the check
        result["message"] = {
            "stdout": "Submit JCL operation succeeded but it is a long running job, exceeding the timeout of "
            + str(wait_time_s)
            + " seconds.  JobID is "
            + str(jobId)
            + ".  Consider using module zos_job_query to poll for long running jobs."
        }
    else:
        if foundissue is not None:
            result["changed"] = False
            result["message"] = {
                "stderr": "Submit succeeded, but job failed: " + foundissue
            }
            result["failed"] = True
            module.fail_json(msg=result["message"], **result)
        else:
            result["message"] = {
                "stdout": "Submit JCL operation succeeded with id of "
                + str(jobId)
                + "."
            }

    module.exit_json(**result)


class Error(Exception):
    pass


class SubmitJCLError(Error):
    def __init__(self, jobs):
        self.msg = 'An error occurred during submission of jobs "{0}"'.format(jobs)


def main():
    run_module()


if __name__ == "__main__":
    main()<|MERGE_RESOLUTION|>--- conflicted
+++ resolved
@@ -817,11 +817,7 @@
         except IndexError:
             pass
         except Exception as e:
-<<<<<<< HEAD
-            result["err_detail"] = "Error during job submission."
-=======
             result["err_detail"] = "An error has occurred while submitting the requested job."
->>>>>>> 91309c78
             module.fail_json(msg=repr(e), **result)
 
         if bool(job_output_txt):
