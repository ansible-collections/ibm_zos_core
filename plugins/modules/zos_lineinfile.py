#!/usr/bin/python
# -*- coding: utf-8 -*-

<<<<<<< HEAD
# Copyright (c) IBM Corporation 2020, 2024
=======
# Copyright (c) IBM Corporation 2020, 2025
>>>>>>> 5eddec59
# Licensed under the Apache License, Version 2.0 (the "License");
# you may not use this file except in compliance with the License.
# You may obtain a copy of the License at
#     http://www.apache.org/licenses/LICENSE-2.0
# Unless required by applicable law or agreed to in writing, software
# distributed under the License is distributed on an "AS IS" BASIS,
# WITHOUT WARRANTIES OR CONDITIONS OF ANY KIND, either express or implied.
# See the License for the specific language governing permissions and
# limitations under the License.

from __future__ import absolute_import, division, print_function
__metaclass__ = type


DOCUMENTATION = r"""
---
module: zos_lineinfile
version_added: '1.2.0'
author:
  - "Behnam (@balkajbaf)"
short_description: Manage textual data on z/OS
description:
  - Manage lines in z/OS UNIX System Services (USS) files,
    PS (sequential data set), PDS, PDSE, or member of a PDS or PDSE.
  - This module ensures a particular line is in a USS file or data set, or
    replace an existing line using a back-referenced regular expression.
  - This is primarily useful when you want to change a single line in a USS
    file or data set only.
options:
  src:
    description:
      - The location can be a UNIX System Services (USS) file,
        PS (sequential data set), member of a PDS or PDSE, PDS, PDSE.
      - The USS file must be an absolute pathname.
      - Generation data set (GDS) relative name of generation already
        created. e.g. I(SOME.CREATION(-1)).
    type: str
    aliases: [ path, destfile, name ]
    required: true
  regexp:
    description:
      - The regular expression to look for in every line of the USS file
        or data set.
      - For C(state=present), the pattern to replace if found. Only the
        last line found will be replaced.
      - For C(state=absent), the pattern of the line(s) to remove.
      - If the regular expression is not matched, the line will be
        added to the USS file or data set in keeping with C(insertbefore) or
        C(insertafter) settings.
      - When modifying a line the regexp should typically match both
        the initial state of the line as well as its state after replacement by
        C(line) to ensure idempotence.
    type: str
    required: false
  state:
    description:
      - Whether the line should be inserted/replaced(present) or removed(absent).
    type: str
    choices:
      - absent
      - present
    default: present
  line:
    description:
      - The line to insert/replace into the USS file or data set.
      - Required for C(state=present).
      - If C(backrefs) is set, may contain backreferences that will get
        expanded with the C(regexp) capture groups if the regexp matches.
    required: false
    type: str
  backrefs:
    description:
      - Used with C(state=present).
      - If set, C(line) can contain backreferences (both positional and named)
        that will get populated if the C(regexp) matches.
      - This parameter changes the operation of the module slightly;
        C(insertbefore) and C(insertafter) will be ignored, and if the
        C(regexp) does not match anywhere in the USS file or data set, the USS file
        or data set will be left unchanged.
      - If the C(regexp) does match, the last matching line will be replaced by
        the expanded line parameter.
    required: false
    type: bool
    default: no
  insertafter:
    description:
      - Used with C(state=present).
      - If specified, the line will be inserted after the last match of
        specified regular expression.
      - If the first match is required, use(firstmatch=yes).
      - A special value is available; C(EOF) for inserting the line at the end
        of the USS file or data set.
      - If the specified regular expression has no matches, EOF will be used
        instead.
      - If C(insertbefore) is set, default value C(EOF) will be ignored.
      - If regular expressions are passed to both C(regexp) and C(insertafter),
        C(insertafter) is only honored if no match for C(regexp) is found.
      - May not be used with C(backrefs) or C(insertbefore).
      - Choices are EOF or '*regex*'
      - Default is EOF
    required: false
    type: str
  insertbefore:
    description:
      - Used with C(state=present).
      - If specified, the line will be inserted before the last match of
        specified regular expression.
      - If the first match is required, use C(firstmatch=yes).
      - A value is available; C(BOF) for inserting the line at the beginning of
        the USS file or data set.
      - If the specified regular expression has no matches, the line will be
        inserted at the end of the USS file or data set.
      - If regular expressions are passed to both C(regexp) and
        C(insertbefore), C(insertbefore) is only honored if no match for
        C(regexp) is found.
      - May not be used with C(backrefs) or C(insertafter).
      - Choices are BOF or '*regex*'
    required: false
    type: str
  backup:
    description:
      - Creates a backup file or backup data set for I(src), including the
        timestamp information to ensure that you retrieve the original file.
      - I(backup_name) can be used to specify a backup file name
        if I(backup=true).
      - The backup file name will be return on either success or failure
        of module execution such that data can be retrieved.
      - Use generation data set (GDS) relative positive name SOME.CREATION(+1)
    required: false
    type: bool
    default: false
  backup_name:
    description:
      - Specify the USS file name or data set name for the destination backup.
      - If the source I(src) is a USS file or path, the backup_name must be a file
        or path name, and the USS file or path must be an absolute path name.
      - If the source is an MVS data set, the backup_name must be an MVS
        data set name.
      - If the backup_name is not provided, the default backup_name will
        be used. If the source is a USS file or path, the name of the backup
        file will be the source file or path name appended with a
        timestamp, e.g. C(/path/file_name.2020-04-23-08-32-29-bak.tar).
      - If the source is an MVS data set, it will be a data set with a random
        name generated by calling the ZOAU API. The MVS backup data set
        recovery can be done by renaming it.
    required: false
    type: str
  tmp_hlq:
    description:
      - Override the default high level qualifier (HLQ) for temporary and backup
        datasets.
      - The default HLQ is the Ansible user used to execute the module and if
        that is not available, then the value C(TMPHLQ) is used.
    required: false
    type: str
  firstmatch:
    description:
      - Used with C(insertafter) or C(insertbefore).
      - If set, C(insertafter) and C(insertbefore) will work with the first
        line that matches the given regular expression.
    required: false
    type: bool
    default: no
  encoding:
    description:
      - The character set of the source I(src). L(zos_lineinfile,./zos_lineinfile.html)
        requires to be provided with correct encoding to read the content
        of USS file or data set. If this parameter is not provided, this
        module assumes that USS file or data set is encoded in IBM-1047.
      - Supported character sets rely on the charset conversion utility (iconv)
        version; the most common character sets are supported.
    required: false
    type: str
    default: IBM-1047
  force:
    description:
      - Specifies that the data set can be shared with others during an update
        which results in the data set you are updating to be simultaneously
        updated by others.
      - This is helpful when a data set is being used in a long running process
        such as a started task and you are wanting to update or read.
      - The C(force) option enables sharing of data sets through the disposition
        I(DISP=SHR).
    required: false
    type: bool
    default: false

attributes:
  action:
    support: none
    description: Indicates this has a corresponding action plugin so some parts of the options can be executed on the controller.
  async:
    support: full
    description: Supports being used with the ``async`` keyword.
  check_mode:
    support: full
    description: Can run in check_mode and return changed status prediction without modifying target. If not supported, the action will be skipped.

notes:
  - It is the playbook author or user's responsibility to avoid files
    that should not be encoded, such as binary files. A user is described
    as the remote user, configured either for the playbook or playbook
    tasks, who can also obtain escalated privileges to execute as root
    or another user.
  - All data sets are always assumed to be cataloged. If an uncataloged data set
    needs to be encoded, it should be cataloged first.
  - For supported character sets used to encode data, refer to the
    L(documentation,https://ibm.github.io/z_ansible_collections_doc/ibm_zos_core/docs/source/resources/character_set.html).
"""

EXAMPLES = r"""
- name: Ensure value of a variable in the sequential data set
  zos_lineinfile:
    src: SOME.DATA.SET
    regexp: '^VAR='
    line: VAR="some value"

- name: Remove all comments in the USS file
  zos_lineinfile:
    src: /tmp/src/somefile
    state: absent
    regexp: '^#'

- name: Ensure the https port is 8080
  zos_lineinfile:
    src: /tmp/src/somefile
    regexp: '^Listen '
    insertafter: '^#Listen '
    line: Listen 8080

- name: Ensure we have our own comment added to the partitioned data set member
  zos_lineinfile:
    src: SOME.PARTITIONED.DATA.SET(DATA)
    regexp: '#^VAR='
    insertbefore: '^VAR='
    line: '# VAR default value'

- name: Ensure the user working directory for liberty is set as needed
  zos_lineinfile:
    src: /tmp/src/somefile
    regexp: '^(.*)User(\d+)m(.*)$'
    line: '\1APPUser\3'
    backrefs: true

- name: Add a line to a member while a task is in execution
  zos_lineinfile:
    src: SOME.PARTITIONED.DATA.SET(DATA)
    insertafter: EOF
    line: 'Should be a working test now'
    force: true
<<<<<<< HEAD

- name: Add a line to a gds
  zos_lineinfile:
    src: SOME.CREATION(-2)
    insertafter: EOF
    line: 'Should be a working test now'

=======

- name: Add a line to a gds
  zos_lineinfile:
    src: SOME.CREATION(-2)
    insertafter: EOF
    line: 'Should be a working test now'

>>>>>>> 5eddec59
- name: Add a line to dataset and backup in a new generation of gds
  zos_lineinfile:
    src: SOME.CREATION.TEST
    insertafter: EOF
    backup: true
    backup_name: CREATION.GDS(+1)
    line: 'Should be a working test now'
"""

RETURN = r"""
changed:
  description:
    Indicates if the source was modified.
    Value of 1 represents `true`, otherwise `false`.
  returned: success
  type: bool
  sample: 1
found:
  description: Number of the matching patterns
  returned: success
  type: int
  sample: 5
cmd:
  description: constructed dsed shell cmd based on the parameters
  returned: success
  type: str
  sample: dsedhelper -d -en IBM-1047 /^PATH=/a\\PATH=/dir/bin:$PATH/$ /etc/profile
msg:
  description: The module messages
  returned: failure
  type: str
  sample: Parameter verification failed
return_content:
  description: The error messages from ZOAU dsed
  returned: failure
  type: str
  sample: BGYSC1311E Iconv error, cannot open converter from ISO-88955-1 to IBM-1047
backup_name:
    description: Name of the backup file or data set that was created.
    returned: if backup=true
    type: str
    sample: /path/to/file.txt.2015-02-03@04:15~
"""
import json
import traceback
from ansible.module_utils.basic import AnsibleModule
from ansible_collections.ibm.ibm_zos_core.plugins.module_utils import (
    better_arg_parser, data_set, backup as Backup)
from ansible_collections.ibm.ibm_zos_core.plugins.module_utils.import_handler import (
    ZOAUImportError,
)


try:
    from zoautil_py import datasets
except Exception:
    datasets = ZOAUImportError(traceback.format_exc())


# supported data set types
DS_TYPE = ['PS', 'PO']


def present(src, line, regexp, ins_aft, ins_bef, encoding, first_match, backrefs, force):
    """Replace a line with the matching regex pattern.
    Insert a line before/after the matching pattern.
    Insert a line at BOF/EOF.

    Parameters
    ----------
    src : str
        The z/OS USS file or data set to modify.
    line : str
        The line to insert/replace into the src.
    regexp : str
        The regular expression to look for in every line of the src.
        If regexp matches, ins_aft/ins_bef will be ignored.
    ins_aft : str
        Insert the line after matching '*regex*' pattern or EOF.
        choices:
          - EOF
          - '*regex*'
    ins_bef : str
        Insert the line before matching '*regex*' pattern or BOF.
        choices:
          - BOF
          - '*regex*'
    encoding : str
        Encoding of the src.
    first_match : bool
        Take the first matching regex pattern.
    backrefs : bool
        Back reference.
    force : bool
        force for modify a member part of a task in execution.

    Returns
    -------
    str
        Information in JSON format. keys:
        cmd {str} -- dsed shell command
        found {int} -- Number of matching regex pattern
        changed {bool} -- Indicates if the source was modified.
    """
    return datasets.lineinfile(
        src,
        line,
        regex=regexp,
        insert_after=ins_aft,
        insert_before=ins_bef,
        encoding=encoding,
        first_match=first_match,
        backref=backrefs,
        state=True,
        debug=True,
        force=force,
    )


def absent(src, line, regexp, encoding, force):
    """Delete lines with matching regex pattern.

    Parameters
    ----------
    src : str
        The z/OS USS file or data set to modify.
    line : str
        The line to be deleted in the src. If line matches,
        regexp will be ignored.
    regexp : str
        The regular expression to look for in every line of the src.
    encoding : str
        Encoding of the src.
    force : bool
        Force for modify a member part of a task in execution.

    Returns
    -------
    str
        Information in JSON format. keys:
        cmd {str} -- dsed shell command
        found {int} -- Number of matching regex pattern
        changed {bool} -- Indicates if the source was modified.
    """
    return datasets.lineinfile(src, line, regex=regexp, encoding=encoding, state=False, debug=True, force=force)


def execute_dsed(src, state, encoding, module, line=False, first_match=False, force=False, backrefs=False, regex=None, ins_bef=None, ins_aft=None):
    """Execute in terminal dsed command directly

    Parameters
    ----------
    src : str
        The z/OS USS file or data set to modify.
    state : bool
        Determine if will add or delete the line.
    encoding : str
        Encoding of the src.
    module : obj
        Object to execute the command.
    line : str
        The line to insert/replace into the src.
    regex : str
        The regular expression to look for in every line of the src.
        If regexp matches, ins_aft/ins_bef will be ignored.
    ins_aft : str
        Insert the line after matching '*regex*' pattern or EOF.
        choices:
          - EOF
          - '*regex*'
    ins_bef : str
        Insert the line before matching '*regex*' pattern or BOF.
        choices:
          - BOF
          - '*regex*'
    first_match : bool
        Take the first matching regex pattern.
    backrefs : bool
        Back reference.
    force : bool
        force for modify a member part of a task in execution.

    Returns
    -------
    int
        RC of the execution of the command.
    cmd
        Command executed.
    stdout
        Stdout of the command execution.
    """
    options = ""
    force = " -f " if force else ""
    backrefs = " -r " if backrefs else ""
    encoding = " -c {0} ".format(encoding)
    match = "1" if first_match else "$"

    if state:
        if regex:
            if ins_aft:
                if ins_aft == "EOF" or ins_aft == "eof":
                    options += f' -s -e "/{regex}/c\\{line}/{match}" -e "$ a\\{line}" "{src}" '
                else:
                    options += f' -s -e "/{regex}/c\\{line}/{match}" -e "/{ins_aft}/a\\{line}/{match}" -e "$ a\\{line}" "{src}" '

            elif ins_bef:
                if ins_bef == "BOF" or ins_aft == "bof":
                    options += f' -s -e "/{regex}/c\\{line}/{match}" -e "1 i\\{line}" "{src}" '
                else:
                    options += f' -s -e "/{regex}/c\\{line}/{match}" -e "/{ins_bef}/i\\{line}/{match}" -e "$ a\\{line}" "{src}" '
            else:
                options += f' "/{regex}/c\\{line}/{match}" "{src}" '
        else:
            if ins_aft:
                if ins_aft == "EOF" or ins_aft == "eof":
                    options += f' "$ a\\{line}" "{src}" '
                else:
                    options += f' -s -e "/{ins_aft}/a\\{line}/{match}" -e "$ a\\{line}" "{src}" '
            elif ins_bef:
                if ins_bef == "BOF" or ins_aft == "bof":
                    options += f' "1 i\\{line}" "{src}" '
                else:
                    options += f' -s -e "/{ins_bef}/i\\{line}/{match}" -e "$ a\\{line}" "{src}" '
            else:
                raise ValueError("Incorrect parameters required regex and/or ins_aft or ins_bef")
    else:
        if regex:
            if line:
                options += f'-s -e "/{regex}/d" -e "/{line}/d" "{src}" '
            else:
                options += f'"/{line}/d" "{src}" '
        else:
            options += f'"/{line}/d" "{src}" '

    cmd = "dsed {0}{1}{2}{3}".format(force, backrefs, encoding, options)

    rc, stdout, stderr = module.run_command(cmd, errors='replace')
    cmd = clean_command_output(cmd)
    return rc, cmd, stdout


def clean_command_output(cmd):
    """Deletes escaped characters from the str.

    Parameters
    ----------
    cmd : str
        Command to clean any escaped characters.

    Returns
    -------
    str
        Command without escaped character.
    """
    cmd = cmd.replace('/c\\\\', '')
    cmd = cmd.replace('/a\\\\', '', )
    cmd = cmd.replace('/i\\\\', '', )
    cmd = cmd.replace('$ a\\\\', '', )
    cmd = cmd.replace('1 i\\\\', '', )
    cmd = cmd.replace('/c\\', '')
    cmd = cmd.replace('/a\\', '')
    cmd = cmd.replace('/i\\', '')
    cmd = cmd.replace('$ a\\', '')
    cmd = cmd.replace('1 i\\', '')
    cmd = cmd.replace('/d', '')
    cmd = cmd.replace('\\\\d', '')
    cmd = cmd.replace('\\n', '\n')
    cmd = cmd.replace('\\"', '"')
    return cmd


def check_special_characters(src):
    """Verify if the string contains special characters
    such as $ @ # -.

    Parameters
    ----------
    string : str
        Given string.

    Returns
    -------
    bool
        If the string match any special character.
    """
    special_characters = ['$', '@', '#', '-']
    return any(character in special_characters for character in src)


def quotedString(string):
    """Add escape if string was quoted.

    Parameters
    ----------
    string : str
        Given string.

    Returns
    -------
    str
        The string with the quote marks replaced.
    """
    # add escape if string was quoted
    if not isinstance(string, str):
        return string
    return string.replace('"', '\\\"')


def main():
    """Initialize the module.

    Raises
    ------
    fail_json
        Parameter verification failed.
    fail_json
        regexp is required with backrefs=true.
    fail_json
        line is required with state=present.
    fail_json
        One of line or regexp is required with state=absent.
    fail_json
        Source does not exist.
    fail_json
        Data set type is NOT supported.
    fail_json
        Creating backup has failed.
    fail_json
        dsed return content is NOT in json format.
    """
    module_args = dict(
        src=dict(
            type='str',
            aliases=['path', 'destfile', 'name'],
            required=True
        ),
        state=dict(
            type='str',
            default='present',
            choices=['absent', 'present']
        ),
        regexp=dict(type='str'),
        line=dict(type='str'),
        insertafter=dict(
            type='str',
        ),
        insertbefore=dict(
            type='str',
        ),
        backrefs=dict(type='bool', default=False),
        backup=dict(type='bool', default=False),
        backup_name=dict(type='str', required=False, default=None),
        firstmatch=dict(type='bool', default=False),
        encoding=dict(type='str', default="IBM-1047"),
        tmp_hlq=dict(type='str', required=False, default=None),
        force=dict(type='bool', required=False, default=False)
    )
    module = AnsibleModule(
        argument_spec=module_args,
        supports_check_mode=True
    )
    result = dict(changed=False, cmd='', found=0)

    arg_defs = dict(
        src=dict(arg_type="data_set_or_path", aliases=['path', 'destfile', 'name'], required=True),
        state=dict(arg_type="str", default='present', choices=['absent', 'present']),
        regexp=dict(arg_type="str", required=False),
        line=dict(arg_type="str", required=False),
        insertafter=dict(arg_type="str", required=False),
        insertbefore=dict(arg_type="str", required=False),
        encoding=dict(arg_type="str", default="IBM-1047", required=False),
        backup=dict(arg_type="bool", default=False, required=False),
        backup_name=dict(arg_type="data_set_or_path", required=False, default=None),
        firstmatch=dict(arg_type="bool", required=False, default=False),
        backrefs=dict(arg_type="bool", dependencies=['regexp'], required=False, default=False),
        tmp_hlq=dict(type='qualifier_or_empty', required=False, default=None),
        force=dict(arg_type='bool', required=False, default=False),
        mutually_exclusive=[["insertbefore", "insertafter"]],)

    try:
        parser = better_arg_parser.BetterArgParser(arg_defs)
        parsed_args = parser.parse_args(module.params)
    except ValueError as err:
        module.fail_json(msg="Parameter verification failed", stderr=str(err))

    backup = parsed_args.get('backup')
    if parsed_args.get('backup_name') and backup:
        backup = parsed_args.get('backup_name')
    backrefs = parsed_args.get('backrefs')
    src = parsed_args.get('src')
    firstmatch = parsed_args.get('firstmatch')
    regexp = parsed_args.get('regexp')
    line = parsed_args.get('line')
    ins_aft = parsed_args.get('insertafter')
    ins_bef = parsed_args.get('insertbefore')
    encoding = parsed_args.get('encoding')
    tmphlq = parsed_args.get('tmp_hlq')
    force = parsed_args.get('force')

    if parsed_args.get('state') == 'present':
        if backrefs and regexp is None:
            module.fail_json(msg='regexp is required with backrefs=true')
        if line is None:
            module.fail_json(msg='line is required with state=present')
        # set the default to EOF, if regexp/insertafter/insertbefore are None
        if regexp is None and ins_aft is None and ins_bef is None:
            ins_aft = "EOF"
    else:
        if regexp is None and line is None:
            module.fail_json(msg='one of line or regexp is required with state=absent')

    is_gds = False
    has_special_chars = False
    dmod_exec = False
    return_content = ""

    # analysis the file type
    if "/" not in src:
        dataset = data_set.MVSDataSet(
            name=src
        )
        src = dataset.name
        is_gds = dataset.is_gds_active

    if data_set.DataSet.is_gds_relative_name(src) and is_gds is False:
        module.fail_json(msg="{0} does not exist".format(src))

    ds_utils = data_set.DataSetUtils(src, tmphlq=tmphlq)

    # Check if dest/src exists
    if not ds_utils.exists():
        module.fail_json(msg="{0} does not exist".format(src))

    file_type = ds_utils.ds_type()
    if file_type != "USS":
        has_special_chars = check_special_characters(src)
        if file_type not in DS_TYPE:
            message = "{0} data set type is NOT supported".format(str(file_type))
            module.fail_json(msg=message)

    dmod_exec = has_special_chars or is_gds
    # make sure the default encoding is set if null was passed
    if not encoding:
        encoding = "IBM-1047"
    if backup:
        if isinstance(backup, bool):
            backup = None
        try:
            if file_type == "USS":
                result['backup_name'] = Backup.uss_file_backup(src, backup_name=backup, compress=False)
            else:
                result['backup_name'] = Backup.mvs_file_backup(dsn=src, bk_dsn=backup, tmphlq=tmphlq)
        except Exception:
            module.fail_json(msg="creating backup has failed")
    # state=present, insert/replace a line with matching regex pattern
    # state=absent, delete lines with matching regex pattern
    if parsed_args.get('state') == 'present':
        if dmod_exec:
            rc, cmd, stodut = execute_dsed(src, state=True, encoding=encoding, module=module, line=line, first_match=firstmatch,
                                           force=force, backrefs=backrefs, regex=regexp, ins_bef=ins_bef, ins_aft=ins_aft)
            result['rc'] = rc
            result['cmd'] = cmd
            result['stodut'] = stodut
            result['changed'] = True if rc == 0 else False
            stderr = 'Failed to insert new entry' if rc != 0 else ""
        else:
            return_content = present(src, quotedString(line), quotedString(regexp), quotedString(ins_aft), quotedString(ins_bef), encoding, firstmatch,
                                     backrefs, force)
    else:
        if dmod_exec:
            rc, cmd, stodut = execute_dsed(src, state=False, encoding=encoding, module=module, line=line, first_match=firstmatch, force=force,
                                           backrefs=backrefs, regex=regexp, ins_bef=ins_bef, ins_aft=ins_aft)
            result['rc'] = rc
            result['cmd'] = cmd
            result['stodut'] = stodut
            result['changed'] = True if rc == 0 else False
            stderr = 'Failed to insert new entry' if rc != 0 else ""
        else:
            return_content = absent(src, quotedString(line), quotedString(regexp), encoding, force)
    if not dmod_exec:
        stdout = return_content.stdout_response
        stderr = return_content.stderr_response
        rc = return_content.rc
        stdout = stdout.replace('/c\\', '/c\\\\')
        stdout = stdout.replace('/a\\', '/a\\\\')
        stdout = stdout.replace('/i\\', '/i\\\\')
        stdout = stdout.replace('$ a\\', '$ a\\\\')
        stdout = stdout.replace('1 i\\', '1 i\\\\')
        stdout = stdout.replace('/d', '\\\\d')
        if line:
            stdout = stdout.replace(line, quotedString(line))
        if regexp:
            stdout = stdout.replace(regexp, quotedString(regexp))
        if ins_aft:
            stdout = stdout.replace(ins_aft, quotedString(ins_aft))
        if ins_bef:
            stdout = stdout.replace(ins_bef, quotedString(ins_bef))
        try:
            ret = json.loads(stdout)
        except Exception:
            messageDict = dict(msg="dsed return content is NOT in json format", stdout=str(stdout), stderr=str(stderr), rc=rc)
            if result.get('backup_name'):
                messageDict['backup_name'] = result['backup_name']
            module.fail_json(**messageDict)

        result['cmd'] = ret['cmd']
        result['changed'] = ret['changed']
        result['found'] = ret['found']
    # Only return 'rc' if stderr is not empty to not fail the playbook run in a nomatch case
    # That information will be given with 'changed' and 'found'
    if len(stderr):
        result['stderr'] = str(stderr)
        result['rc'] = rc
    module.exit_json(**result)


if __name__ == '__main__':
    main()<|MERGE_RESOLUTION|>--- conflicted
+++ resolved
@@ -1,11 +1,7 @@
 #!/usr/bin/python
 # -*- coding: utf-8 -*-
 
-<<<<<<< HEAD
-# Copyright (c) IBM Corporation 2020, 2024
-=======
 # Copyright (c) IBM Corporation 2020, 2025
->>>>>>> 5eddec59
 # Licensed under the Apache License, Version 2.0 (the "License");
 # you may not use this file except in compliance with the License.
 # You may obtain a copy of the License at
@@ -256,7 +252,6 @@
     insertafter: EOF
     line: 'Should be a working test now'
     force: true
-<<<<<<< HEAD
 
 - name: Add a line to a gds
   zos_lineinfile:
@@ -264,15 +259,6 @@
     insertafter: EOF
     line: 'Should be a working test now'
 
-=======
-
-- name: Add a line to a gds
-  zos_lineinfile:
-    src: SOME.CREATION(-2)
-    insertafter: EOF
-    line: 'Should be a working test now'
-
->>>>>>> 5eddec59
 - name: Add a line to dataset and backup in a new generation of gds
   zos_lineinfile:
     src: SOME.CREATION.TEST
