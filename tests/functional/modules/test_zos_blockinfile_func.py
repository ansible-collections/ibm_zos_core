--- conflicted
+++ resolved
@@ -189,15 +189,12 @@
     test_ds_block_insertafter_eof=dict(test_name="T3"),
     test_ds_block_insertbefore_bof=dict(test_name="T4"),
     test_ds_block_absent=dict(test_name="T5"),
-<<<<<<< HEAD
     test_ds_block_tmphlq_option=dict(insertafter="EOF", block="export ZOAU_ROOT\n", state="present", backup=True, tmphlq="TMPHLQ"),
-=======
     test_ds_block_insert_with_force_option_as_true=dict(block="export ZOAU_ROOT\nexport ZOAU_HOME\nexport ZOAU_DIR", state="present", force=True),
     test_ds_block_absent_with_force_option_as_true=dict(block="", state="absent", force=True),
     test_ds_block_insert_with_force_option_as_false=dict(block="export ZOAU_ROOT\nexport ZOAU_HOME\nexport ZOAU_DIR", state="present", force=False),
     test_ds_block_absent_with_force_option_as_false=dict(block="", state="absent", force=False),
     test_ds_block_insert_with_indentation_level_specified=dict(test_name="T7"),
->>>>>>> 91309c78
     expected=dict(test_uss_block_insertafter_regex_defaultmarker="""if [ -z STEPLIB ] && tty -s;
 then
     export STEPLIB=none
@@ -1290,7 +1287,6 @@
 @pytest.mark.ds
 @pytest.mark.parametrize("dstype", DS_TYPE)
 @pytest.mark.parametrize("encoding", ENCODING)
-<<<<<<< HEAD
 def test_ds_tmphlq_option(ansible_zos_module, dstype, encoding):
     TEST_ENV["DS_TYPE"] = dstype
     TEST_ENV["ENCODING"] = encoding
@@ -1304,7 +1300,7 @@
     )
     TEST_ENV["TEST_CONT"] = TEST_CONTENT
 
-=======
+
 def test_ds_block_insert_with_force_option_as_true(ansible_zos_module, dstype, encoding):
     TEST_ENV["DS_TYPE"] = dstype
     TEST_ENV["ENCODING"] = encoding
@@ -1373,7 +1369,6 @@
     )
 
 
->>>>>>> 91309c78
 #########################
 # Negative tests
 #########################
