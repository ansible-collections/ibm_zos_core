--- conflicted
+++ resolved
@@ -56,10 +56,6 @@
         count += 1
     return random_q
 
-<<<<<<< HEAD
-
-=======
->>>>>>> 826ca4b1
 def get_random_qs(size=7):
     """ Function or test to ensure random hlq of datasets, including symbol characters"""
     # Generate the first random hlq of size pass as parameter
@@ -79,8 +75,4 @@
         random_char = random_q[random.choice(range(0, size))]
         random_q = random_q.replace(random_char, random.choice(special_chars))
         count += 1
-<<<<<<< HEAD
-    return random_q
-=======
-    return random_q
->>>>>>> 826ca4b1
+    return random_q