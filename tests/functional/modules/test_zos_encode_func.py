# -*- coding: utf-8 -*-

# Copyright (c) IBM Corporation 2019, 2024
# Licensed under the Apache License, Version 2.0 (the "License");
# you may not use this file except in compliance with the License.
# You may obtain a copy of the License at
#     http://www.apache.org/licenses/LICENSE-2.0
# Unless required by applicable law or agreed to in writing, software
# distributed under the License is distributed on an "AS IS" BASIS,
# WITHOUT WARRANTIES OR CONDITIONS OF ANY KIND, either express or implied.
# See the License for the specific language governing permissions and
# limitations under the License.

from __future__ import absolute_import, division, print_function
from os import path
<<<<<<< HEAD
from shellescape import quote
# pylint: disable-next=import-error
from ibm_zos_core.tests.helpers.dataset import get_tmp_ds_name
import pytest
import re

__metaclass__ = type

SHELL_EXECUTABLE = "/bin/sh"
=======
from ibm_zos_core.tests.helpers.dataset import get_tmp_ds_name

__metaclass__ = type

>>>>>>> c8992a7e
USS_FILE = "/tmp/encode_data"
USS_NONE_FILE = "/tmp/none"
USS_DEST_FILE = "/tmp/converted_data"
USS_PATH = "/tmp/src"
USS_DEST_PATH = "/tmp/dest"
MVS_PS = "encode.ps"
MVS_NONE_PS = "encode.none.ps"
MVS_PDS = "encode.pds"
MVS_PDS_MEMBER = "encode.pds(test)"
MVS_VS = "encode.test.vs"
FROM_ENCODING = "IBM-1047"
INVALID_ENCODING = "EBCDIC"
TO_ENCODING = "ISO8859-1"
TEMP_JCL_PATH = "/tmp/jcl"
TEST_DATA = """0001 This is for encode conversion testing_____________________________________
0002 This is for encode conversion testing_____________________________________
0003 This is for encode conversion testing_____________________________________
0004 This is for encode conversion testing_____________________________________
0005 This is for encode conversion testing_____________________________________
0006 This is for encode conversion testing_____________________________________
"""
TEST_DATA_RECORD_LENGTH = 80
TEST_FILE_TEXT = "HELLO world"
BACKUP_DATA_SET = "USER.PRIVATE.BACK"

KSDS_CREATE_JCL = """//CREKSDS    JOB (T043JM,JM00,1,0,0,0),'CREATE KSDS',CLASS=R,
//             MSGCLASS=X,MSGLEVEL=1,NOTIFY=OMVSADM
//STEP1  EXEC PGM=IDCAMS
//SYSPRINT DD  SYSOUT=A
//SYSIN    DD  *
   SET MAXCC=0
   DEFINE CLUSTER                          -
    (NAME({0})                             -
    INDEXED                                -
    KEYS(4 0)                            -
    RECSZ(80 80)                         -
    RECORDS(100)                           -
    SHAREOPTIONS(2 3)                      -
    VOLUMES(000000) )                      -
    DATA (NAME({0}.DATA))                  -
    INDEX (NAME({0}.INDEX))
/*
"""

KSDS_REPRO_JCL = """//DOREPRO    JOB (T043JM,JM00,1,0,0,0),'CREATE KSDS',CLASS=R,
//             MSGCLASS=E,MSGLEVEL=1,NOTIFY=OMVSADM
//REPROJOB   EXEC PGM=IDCAMS
//SYSPRINT DD  SYSOUT=A
//SYSIN    DD   *
 REPRO -
  INFILE(SYS01) -
  OUTDATASET({0})
//SYS01    DD *
0001  DUMMY RECORD
0002  DUMMY RECORD ! ! DO NOT ALTER! !
/*
"""

VSAM_RECORDS = """00000001A record
00000002A record
00000003A record
"""

def create_vsam_data_set(hosts, name, ds_type, add_data=False, key_length=None, key_offset=None):
    """Creates a new VSAM on the system.

    Arguments:
        hosts (object) -- Ansible instance(s) that can call modules.
        name (str) -- Name of the VSAM data set.
        type (str) -- Type of the VSAM (KSDS, ESDS, RRDS, LDS)
        add_data (bool, optional) -- Whether to add records to the VSAM.
        key_length (int, optional) -- Key length (only for KSDS data sets).
        key_offset (int, optional) -- Key offset (only for KSDS data sets).
    """
<<<<<<< HEAD
    params = {
        "name":name,
        "type":ds_type,
        "state":"present"
    }
=======
    params = dict(
        name=name,
        type=ds_type,
        state="present"
    )
>>>>>>> c8992a7e
    if ds_type == "ksds":
        params["key_length"] = key_length
        params["key_offset"] = key_offset

    hosts.all.zos_data_set(**params)

    if add_data:
        record_src = "/tmp/zos_copy_vsam_record"

<<<<<<< HEAD
        hosts.all.shell(cmd=f"echo {quote(VSAM_RECORDS)} >> {record_src}")
        hosts.all.zos_encode(
            src=record_src,
            dest=name,
            encoding={"from": "ISO8859-1", "to": "IBM-1047"}
        )
=======
        hosts.all.shell(cmd="echo {0} >> {1}".format(quote(VSAM_RECORDS), record_src))
        hosts.all.zos_encode(src=record_src, dest=name, encoding={"from": "ISO8859-1", "to": "IBM-1047"})
>>>>>>> c8992a7e
        hosts.all.file(path=record_src, state="absent")

def test_uss_encoding_conversion_with_invalid_encoding(ansible_zos_module):
    hosts = ansible_zos_module
    try:
        hosts.all.copy(content=TEST_DATA, dest=USS_FILE)
        results = hosts.all.zos_encode(
            src=USS_FILE,
            encoding={
                "from": INVALID_ENCODING,
                "to": TO_ENCODING,
            },
        )
        for result in results.contacted.values():
            assert result.get("msg") is not None
            assert result.get("backup_name") is None
            assert result.get("changed") is False
    finally:
        hosts.all.file(path=USS_FILE, state="absent")


def test_uss_encoding_conversion_with_the_same_encoding(ansible_zos_module):
    hosts = ansible_zos_module
    hosts.all.copy(content=TEST_DATA, dest=USS_FILE)
    results = hosts.all.zos_encode(
        src=USS_FILE,
        encoding={
            "from": FROM_ENCODING,
            "to": FROM_ENCODING,
        },
    )
    for result in results.contacted.values():
        assert result.get("msg") is not None
        assert result.get("backup_name") is None
        assert result.get("changed") is False
    hosts.all.file(path=USS_FILE, state="absent")


def test_uss_encoding_conversion_without_dest(ansible_zos_module):
    try:
        hosts = ansible_zos_module
        hosts.all.copy(content=TEST_DATA, dest=USS_FILE)
        results = hosts.all.zos_encode(
            src=USS_FILE,
            encoding={
                "from": FROM_ENCODING,
                "to": TO_ENCODING,
            },
        )
        for result in results.contacted.values():
            assert result.get("src") == USS_FILE
            assert result.get("dest") == USS_FILE
            assert result.get("backup_name") is None
            assert result.get("changed") is True

        tag_results = hosts.all.shell(cmd=f"ls -T {USS_FILE}")
        for result in tag_results.contacted.values():
            assert TO_ENCODING in result.get("stdout")
    finally:
        hosts.all.file(path=USS_FILE, state="absent")


def test_uss_encoding_conversion_when_dest_not_exists_01(ansible_zos_module):
    try:
        hosts = ansible_zos_module
        hosts.all.copy(content=TEST_DATA, dest=USS_FILE)
        hosts.all.file(path=USS_NONE_FILE, state="absent")
        results = hosts.all.zos_encode(
            src=USS_FILE,
            dest=USS_NONE_FILE,
            encoding={
                "from": FROM_ENCODING,
                "to": TO_ENCODING,
            },
        )
        for result in results.contacted.values():
            assert result.get("src") == USS_FILE
            assert result.get("dest") == USS_NONE_FILE
            assert result.get("backup_name") is None
            assert result.get("changed") is True

        tag_results = hosts.all.shell(cmd=f"ls -T {USS_NONE_FILE}")
        for result in tag_results.contacted.values():
            assert TO_ENCODING in result.get("stdout")
    finally:
        hosts.all.file(path=USS_FILE, state="absent")
        hosts.all.file(path=USS_NONE_FILE, state="absent")


def test_uss_encoding_conversion_when_dest_not_exists_02(ansible_zos_module):
    hosts = ansible_zos_module
    MVS_PS = get_tmp_ds_name()
    MVS_NONE_PS = get_tmp_ds_name()
    hosts.all.zos_data_set(name=MVS_PS, state="absent")
    hosts.all.zos_data_set(name=MVS_PS, state="present", type="seq")
    hosts.all.zos_data_set(name=MVS_NONE_PS, state="absent")
    results = hosts.all.zos_encode(
        src=MVS_PS,
        dest=MVS_NONE_PS,
        encoding={
            "from": FROM_ENCODING,
            "to": TO_ENCODING,
        },
    )
    for result in results.contacted.values():
        assert result.get("src") == MVS_PS
        assert result.get("dest") == MVS_NONE_PS
        assert result.get("backup_name") is None
        assert result.get("changed") is False
    hosts.all.zos_data_set(name=MVS_PS, state="absent")
    hosts.all.zos_data_set(name=MVS_NONE_PS, state="absent")


def test_uss_encoding_conversion_uss_file_to_uss_file(ansible_zos_module):
    try:
        hosts = ansible_zos_module
        hosts.all.copy(content=TEST_DATA, dest=USS_FILE)
        hosts.all.copy(content="test", dest=USS_DEST_FILE)
        results = hosts.all.zos_encode(
            src=USS_FILE,
            dest=USS_DEST_FILE,
            encoding={
                "from": TO_ENCODING,
                "to": FROM_ENCODING,
            },
        )
        for result in results.contacted.values():
            assert result.get("src") == USS_FILE
            assert result.get("dest") == USS_DEST_FILE
            assert result.get("backup_name") is None
            assert result.get("changed") is True

        tag_results = hosts.all.shell(cmd=f"ls -T {USS_DEST_FILE}")
        for result in tag_results.contacted.values():
            assert FROM_ENCODING in result.get("stdout")
    finally:
        hosts.all.file(path=USS_FILE, state="absent")
        hosts.all.file(path=USS_DEST_FILE, state="absent")


def test_uss_encoding_conversion_uss_file_to_uss_path(ansible_zos_module):
    try:
        hosts = ansible_zos_module
        hosts.all.file(path=USS_DEST_PATH, state="directory")
        hosts.all.copy(content=TEST_DATA, dest=USS_FILE)
        results = hosts.all.zos_encode(
            src=USS_FILE,
            dest=USS_DEST_PATH,
            encoding={
                "from": TO_ENCODING,
                "to": FROM_ENCODING,
            },
        )
        for result in results.contacted.values():
            assert result.get("src") == USS_FILE
            assert result.get("dest") == USS_DEST_PATH
            assert result.get("backup_name") is None
            assert result.get("changed") is True

        tag_results = hosts.all.shell(cmd=f"ls -T {USS_DEST_PATH}/{path.basename(USS_FILE)}")
        for result in tag_results.contacted.values():
            assert FROM_ENCODING in result.get("stdout")
    finally:
        hosts.all.file(path=USS_FILE, state="absent")
        hosts.all.file(path=USS_DEST_PATH, state="absent")


def test_uss_encoding_conversion_uss_path_to_uss_path(ansible_zos_module):
    try:
        hosts = ansible_zos_module
        hosts.all.file(path=USS_PATH, state="directory")
        hosts.all.copy(content=TEST_DATA, dest=USS_PATH + "/encode1")
        hosts.all.copy(content=TEST_DATA, dest=USS_PATH + "/encode2")
        hosts.all.file(path=USS_DEST_PATH, state="directory")
        results = hosts.all.zos_encode(
            src=USS_PATH,
            dest=USS_DEST_PATH,
            encoding={
                "from": TO_ENCODING,
                "to": FROM_ENCODING,
            },
            backup=True,
        )
        for result in results.contacted.values():
            assert result.get("src") == USS_PATH
            assert result.get("dest") == USS_DEST_PATH
            assert result.get("backup_name") is not None
            assert result.get("changed") is True

        tag_results = hosts.all.shell(cmd=f"ls -T {USS_DEST_PATH}")
        for result in tag_results.contacted.values():
            assert FROM_ENCODING in result.get("stdout")
            assert TO_ENCODING not in result.get("stdout")
            assert "untagged" not in result.get("stdout")
    finally:
        hosts.all.file(path=USS_PATH, state="absent")
        hosts.all.file(path=USS_DEST_PATH, state="absent")
        hosts.all.file(path=result.get("backup_name"), state="absent")


def test_uss_encoding_conversion_uss_file_to_mvs_ps(ansible_zos_module):
    try:
        hosts = ansible_zos_module
        MVS_PS = get_tmp_ds_name()
        hosts.all.copy(content=TEST_DATA, dest=USS_FILE)
        hosts.all.zos_data_set(name=MVS_PS, state="present", type="seq")
        results = hosts.all.zos_encode(
            src=USS_FILE,
            dest=MVS_PS,
            encoding={
                "from": TO_ENCODING,
                "to": FROM_ENCODING,
            },
        )
        for result in results.contacted.values():
            assert result.get("src") == USS_FILE
            assert result.get("dest") == MVS_PS
            assert result.get("backup_name") is None
            assert result.get("changed") is True
    finally:
        hosts.all.file(path=USS_FILE, state="absent")
        hosts.all.zos_data_set(name=MVS_PS, state="absent")


def test_uss_encoding_conversion_mvs_ps_to_uss_file(ansible_zos_module):
    try:
        hosts = ansible_zos_module
        MVS_PS = get_tmp_ds_name()
        hosts.all.zos_data_set(name=MVS_PS, state="present", type="seq")
        hosts.all.copy(content=TEST_DATA, dest=MVS_PS)
        hosts.all.copy(content="test", dest=USS_DEST_FILE)
        results = hosts.all.zos_encode(
            src=MVS_PS,
            dest=USS_DEST_FILE,
            encoding={
                "from": FROM_ENCODING,
                "to": TO_ENCODING,
            },
            backup=True,
        )
        for result in results.contacted.values():
            assert result.get("src") == MVS_PS
            assert result.get("dest") == USS_DEST_FILE
            assert result.get("backup_name") is not None
            assert result.get("changed") is True

        tag_results = hosts.all.shell(cmd=f"ls -T {USS_DEST_FILE}")
        for result in tag_results.contacted.values():
            assert TO_ENCODING in result.get("stdout")
    finally:
        hosts.all.file(path=USS_DEST_FILE, state="absent")
        hosts.all.file(path=result.get("backup_name"), state="absent")
        hosts.all.zos_data_set(name=MVS_PS, state="absent")


def test_uss_encoding_conversion_uss_file_to_mvs_pds(ansible_zos_module):
    try:
        hosts = ansible_zos_module
        MVS_PDS = get_tmp_ds_name()
        hosts.all.copy(content=TEST_DATA, dest=USS_FILE)
        hosts.all.zos_data_set(
            name=MVS_PDS,
            state="present",
            type="pds",
            record_length=TEST_DATA_RECORD_LENGTH
        )
        results = hosts.all.zos_encode(
            src=USS_FILE,
            dest=MVS_PDS,
            encoding={
                "from": TO_ENCODING,
                "to": FROM_ENCODING,
            },
        )
        for result in results.contacted.values():
            assert result.get("src") == USS_FILE
            assert result.get("dest") == MVS_PDS
            assert result.get("backup_name") is None
            assert result.get("changed") is True
    finally:
        hosts.all.file(path=USS_FILE, state="absent")
        hosts.all.zos_data_set(name=MVS_PDS, state="absent")


def test_uss_encoding_conversion_uss_file_to_mvs_pds_member(ansible_zos_module):
    try:
        hosts = ansible_zos_module
        MVS_PDS = get_tmp_ds_name()
        MVS_PDS_MEMBER = MVS_PDS + '(MEM)'
        hosts.all.copy(content=TEST_DATA, dest=USS_FILE)
<<<<<<< HEAD
        hosts.all.zos_data_set(
            name=MVS_PDS,
            state="present",
            type="pds",
            record_length=TEST_DATA_RECORD_LENGTH
        )
=======
        hosts.all.zos_data_set(name=MVS_PDS, state="present", type="pds", record_length=TEST_DATA_RECORD_LENGTH)
>>>>>>> c8992a7e
        results = hosts.all.zos_data_set(
            name=MVS_PDS_MEMBER, type="member", state="present"
        )
        for result in results.contacted.values():
            # documentation will return changed=False if ds exists and replace=False..
            # assert result.get("changed") is True
            assert result.get("module_stderr") is None
        results = hosts.all.zos_encode(
            src=USS_FILE,
            dest=MVS_PDS_MEMBER,
            encoding={
                "from": TO_ENCODING,
                "to": FROM_ENCODING,
            },
        )
        for result in results.contacted.values():
            assert result.get("src") == USS_FILE
            assert result.get("dest") == MVS_PDS_MEMBER
            assert result.get("backup_name") is None
            assert result.get("changed") is True
    finally:
        hosts.all.file(path=USS_FILE, state="absent")
        hosts.all.zos_data_set(name=MVS_PDS, state="absent")


def test_uss_encoding_conversion_mvs_pds_member_to_uss_file(ansible_zos_module):
    try:
        hosts = ansible_zos_module
        MVS_PDS = get_tmp_ds_name()
        MVS_PDS_MEMBER = MVS_PDS + '(MEM)'
<<<<<<< HEAD
        hosts.all.zos_data_set(
            name=MVS_PDS,
            state="present",
            type="pds",
            record_length=TEST_DATA_RECORD_LENGTH
        )
=======
        hosts.all.zos_data_set(name=MVS_PDS, state="present", type="pds", record_length=TEST_DATA_RECORD_LENGTH)
>>>>>>> c8992a7e
        hosts.all.zos_data_set(
            name=MVS_PDS_MEMBER, type="member", state="present"
        )
        hosts.all.copy(content=TEST_DATA, dest=MVS_PDS_MEMBER)
        hosts.all.copy(content="test", dest=USS_DEST_FILE)
        results = hosts.all.zos_encode(
            src=MVS_PDS_MEMBER,
            dest=USS_DEST_FILE,
            encoding={
                "from": FROM_ENCODING,
                "to": TO_ENCODING,
            },
            backup=True,
        )
        for result in results.contacted.values():
            assert result.get("src") == MVS_PDS_MEMBER
            assert result.get("dest") == USS_DEST_FILE
            assert result.get("backup_name") is not None
            assert result.get("changed") is True

        tag_results = hosts.all.shell(cmd=f"ls -T {USS_DEST_FILE}")
        for result in tag_results.contacted.values():
            assert TO_ENCODING in result.get("stdout")
    finally:
        hosts.all.file(path=USS_DEST_FILE, state="absent")
        hosts.all.file(path=result.get("backup_name"), state="absent")
        hosts.all.zos_data_set(name=MVS_PDS, state="absent")


def test_uss_encoding_conversion_uss_path_to_mvs_pds(ansible_zos_module):
    try:
        hosts = ansible_zos_module
        MVS_PDS = get_tmp_ds_name()
        hosts.all.file(path=USS_PATH, state="directory")
        hosts.all.copy(content=TEST_DATA, dest=USS_PATH + "/encode1")
        hosts.all.copy(content=TEST_DATA, dest=USS_PATH + "/encode2")
        hosts.all.zos_data_set(
            name=MVS_PDS,
            state="present",
            type="pds",
            record_length=TEST_DATA_RECORD_LENGTH
        )
        results = hosts.all.zos_encode(
            src=USS_PATH,
            dest=MVS_PDS,
            encoding={
                "from": TO_ENCODING,
                "to": FROM_ENCODING,
            },
        )
        for result in results.contacted.values():
            assert result.get("src") == USS_PATH
            assert result.get("dest") == MVS_PDS
            assert result.get("backup_name") is None
            assert result.get("changed") is True
        hosts.all.file(path=USS_DEST_PATH, state="directory")
        results = hosts.all.zos_encode(
            src=MVS_PDS,
            dest=USS_DEST_PATH,
            encoding={
                "from": TO_ENCODING,
                "to": FROM_ENCODING,
            },
        )
        for result in results.contacted.values():

            assert result.get("src") == MVS_PDS
            assert result.get("dest") == USS_DEST_PATH
            assert result.get("backup_name") is None
            assert result.get("changed") is True

        tag_results = hosts.all.shell(cmd=f"ls -T {USS_DEST_PATH}")
        for result in tag_results.contacted.values():
            assert FROM_ENCODING in result.get("stdout")
            assert "untagged" not in result.get("stdout")
    finally:
        hosts.all.file(path=USS_PATH, state="absent")
        hosts.all.zos_data_set(name=MVS_PDS, state="absent")
        hosts.all.file(path=USS_DEST_PATH, state="absent")


def test_uss_encoding_conversion_mvs_ps_to_mvs_pds_member(ansible_zos_module):
    hosts = ansible_zos_module
    MVS_PDS = get_tmp_ds_name()
    MVS_PDS_MEMBER = MVS_PDS + '(MEM)'
    MVS_PS = get_tmp_ds_name()
    hosts.all.zos_data_set(name=MVS_PS, state="present", type="seq")
<<<<<<< HEAD
    hosts.all.shell(cmd=f"cp {quote(TEST_DATA)} \"//'{MVS_PS}'\" ")
=======
    hosts.all.shell(cmd="cp {0} \"//'{1}'\" ".format(quote(TEST_DATA), MVS_PS))
>>>>>>> c8992a7e
    hosts.all.zos_data_set(name=MVS_PDS, state="present", type="pds")
    hosts.all.zos_data_set(
        name=MVS_PDS_MEMBER, type="member", state="present"
    )
    results = hosts.all.zos_encode(
        src=MVS_PS,
        dest=MVS_PDS_MEMBER,
        encoding={
            "from": FROM_ENCODING,
            "to": TO_ENCODING,
        },
    )
    for result in results.contacted.values():
        print(result)
        assert result.get("src") == MVS_PS
        assert result.get("dest") == MVS_PDS_MEMBER
        assert result.get("backup_name") is None
        assert result.get("changed") is True
    hosts.all.zos_data_set(name=MVS_PS, state="absent")
    hosts.all.zos_data_set(name=MVS_PDS, state="absent")

def test_uss_encoding_conversion_uss_file_to_mvs_vsam(ansible_zos_module):
    try:
        hosts = ansible_zos_module
        MVS_VS = get_tmp_ds_name(3)
        hosts.all.copy(content=TEST_DATA, dest=USS_FILE)
        hosts.all.file(path=TEMP_JCL_PATH, state="directory")
        hosts.all.shell(
<<<<<<< HEAD
            cmd=f"echo {quote(KSDS_CREATE_JCL.format(MVS_VS))} > {TEMP_JCL_PATH}/SAMPLE"
        )
        results = hosts.all.zos_job_submit(
            src=f"{TEMP_JCL_PATH}/SAMPLE", location="uss", wait_time_s=30
=======
            cmd="echo {0} > {1}/SAMPLE".format(quote(KSDS_CREATE_JCL.format(MVS_VS)), TEMP_JCL_PATH)
        )
        results = hosts.all.zos_job_submit(
            src="{0}/SAMPLE".format(TEMP_JCL_PATH), location="uss", wait_time_s=30
>>>>>>> c8992a7e
        )

        for result in results.contacted.values():
            assert result.get("jobs")[0].get("ret_code").get("msg_code") == "0000"
            assert result.get("jobs")[0].get("ret_code").get("code") == 0
            assert result.get("changed") is True
        results = hosts.all.zos_encode(
            src=USS_FILE,
            dest=MVS_VS,
            encoding={
                "from": TO_ENCODING,
                "to": FROM_ENCODING,
            },
        )
        for result in results.contacted.values():
            assert result.get("src") == USS_FILE
            assert result.get("dest") == MVS_VS
            assert result.get("backup_name") is None
            assert result.get("changed") is True
    finally:
        hosts.all.file(path=TEMP_JCL_PATH, state="absent")
        hosts.all.file(path=USS_FILE, state="absent")
        hosts.all.zos_data_set(name=MVS_VS, state="absent")


def test_uss_encoding_conversion_mvs_vsam_to_uss_file(ansible_zos_module):
    try:
        hosts = ansible_zos_module
        mlq_size = 3
        MVS_VS = get_tmp_ds_name(mlq_size)
        create_vsam_data_set(hosts, MVS_VS, "ksds", add_data=True, key_length=12, key_offset=0)
        hosts.all.file(path=USS_DEST_FILE, state="touch")
        results = hosts.all.zos_encode(
            src=MVS_VS,
            dest=USS_DEST_FILE,
            encoding={
                "from": FROM_ENCODING,
                "to": TO_ENCODING,
            },
            backup=True,
        )
        for result in results.contacted.values():
            assert result.get("src") == MVS_VS
            assert result.get("dest") == USS_DEST_FILE
            assert result.get("backup_name") is not None
            assert result.get("changed") is True

        tag_results = hosts.all.shell(cmd=f"ls -T {USS_DEST_FILE}")
        for result in tag_results.contacted.values():
            assert TO_ENCODING in result.get("stdout")
    finally:
        hosts.all.file(path=USS_DEST_FILE, state="absent")
        hosts.all.file(path=result.get("backup_name"), state="absent")
        hosts.all.zos_data_set(name=MVS_VS, state="absent")


def test_uss_encoding_conversion_mvs_vsam_to_mvs_ps(ansible_zos_module):
    hosts = ansible_zos_module
    MVS_PS = get_tmp_ds_name()
    MVS_VS = get_tmp_ds_name()
    create_vsam_data_set(hosts, MVS_VS, "ksds", add_data=True, key_length=12, key_offset=0)
    hosts.all.zos_data_set(name=MVS_PS, state="absent")
    hosts.all.zos_data_set(
        name=MVS_PS,
        state="present",
        type="seq",
        record_length=TEST_DATA_RECORD_LENGTH
    )
    results = hosts.all.zos_encode(
        src=MVS_VS,
        dest=MVS_PS,
        encoding={
            "from": FROM_ENCODING,
            "to": TO_ENCODING,
        },
    )
    for result in results.contacted.values():
        assert result.get("src") == MVS_VS
        assert result.get("dest") == MVS_PS
        assert result.get("backup_name") is None
        assert result.get("changed") is True
    hosts.all.zos_data_set(name=MVS_VS, state="absent")
    hosts.all.zos_data_set(name=MVS_PS, state="absent")


def test_uss_encoding_conversion_mvs_vsam_to_mvs_pds_member(ansible_zos_module):
    hosts = ansible_zos_module
    MVS_VS = get_tmp_ds_name()
    MVS_PDS = get_tmp_ds_name()
    create_vsam_data_set(hosts, MVS_VS, "ksds", add_data=True, key_length=12, key_offset=0)
    MVS_PDS_MEMBER = MVS_PDS + '(MEM)'
<<<<<<< HEAD
    hosts.all.zos_data_set(
        name=MVS_PDS,
        state="present",
        type="pds",
        record_length=TEST_DATA_RECORD_LENGTH
    )
=======
    hosts.all.zos_data_set(name=MVS_PDS, state="present", type="pds", record_length=TEST_DATA_RECORD_LENGTH)
>>>>>>> c8992a7e
    hosts.all.zos_data_set(
        name=MVS_PDS_MEMBER, type="member", state="present"
    )
    results = hosts.all.zos_encode(
        src=MVS_VS,
        dest=MVS_PDS_MEMBER,
        encoding={
            "from": FROM_ENCODING,
            "to": TO_ENCODING,
        },
    )
    hosts.all.zos_data_set(name=MVS_PDS, state="absent")
    for result in results.contacted.values():
        print(result)
        assert result.get("src") == MVS_VS
        assert result.get("dest") == MVS_PDS_MEMBER
        assert result.get("backup_name") is None
        assert result.get("changed") is True
    hosts.all.zos_data_set(name=MVS_VS, state="absent")
    hosts.all.zos_data_set(name=MVS_PDS, state="absent")


def test_uss_encoding_conversion_mvs_ps_to_mvs_vsam(ansible_zos_module):
    try:
        hosts = ansible_zos_module
        MVS_VS = get_tmp_ds_name(3)
        MVS_PS = get_tmp_ds_name()
        hosts.all.zos_data_set(name=MVS_PS, state="present", type="seq")
        hosts.all.file(path=TEMP_JCL_PATH, state="directory")
        hosts.all.shell(
<<<<<<< HEAD
            cmd=f"echo {quote(KSDS_CREATE_JCL.format(MVS_VS))} > {TEMP_JCL_PATH}/SAMPLE"
        )
        results = hosts.all.zos_job_submit(
            src=f"{TEMP_JCL_PATH}/SAMPLE", location="uss", wait_time_s=30
=======
            cmd="echo {0} > {1}/SAMPLE".format(quote(KSDS_CREATE_JCL.format(MVS_VS)), TEMP_JCL_PATH)
        )
        results = hosts.all.zos_job_submit(
            src="{0}/SAMPLE".format(TEMP_JCL_PATH), location="uss", wait_time_s=30
>>>>>>> c8992a7e
        )
        for result in results.contacted.values():
            assert result.get("jobs") is not None
            assert result.get("jobs")[0].get("ret_code").get("msg_code") == "0000"
            assert result.get("jobs")[0].get("ret_code").get("code") == 0
            assert result.get("changed") is True
        #hosts.all.zos_copy(content=TEST_DATA, dest=MVS_PS)
        results = hosts.all.zos_encode(
            src=MVS_PS,
            dest=MVS_VS,
            encoding={
                "from": TO_ENCODING,
                "to": FROM_ENCODING,
            },
        )
        for result in results.contacted.values():
            assert result.get("src") == MVS_PS
            assert result.get("dest") == MVS_VS
            assert result.get("backup_name") is None
            assert result.get("changed") is True
    finally:
        hosts.all.file(path=TEMP_JCL_PATH, state="absent")
        hosts.all.zos_data_set(name=MVS_PS, state="absent")
        hosts.all.zos_data_set(name=MVS_VS, state="absent")
<<<<<<< HEAD


def test_uss_encoding_conversion_src_with_special_chars(ansible_zos_module):
    hosts = ansible_zos_module

    try:
        src_data_set = get_tmp_ds_name(symbols=True)
        hosts.all.zos_data_set(name=src_data_set, state="present", type="seq")

        results = hosts.all.zos_encode(
            src=src_data_set,
            encoding={
                "from": FROM_ENCODING,
                "to": TO_ENCODING,
            },
        )

        for result in results.contacted.values():
            assert result.get("src") == src_data_set
            assert result.get("dest") == src_data_set
            assert result.get("backup_name") is None
            assert result.get("changed") is True
            assert result.get("msg") is None

    finally:
        hosts.all.zos_data_set(name=src_data_set, state="absent")
=======
>>>>>>> c8992a7e


def test_pds_backup(ansible_zos_module):
    try:
        hosts = ansible_zos_module
        MVS_PDS = get_tmp_ds_name()
        hosts.all.zos_data_set(name=BACKUP_DATA_SET, state="absent")
        hosts.all.zos_data_set(name=MVS_PDS, state="absent")
        hosts.all.zos_data_set(name=MVS_PDS, state="present", type="pds")
        hosts.all.shell(cmd=f"echo '{TEST_FILE_TEXT}' > {TEMP_JCL_PATH}")
        hosts.all.shell(cmd=f"cp {TEMP_JCL_PATH} \"//'{MVS_PDS}(SAMPLE)'\"")
        hosts.all.zos_encode(
            src=MVS_PDS,
            encoding={
                "from": TO_ENCODING,
                "to": FROM_ENCODING,
            },
            backup=True,
            backup_name=BACKUP_DATA_SET,
        )
        contents = hosts.all.shell(cmd=f"cat \"//'{BACKUP_DATA_SET}(SAMPLE)'\"")
        for content in contents.contacted.values():
            # pprint(content)
            assert TEST_FILE_TEXT in content.get("stdout")
    finally:
        hosts.all.file(path=TEMP_JCL_PATH, state="absent")
        hosts.all.zos_data_set(name=MVS_PDS, state="absent")
        hosts.all.zos_data_set(name=BACKUP_DATA_SET, state="absent")


def test_pds_backup_with_tmp_hlq_option(ansible_zos_module):
    try:
        hosts = ansible_zos_module
        MVS_PDS = get_tmp_ds_name()
        tmphlq = "TMPHLQ"
        hosts.all.zos_data_set(name=BACKUP_DATA_SET, state="absent")
        hosts.all.zos_data_set(name=MVS_PDS, state="absent")
        hosts.all.zos_data_set(name=MVS_PDS, state="present", type="pds")
        hosts.all.shell(cmd=f"echo '{TEST_FILE_TEXT}' > {TEMP_JCL_PATH}")
        hosts.all.shell(cmd=f"cp {TEMP_JCL_PATH} \"//'{MVS_PDS}(SAMPLE)'\"")
        encode_res = hosts.all.zos_encode(
            src=MVS_PDS,
            encoding={
                "from": TO_ENCODING,
                "to": FROM_ENCODING,
            },
            backup=True,
            tmp_hlq=tmphlq,
        )
        for enc_res in encode_res.contacted.values():
            assert enc_res.get("backup_name")[:6] == tmphlq
            contents = hosts.all.shell(cmd="cat \"//'{0}(SAMPLE)'\"".format(enc_res.get("backup_name")))
            hosts.all.file(path=TEMP_JCL_PATH, state="absent")
            hosts.all.zos_data_set(name=MVS_PDS, state="absent")
            hosts.all.zos_data_set(name=BACKUP_DATA_SET, state="absent")
            for content in contents.contacted.values():
                # pprint(content)
                assert TEST_FILE_TEXT in content.get("stdout")
    finally:
        hosts.all.file(path=TEMP_JCL_PATH, state="absent")
        hosts.all.zos_data_set(name=MVS_PDS, state="absent")
        hosts.all.zos_data_set(name=BACKUP_DATA_SET, state="absent")


def test_ps_backup(ansible_zos_module):
    try:
        hosts = ansible_zos_module
        MVS_PS = get_tmp_ds_name()
        hosts.all.zos_data_set(name=BACKUP_DATA_SET, state="absent")
        hosts.all.zos_data_set(name=MVS_PS, state="absent")
        hosts.all.zos_data_set(name=MVS_PS, state="present", type="seq")
        hosts.all.shell(cmd=f"echo '{TEST_FILE_TEXT}' > {TEMP_JCL_PATH}")
        hosts.all.shell(cmd=f"cp {TEMP_JCL_PATH} \"//'{MVS_PS}'\"")
        hosts.all.zos_encode(
            src=MVS_PS,
            encoding={
                "from": TO_ENCODING,
                "to": FROM_ENCODING,
            },
            backup=True,
            backup_name=BACKUP_DATA_SET,
        )
        contents = hosts.all.shell(cmd=f"cat \"//'{BACKUP_DATA_SET}'\"")
        for content in contents.contacted.values():
            assert TEST_FILE_TEXT in content.get("stdout")
    finally:
        hosts.all.file(path=TEMP_JCL_PATH, state="absent")
        hosts.all.zos_data_set(name=MVS_PS, state="absent")
        hosts.all.zos_data_set(name=BACKUP_DATA_SET, state="absent")


def test_vsam_backup(ansible_zos_module):
    try:
        hosts = ansible_zos_module
        MVS_VS = get_tmp_ds_name()
        MVS_PS = get_tmp_ds_name()
        hosts.all.zos_data_set(name=BACKUP_DATA_SET, state="absent")
        hosts.all.zos_data_set(name=MVS_VS, state="absent")
        hosts.all.zos_data_set(name=MVS_PS, state="absent")
        hosts.all.zos_data_set(
            name=MVS_PS, state="present", record_length=TEST_DATA_RECORD_LENGTH, type="seq"
        )
        hosts.all.file(path=TEMP_JCL_PATH, state="directory")
        hosts.all.shell(
<<<<<<< HEAD
            cmd=f"echo {quote(KSDS_CREATE_JCL.format(MVS_VS))} > {TEMP_JCL_PATH}/SAMPLE"
        )
        hosts.all.zos_job_submit(
            src=f"{TEMP_JCL_PATH}/SAMPLE", location="uss", wait_time_s=30
=======
            cmd="echo {0} > {1}/SAMPLE".format(quote(KSDS_CREATE_JCL.format(MVS_VS)), TEMP_JCL_PATH)
        )
        hosts.all.zos_job_submit(
            src="{0}/SAMPLE".format(TEMP_JCL_PATH), location="uss", wait_time_s=30
>>>>>>> c8992a7e
        )
        hosts.all.file(path=TEMP_JCL_PATH, state="absent")
        # submit JCL to populate KSDS
        hosts.all.file(path=TEMP_JCL_PATH, state="directory")
        hosts.all.shell(
            cmd=f"echo {quote(KSDS_REPRO_JCL.format(MVS_VS.upper()))} > {TEMP_JCL_PATH}/SAMPLE"
        )
        hosts.all.zos_job_submit(
<<<<<<< HEAD
            src=f"{TEMP_JCL_PATH}/SAMPLE", location="uss", wait_time_s=30
=======
            src="{0}/SAMPLE".format(TEMP_JCL_PATH), location="uss", wait_time_s=30
>>>>>>> c8992a7e
        )

        hosts.all.zos_encode(
            src=MVS_VS,
            dest=MVS_PS,
            encoding={
                "from": FROM_ENCODING,
                "to": TO_ENCODING,
            },
        )
        hosts.all.zos_encode(
            src=MVS_VS,
            encoding={
                "from": FROM_ENCODING,
                "to": TO_ENCODING,
            },
            backup=True,
            backup_name=BACKUP_DATA_SET,
        )
        hosts.all.zos_data_set(
            name=MVS_PS, state="present", record_length=TEST_DATA_RECORD_LENGTH, type="seq"
        )
        hosts.all.zos_encode(
            src=BACKUP_DATA_SET,
            dest=MVS_PS,
            encoding={
                "from": FROM_ENCODING,
                "to": TO_ENCODING,
            },
        )
    finally:
        hosts.all.zos_data_set(name=MVS_PS, state="absent")
        hosts.all.zos_data_set(name=MVS_VS, state="absent")
        hosts.all.zos_data_set(name=BACKUP_DATA_SET, state="absent")
        hosts.all.file(path=TEMP_JCL_PATH, state="absent")


def test_uss_backup_entire_folder_to_default_backup_location(ansible_zos_module):
    try:
        hosts = ansible_zos_module
        MVS_PDS = get_tmp_ds_name()
        hosts.all.zos_data_set(name=BACKUP_DATA_SET, state="absent")
        # create and fill PDS
        hosts.all.zos_data_set(name=MVS_PDS, state="absent")
        hosts.all.zos_data_set(name=MVS_PDS, state="present", type="pds")
        hosts.all.shell(cmd=f"echo '{TEST_FILE_TEXT}' > {TEMP_JCL_PATH}")
        hosts.all.shell(cmd=f"cp {TEMP_JCL_PATH} \"//'{MVS_PDS}(SAMPLE)'\"")
        hosts.all.shell(cmd=f"cp {TEMP_JCL_PATH} \"//'{MVS_PDS}(SAMPLE2)'\"")
        hosts.all.shell(cmd=f"cp {TEMP_JCL_PATH} \"//'{MVS_PDS}(SAMPLE3)'\"")
        # create and fill directory
        hosts.all.file(path=TEMP_JCL_PATH + "2", state="absent")
        hosts.all.file(path=TEMP_JCL_PATH + "2", state="directory")
        hosts.all.shell(
            cmd=f"echo '{TEST_FILE_TEXT}' > {TEMP_JCL_PATH}2/file1"
        )
        hosts.all.shell(
            cmd=f"echo '{TEST_FILE_TEXT}' > {TEMP_JCL_PATH}2/file2"
        )
        hosts.all.shell(
            cmd=f"echo '{TEST_FILE_TEXT}' > {TEMP_JCL_PATH}2/file3"
        )
        results = hosts.all.zos_encode(
            src=MVS_PDS,
            dest=TEMP_JCL_PATH + "2",
            encoding={
                "from": TO_ENCODING,
                "to": FROM_ENCODING,
            },
            backup=True,
        )
        backup_name = None
        for result in results.contacted.values():
            backup_name = result.get("backup_name")
        assert backup_name
        contents = hosts.all.shell(cmd=f"cat {backup_name}file1")
        content1 = ""
        for content in contents.contacted.values():
            content1 = content.get("stdout")
        contents = hosts.all.shell(cmd=f"cat {backup_name}file2")
        content2 = ""
        for content in contents.contacted.values():
            content2 = content.get("stdout")
        contents = hosts.all.shell(cmd=f"cat {backup_name}file3")
        content3 = ""
        for content in contents.contacted.values():
            content3 = content.get("stdout")
        assert (
            content1
            and content1 == content2
            and content2 == content3
            and content1 == TEST_FILE_TEXT
        )
    finally:
        hosts.all.file(path=TEMP_JCL_PATH, state="absent")
        hosts.all.file(path=TEMP_JCL_PATH + "2", state="absent")
        hosts.all.file(path=backup_name, state="absent")
        hosts.all.zos_data_set(name=MVS_PDS, state="absent")
        hosts.all.zos_data_set(name=BACKUP_DATA_SET, state="absent")


def test_uss_backup_entire_folder_to_default_backup_location_compressed(
    ansible_zos_module
):
    try:
        hosts = ansible_zos_module
        MVS_PDS = get_tmp_ds_name()
        hosts.all.zos_data_set(name=BACKUP_DATA_SET, state="absent")
        # create and fill PDS
        hosts.all.zos_data_set(name=MVS_PDS, state="absent")
        hosts.all.zos_data_set(name=MVS_PDS, state="present", type="pds")
        hosts.all.shell(cmd=f"echo '{TEST_FILE_TEXT}' > {TEMP_JCL_PATH}")
        hosts.all.shell(cmd=f"cp {TEMP_JCL_PATH} \"//'{MVS_PDS}(SAMPLE)'\"")
        hosts.all.shell(cmd=f"cp {TEMP_JCL_PATH} \"//'{MVS_PDS}(SAMPLE2)'\"")
        hosts.all.shell(cmd=f"cp {TEMP_JCL_PATH} \"//'{MVS_PDS}(SAMPLE3)'\"")
        # create and fill directory
        hosts.all.file(path=TEMP_JCL_PATH + "2", state="absent")
        hosts.all.file(path=TEMP_JCL_PATH + "2", state="directory")
        hosts.all.shell(
            cmd=f"echo '{TEST_FILE_TEXT}' > {TEMP_JCL_PATH}2/file1"
        )
        hosts.all.shell(
            cmd=f"echo '{TEST_FILE_TEXT}' > {TEMP_JCL_PATH}2/file2"
        )
        hosts.all.shell(
            cmd=f"echo '{TEST_FILE_TEXT}' > {TEMP_JCL_PATH}2/file3"
        )
        results = hosts.all.zos_encode(
            src=MVS_PDS,
            dest=TEMP_JCL_PATH + "2",
            encoding={
                "from": TO_ENCODING,
                "to": FROM_ENCODING,
            },
            backup=True,
            backup_compress=True,
        )
        backup_name = None
        for result in results.contacted.values():
            backup_name = result.get("backup_name")

        results = hosts.all.shell(cmd=f"ls -la {backup_name[:-4]}*")
        for result in results.contacted.values():
            assert backup_name in result.get("stdout")
    finally:
        hosts.all.zos_data_set(name=MVS_PDS, state="absent")
        hosts.all.file(path=TEMP_JCL_PATH, state="absent")
        hosts.all.file(path=TEMP_JCL_PATH + "2", state="absent")
        hosts.all.file(path=backup_name, state="absent")


def test_return_backup_name_on_module_success_and_failure(ansible_zos_module):
    try:
        hosts = ansible_zos_module
        MVS_PS = get_tmp_ds_name()
        hosts.all.zos_data_set(name=MVS_PS, state="absent")
        hosts.all.zos_data_set(name=BACKUP_DATA_SET, state="absent")
        hosts.all.zos_data_set(name=MVS_PS, state="present", type="seq")
<<<<<<< HEAD
        hosts.all.shell(cmd=f"decho \"{TEST_FILE_TEXT}\" \"{MVS_PS}\"")
=======
        hosts.all.shell(cmd="decho \"{0}\" \"{1}\"".format(TEST_FILE_TEXT, MVS_PS))
>>>>>>> c8992a7e
        enc_ds = hosts.all.zos_encode(
            src=MVS_PS,
            encoding={
                "from": FROM_ENCODING,
                "to": TO_ENCODING,
            },
            backup=True,
            backup_name=BACKUP_DATA_SET,
        )
        for content in enc_ds.contacted.values():
            assert content.get("backup_name") is not None
            assert content.get("backup_name") == BACKUP_DATA_SET

        hosts.all.zos_data_set(name=BACKUP_DATA_SET, state="absent")
        enc_ds = hosts.all.zos_encode(
            src=MVS_PS,
            encoding={
                "from": INVALID_ENCODING,
                "to": TO_ENCODING,
            },
            backup=True,
            backup_name=BACKUP_DATA_SET,
        )

        for content in enc_ds.contacted.values():
            assert content.get("msg") is not None
            assert content.get("backup_name") is not None
            assert content.get("backup_name") == BACKUP_DATA_SET
    finally:
        hosts.all.file(path=TEMP_JCL_PATH, state="absent")
        hosts.all.zos_data_set(name=MVS_PS, state="absent")
        hosts.all.zos_data_set(name=BACKUP_DATA_SET, state="absent")


@pytest.mark.parametrize("generation", ["-1", "+1"])
def test_gdg_encoding_conversion_src_with_invalid_generation(ansible_zos_module, generation):
    hosts = ansible_zos_module
    ds_name = get_tmp_ds_name(3, 2)

    try:
        hosts.all.shell(cmd=f"dtouch -tGDG -L3 {ds_name}")
        hosts.all.shell(cmd=f"""dtouch -tseq "{ds_name}(+1)" """)

        results = hosts.all.zos_encode(
            src=f"{ds_name}({generation})",
            encoding={
                "from": FROM_ENCODING,
                "to": TO_ENCODING,
            },
        )

        for result in results.contacted.values():
            assert result.get("msg") is not None
            assert "not cataloged" in result.get("msg")
            assert result.get("backup_name") is None
            assert result.get("changed") is False
    finally:
        hosts.all.shell(cmd=f"""drm "{ds_name}(0)" """)
        hosts.all.shell(cmd=f"drm {ds_name}")


def test_gdg_encoding_conversion_invalid_gdg(ansible_zos_module):
    hosts = ansible_zos_module
    ds_name = get_tmp_ds_name(3, 2)

    try:
        hosts.all.shell(cmd=f"dtouch -tGDG -L3 {ds_name}")
        hosts.all.shell(cmd=f"""dtouch -tseq "{ds_name}(+1)" """)

        results = hosts.all.zos_encode(
            src=ds_name,
            encoding={
                "from": FROM_ENCODING,
                "to": TO_ENCODING,
            },
        )

        for result in results.contacted.values():
            assert result.get("msg") is not None
            assert "not yet supported" in result.get("msg")
            assert result.get("backup_name") is None
            assert result.get("changed") is False
            assert result.get("failed") is True
    finally:
        hosts.all.shell(cmd=f"""drm "{ds_name}(0)" """)
        hosts.all.shell(cmd=f"drm {ds_name}")


def test_encoding_conversion_gds_to_uss_file(ansible_zos_module):
    try:
        hosts = ansible_zos_module
        ds_name = get_tmp_ds_name()
        gds_name = f"{ds_name}(0)"

        hosts.all.shell(cmd=f"dtouch -tGDG -L3 {ds_name}")
        hosts.all.shell(cmd=f"""dtouch -tseq "{ds_name}(+1)" """)

        hosts.all.shell(cmd=f"decho \"{TEST_DATA}\" \"{gds_name}\"")

        results = hosts.all.zos_encode(
            src=gds_name,
            dest=USS_DEST_FILE,
            encoding={
                "from": FROM_ENCODING,
                "to": TO_ENCODING,
            }
        )

        # Checking that we got a source of the form: ANSIBLE.DATA.SET.G0001V01.
        gds_pattern = r"G[0-9]+V[0-9]+"

        for result in results.contacted.values():
            src = result.get("src", "")
            assert ds_name in src
            assert re.fullmatch(gds_pattern, src.split(".")[-1])

            assert result.get("dest") == USS_DEST_FILE
            assert result.get("changed") is True

        tag_results = hosts.all.shell(cmd="ls -T {0}".format(USS_DEST_FILE))
        for result in tag_results.contacted.values():
            assert TO_ENCODING in result.get("stdout")
    finally:
        hosts.all.file(path=USS_DEST_FILE, state="absent")
        hosts.all.shell(cmd=f"""drm "{ds_name}(0)" """)
        hosts.all.shell(cmd=f"drm {ds_name}")


def test_encoding_conversion_gds_no_dest(ansible_zos_module):
    try:
        hosts = ansible_zos_module
        ds_name = get_tmp_ds_name()
        gds_name = f"{ds_name}(0)"

        hosts.all.shell(cmd=f"dtouch -tGDG -L3 {ds_name}")
        hosts.all.shell(cmd=f"""dtouch -tseq "{ds_name}(+1)" """)
        hosts.all.shell(cmd=f"decho \"{TEST_DATA}\"  \"{gds_name}\"")

        results = hosts.all.zos_encode(
            src=gds_name,
            encoding={
                "from": FROM_ENCODING,
                "to": TO_ENCODING,
            }
        )

        dest_existence_check = hosts.all.shell(
            cmd=f"""dcat "{gds_name}" | wc -l """,
            executable=SHELL_EXECUTABLE
        )

        # Checking that we got a dest of the form: ANSIBLE.DATA.SET.G0001V01.
        gds_pattern = r"G[0-9]+V[0-9]+"

        for result in results.contacted.values():
            src = result.get("src", "")
            dest = result.get("dest", "")

            assert ds_name in src
            assert re.fullmatch(gds_pattern, src.split(".")[-1])
            assert src == dest

            assert result.get("changed") is True

        for result in dest_existence_check.contacted.values():
            assert result.get("rc") == 0
            assert int(result.get("stdout")) > 0

    finally:
        hosts.all.file(path=USS_FILE, state="absent")
        hosts.all.shell(cmd=f"""drm "{gds_name}" """)
        hosts.all.shell(cmd=f"drm {ds_name}")


def test_encoding_conversion_uss_file_to_gds(ansible_zos_module):
    try:
        hosts = ansible_zos_module
        ds_name = get_tmp_ds_name()
        gds_name = f"{ds_name}(0)"

        hosts.all.shell(cmd=f"dtouch -tGDG -L3 {ds_name}")
        hosts.all.shell(cmd=f"""dtouch -tseq "{ds_name}(+1)" """)

        hosts.all.shell(cmd=f"echo \"{TEST_DATA}\" > {USS_FILE}")

        results = hosts.all.zos_encode(
            src=USS_FILE,
            dest=gds_name,
            encoding={
                "from": FROM_ENCODING,
                "to": TO_ENCODING,
            }
        )

        dest_existence_check = hosts.all.shell(
            cmd=f"""dcat "{gds_name}" | wc -l """,
            executable=SHELL_EXECUTABLE
        )

        # Checking that we got a dest of the form: ANSIBLE.DATA.SET.G0001V01.
        gds_pattern = r"G[0-9]+V[0-9]+"

        for result in results.contacted.values():
            dest = result.get("dest", "")
            assert ds_name in dest
            assert re.fullmatch(gds_pattern, dest.split(".")[-1])

            assert result.get("src") == USS_FILE
            assert result.get("changed") is True

        for result in dest_existence_check.contacted.values():
            assert result.get("rc") == 0
            assert int(result.get("stdout")) > 0

    finally:
        hosts.all.file(path=USS_FILE, state="absent")
        hosts.all.shell(cmd=f"""drm "{gds_name}" """)
        hosts.all.shell(cmd=f"drm {ds_name}")


def test_encoding_conversion_gds_to_mvs(ansible_zos_module):
    try:
        hosts = ansible_zos_module
        src_name = get_tmp_ds_name()
        dest_name = get_tmp_ds_name()
        gds_name = f"{src_name}(0)"

        hosts.all.shell(cmd=f"dtouch -tGDG -L3 {src_name}")
        hosts.all.shell(cmd=f"""dtouch -tseq "{src_name}(+1)" """)
        hosts.all.shell(cmd=f"dtouch -tseq {dest_name}")

        hosts.all.shell(cmd=f"decho \"{TEST_DATA}\" \"{gds_name}\"")

        results = hosts.all.zos_encode(
            src=gds_name,
            dest=dest_name,
            encoding={
                "from": FROM_ENCODING,
                "to": TO_ENCODING,
            }
        )

        dest_existence_check = hosts.all.shell(
            cmd=f"""dcat "{dest_name}" | wc -l """,
            executable=SHELL_EXECUTABLE
        )

        # Checking that we got a source of the form: ANSIBLE.DATA.SET.G0001V01.
        gds_pattern = r"G[0-9]+V[0-9]+"

        for result in results.contacted.values():
            src = result.get("src", "")
            assert src_name in src
            assert re.fullmatch(gds_pattern, src.split(".")[-1])

            assert result.get("dest") == dest_name
            assert result.get("changed") is True

        for result in dest_existence_check.contacted.values():
            assert result.get("rc") == 0
            assert int(result.get("stdout")) > 0
    finally:
        hosts.all.shell(cmd=f"""drm "{src_name}(0)" """)
        hosts.all.shell(cmd=f"drm {src_name}")
        hosts.all.shell(cmd=f"drm {dest_name}")


def test_gds_encoding_conversion_when_gds_does_not_exist(ansible_zos_module):
    hosts = ansible_zos_module
    try:
        src = get_tmp_ds_name()
        gdg_name = get_tmp_ds_name()
        dest = f"{gdg_name}(+1)"

        hosts.all.shell(cmd=f"dtouch -tSEQ {src}")
        hosts.all.shell(cmd=f"dtouch -tGDG -L3 {gdg_name}")

        results = hosts.all.zos_encode(
            src=src,
            dest=dest,
            encoding={
                "from": FROM_ENCODING,
                "to": TO_ENCODING,
            },
        )

        for result in results.contacted.values():
            assert result.get("src") == src
            assert result.get("dest") == dest
            assert result.get("backup_name") is None
            assert result.get("changed") is False
            assert result.get("failed") is True
            assert "not cataloged" in result.get("msg", "")
    finally:
        hosts.all.zos_data_set(name=src, state="absent")
        hosts.all.zos_data_set(name=gdg_name, state="absent")


def test_gds_backup(ansible_zos_module):
    hosts = ansible_zos_module

    try:
        src_data_set = get_tmp_ds_name()
        backup_data_set = get_tmp_ds_name()

        hosts.all.shell(cmd=f"dtouch -tSEQ {src_data_set}")
        hosts.all.shell(cmd=f"dtouch -tGDG -L3 {backup_data_set}")
        hosts.all.shell(cmd=f"decho \"{TEST_DATA}\" \"{src_data_set}\"")

        results = hosts.all.zos_encode(
            src=src_data_set,
            encoding={
                "from": TO_ENCODING,
                "to": FROM_ENCODING,
            },
            backup=True,
            backup_name=f"{backup_data_set}(+1)",
        )

        backup_check = hosts.all.shell(
            cmd=f"""dcat "{backup_data_set}(0)" | wc -l """
        )

        for result in results.contacted.values():
            assert result.get("changed") is True
            assert result.get("msg") is None

        for result in backup_check.contacted.values():
            assert result.get("rc") == 0
            assert int(result.get("stdout")) > 0

    finally:
        hosts.all.shell(cmd=f"""drm "{backup_data_set}(0)" """)
        hosts.all.shell(cmd=f"drm {backup_data_set}")
        hosts.all.shell(cmd=f"drm {src_data_set}")


def test_gds_backup_invalid_generation(ansible_zos_module):
    hosts = ansible_zos_module

    try:
        src_data_set = get_tmp_ds_name()
        backup_data_set = get_tmp_ds_name()

        hosts.all.shell(cmd=f"dtouch -tSEQ {src_data_set}")
        hosts.all.shell(cmd=f"dtouch -tGDG -L3 {backup_data_set}")
        hosts.all.shell(cmd=f"""dtouch -tSEQ "{backup_data_set}(+1)" """)
        hosts.all.shell(cmd=f"decho \"{TEST_DATA}\" \"{src_data_set}\"")

        results = hosts.all.zos_encode(
            src=src_data_set,
            encoding={
                "from": TO_ENCODING,
                "to": FROM_ENCODING,
            },
            backup=True,
            backup_name=f"{backup_data_set}(0)",
        )

        for result in results.contacted.values():
            assert result.get("failed") is True
            assert result.get("changed") is False
            assert result.get("msg") is not None
            assert "cannot be used" in result.get("msg")

    finally:
        hosts.all.shell(cmd=f"""drm "{backup_data_set}(0)" """)
        hosts.all.shell(cmd=f"drm {backup_data_set}")
        hosts.all.shell(cmd=f"drm {src_data_set}")<|MERGE_RESOLUTION|>--- conflicted
+++ resolved
@@ -13,7 +13,6 @@
 
 from __future__ import absolute_import, division, print_function
 from os import path
-<<<<<<< HEAD
 from shellescape import quote
 # pylint: disable-next=import-error
 from ibm_zos_core.tests.helpers.dataset import get_tmp_ds_name
@@ -23,12 +22,6 @@
 __metaclass__ = type
 
 SHELL_EXECUTABLE = "/bin/sh"
-=======
-from ibm_zos_core.tests.helpers.dataset import get_tmp_ds_name
-
-__metaclass__ = type
-
->>>>>>> c8992a7e
 USS_FILE = "/tmp/encode_data"
 USS_NONE_FILE = "/tmp/none"
 USS_DEST_FILE = "/tmp/converted_data"
@@ -103,19 +96,11 @@
         key_length (int, optional) -- Key length (only for KSDS data sets).
         key_offset (int, optional) -- Key offset (only for KSDS data sets).
     """
-<<<<<<< HEAD
     params = {
         "name":name,
         "type":ds_type,
         "state":"present"
     }
-=======
-    params = dict(
-        name=name,
-        type=ds_type,
-        state="present"
-    )
->>>>>>> c8992a7e
     if ds_type == "ksds":
         params["key_length"] = key_length
         params["key_offset"] = key_offset
@@ -125,17 +110,12 @@
     if add_data:
         record_src = "/tmp/zos_copy_vsam_record"
 
-<<<<<<< HEAD
         hosts.all.shell(cmd=f"echo {quote(VSAM_RECORDS)} >> {record_src}")
         hosts.all.zos_encode(
             src=record_src,
             dest=name,
             encoding={"from": "ISO8859-1", "to": "IBM-1047"}
         )
-=======
-        hosts.all.shell(cmd="echo {0} >> {1}".format(quote(VSAM_RECORDS), record_src))
-        hosts.all.zos_encode(src=record_src, dest=name, encoding={"from": "ISO8859-1", "to": "IBM-1047"})
->>>>>>> c8992a7e
         hosts.all.file(path=record_src, state="absent")
 
 def test_uss_encoding_conversion_with_invalid_encoding(ansible_zos_module):
@@ -426,16 +406,12 @@
         MVS_PDS = get_tmp_ds_name()
         MVS_PDS_MEMBER = MVS_PDS + '(MEM)'
         hosts.all.copy(content=TEST_DATA, dest=USS_FILE)
-<<<<<<< HEAD
         hosts.all.zos_data_set(
             name=MVS_PDS,
             state="present",
             type="pds",
             record_length=TEST_DATA_RECORD_LENGTH
         )
-=======
-        hosts.all.zos_data_set(name=MVS_PDS, state="present", type="pds", record_length=TEST_DATA_RECORD_LENGTH)
->>>>>>> c8992a7e
         results = hosts.all.zos_data_set(
             name=MVS_PDS_MEMBER, type="member", state="present"
         )
@@ -466,16 +442,12 @@
         hosts = ansible_zos_module
         MVS_PDS = get_tmp_ds_name()
         MVS_PDS_MEMBER = MVS_PDS + '(MEM)'
-<<<<<<< HEAD
         hosts.all.zos_data_set(
             name=MVS_PDS,
             state="present",
             type="pds",
             record_length=TEST_DATA_RECORD_LENGTH
         )
-=======
-        hosts.all.zos_data_set(name=MVS_PDS, state="present", type="pds", record_length=TEST_DATA_RECORD_LENGTH)
->>>>>>> c8992a7e
         hosts.all.zos_data_set(
             name=MVS_PDS_MEMBER, type="member", state="present"
         )
@@ -563,11 +535,7 @@
     MVS_PDS_MEMBER = MVS_PDS + '(MEM)'
     MVS_PS = get_tmp_ds_name()
     hosts.all.zos_data_set(name=MVS_PS, state="present", type="seq")
-<<<<<<< HEAD
     hosts.all.shell(cmd=f"cp {quote(TEST_DATA)} \"//'{MVS_PS}'\" ")
-=======
-    hosts.all.shell(cmd="cp {0} \"//'{1}'\" ".format(quote(TEST_DATA), MVS_PS))
->>>>>>> c8992a7e
     hosts.all.zos_data_set(name=MVS_PDS, state="present", type="pds")
     hosts.all.zos_data_set(
         name=MVS_PDS_MEMBER, type="member", state="present"
@@ -596,17 +564,10 @@
         hosts.all.copy(content=TEST_DATA, dest=USS_FILE)
         hosts.all.file(path=TEMP_JCL_PATH, state="directory")
         hosts.all.shell(
-<<<<<<< HEAD
             cmd=f"echo {quote(KSDS_CREATE_JCL.format(MVS_VS))} > {TEMP_JCL_PATH}/SAMPLE"
         )
         results = hosts.all.zos_job_submit(
             src=f"{TEMP_JCL_PATH}/SAMPLE", location="uss", wait_time_s=30
-=======
-            cmd="echo {0} > {1}/SAMPLE".format(quote(KSDS_CREATE_JCL.format(MVS_VS)), TEMP_JCL_PATH)
-        )
-        results = hosts.all.zos_job_submit(
-            src="{0}/SAMPLE".format(TEMP_JCL_PATH), location="uss", wait_time_s=30
->>>>>>> c8992a7e
         )
 
         for result in results.contacted.values():
@@ -698,16 +659,12 @@
     MVS_PDS = get_tmp_ds_name()
     create_vsam_data_set(hosts, MVS_VS, "ksds", add_data=True, key_length=12, key_offset=0)
     MVS_PDS_MEMBER = MVS_PDS + '(MEM)'
-<<<<<<< HEAD
     hosts.all.zos_data_set(
         name=MVS_PDS,
         state="present",
         type="pds",
         record_length=TEST_DATA_RECORD_LENGTH
     )
-=======
-    hosts.all.zos_data_set(name=MVS_PDS, state="present", type="pds", record_length=TEST_DATA_RECORD_LENGTH)
->>>>>>> c8992a7e
     hosts.all.zos_data_set(
         name=MVS_PDS_MEMBER, type="member", state="present"
     )
@@ -738,17 +695,10 @@
         hosts.all.zos_data_set(name=MVS_PS, state="present", type="seq")
         hosts.all.file(path=TEMP_JCL_PATH, state="directory")
         hosts.all.shell(
-<<<<<<< HEAD
             cmd=f"echo {quote(KSDS_CREATE_JCL.format(MVS_VS))} > {TEMP_JCL_PATH}/SAMPLE"
         )
         results = hosts.all.zos_job_submit(
             src=f"{TEMP_JCL_PATH}/SAMPLE", location="uss", wait_time_s=30
-=======
-            cmd="echo {0} > {1}/SAMPLE".format(quote(KSDS_CREATE_JCL.format(MVS_VS)), TEMP_JCL_PATH)
-        )
-        results = hosts.all.zos_job_submit(
-            src="{0}/SAMPLE".format(TEMP_JCL_PATH), location="uss", wait_time_s=30
->>>>>>> c8992a7e
         )
         for result in results.contacted.values():
             assert result.get("jobs") is not None
@@ -773,7 +723,6 @@
         hosts.all.file(path=TEMP_JCL_PATH, state="absent")
         hosts.all.zos_data_set(name=MVS_PS, state="absent")
         hosts.all.zos_data_set(name=MVS_VS, state="absent")
-<<<<<<< HEAD
 
 
 def test_uss_encoding_conversion_src_with_special_chars(ansible_zos_module):
@@ -800,8 +749,6 @@
 
     finally:
         hosts.all.zos_data_set(name=src_data_set, state="absent")
-=======
->>>>>>> c8992a7e
 
 
 def test_pds_backup(ansible_zos_module):
@@ -906,17 +853,10 @@
         )
         hosts.all.file(path=TEMP_JCL_PATH, state="directory")
         hosts.all.shell(
-<<<<<<< HEAD
             cmd=f"echo {quote(KSDS_CREATE_JCL.format(MVS_VS))} > {TEMP_JCL_PATH}/SAMPLE"
         )
         hosts.all.zos_job_submit(
             src=f"{TEMP_JCL_PATH}/SAMPLE", location="uss", wait_time_s=30
-=======
-            cmd="echo {0} > {1}/SAMPLE".format(quote(KSDS_CREATE_JCL.format(MVS_VS)), TEMP_JCL_PATH)
-        )
-        hosts.all.zos_job_submit(
-            src="{0}/SAMPLE".format(TEMP_JCL_PATH), location="uss", wait_time_s=30
->>>>>>> c8992a7e
         )
         hosts.all.file(path=TEMP_JCL_PATH, state="absent")
         # submit JCL to populate KSDS
@@ -925,11 +865,7 @@
             cmd=f"echo {quote(KSDS_REPRO_JCL.format(MVS_VS.upper()))} > {TEMP_JCL_PATH}/SAMPLE"
         )
         hosts.all.zos_job_submit(
-<<<<<<< HEAD
             src=f"{TEMP_JCL_PATH}/SAMPLE", location="uss", wait_time_s=30
-=======
-            src="{0}/SAMPLE".format(TEMP_JCL_PATH), location="uss", wait_time_s=30
->>>>>>> c8992a7e
         )
 
         hosts.all.zos_encode(
@@ -1087,11 +1023,7 @@
         hosts.all.zos_data_set(name=MVS_PS, state="absent")
         hosts.all.zos_data_set(name=BACKUP_DATA_SET, state="absent")
         hosts.all.zos_data_set(name=MVS_PS, state="present", type="seq")
-<<<<<<< HEAD
         hosts.all.shell(cmd=f"decho \"{TEST_FILE_TEXT}\" \"{MVS_PS}\"")
-=======
-        hosts.all.shell(cmd="decho \"{0}\" \"{1}\"".format(TEST_FILE_TEXT, MVS_PS))
->>>>>>> c8992a7e
         enc_ds = hosts.all.zos_encode(
             src=MVS_PS,
             encoding={
