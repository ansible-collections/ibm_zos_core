# -*- coding: utf-8 -*-

# Copyright (c) IBM Corporation 2020, 2025
# Licensed under the Apache License, Version 2.0 (the "License");
# you may not use this file except in compliance with the License.
# You may obtain a copy of the License at
#     http://www.apache.org/licenses/LICENSE-2.0
# Unless required by applicable law or agreed to in writing, software
# distributed under the License is distributed on an "AS IS" BASIS,
# WITHOUT WARRANTIES OR CONDITIONS OF ANY KIND, either express or implied.
# See the License for the specific language governing permissions and
# limitations under the License.

from __future__ import absolute_import, division, print_function

__metaclass__ = type

from ibm_zos_core.tests.helpers.users import ManagedUserType, ManagedUser
from ibm_zos_core.tests.helpers.dataset import (
    get_tmp_ds_name,
    get_random_q,
)
import pytest
from re import search, IGNORECASE, MULTILINE
import string
import random
import time
from ibm_zos_core.tests.helpers.utils import get_random_file_name

DATA_SET_CONTENTS = "HELLO WORLD"
TMP_DIRECTORY = "/tmp/"


c_pgm="""#include <stdio.h>
#include <stdlib.h>
#include <string.h>
int main(int argc, char** argv)
{
    char dsname[ strlen(argv[1]) + 4];
    sprintf(dsname, \\\"//'%s'\\\", argv[1]);
    FILE* member;
    member = fopen(dsname, \\\"rb,type=record\\\");
    sleep(300);
    fclose(member);
    return 0;
}
"""

call_c_jcl="""//PDSELOCK JOB MSGCLASS=A,MSGLEVEL=(1,1),NOTIFY=&SYSUID,REGION=0M
//LOCKMEM  EXEC PGM=BPXBATCH
//STDPARM DD *
SH {1}/pdse-lock '{0}'
//STDIN  DD DUMMY
//STDOUT DD SYSOUT=*
//STDERR DD SYSOUT=*
//"""


# ---------------------------------------------------------------------------- #
#                               Helper functions                               #
# ---------------------------------------------------------------------------- #


def create_data_set_or_file_with_contents(hosts, name, contents):
    if name.startswith("/"):
        create_file_with_contents(hosts, name, contents)
    else:
        create_sequential_data_set_with_contents(hosts, name, contents)


def create_sequential_data_set_with_contents(
    hosts, data_set_name, contents, volume=None
):
    if volume is not None:
<<<<<<< HEAD
        results = hosts.all.shell(cmd=f"dtouch -tseq -V{volume} {data_set_name}")
    else:
        results = hosts.all.shell(cmd=f"dtouch -tseq {data_set_name}")
=======
        results = hosts.all.shell(cmd=f"dtouch -tseq -V{volume} '{data_set_name}'")
    else:
        results = hosts.all.shell(cmd=f"dtouch -tseq '{data_set_name}'")
>>>>>>> 25604f58
    assert_module_did_not_fail(results)
    results = hosts.all.shell("decho '{0}' {1}".format(contents, data_set_name))
    assert_module_did_not_fail(results)


def create_file_with_contents(hosts, path, contents):
    results = hosts.all.shell("echo '{0}' > {1}".format(contents, path))
    assert_module_did_not_fail(results)


def create_vsam_with_contents(hosts, data_set_name, contents):
    results = hosts.all.shell(cmd=f"dtouch -tksds -k4:0 {data_set_name}")
    assert_module_did_not_fail(results)
    tmp_ds = get_tmp_ds_name()
    results = hosts.all.shell(cmd=f"decho 'this is a test line' {tmp_ds}")


def delete_data_set_or_file(hosts, name):
    if name.startswith("/"):
        delete_file(hosts, name)
    else:
        delete_data_set(hosts, name)


def delete_data_set(hosts, data_set_name):
<<<<<<< HEAD
    hosts.all.shell(cmd=f"drm -F `  {data_set_name}")
=======
    hosts.all.shell(cmd=f"drm '{data_set_name}'")
>>>>>>> 25604f58


def delete_file(hosts, path):
    hosts.all.file(path=path, state="absent")

def delete_remnants(hosts, list=None):
    hosts.all.shell(cmd="drm 'ANSIBLE.*'")
    hosts.all.shell(cmd="drm 'TEST.*'")
    hosts.all.shell(cmd="drm 'TMPHLQ.*'")
    if list:
        for object in list:
            hosts.all.shell(cmd="drm '{0}.*'".format(object))

def get_unused_volume_serial(hosts):
    found = False
    volume = ""
    while not found:
        volume = "".join(random.choices(string.ascii_uppercase + string.digits, k=6))
        if not is_volume(hosts, volume):
            found = True


def is_volume(hosts, volume):
    results = hosts.all.shell(cmd="vtocls ${volume}")
    failed = False
    for result in results.contacted.values():
        if result.get("failed", False) is True:
            failed = True
        if result.get("rc", 0) > 0:
            failed = True
    return not failed


def assert_module_did_not_fail(results):
    for result in results.contacted.values():
        assert (
            result.get("failed", False) is not True
            and not result.get("exception", "")
            and "error" not in result.get("msg", "").lower()
        )


def assert_module_failed(results):
    for result in results.contacted.values():
        assert (
            result.get("failed", False) is True
            or result.get("exception", "")
            or "error" in result.get("msg", "").lower()
        )


def assert_data_set_or_file_exists(hosts, name):
    if name.startswith("/"):
        assert_file_exists(hosts, name)
    else:
        assert_data_set_exists(hosts, name)


def assert_data_set_or_file_does_not_exist(hosts, name):
    if name.startswith("/"):
        assert_file_does_not_exist(hosts, name)
    else:
        assert_data_set_does_not_exist(hosts, name)


def assert_data_set_exists(hosts, data_set_name):
    results = hosts.all.shell("dls '{0}'".format(data_set_name.upper()))
    for result in results.contacted.values():
        print(result)
        found = search(
            "^{0}$".format(data_set_name), result.get("stdout"), IGNORECASE | MULTILINE
        )
        assert found


def assert_data_set_does_not_exist(hosts, data_set_name):
    results = hosts.all.shell("dls '{0}'".format(data_set_name.upper()))
    for result in results.contacted.values():
        found = search(
            "^{0}$".format(data_set_name), result.get("stdout"), IGNORECASE | MULTILINE
        )
        assert not found


def assert_data_set_exists_on_volume(hosts, data_set_name, volume):
    results = hosts.all.shell("dls -s '{0}'".format(data_set_name.upper()))
    for result in results.contacted.values():
        found = search(
            r"^"
            + data_set_name
            + r"\s+[A-Z]+\s+[A-Z]+\s+[0-9]+\s+"
            + volume
            + r"\s+[0-9]+\s[0-9]+$",
            result.get("stdout"),
            IGNORECASE | MULTILINE,
        )
        assert not found


def assert_file_exists(hosts, path):
    results = hosts.all.stat(path=path)
    for result in results.contacted.values():
        assert result.get("stat").get("exists") is True


def assert_file_does_not_exist(hosts, path):
    results = hosts.all.stat(path=path)
    for result in results.contacted.values():
        assert result.get("stat").get("exists") is False


# ---------------------------------------------------------------------------- #
#                                Start of tests                                #
# ---------------------------------------------------------------------------- #

@pytest.mark.ds
@pytest.mark.parametrize(
    "backup_name,overwrite,recover",
    [
        ("DATA_SET", False, False),
        ("DATA_SET", True, True),
        ("DATA_SET", False, True),
        ("DATA_SET", True, False),
        ("UNIX", False, False),
        ("UNIX", True, True),
        ("UNIX", False, True),
        ("UNIX", True, False),
    ],
)
def test_backup_of_data_set(ansible_zos_module, backup_name, overwrite, recover):
    hosts = ansible_zos_module
    data_set_name = get_tmp_ds_name()
    if backup_name == "DATA_SET":
        backup_name = get_tmp_ds_name(1,1)
    else:
        backup_name = get_random_file_name(dir=TMP_DIRECTORY, prefix='.dzp')
    try:
        if not overwrite:
            delete_data_set_or_file(hosts, backup_name)
        delete_data_set_or_file(hosts, data_set_name)
        create_sequential_data_set_with_contents(
            hosts, data_set_name, DATA_SET_CONTENTS
        )
        results = hosts.all.zos_backup_restore(
            operation="backup",
            data_sets=dict(include=data_set_name),
            backup_name=backup_name,
            overwrite=overwrite,
            recover=recover,
        )
        assert_module_did_not_fail(results)
        for result in results.contacted.values():
            assert result.get("backup_name") == backup_name, \
                f"Backup name '{backup_name}' not found in output"
        assert_data_set_or_file_exists(hosts, backup_name)
    finally:
        delete_data_set_or_file(hosts, data_set_name)
        delete_data_set_or_file(hosts, backup_name)
        delete_remnants(hosts)

# Commenting these tests because of issue https://github.com/ansible-collections/ibm_zos_core/issues/2235
# which likely is a zoau bug that needs to be fixed.
# @pytest.mark.parametrize(
#     "backup_name,overwrite",
#     [
#         ("DATA_SET", False),
#         ("DATA_SET", True),
#         ("UNIX", False),
#         ("UNIX", True),
#     ],
# )
# def test_backup_of_data_set_when_backup_dest_exists(
#     ansible_zos_module, backup_name, overwrite
# ):
#     hosts = ansible_zos_module
#     data_set_name = get_tmp_ds_name()
#     if backup_name == "DATA_SET":
#         backup_name = get_tmp_ds_name(1,1)
#     else:
#         backup_name = get_random_file_name(dir=TMP_DIRECTORY, prefix='.dzp')
#     try:
#         create_data_set_or_file_with_contents(hosts, backup_name, DATA_SET_CONTENTS)
#         assert_data_set_or_file_exists(hosts, backup_name)
#         create_sequential_data_set_with_contents(
#             hosts, data_set_name, DATA_SET_CONTENTS
#         )
#         results = hosts.all.zos_backup_restore(
#             operation="backup",
#             data_sets=dict(include=data_set_name),
#             backup_name=backup_name,
#             overwrite=overwrite,
#         )
#         if overwrite:
#             assert_module_did_not_fail(results)
#             for result in results.contacted.values():
#                 assert result.get("backup_name") == backup_name, \
#                     f"Backup name '{backup_name}' not found in output"
#         else:
#             assert_module_failed(results)
#         assert_data_set_or_file_exists(hosts, backup_name)
#     finally:
#         delete_data_set_or_file(hosts, data_set_name)
#         delete_data_set_or_file(hosts, backup_name)
#         delete_remnants(hosts)


@pytest.mark.parametrize(
    "backup_name,overwrite,recover",
    [
        ("DATA_SET", False, False),
        ("DATA_SET", True, True),
        ("DATA_SET", False, True),
        ("DATA_SET", True, False),
        ("UNIX", False, False),
        ("UNIX", True, True),
        ("UNIX", False, True),
        ("UNIX", True, False),
    ],
)
def test_backup_and_restore_of_data_set(
    ansible_zos_module, backup_name, overwrite, recover
):
    hlqs = []
    hosts = ansible_zos_module
    data_set_name = get_tmp_ds_name()
    new_hlq  = "N" + get_random_q(4)
    hlqs.append(new_hlq)
    if backup_name == "DATA_SET":
        backup_name = get_tmp_ds_name(1,1)
    else:
        backup_name = get_random_file_name(dir=TMP_DIRECTORY, prefix='.dzp')
    try:
        delete_data_set_or_file(hosts, data_set_name)
        delete_data_set_or_file(hosts, backup_name)
        create_sequential_data_set_with_contents(
            hosts, data_set_name, DATA_SET_CONTENTS
        )
        results = hosts.all.zos_backup_restore(
            operation="backup",
            data_sets=dict(include=data_set_name),
            backup_name=backup_name,
            overwrite=overwrite,
            recover=recover,
        )
        assert_module_did_not_fail(results)
        # NEW: Assert backup_name appears in output
        for result in results.contacted.values():
            assert result.get("backup_name") == backup_name, \
                f"Backup name '{backup_name}' not found in output"
        # Verify backup file/dataset exists
        assert_data_set_or_file_exists(hosts, backup_name)
        if not overwrite:
            new_hlq = "N" + get_random_q(4)
            hlqs.append(new_hlq)
        assert_module_did_not_fail(results)
        assert_data_set_or_file_exists(hosts, backup_name)
        results = hosts.all.zos_backup_restore(
            operation="restore",
            backup_name=backup_name,
            hlq=new_hlq,
            overwrite=overwrite,
        )
        assert_module_did_not_fail(results)
        for result in results.contacted.values():
            assert result.get("backup_name") == backup_name, \
                "Backup name '{backup_name}' not found in restore output"
    finally:
        delete_data_set_or_file(hosts, data_set_name)
        delete_data_set_or_file(hosts, backup_name)
        delete_remnants(hosts, hlqs)


@pytest.mark.parametrize(
    "backup_name,space,space_type",
    [
        ("DATA_SET", 10, "m"),
        ("DATA_SET", 10000, "k"),
        ("DATA_SET", 10, None),
        ("DATA_SET", 2, "cyl"),
        ("DATA_SET", 10, "trk"),
        ("UNIX", 10, "m"),
        ("UNIX", 10000, "k"),
        ("UNIX", 10, None),
        ("UNIX", 2, "cyl"),
        ("UNIX", 10, "trk"),
    ],
)
def test_backup_and_restore_of_data_set_various_space_measurements(
    ansible_zos_module, backup_name, space, space_type
):
    hlqs = []
    hosts = ansible_zos_module
    data_set_name = get_tmp_ds_name()
    new_hlq = "N" + get_random_q(4)
    hlqs.append(new_hlq)
    if backup_name == "DATA_SET":
        backup_name = get_tmp_ds_name(1,1)
    else:
        backup_name = get_random_file_name(dir=TMP_DIRECTORY, prefix='.dzp')
    try:
        delete_data_set_or_file(hosts, data_set_name)
        delete_data_set_or_file(hosts, backup_name)
        create_sequential_data_set_with_contents(
            hosts, data_set_name, DATA_SET_CONTENTS
        )
        args = dict(
            operation="backup",
            data_sets=dict(include=data_set_name),
            backup_name=backup_name,
            overwrite=True,
            space=space,
        )
        if space_type:
            args["space_type"] = space_type
        results = hosts.all.zos_backup_restore(**args)
        assert_module_did_not_fail(results)
        for result in results.contacted.values():
            assert result.get("backup_name") == backup_name, \
                f"Backup name '{backup_name}' not found in backup output"
        assert_data_set_or_file_exists(hosts, backup_name)
        args = dict(
            operation="restore",
            backup_name=backup_name,
            hlq=new_hlq,
            overwrite=True,
            space=space,
        )
        if space_type:
            args["space_type"] = space_type
        results = hosts.all.zos_backup_restore(**args)
        assert_module_did_not_fail(results)
        for result in results.contacted.values():
            assert result.get("backup_name") == backup_name, \
                f"Backup name '{backup_name}' not found in restore output"
    finally:
        delete_data_set_or_file(hosts, data_set_name)
        delete_data_set_or_file(hosts, backup_name)
        delete_remnants(hosts)


@pytest.mark.parametrize(
    "backup_name,overwrite",
    [
        ("DATA_SET", False),
        ("DATA_SET", True),
        ("UNIX", False),
        ("UNIX", True),
    ],
)
def test_backup_and_restore_of_data_set_when_restore_location_exists(
    ansible_zos_module, backup_name, overwrite
):
    hlqs = []
    hosts = ansible_zos_module
    data_set_name = get_tmp_ds_name()
    new_hlq = "N" + get_random_q(4)
    hlqs.append(new_hlq)
    if backup_name == "DATA_SET":
        backup_name = get_tmp_ds_name(1,1)
    else:
        backup_name = get_random_file_name(dir=TMP_DIRECTORY, prefix='.dzp')
    try:
        delete_data_set_or_file(hosts, data_set_name)
        delete_data_set_or_file(hosts, backup_name)
        create_sequential_data_set_with_contents(
            hosts, data_set_name, DATA_SET_CONTENTS
        )
        results = hosts.all.zos_backup_restore(
            operation="backup",
            data_sets=dict(include=data_set_name),
            backup_name=backup_name,
        )
        assert_module_did_not_fail(results)
        for result in results.contacted.values():
            assert result.get("backup_name") == backup_name, \
                f"Backup name '{backup_name}' not found in backup output"
        assert_data_set_or_file_exists(hosts, backup_name)
        results = hosts.all.zos_backup_restore(
            operation="restore",
            backup_name=backup_name,
            hlq=new_hlq,
        )
        assert_module_did_not_fail(results)
        for result in results.contacted.values():
            assert result.get("backup_name") == backup_name, \
                f"Backup name '{backup_name}' not found in restore output"
        results = hosts.all.zos_backup_restore(
            operation="restore",
            backup_name=backup_name,
            hlq=new_hlq,
            overwrite=overwrite,
        )
        if overwrite:
            assert_module_did_not_fail(results)
            for result in results.contacted.values():
                assert result.get("backup_name") == backup_name, \
                f"Backup name '{backup_name}' not found in restore output"
        else:
            assert_module_failed(results)
    finally:
        delete_data_set_or_file(hosts, data_set_name)
        delete_data_set_or_file(hosts, backup_name)
        delete_remnants(hosts, hlqs)


def test_backup_and_restore_of_multiple_data_sets(ansible_zos_module):
    hlqs = []
    hosts = ansible_zos_module
    data_set_name = get_tmp_ds_name()
    data_set_name2 = get_tmp_ds_name()
    data_set_include = [data_set_name, data_set_name2]
    data_set_backup_location = get_tmp_ds_name(1, 1)
    new_hlq = get_random_q()
    hlqs.append(new_hlq)
    try:
        delete_data_set_or_file(hosts, data_set_name)
        delete_data_set_or_file(hosts, data_set_name2)
        delete_data_set_or_file(hosts, data_set_backup_location)
        create_sequential_data_set_with_contents(
            hosts, data_set_name, DATA_SET_CONTENTS
        )
        create_sequential_data_set_with_contents(
            hosts, data_set_name2, DATA_SET_CONTENTS
        )
        results = hosts.all.zos_backup_restore(
            operation="backup",
            data_sets=dict(include=data_set_include),
            backup_name=data_set_backup_location,
        )
        assert_module_did_not_fail(results)
        for result in results.contacted.values():
            assert result.get("backup_name") == data_set_backup_location, \
                f"Backup name '{data_set_backup_location}' not found in backup output"
        assert_data_set_or_file_exists(hosts, data_set_backup_location)
        results = hosts.all.zos_backup_restore(
            operation="restore",
            backup_name=data_set_backup_location,
            overwrite=True,
            recover=True,
            hlq=new_hlq,
        )
        assert_module_did_not_fail(results)
        for result in results.contacted.values():
            assert result.get("backup_name") == data_set_backup_location, \
                f"Backup name '{data_set_backup_location}' not found in restore output"
    finally:
        delete_data_set_or_file(hosts, data_set_name)
        delete_data_set_or_file(hosts, data_set_name2)
        delete_data_set_or_file(hosts, data_set_backup_location)
        delete_remnants(hosts, hlqs)


def test_backup_and_restore_of_multiple_data_sets_by_hlq(ansible_zos_module):
    hlqs = []
    hosts = ansible_zos_module
    data_set_name = get_tmp_ds_name()
    data_set_name2 = get_tmp_ds_name()
    data_sets_hlq = "ANSIBLE.**"
    data_set_backup_location = get_tmp_ds_name(1, 1)
    new_hlq = "N" + get_random_q(4)
    hlqs.append(new_hlq)
    try:
        delete_data_set_or_file(hosts, data_set_name)
        delete_data_set_or_file(hosts, data_set_name2)
        delete_data_set_or_file(hosts, data_set_backup_location)
        create_sequential_data_set_with_contents(
            hosts, data_set_name, DATA_SET_CONTENTS
        )
        create_sequential_data_set_with_contents(
            hosts, data_set_name2, DATA_SET_CONTENTS
        )
        results = hosts.all.zos_backup_restore(
            operation="backup",
            data_sets=dict(include=data_sets_hlq),
            backup_name=data_set_backup_location,
        )
        assert_module_did_not_fail(results)
        for result in results.contacted.values():
            assert result.get("backup_name") == data_set_backup_location, \
                f"Backup name '{data_set_backup_location}' not found in backup output"
        assert_data_set_or_file_exists(hosts, data_set_backup_location)
        results = hosts.all.zos_backup_restore(
            operation="restore",
            backup_name=data_set_backup_location,
            overwrite=True,
            recover=True,
            hlq=new_hlq,
        )
        assert_module_did_not_fail(results)
        for result in results.contacted.values():
            assert result.get("backup_name") == data_set_backup_location, \
                f"Backup name '{data_set_backup_location}' not found in restore output"
        assert_data_set_exists(hosts, data_set_backup_location)
    finally:
        delete_data_set_or_file(hosts, data_set_name)
        delete_data_set_or_file(hosts, data_set_name2)
        delete_data_set_or_file(hosts, data_set_backup_location)
        delete_remnants(hosts, hlqs)


def test_backup_and_restore_exclude_from_pattern(ansible_zos_module):
    hlqs = []
    hosts = ansible_zos_module
    data_set_name = get_tmp_ds_name()
    data_set_name2 = get_tmp_ds_name()
    data_set_restore_location2 = get_tmp_ds_name(1, 1)
    data_set_backup_location = get_tmp_ds_name(1, 1)
    new_hlq = "N" + get_random_q(4)
    hlqs.append(new_hlq)
    try:
        delete_data_set_or_file(hosts, data_set_name)
        delete_data_set_or_file(hosts, data_set_name2)
        delete_data_set_or_file(hosts, data_set_restore_location2)
        delete_data_set_or_file(hosts, data_set_backup_location)
        create_sequential_data_set_with_contents(
            hosts, data_set_name, DATA_SET_CONTENTS
        )
        create_sequential_data_set_with_contents(
            hosts, data_set_name2, DATA_SET_CONTENTS
        )
        results = hosts.all.zos_backup_restore(
            operation="backup",
            data_sets=dict(include="ANSIBLE.**", exclude=data_set_name2),
            backup_name=data_set_backup_location,
        )
        assert_module_did_not_fail(results)
        for result in results.contacted.values():
            assert result.get("backup_name") == data_set_backup_location, \
                f"Backup name '{data_set_backup_location}' not found in backup output"
        assert_data_set_or_file_exists(hosts, data_set_backup_location)
        results = hosts.all.zos_backup_restore(
            operation="restore",
            backup_name=data_set_backup_location,
            overwrite=True,
            recover=True,
            hlq=new_hlq,
        )
        assert_module_did_not_fail(results)
        for result in results.contacted.values():
            assert result.get("backup_name") == data_set_backup_location, \
                f"Backup name '{data_set_backup_location}' not found in restore output"
        assert_data_set_exists(hosts, data_set_backup_location)
        assert_data_set_does_not_exist(hosts, data_set_restore_location2)
    finally:
        delete_data_set_or_file(hosts, data_set_name)
        delete_data_set_or_file(hosts, data_set_name2)
        delete_data_set_or_file(hosts, data_set_restore_location2)
        delete_data_set_or_file(hosts, data_set_backup_location)
        delete_remnants(hosts, hlqs)


@pytest.mark.parametrize(
    "backup_name",
    [
        "DATA_SET",
        "DATA_SET",
        "UNIX",
        "UNIX",
    ],
)
def test_restore_of_data_set_when_backup_does_not_exist(
    ansible_zos_module, backup_name
):
    hlqs = []
    hosts = ansible_zos_module
    data_set_restore_location = get_tmp_ds_name(2, 2)
    if backup_name == "DATA_SET":
        backup_name = get_tmp_ds_name(1,1)
    else:
        backup_name = get_random_file_name(dir=TMP_DIRECTORY, prefix='.dzp')
    new_hlq = "N" + get_random_q(4)
    hlqs.append(new_hlq)
    try:
        delete_data_set_or_file(hosts, data_set_restore_location)
        delete_data_set_or_file(hosts, backup_name)

        results = hosts.all.zos_backup_restore(
            operation="restore",
            backup_name=backup_name,
            hlq=new_hlq,
        )
        assert_module_failed(results)
    finally:
        delete_data_set_or_file(hosts, data_set_restore_location)
        delete_data_set_or_file(hosts, backup_name)
        delete_remnants(hosts, hlqs)


@pytest.mark.parametrize(
    "backup_name",
    [
        "DATA_SET",
        "DATA_SET",
        "UNIX",
        "UNIX",
    ],
)
def test_backup_of_data_set_when_data_set_does_not_exist(
    ansible_zos_module, backup_name
):
    hosts = ansible_zos_module
    data_set_name = get_tmp_ds_name()
    try:
        delete_data_set_or_file(hosts, data_set_name)
        delete_data_set_or_file(hosts, backup_name)
        results = hosts.all.zos_backup_restore(
            operation="backup",
            data_sets=dict(include=data_set_name),
            backup_name=backup_name,
        )
        assert_module_failed(results)
        assert_data_set_or_file_does_not_exist(hosts, backup_name)
    finally:
        delete_data_set_or_file(hosts, data_set_name)
        delete_data_set_or_file(hosts, backup_name)
        delete_remnants(hosts)

def test_backup_of_data_set_when_volume_does_not_exist(ansible_zos_module):
    hosts = ansible_zos_module
    data_set_name = get_tmp_ds_name()
    data_set_backup_location = get_tmp_ds_name(1, 1)
    try:
        delete_data_set_or_file(hosts, data_set_name)
        delete_data_set_or_file(hosts, data_set_backup_location)
        create_sequential_data_set_with_contents(
            hosts, data_set_name, DATA_SET_CONTENTS
        )
        results = hosts.all.zos_backup_restore(
            operation="backup",
            data_sets=dict(include=data_set_name),
            # volume=get_unused_volume_serial(hosts),
            volume="@@@@",
            backup_name=data_set_backup_location,
        )
        assert_module_failed(results)
        assert_data_set_does_not_exist(hosts, data_set_backup_location)
    finally:
        delete_data_set_or_file(hosts, data_set_name)
        delete_data_set_or_file(hosts, data_set_backup_location)
        delete_remnants(hosts)


def test_restore_of_data_set_when_volume_does_not_exist(ansible_zos_module):
    hlqs = []
    hosts = ansible_zos_module
    data_set_name = get_tmp_ds_name()
    data_set_restore_location = get_tmp_ds_name()
    data_set_backup_location = get_tmp_ds_name(1, 1)
    new_hlq = "N" + get_random_q(4)
    hlqs.append(new_hlq)
    try:
        delete_data_set_or_file(hosts, data_set_name)
        delete_data_set_or_file(hosts, data_set_restore_location)
        delete_data_set_or_file(hosts, data_set_backup_location)
        create_sequential_data_set_with_contents(
            hosts, data_set_name, DATA_SET_CONTENTS
        )
        results = hosts.all.zos_backup_restore(
            operation="backup",
            data_sets=dict(include=data_set_name),
            backup_name=data_set_backup_location,
        )
        assert_module_did_not_fail(results)
        for result in results.contacted.values():
            assert result.get("backup_name") == data_set_backup_location, \
                f"Backup name '{data_set_backup_location}' not found in backup output"
        assert_data_set_or_file_exists(hosts, data_set_backup_location)
        results = hosts.all.zos_backup_restore(
            operation="restore",
            backup_name=data_set_backup_location,
            hlq=new_hlq,
            # volume=get_unused_volume_serial(hosts),
            volume="@@@@",
        )
        assert_module_failed(results)
        assert_data_set_does_not_exist(hosts, data_set_restore_location)
    finally:
        delete_data_set_or_file(hosts, data_set_name)
        delete_data_set_or_file(hosts, data_set_restore_location)
        delete_data_set_or_file(hosts, data_set_backup_location)
        delete_remnants(hosts, hlqs)


def test_backup_and_restore_a_data_set_with_same_hlq(ansible_zos_module):
    hosts = ansible_zos_module
    data_set_name = get_tmp_ds_name()
    data_set_backup_location = get_tmp_ds_name()
    try:
        delete_data_set_or_file(hosts, data_set_name)
        delete_data_set_or_file(hosts, data_set_backup_location)
        hosts.all.shell(cmd="""decho "HELLO WORLD" {0}""".format(data_set_name))
        results = hosts.all.zos_backup_restore(
            operation="backup",
            data_sets=dict(include=data_set_name),
            backup_name=data_set_backup_location,
        )
        delete_data_set_or_file(hosts, data_set_name)
        assert_module_did_not_fail(results)
        for result in results.contacted.values():
            assert result.get("backup_name") == data_set_backup_location, \
                f"Backup name '{data_set_backup_location}' not found in restore output"
        assert_data_set_or_file_exists(hosts, data_set_backup_location)
        results = hosts.all.zos_backup_restore(
            operation="restore",
            backup_name=data_set_backup_location,
        )
        assert_module_did_not_fail(results)
        for result in results.contacted.values():
            assert result.get("backup_name") == data_set_backup_location, \
                f"Backup name '{data_set_backup_location}' not found in restore output"
        assert_data_set_or_file_exists(hosts, data_set_backup_location)
        # Check the HLQ in the response
        assert_data_set_or_file_exists(hosts, data_set_name)
    finally:
        delete_data_set_or_file(hosts, data_set_name)
        delete_data_set_or_file(hosts, data_set_backup_location)
        delete_remnants(hosts)


# def test_backup_and_restore_of_data_set_from_volume_to_new_volume(ansible_zos_module):
#     hosts = ansible_zos_module
#     try:
#         delete_data_set_or_file(hosts, DATA_SET_BACKUP_LOCATION)
#         delete_data_set_or_file(hosts, data_set_name)
#         delete_data_set_or_file(hosts, data_set_name2)
#         delete_data_set_or_file(hosts, DATA_SET_RESTORE_LOCATION)
#         delete_data_set_or_file(hosts, DATA_SET_RESTORE_LOCATION2)
#         create_sequential_data_set_with_contents(
#             hosts, data_set_name, DATA_SET_CONTENTS, VOLUME
#         )
#         create_sequential_data_set_with_contents(
#             hosts, data_set_name2, DATA_SET_CONTENTS, VOLUME2
#         )
#         results = hosts.all.zos_backup_restore(
#             operation="backup",
#             data_sets=dict(include=DATA_SET_PATTERN),
#             volume=VOLUME,
#             backup_name=DATA_SET_BACKUP_LOCATION,
#             overwrite=True,
#         )
#         assert_module_did_not_fail(results)
#         assert_data_set_or_file_exists(hosts, DATA_SET_BACKUP_LOCATION)
#         results = hosts.all.zos_backup_restore(
#             operation="restore",
#             backup_name=DATA_SET_BACKUP_LOCATION,
#             overwrite=True,
#             volume=VOLUME,
#             hlq=NEW_HLQ,
#         )
#         assert_module_did_not_fail(results)
#         assert_data_set_exists(hosts, DATA_SET_RESTORE_LOCATION)
#         assert_data_set_does_not_exist(hosts, DATA_SET_RESTORE_LOCATION2)
#     finally:
#         delete_data_set_or_file(hosts, data_set_name)
#         delete_data_set_or_file(hosts, data_set_name2)
#         delete_data_set_or_file(hosts, DATA_SET_RESTORE_LOCATION)
#         delete_data_set_or_file(hosts, DATA_SET_RESTORE_LOCATION2)
#         delete_data_set_or_file(hosts, DATA_SET_BACKUP_LOCATION)


# def test_backup_and_restore_of_full_volume(ansible_zos_module):
#     hosts = ansible_zos_module
#     try:
#         delete_data_set_or_file(hosts, DATA_SET_BACKUP_LOCATION)
#         delete_data_set_or_file(hosts, data_set_name)
#         create_sequential_data_set_with_contents(
#             hosts, data_set_name, DATA_SET_CONTENTS, VOLUME
#         )
#         results = hosts.all.zos_backup_restore(
#             operation="backup",
#             volume=VOLUME,
#             full_volume=True,
#             sms_storage_class="DB2SMS10",
#             backup_name=DATA_SET_BACKUP_LOCATION,
#             overwrite=True,
#             space=500,
#             space_type="m",
#         )
#         assert_module_did_not_fail(results)
#         assert_data_set_or_file_exists(hosts, DATA_SET_BACKUP_LOCATION)
#         delete_data_set_or_file(hosts, data_set_name)
#         results = hosts.all.zos_backup_restore(
#             operation="restore",
#             backup_name=DATA_SET_BACKUP_LOCATION,
#             overwrite=True,
#             volume=VOLUME,
#             full_volume=True,
#             sms_storage_class="DB2SMS10",
#             space=500,
#             space_type="m",
#         )
#         assert_module_did_not_fail(results)
#         assert_data_set_exists_on_volume(hosts, data_set_name, VOLUME)
#     finally:
#         delete_data_set_or_file(hosts, data_set_name)
#         delete_data_set_or_file(hosts, DATA_SET_BACKUP_LOCATION)


@pytest.mark.parametrize("dstype", ["seq", "pds", "pdse"])
def test_backup_gds(ansible_zos_module, dstype):
    try:
        hosts = ansible_zos_module
        # We need to replace hyphens because of NAZARE-10614: dzip fails archiving data set names with '-'
        data_set_name = get_tmp_ds_name(symbols=True).replace("-", "")
        backup_dest = get_tmp_ds_name(symbols=True).replace("-", "")
<<<<<<< HEAD
        results = hosts.all.shell(cmd=f"dtouch -tGDG -L3 {data_set_name}")
        for result in results.contacted.values():
            assert result.get("changed") is True
            assert result.get("module_stderr") is None
        results = hosts.all.shell(cmd=f"dtouch -t{dstype} {data_set_name}(+1)")
        for result in results.contacted.values():
            assert result.get("changed") is True
            assert result.get("module_stderr") is None
        results = hosts.all.shell(cmd=f"dtouch -t{dstype} {data_set_name}(+1)")
=======
        results = hosts.all.shell(cmd=f"dtouch -tGDG -L3 '{data_set_name}'")
        for result in results.contacted.values():
            assert result.get("changed") is True
            assert result.get("module_stderr") is None
        results = hosts.all.shell(cmd=f"dtouch -t{dstype} '{data_set_name}(+1)'")
        for result in results.contacted.values():
            assert result.get("changed") is True
            assert result.get("module_stderr") is None
        results = hosts.all.shell(cmd=f"dtouch -t{dstype} '{data_set_name}(+1)'")
>>>>>>> 25604f58
        for result in results.contacted.values():
            assert result.get("changed") is True
            assert result.get("module_stderr") is None
        results = hosts.all.zos_backup_restore(
            operation="backup",
            data_sets=dict(include=[f"{data_set_name}(-1)", f"{data_set_name}(0)"]),
            backup_name=backup_dest,
        )
        for result in results.contacted.values():
            assert result.get("changed") is True
            assert result.get("module_stderr") is None
            assert result.get("backup_name") == backup_dest, \
                f"Backup_name '{backup_dest}' not found in backup output"
    finally:
        hosts.all.shell(cmd=f"drm ANSIBLE.* ")


@pytest.mark.parametrize("dstype", ["seq", "pds", "pdse"])
def test_backup_into_gds(ansible_zos_module, dstype):
    """This test will create a dataset and backup it into a new generation of
    backup data sets.
    """
    try:
        hosts = ansible_zos_module
        # We need to replace hyphens because of NAZARE-10614: dzip fails archiving data set names with '-'
        data_set_name = get_tmp_ds_name(symbols=True).replace("-", "")
        ds_name = get_tmp_ds_name(symbols=True).replace("-", "")
        results = hosts.all.shell(cmd=f"dtouch -tGDG -L3 '{data_set_name}'")
        for result in results.contacted.values():
            assert result.get("changed") is True
            assert result.get("module_stderr") is None
        results = hosts.all.shell(cmd=f"dtouch -t{dstype} '{data_set_name}(+1)'")
        for result in results.contacted.values():
            assert result.get("changed") is True
            assert result.get("module_stderr") is None
        results = hosts.all.shell(cmd=f"dtouch -t{dstype} '{ds_name}'")
        for result in results.contacted.values():
            assert result.get("changed") is True
            assert result.get("module_stderr") is None
        ds_to_write = f"{ds_name}(MEM)" if dstype in ['pds', 'pdse'] else ds_name
        results = hosts.all.shell(cmd=f"decho 'test line' '{ds_to_write}'")
        for result in results.contacted.values():
            assert result.get("changed") is True
            assert result.get("module_stderr") is None
        backup_target = f"{data_set_name}.G0002V00"
        results = hosts.all.zos_backup_restore(
            operation="backup",
            data_sets=dict(include=[ds_name]),
            backup_name=backup_target,
        )
        for result in results.contacted.values():
            assert result.get("changed") is True
            assert result.get("module_stderr") is None
            assert result.get("backup_name") == backup_target, \
                f"Expected backup_name '{backup_target}' not found in backup output"
        escaped_ds_name = ds_name.replace('$', '\$')
        results = hosts.all.shell(cmd=f"drm \"{escaped_ds_name}\"")
        for result in results.contacted.values():
            assert result.get("changed") is True
            assert result.get("module_stderr") is None
        restore_source = f"{data_set_name}(0)"
        results = hosts.all.zos_backup_restore(
            operation="restore",
            backup_name=restore_source,
        )
        for result in results.contacted.values():
            assert result.get("changed") is True
            assert result.get("module_stderr") is None
            assert result.get("backup_name") == restore_source, \
                f"Backup_name '{restore_source}' not found in output"

    finally:
        hosts.all.shell(cmd=f"drm ANSIBLE.* ; drm OMVSADM.*")


def test_backup_tolerate_enqueue(ansible_zos_module):
    hosts = ansible_zos_module
    default_data_set_name_1 =  get_tmp_ds_name()
    default_data_set_name_2 =  get_tmp_ds_name()
    temp_file = get_random_file_name(dir=TMP_DIRECTORY)
    data_sets_hlq = "ANSIBLE.**"
    data_sets_backup_location = get_tmp_ds_name()
    try:
        hosts.all.shell(cmd="dtouch {0}".format(default_data_set_name_1))
        hosts.all.shell(cmd="dtouch {0}".format(default_data_set_name_2))
        hosts.all.shell(cmd="""decho "HELLO WORLD" "{0}" """.format(default_data_set_name_1))
        hosts.all.shell(cmd="""decho "HELLO WORLD" "{0}" """.format(default_data_set_name_2))
        hosts.all.file(path=temp_file, state="directory")
        hosts.all.shell(cmd=f"echo \"{c_pgm}\"  > {temp_file}/pdse-lock.c")
        hosts.all.shell(
            cmd=f"echo \"{call_c_jcl.format(default_data_set_name_1, temp_file)}\""+ " > {0}/call_c_pgm.jcl".format(temp_file)
        )
        hosts.all.shell(cmd="xlc -o pdse-lock pdse-lock.c", chdir=temp_file)
        hosts.all.shell(cmd="submit call_c_pgm.jcl", chdir=temp_file)
        time.sleep(5)
        results = hosts.all.zos_backup_restore(
            operation="backup",
            recover=True,
            data_sets=dict(include=data_sets_hlq),
            backup_name=data_sets_backup_location,
        )
        assert_module_did_not_fail(results)
        for result in results.contacted.values():
            assert result.get("backup_name") == data_sets_backup_location, \
                f"Backup name '{data_sets_backup_location}' not found in backup output"
        assert_data_set_or_file_exists(hosts, data_sets_backup_location)
    finally:
        hosts.all.shell(cmd="rm -rf " + temp_file)
        ps_list_res = hosts.all.shell(cmd="ps -e | grep -i 'pdse-lock'")
        pid = list(ps_list_res.contacted.values())[0].get('stdout').strip().split(' ')[0]
        hosts.all.shell(cmd=f"kill 9 {pid.strip()}")
        hosts.all.shell(cmd='rm -r {0}'.format(temp_file))
        hosts.all.shell(cmd=f"drm ANSIBLE.* ")


@pytest.mark.parametrize(
    "backup_name,overwrite,recover",
    [
        ("DATA_SET", True, True)
    ],
)
def test_backup_and_restore_of_data_set_tmphlq(
    ansible_zos_module, backup_name, overwrite, recover
):
    hlqs = []
    hosts = ansible_zos_module
    data_set_name = get_tmp_ds_name()
    new_hlq  = "N" + get_random_q(4)
    hlqs.append(new_hlq)
    if backup_name == "DATA_SET":
        backup_name = get_tmp_ds_name(1,1)
    else:
        backup_name = get_random_file_name(dir=TMP_DIRECTORY, prefix='.dzp')
    try:
        delete_data_set_or_file(hosts, data_set_name)
        delete_data_set_or_file(hosts, backup_name)
        create_sequential_data_set_with_contents(
            hosts, data_set_name, DATA_SET_CONTENTS
        )
        results = hosts.all.zos_backup_restore(
            operation="backup",
            data_sets=dict(include=data_set_name),
            backup_name=backup_name,
            overwrite=overwrite,
            tmp_hlq="TMPHLQ",
            recover=recover,
        )
        assert_module_did_not_fail(results)
        # NEW: Assert backup_name appears in output
        for result in results.contacted.values():
            assert result.get("backup_name") == backup_name, \
                f"Backup name '{backup_name}' not found in output"
        # Verify backup file/dataset exists
        assert_data_set_or_file_exists(hosts, backup_name)
        if not overwrite:
            new_hlq = "N" + get_random_q(4)
            hlqs.append(new_hlq)
        assert_module_did_not_fail(results)
        assert_data_set_or_file_exists(hosts, backup_name)
        results = hosts.all.zos_backup_restore(
            operation="restore",
            backup_name=backup_name,
            hlq=new_hlq,
            overwrite=overwrite,
            tmp_hlq="TMPHLQ",
        )
        assert_module_did_not_fail(results)
        for result in results.contacted.values():
            assert result.get("backup_name") == backup_name, \
                "Backup name '{backup_name}' not found in restore output"
    finally:
        delete_data_set_or_file(hosts, data_set_name)
        delete_data_set_or_file(hosts, backup_name)
        delete_remnants(hosts, hlqs)

def test_list_cat_for_existing_data_set_with_tmp_hlq_option_restricted_user(ansible_zos_module, z_python_interpreter):
    """
    This tests the error message when a user cannot create data sets with a given HLQ.
    """
    managed_user = None
    managed_user_test_case_name = "managed_user_backup_of_data_set_tmphlq_restricted_user"
    try:
        # Initialize the Managed user API from the pytest fixture.
        managed_user = ManagedUser.from_fixture(ansible_zos_module, z_python_interpreter)

        # Important: Execute the test case with the managed users execution utility.
        managed_user.execute_managed_user_test(
            managed_user_test_case = managed_user_test_case_name, debug = True,
            verbose = True, managed_user_type=ManagedUserType.ZOS_LIMITED_HLQ)

    finally:
        # Delete the managed user on the remote host to avoid proliferation of users.
        managed_user.delete_managed_user()

def managed_user_backup_of_data_set_tmphlq_restricted_user(ansible_zos_module):
    backup_name = "DATA_SET"
    overwrite = True
    recover  = True
    hlqs = []
    hosts = ansible_zos_module
    data_set_name = get_tmp_ds_name()
    new_hlq  = "N" + get_random_q(4)
    hlqs.append(new_hlq)
    tmphlq = "NOPERMIT"
    if backup_name == "DATA_SET":
        backup_name = get_tmp_ds_name(1,1)
    try:
        delete_data_set_or_file(hosts, data_set_name)
        delete_data_set_or_file(hosts, backup_name)
        create_sequential_data_set_with_contents(
            hosts, data_set_name, DATA_SET_CONTENTS
        )
        results = hosts.all.zos_backup_restore(
            operation="backup",
            data_sets=dict(include=data_set_name),
            backup_name=backup_name,
            overwrite=overwrite,
            tmp_hlq=tmphlq,
            recover=recover,
        )
        # NEW: Assert backup_name appears in output
        for result in results.contacted.values():
            assert result.get("backup_name") == '', \
                f"Backup name '{backup_name}' is there in output so tmphlq failed."
            print(result)
            assert result.get("changed", False) is False
            
    finally:
        delete_data_set_or_file(hosts, data_set_name)
        delete_data_set_or_file(hosts, backup_name)
        delete_remnants(hosts, hlqs)


def test_backup_of_vsam_index(ansible_zos_module):
    hosts = ansible_zos_module
    data_set_name = get_tmp_ds_name()

    try:
        create_sequential_data_set_with_contents(
            hosts, data_set_name, DATA_SET_CONTENTS
        )
        results = hosts.all.zos_backup_restore(
            operation="backup",
            data_sets=dict(include=data_set_name),
            backup_name=backup_name,
            overwrite=overwrite,
            recover=recover,
        )
        assert_module_did_not_fail(results)
        for result in results.contacted.values():
            assert result.get("backup_name") == backup_name, \
                f"Backup name '{backup_name}' not found in output"
        assert_data_set_or_file_exists(hosts, backup_name)
    finally:
        delete_data_set_or_file(hosts, data_set_name)
        delete_data_set_or_file(hosts, backup_name)
        delete_remnants(hosts)<|MERGE_RESOLUTION|>--- conflicted
+++ resolved
@@ -72,15 +72,9 @@
     hosts, data_set_name, contents, volume=None
 ):
     if volume is not None:
-<<<<<<< HEAD
-        results = hosts.all.shell(cmd=f"dtouch -tseq -V{volume} {data_set_name}")
-    else:
-        results = hosts.all.shell(cmd=f"dtouch -tseq {data_set_name}")
-=======
         results = hosts.all.shell(cmd=f"dtouch -tseq -V{volume} '{data_set_name}'")
     else:
         results = hosts.all.shell(cmd=f"dtouch -tseq '{data_set_name}'")
->>>>>>> 25604f58
     assert_module_did_not_fail(results)
     results = hosts.all.shell("decho '{0}' {1}".format(contents, data_set_name))
     assert_module_did_not_fail(results)
@@ -106,11 +100,7 @@
 
 
 def delete_data_set(hosts, data_set_name):
-<<<<<<< HEAD
-    hosts.all.shell(cmd=f"drm -F `  {data_set_name}")
-=======
-    hosts.all.shell(cmd=f"drm '{data_set_name}'")
->>>>>>> 25604f58
+    hosts.all.shell(cmd=f"drm -F '{data_set_name}'")
 
 
 def delete_file(hosts, path):
@@ -916,17 +906,6 @@
         # We need to replace hyphens because of NAZARE-10614: dzip fails archiving data set names with '-'
         data_set_name = get_tmp_ds_name(symbols=True).replace("-", "")
         backup_dest = get_tmp_ds_name(symbols=True).replace("-", "")
-<<<<<<< HEAD
-        results = hosts.all.shell(cmd=f"dtouch -tGDG -L3 {data_set_name}")
-        for result in results.contacted.values():
-            assert result.get("changed") is True
-            assert result.get("module_stderr") is None
-        results = hosts.all.shell(cmd=f"dtouch -t{dstype} {data_set_name}(+1)")
-        for result in results.contacted.values():
-            assert result.get("changed") is True
-            assert result.get("module_stderr") is None
-        results = hosts.all.shell(cmd=f"dtouch -t{dstype} {data_set_name}(+1)")
-=======
         results = hosts.all.shell(cmd=f"dtouch -tGDG -L3 '{data_set_name}'")
         for result in results.contacted.values():
             assert result.get("changed") is True
@@ -936,7 +915,6 @@
             assert result.get("changed") is True
             assert result.get("module_stderr") is None
         results = hosts.all.shell(cmd=f"dtouch -t{dstype} '{data_set_name}(+1)'")
->>>>>>> 25604f58
         for result in results.contacted.values():
             assert result.get("changed") is True
             assert result.get("module_stderr") is None
@@ -1163,7 +1141,7 @@
                 f"Backup name '{backup_name}' is there in output so tmphlq failed."
             print(result)
             assert result.get("changed", False) is False
-            
+
     finally:
         delete_data_set_or_file(hosts, data_set_name)
         delete_data_set_or_file(hosts, backup_name)
