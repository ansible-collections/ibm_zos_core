# -*- coding: utf-8 -*-

# Copyright (c) IBM Corporation 2020 - 2024
# Licensed under the Apache License, Version 2.0 (the "License");
# you may not use this file except in compliance with the License.
# You may obtain a copy of the License at
#     http://www.apache.org/licenses/LICENSE-2.0
# Unless required by applicable law or agreed to in writing, software
# distributed under the License is distributed on an "AS IS" BASIS,
# WITHOUT WARRANTIES OR CONDITIONS OF ANY KIND, either express or implied.
# See the License for the specific language governing permissions and
# limitations under the License.

from __future__ import absolute_import, division, print_function
from ibm_zos_core.tests.helpers.dataset import get_tmp_ds_name
from ibm_zos_core.tests.helpers.volumes import Volume_Handler
from shellescape import quote
from pprint import pprint

__metaclass__ = type

add_expected = """/*BEGINAPFLIST*/
/*BEGINBLOCK*/
APFADDDSNAME({0})VOLUME({1})
/*ENDBLOCK*/
/*ENDAPFLIST*/"""

add_sms_expected = """/*BEGINAPFLIST*/
/*BEGINBLOCK*/
APFADDDSNAME({0})SMS
/*ENDBLOCK*/
/*ENDAPFLIST*/"""

add_batch_expected = """/*BEGINAPFLIST*/
/*BEGINBLOCK*/
APFADDDSNAME({0})VOLUME({1})
APFADDDSNAME({2})VOLUME({3})
APFADDDSNAME({4})VOLUME({5})
/*ENDBLOCK*/
/*ENDAPFLIST*/"""

del_expected = """/*BEGINAPFLIST*/
/*ENDAPFLIST*/"""

def clean_test_env(hosts, test_info):
    cmdStr = "drm {0}".format(test_info['library'])
    hosts.all.shell(cmd=cmdStr)
    if test_info.get('persistent'):
        cmdStr = "drm {0}".format(test_info['persistent']['data_set_name'])
        hosts.all.shell(cmd=cmdStr)


<<<<<<< HEAD
def test_add_del(ansible_zos_module, volumes_with_vvds):
    try:
        hosts = ansible_zos_module
        VolumeHandler = Volume_Handler(volumes_with_vvds)
        volume = VolumeHandler.get_available_vol()
        test_info = dict(library="", state="present", force_dynamic=True)
        ds = get_tmp_ds_name(3,2)
        hosts.all.shell(f"dtouch -tseq -V{volume} {ds} ")
        test_info['library'] = ds
        if test_info.get('volume') is not None:
            cmdStr = "dls -l " + ds + " | awk '{print $5}' "
            results = hosts.all.shell(cmd=cmdStr)
            for result in results.contacted.values():
                vol = result.get("stdout")
            test_info['volume'] = vol
        if test_info.get('persistent'):
            cmdStr = "mvstmp APFTEST.PRST"
            results = hosts.all.shell(cmd=cmdStr)
            for result in results.contacted.values():
                prstds = result.get("stdout")
            prstds = prstds[:30]
            cmdStr = "dtouch -tseq {0}".format(prstds)
            hosts.all.shell(cmd=cmdStr)
            test_info['persistent']['data_set_name'] = prstds
        results = hosts.all.zos_apf(**test_info)
        for result in results.contacted.values():
            assert result.get("rc") == 0
        test_info['state'] = 'absent'
        results = hosts.all.zos_apf(**test_info)
        for result in results.contacted.values():
            assert result.get("rc") == 0
    finally:
        clean_test_env(hosts, test_info)


def test_add_del_with_tmp_hlq_option(ansible_zos_module, volumes_with_vvds):
    try:
        hosts = ansible_zos_module
        VolumeHandler = Volume_Handler(volumes_with_vvds)
        volume = VolumeHandler.get_available_vol()
        tmphlq = "TMPHLQ"
        test_info = dict(library="", state="present", force_dynamic=True, tmp_hlq="", persistent=dict(data_set_name="", backup=True))
        test_info['tmp_hlq'] = tmphlq
        ds = get_tmp_ds_name(3,2)
        hosts.all.shell(cmd=f"dtouch -tseq -V{volume} {ds} ")
        test_info['library'] = ds
        if test_info.get('volume') is not None:
            cmdStr = "dls -l " + ds + " | awk '{print $5}' "
            results = hosts.all.shell(cmd=cmdStr)
            for result in results.contacted.values():
                vol = result.get("stdout")
            test_info['volume'] = vol
        if test_info.get('persistent'):
            cmdStr = "mvstmp APFTEST.PRST"
            results = hosts.all.shell(cmd=cmdStr)
            for result in results.contacted.values():
                prstds = result.get("stdout")
            prstds = prstds[:30]
            cmdStr = "dtouch -tseq {0}".format(prstds)
            hosts.all.shell(cmd=cmdStr)
            test_info['persistent']['data_set_name'] = prstds
        results = hosts.all.zos_apf(**test_info)
        for result in results.contacted.values():
            assert result.get("rc") == 0
            assert result.get("backup_name")[:6] == tmphlq
        test_info['state'] = 'absent'
        results = hosts.all.zos_apf(**test_info)
        for result in results.contacted.values():
            assert result.get("rc") == 0
    finally:
        clean_test_env(hosts, test_info)


def test_add_del_volume(ansible_zos_module, volumes_with_vvds):
    try:
        hosts = ansible_zos_module
        VolumeHandler = Volume_Handler(volumes_with_vvds)
        volume = VolumeHandler.get_available_vol()
        test_info = dict(library="", volume="", state="present", force_dynamic=True)
        ds = get_tmp_ds_name(1,1)
        hosts.all.shell(cmd=f"dtouch -tseq -V{volume} {ds} ")
        test_info['library'] = ds
        if test_info.get('volume') is not None:
            cmdStr = "dls -l " + ds + " | awk '{print $5}' "
            results = hosts.all.shell(cmd=cmdStr)
            for result in results.contacted.values():
                vol = result.get("stdout")
            test_info['volume'] = vol
        if test_info.get('persistent'):
            cmdStr = "mvstmp APFTEST.PRST"
            results = hosts.all.shell(cmd=cmdStr)
            for result in results.contacted.values():
                prstds = result.get("stdout")
            prstds = prstds[:30]
            cmdStr = "dtouch -tseq {0}".format(prstds)
            hosts.all.shell(cmd=cmdStr)
            test_info['persistent']['data_set_name'] = prstds
        results = hosts.all.zos_apf(**test_info)
        for result in results.contacted.values():
            assert result.get("rc") == 0
        test_info['state'] = 'absent'
        results = hosts.all.zos_apf(**test_info)
        for result in results.contacted.values():
            assert result.get("rc") == 0
    finally:
        clean_test_env(hosts, test_info)
=======
def test_add_del(ansible_zos_module):
    hosts = ansible_zos_module
    test_info = dict(library="", state="present", force_dynamic=True)
    ds = get_tmp_ds_name(3,2)
    hosts.all.shell(cmd="dtouch -tseq {0}".format(ds))
    test_info['library'] = ds
    if test_info.get('volume') is not None:
        cmdStr = "dls -l " + ds + " | awk '{print $5}' "
        results = hosts.all.shell(cmd=cmdStr)
        for result in results.contacted.values():
            vol = result.get("stdout")
        test_info['volume'] = vol
    if test_info.get('persistent'):
        cmdStr = "mvstmp APFTEST.PRST"
        results = hosts.all.shell(cmd=cmdStr)
        for result in results.contacted.values():
            prstds = result.get("stdout")
        prstds = prstds[:30]
        cmdStr = "dtouch -tseq {0}".format(prstds)
        hosts.all.shell(cmd=cmdStr)
        test_info['persistent']['data_set_name'] = prstds
    results = hosts.all.zos_apf(**test_info)
    for result in results.contacted.values():
        assert result.get("rc") == 0
    test_info['state'] = 'absent'
    results = hosts.all.zos_apf(**test_info)
    for result in results.contacted.values():
        assert result.get("rc") == 0
    clean_test_env(hosts, test_info)


def test_add_del_with_tmp_hlq_option(ansible_zos_module):
    hosts = ansible_zos_module
    tmphlq = "TMPHLQ"
    test_info = dict(library="", state="present", force_dynamic=True, tmp_hlq="", persistent=dict(data_set_name="", backup=True))
    test_info['tmp_hlq'] = tmphlq
    ds = get_tmp_ds_name(3,2)
    hosts.all.shell(cmd="dtouch -tseq {0}".format(ds))
    test_info['library'] = ds
    if test_info.get('volume') is not None:
        cmdStr = "dls -l " + ds + " | awk '{print $5}' "
        results = hosts.all.shell(cmd=cmdStr)
        for result in results.contacted.values():
            vol = result.get("stdout")
        test_info['volume'] = vol
    if test_info.get('persistent'):
        cmdStr = "mvstmp APFTEST.PRST"
        results = hosts.all.shell(cmd=cmdStr)
        for result in results.contacted.values():
            prstds = result.get("stdout")
        prstds = prstds[:30]
        cmdStr = "dtouch -tseq {0}".format(prstds)
        hosts.all.shell(cmd=cmdStr)
        test_info['persistent']['data_set_name'] = prstds
    results = hosts.all.zos_apf(**test_info)
    for result in results.contacted.values():
        assert result.get("rc") == 0
        assert result.get("backup_name")[:6] == tmphlq
    test_info['state'] = 'absent'
    results = hosts.all.zos_apf(**test_info)
    for result in results.contacted.values():
        assert result.get("rc") == 0
    clean_test_env(hosts, test_info)


def test_add_del_volume(ansible_zos_module):
    hosts = ansible_zos_module
    test_info = dict(library="", volume="", state="present", force_dynamic=True)
    ds = get_tmp_ds_name(1,1)
    hosts.all.shell(cmd="dtouch -tseq {0}".format(ds))
    test_info['library'] = ds
    if test_info.get('volume') is not None:
        cmdStr = "dls -l " + ds + " | awk '{print $5}' "
        results = hosts.all.shell(cmd=cmdStr)
        for result in results.contacted.values():
            vol = result.get("stdout")
        test_info['volume'] = vol
    if test_info.get('persistent'):
        cmdStr = "mvstmp APFTEST.PRST"
        results = hosts.all.shell(cmd=cmdStr)
        for result in results.contacted.values():
            prstds = result.get("stdout")
        prstds = prstds[:30]
        cmdStr = "dtouch -tseq {0}".format(prstds)
        hosts.all.shell(cmd=cmdStr)
        test_info['persistent']['data_set_name'] = prstds
    results = hosts.all.zos_apf(**test_info)
    for result in results.contacted.values():
        assert result.get("rc") == 0
    test_info['state'] = 'absent'
    results = hosts.all.zos_apf(**test_info)
    for result in results.contacted.values():
        assert result.get("rc") == 0
    clean_test_env(hosts, test_info)
>>>>>>> 37941131


"""
This test case was removed 3 years ago in the following PR : https://github.com/ansible-collections/ibm_zos_core/pull/197
def test_add_del_persist(ansible_zos_module):
    hosts = ansible_zos_module
    test_info = TEST_INFO['test_add_del_persist']
    set_test_env(hosts, test_info)
    results = hosts.all.zos_apf(**test_info)
    pprint(vars(results))
    for result in results.contacted.values():
        assert result.get("rc") == 0
    add_exptd = add_sms_expected.format(test_info['library'])
    add_exptd = add_exptd.replace(" ", "")
    cmdStr = "cat \"//'{0}'\" ".format(test_info['persistent']['data_set_name'])
    actual = run_shell_cmd(hosts, cmdStr).replace(" ", "")
    assert actual == add_exptd
    test_info['state'] = 'absent'
    results = hosts.all.zos_apf(**test_info)
    pprint(vars(results))
    for result in results.contacted.values():
        assert result.get("rc") == 0
    del_exptd = del_expected.replace(" ", "")
    cmdStr = "cat \"//'{0}'\" ".format(test_info['persistent']['data_set_name'])
    actual = run_shell_cmd(hosts, cmdStr).replace(" ", "")
    assert actual == del_exptd
    clean_test_env(hosts, test_info)
"""


<<<<<<< HEAD
def test_add_del_volume_persist(ansible_zos_module, volumes_with_vvds):
    try:
        hosts = ansible_zos_module
        VolumeHandler = Volume_Handler(volumes_with_vvds)
        volume = VolumeHandler.get_available_vol()
        test_info = dict(library="", volume="", persistent=dict(data_set_name="", marker="/* {mark} BLOCK */"), state="present", force_dynamic=True)
        ds = get_tmp_ds_name(1,1)
        hosts.all.shell(cmd=f"dtouch -tseq -V{volume} {ds} ")
        test_info['library'] = ds
        if test_info.get('volume') is not None:
            cmdStr = "dls -l " + ds + " | awk '{print $5}' "
            results = hosts.all.shell(cmd=cmdStr)
            for result in results.contacted.values():
                vol = result.get("stdout")
            test_info['volume'] = vol
        if test_info.get('persistent'):
            cmdStr = "mvstmp APFTEST.PRST"
            results = hosts.all.shell(cmd=cmdStr)
            for result in results.contacted.values():
                prstds = result.get("stdout")
            prstds = prstds[:30]
            cmdStr = "dtouch -tseq {0}".format(prstds)
            hosts.all.shell(cmd=cmdStr)
            test_info['persistent']['data_set_name'] = prstds
        results = hosts.all.zos_apf(**test_info)
        for result in results.contacted.values():
            assert result.get("rc") == 0
        add_exptd = add_expected.format(test_info['library'], test_info['volume'])
        add_exptd = add_exptd.replace(" ", "")
        cmdStr = "cat \"//'{0}'\" ".format(test_info['persistent']['data_set_name'])
        results = hosts.all.shell(cmd=cmdStr)
        for result in results.contacted.values():
            actual = result.get("stdout")
        actual = actual.replace(" ", "")
        assert actual == add_exptd
        test_info['state'] = 'absent'
        results = hosts.all.zos_apf(**test_info)
        for result in results.contacted.values():
            assert result.get("rc") == 0
        del_exptd = del_expected.replace(" ", "")
        cmdStr = "cat \"//'{0}'\" ".format(test_info['persistent']['data_set_name'])
        results = hosts.all.shell(cmd=cmdStr)
        for result in results.contacted.values():
            actual = result.get("stdout")
        actual = actual.replace(" ", "")
        assert actual == del_exptd
    finally:
        clean_test_env(hosts, test_info)

"""
keyword: ENABLE-FOR-1-3
Test commented because there is a failure in ZOAU 1.2.x, that should be fixed in 1.3.x, so
whoever works in issue https://github.com/ansible-collections/ibm_zos_core/issues/726
should uncomment this test as part of the validation process.
"""
def test_batch_add_del(ansible_zos_module, volumes_with_vvds):
    try:
        hosts = ansible_zos_module
        VolumeHandler = Volume_Handler(volumes_with_vvds)
        volume = VolumeHandler.get_available_vol()
        test_info = dict(
            batch=[dict(library="", volume=" "), dict(library="", volume=" "), dict(library="", volume=" ")],
            persistent=dict(data_set_name="", marker="/* {mark} BLOCK */"), state="present", force_dynamic=True
        )
        for item in test_info['batch']:
            ds = get_tmp_ds_name(1,1)
            hosts.all.shell(cmd=f"dtouch -tseq -V{volume} {ds} ")
            item['library'] = ds
            cmdStr = "dls -l " + ds + " | awk '{print $5}' "
            results = hosts.all.shell(cmd=cmdStr)
            for result in results.contacted.values():
                vol = result.get("stdout")
            item['volume'] = vol
        prstds = get_tmp_ds_name(5,5)
        cmdStr = "dtouch -tseq {0}".format(prstds)
        hosts.all.shell(cmd=cmdStr)
        test_info['persistent']['data_set_name'] = prstds
        results = hosts.all.zos_apf(**test_info)
        pprint(vars(results))
        for result in results.contacted.values():
            assert result.get("rc") == 0
        add_exptd = add_batch_expected.format(test_info['batch'][0]['library'], test_info['batch'][0]['volume'],
                                                test_info['batch'][1]['library'], test_info['batch'][1]['volume'],
                                                test_info['batch'][2]['library'], test_info['batch'][2]['volume'])
        add_exptd = add_exptd.replace(" ", "")
        cmdStr = "cat \"//'{0}'\" ".format(test_info['persistent']['data_set_name'])
        results = hosts.all.shell(cmd=cmdStr)
        for result in results.contacted.values():
            actual = result.get("stdout")
        actual = actual.replace(" ", "")
        assert actual == add_exptd
        test_info['state'] = 'absent'
        results = hosts.all.zos_apf(**test_info)
        pprint(vars(results))
        for result in results.contacted.values():
            assert result.get("rc") == 0
        del_exptd = del_expected.replace(" ", "")
        cmdStr = "cat \"//'{0}'\" ".format(test_info['persistent']['data_set_name'])
        results = hosts.all.shell(cmd=cmdStr)
        for result in results.contacted.values():
            actual = result.get("stdout")
        actual = actual.replace(" ", "")
        assert actual == del_exptd
    finally:
        for item in test_info['batch']:
            clean_test_env(hosts, item)
        hosts.all.shell(cmd="drm {0}".format(test_info['persistent']['data_set_name']))
=======
def test_add_del_volume_persist(ansible_zos_module):
    hosts = ansible_zos_module
    test_info = dict(library="", volume="", persistent=dict(data_set_name="", marker="/* {mark} BLOCK */"), state="present", force_dynamic=True)
    ds = get_tmp_ds_name(1,1)
    hosts.all.shell(cmd="dtouch -tseq {0}".format(ds))
    test_info['library'] = ds
    if test_info.get('volume') is not None:
        cmdStr = "dls -l " + ds + " | awk '{print $5}' "
        results = hosts.all.shell(cmd=cmdStr)
        for result in results.contacted.values():
            vol = result.get("stdout")
        test_info['volume'] = vol
    if test_info.get('persistent'):
        cmdStr = "mvstmp APFTEST.PRST"
        results = hosts.all.shell(cmd=cmdStr)
        for result in results.contacted.values():
            prstds = result.get("stdout")
        prstds = prstds[:30]
        cmdStr = "dtouch -tseq {0}".format(prstds)
        hosts.all.shell(cmd=cmdStr)
        test_info['persistent']['data_set_name'] = prstds
    results = hosts.all.zos_apf(**test_info)
    for result in results.contacted.values():
        assert result.get("rc") == 0
    add_exptd = add_expected.format(test_info['library'], test_info['volume'])
    add_exptd = add_exptd.replace(" ", "")
    cmdStr = "cat \"//'{0}'\" ".format(test_info['persistent']['data_set_name'])
    results = hosts.all.shell(cmd=cmdStr)
    for result in results.contacted.values():
        actual = result.get("stdout")
    actual = actual.replace(" ", "")
    assert actual == add_exptd
    test_info['state'] = 'absent'
    results = hosts.all.zos_apf(**test_info)
    for result in results.contacted.values():
        assert result.get("rc") == 0
    del_exptd = del_expected.replace(" ", "")
    cmdStr = "cat \"//'{0}'\" ".format(test_info['persistent']['data_set_name'])
    results = hosts.all.shell(cmd=cmdStr)
    for result in results.contacted.values():
        actual = result.get("stdout")
    actual = actual.replace(" ", "")
    assert actual == del_exptd
    clean_test_env(hosts, test_info)


#def test_batch_add_del(ansible_zos_module):
#    hosts = ansible_zos_module
#    test_info = dict(
#        batch=[dict(library="", volume=" "), dict(library="", volume=" "), dict(library="", volume=" ")],
#        persistent=dict(data_set_name="", marker="/* {mark} BLOCK */"), state="present", force_dynamic=True
#    )
#    for item in test_info['batch']:
#        ds = get_tmp_ds_name(1,1)
#        hosts.all.shell(cmd="dtouch {0}".format(ds))
#        item['library'] = ds
#        cmdStr = "dls -l " + ds + " | awk '{print $5}' "
#        results = hosts.all.shell(cmd=cmdStr)
#        for result in results.contacted.values():
#            vol = result.get("stdout")
#        item['volume'] = vol
#    prstds = get_tmp_ds_name(5,5)
#    cmdStr = "dtouch {0}".format(prstds)
#    hosts.all.shell(cmd=cmdStr)
#    test_info['persistent']['data_set_name'] = prstds
#    hosts.all.shell(cmd="echo \"{0}\" > {1}".format("Hello World, Here's Jhonny", prstds))
#    results = hosts.all.zos_apf(**test_info)
#    pprint(vars(results))
#    for result in results.contacted.values():
#        assert result.get("rc") == 0
#    add_exptd = add_batch_expected.format(test_info['batch'][0]['library'], test_info['batch'][0]['volume'],
#                                          test_info['batch'][1]['library'], test_info['batch'][1]['volume'],
#                                          test_info['batch'][2]['library'], test_info['batch'][2]['volume'])
#    add_exptd = add_exptd.replace(" ", "")
#    cmdStr = "cat \"//'{0}'\" ".format(test_info['persistent']['data_set_name'])
#    results = hosts.all.shell(cmd=cmdStr)
#    for result in results.contacted.values():
#        actual = result.get("stdout")
#    actual = actual.replace(" ", "")
#    assert actual == add_exptd
#    test_info['state'] = 'absent'
#    results = hosts.all.zos_apf(**test_info)
#    pprint(vars(results))
#    for result in results.contacted.values():
#        assert result.get("rc") == 0
#    del_exptd = del_expected.replace(" ", "")
#    cmdStr = "cat \"//'{0}'\" ".format(test_info['persistent']['data_set_name'])
#    results = hosts.all.shell(cmd=cmdStr)
#    for result in results.contacted.values():
#        actual = result.get("stdout")
#    actual = actual.replace(" ", "")
#    assert actual == del_exptd
#    for item in test_info['batch']:
#        clean_test_env(hosts, item)
#    cmdStr = "drm {0}".format(test_info['persistent']['data_set_name'])
#    hosts.all.shell(cmd=cmdStr)
>>>>>>> 37941131


def test_operation_list(ansible_zos_module):
    hosts = ansible_zos_module
    test_info = dict(operation="list")
    results = hosts.all.zos_apf(**test_info)
    for result in results.contacted.values():
        listJson = result.get("stdout")
        print(listJson)
    import json
    data = json.loads(listJson)
    assert data['format'] in ['DYNAMIC', 'STATIC']
    del json


<<<<<<< HEAD
def test_operation_list_with_filter(ansible_zos_module, volumes_with_vvds):
    try:
        hosts = ansible_zos_module
        VolumeHandler = Volume_Handler(volumes_with_vvds)
        volume = VolumeHandler.get_available_vol()
        test_info = dict(library="", state="present", force_dynamic=True)
        test_info['state'] = 'present'
        ds = get_tmp_ds_name(3,2)
        hosts.all.shell(cmd=f"dtouch -tseq -V{volume} {ds} ")
        test_info['library'] = ds
        if test_info.get('volume') is not None:
            cmdStr = "dls -l " + ds + " | awk '{print $5}' "
            results = hosts.all.shell(cmd=cmdStr)
            for result in results.contacted.values():
                vol = result.get("stdout")
            test_info['volume'] = vol
        if test_info.get('persistent'):
            cmdStr = "mvstmp APFTEST.PRST"
            results = hosts.all.shell(cmd=cmdStr)
            for result in results.contacted.values():
                prstds = result.get("stdout")
            prstds = prstds[:30]
            cmdStr = "dtouch -tseq {0}".format(prstds)
            hosts.all.shell(cmd=cmdStr)
            test_info['persistent']['data_set_name'] = prstds
        hosts.all.zos_apf(**test_info)
        ti = dict(operation="list", library="")
        ti['library'] = "ANSIBLE.*"
        results = hosts.all.zos_apf(**ti)
        for result in results.contacted.values():
            listFiltered = result.get("stdout")
        assert test_info['library'] in listFiltered
        test_info['state'] = 'absent'
        hosts.all.zos_apf(**test_info)
    finally:
        clean_test_env(hosts, test_info)
=======
def test_operation_list_with_filter(ansible_zos_module):
    hosts = ansible_zos_module
    test_info = dict(library="", state="present", force_dynamic=True)
    test_info['state'] = 'present'
    ds = get_tmp_ds_name(3,2)
    hosts.all.shell(cmd="dtouch -tseq {0}".format(ds))
    test_info['library'] = ds
    if test_info.get('volume') is not None:
        cmdStr = "dls -l " + ds + " | awk '{print $5}' "
        results = hosts.all.shell(cmd=cmdStr)
        for result in results.contacted.values():
            vol = result.get("stdout")
        test_info['volume'] = vol
    if test_info.get('persistent'):
        cmdStr = "mvstmp APFTEST.PRST"
        results = hosts.all.shell(cmd=cmdStr)
        for result in results.contacted.values():
            prstds = result.get("stdout")
        prstds = prstds[:30]
        cmdStr = "dtouch -tseq {0}".format(prstds)
        hosts.all.shell(cmd=cmdStr)
        test_info['persistent']['data_set_name'] = prstds
    hosts.all.zos_apf(**test_info)
    ti = dict(operation="list", library="")
    ti['library'] = "APFTEST.*"
    results = hosts.all.zos_apf(**ti)
    for result in results.contacted.values():
        listFiltered = result.get("stdout")
    assert test_info['library'] in listFiltered
    test_info['state'] = 'absent'
    hosts.all.zos_apf(**test_info)
    clean_test_env(hosts, test_info)
>>>>>>> 37941131

#
# Negative tests
#


<<<<<<< HEAD
def test_add_already_present(ansible_zos_module, volumes_with_vvds):
    try:
        hosts = ansible_zos_module
        VolumeHandler = Volume_Handler(volumes_with_vvds)
        volume = VolumeHandler.get_available_vol()
        test_info = dict(library="", state="present", force_dynamic=True)
        test_info['state'] = 'present'
        ds = get_tmp_ds_name(3,2)
        hosts.all.shell(cmd=f"dtouch -tseq -V{volume} {ds} ")
        test_info['library'] = ds
        if test_info.get('volume') is not None:
            cmdStr = "dls -l " + ds + " | awk '{print $5}' "
            results = hosts.all.shell(cmd=cmdStr)
            for result in results.contacted.values():
                vol = result.get("stdout")
            test_info['volume'] = vol
        if test_info.get('persistent'):
            cmdStr = "mvstmp APFTEST.PRST"
            results = hosts.all.shell(cmd=cmdStr)
            for result in results.contacted.values():
                prstds = result.get("stdout")
            prstds = prstds[:30]
            cmdStr = "dtouch -tseq {0}".format(prstds)
            hosts.all.shell(cmd=cmdStr)
            test_info['persistent']['data_set_name'] = prstds
        results = hosts.all.zos_apf(**test_info)
        for result in results.contacted.values():
            assert result.get("rc") == 0
        results = hosts.all.zos_apf(**test_info)
        for result in results.contacted.values():
            # Return code 16 if ZOAU < 1.2.0 and RC is 8 if ZOAU >= 1.2.0
            assert result.get("rc") == 16 or result.get("rc") == 8
        test_info['state'] = 'absent'
        hosts.all.zos_apf(**test_info)
    finally:
        clean_test_env(hosts, test_info)


def test_del_not_present(ansible_zos_module, volumes_with_vvds):
    try:
        hosts = ansible_zos_module
        VolumeHandler = Volume_Handler(volumes_with_vvds)
        volume = VolumeHandler.get_available_vol()
        test_info = dict(library="", state="present", force_dynamic=True)
        ds = get_tmp_ds_name(1,1)
        hosts.all.shell(cmd=f"dtouch -tseq -V{volume} {ds} ")
        test_info['library'] = ds
        if test_info.get('volume') is not None:
            cmdStr = "dls -l " + ds + " | awk '{print $5}' "
            results = hosts.all.shell(cmd=cmdStr)
            for result in results.contacted.values():
                vol = result.get("stdout")
            test_info['volume'] = vol
        if test_info.get('persistent'):
            cmdStr = "mvstmp APFTEST.PRST"
            results = hosts.all.shell(cmd=cmdStr)
            for result in results.contacted.values():
                prstds = result.get("stdout")
            prstds = prstds[:30]
            cmdStr = "dtouch -tseq {0}".format(prstds)
            hosts.all.shell(cmd=cmdStr)
            test_info['persistent']['data_set_name'] = prstds
        test_info['state'] = 'absent'
        results = hosts.all.zos_apf(**test_info)
        for result in results.contacted.values():
            # Return code 16 if ZOAU < 1.2.0 and RC is 8 if ZOAU >= 1.2.0
            assert result.get("rc") == 16 or result.get("rc") == 8
    finally:
        clean_test_env(hosts, test_info)
=======
def test_add_already_present(ansible_zos_module):
    hosts = ansible_zos_module
    test_info = dict(library="", state="present", force_dynamic=True)
    test_info['state'] = 'present'
    ds = get_tmp_ds_name(3,2)
    hosts.all.shell(cmd="dtouch -tseq {0}".format(ds))
    test_info['library'] = ds
    if test_info.get('volume') is not None:
        cmdStr = "dls -l " + ds + " | awk '{print $5}' "
        results = hosts.all.shell(cmd=cmdStr)
        for result in results.contacted.values():
            vol = result.get("stdout")
        test_info['volume'] = vol
    if test_info.get('persistent'):
        cmdStr = "mvstmp APFTEST.PRST"
        results = hosts.all.shell(cmd=cmdStr)
        for result in results.contacted.values():
            prstds = result.get("stdout")
        prstds = prstds[:30]
        cmdStr = "dtouch -tseq {0}".format(prstds)
        hosts.all.shell(cmd=cmdStr)
        test_info['persistent']['data_set_name'] = prstds
    results = hosts.all.zos_apf(**test_info)
    for result in results.contacted.values():
        assert result.get("rc") == 0
    results = hosts.all.zos_apf(**test_info)
    for result in results.contacted.values():
        # Return code 16 if ZOAU < 1.2.0 and RC is 8 if ZOAU >= 1.2.0
        assert result.get("rc") == 16 or result.get("rc") == 8
    test_info['state'] = 'absent'
    hosts.all.zos_apf(**test_info)
    clean_test_env(hosts, test_info)


def test_del_not_present(ansible_zos_module):
    hosts = ansible_zos_module
    test_info = dict(library="", state="present", force_dynamic=True)
    ds = get_tmp_ds_name(1,1)
    hosts.all.shell(cmd="dtouch -tseq {0}".format(ds))
    test_info['library'] = ds
    if test_info.get('volume') is not None:
        cmdStr = "dls -l " + ds + " | awk '{print $5}' "
        results = hosts.all.shell(cmd=cmdStr)
        for result in results.contacted.values():
            vol = result.get("stdout")
        test_info['volume'] = vol
    if test_info.get('persistent'):
        cmdStr = "mvstmp APFTEST.PRST"
        results = hosts.all.shell(cmd=cmdStr)
        for result in results.contacted.values():
            prstds = result.get("stdout")
        prstds = prstds[:30]
        cmdStr = "dtouch -tseq {0}".format(prstds)
        hosts.all.shell(cmd=cmdStr)
        test_info['persistent']['data_set_name'] = prstds
    test_info['state'] = 'absent'
    results = hosts.all.zos_apf(**test_info)
    for result in results.contacted.values():
        # Return code 16 if ZOAU < 1.2.0 and RC is 8 if ZOAU >= 1.2.0
        assert result.get("rc") == 16 or result.get("rc") == 8
    clean_test_env(hosts, test_info)
>>>>>>> 37941131


def test_add_not_found(ansible_zos_module):
    hosts = ansible_zos_module
    test_info = dict(library="", state="present", force_dynamic=True)
    test_info['library'] = 'APFTEST.FOO.BAR'
    results = hosts.all.zos_apf(**test_info)
<<<<<<< HEAD
=======
    for result in results.contacted.values():
        # Return code 16 if ZOAU < 1.2.0 and RC is 8 if ZOAU >= 1.2.0
        assert result.get("rc") == 16 or result.get("rc") == 8


def test_add_with_wrong_volume(ansible_zos_module):
    hosts = ansible_zos_module
    test_info = dict(library="", volume="", state="present", force_dynamic=True)
    test_info['state'] = 'present'
    ds = get_tmp_ds_name(3,2)
    hosts.all.shell(cmd="dtouch -tseq {0}".format(ds))
    test_info['library'] = ds
    if test_info.get('volume') is not None:
        cmdStr = "dls -l " + ds + " | awk '{print $5}' "
        results = hosts.all.shell(cmd=cmdStr)
        for result in results.contacted.values():
            vol = result.get("stdout")
        test_info['volume'] = vol
    if test_info.get('persistent'):
        cmdStr = "mvstmp APFTEST.PRST"
        results = hosts.all.shell(cmd=cmdStr)
        for result in results.contacted.values():
            prstds = result.get("stdout")
        prstds = prstds[:30]
        cmdStr = "dtouch -tseq {0}".format(prstds)
        hosts.all.shell(cmd=cmdStr)
        test_info['persistent']['data_set_name'] = prstds
    test_info['volume'] = 'T12345'
    results = hosts.all.zos_apf(**test_info)
>>>>>>> 37941131
    for result in results.contacted.values():
        # Return code 16 if ZOAU < 1.2.0 and RC is 8 if ZOAU >= 1.2.0
        assert result.get("rc") == 16 or result.get("rc") == 8


<<<<<<< HEAD
def test_add_with_wrong_volume(ansible_zos_module, volumes_with_vvds):
    try:
        hosts = ansible_zos_module
        VolumeHandler = Volume_Handler(volumes_with_vvds)
        volume = VolumeHandler.get_available_vol()
        test_info = dict(library="", volume="", state="present", force_dynamic=True)
        test_info['state'] = 'present'
        ds = get_tmp_ds_name(3,2)
        hosts.all.shell(cmd=f"dtouch -tseq -V{volume} {ds} ")
        test_info['library'] = ds
        if test_info.get('volume') is not None:
            cmdStr = "dls -l " + ds + " | awk '{print $5}' "
            results = hosts.all.shell(cmd=cmdStr)
            for result in results.contacted.values():
                vol = result.get("stdout")
            test_info['volume'] = vol
        if test_info.get('persistent'):
            cmdStr = "mvstmp APFTEST.PRST"
            results = hosts.all.shell(cmd=cmdStr)
            for result in results.contacted.values():
                prstds = result.get("stdout")
            prstds = prstds[:30]
            cmdStr = "dtouch -tseq {0}".format(prstds)
            hosts.all.shell(cmd=cmdStr)
            test_info['persistent']['data_set_name'] = prstds
        test_info['volume'] = 'T12345'
        results = hosts.all.zos_apf(**test_info)
        for result in results.contacted.values():
            # Return code 16 if ZOAU < 1.2.0 and RC is 8 if ZOAU >= 1.2.0
            assert result.get("rc") == 16 or result.get("rc") == 8
    finally:
        clean_test_env(hosts, test_info)


def test_persist_invalid_ds_format(ansible_zos_module, volumes_with_vvds):
    try:
        hosts = ansible_zos_module
        VolumeHandler = Volume_Handler(volumes_with_vvds)
        volume = VolumeHandler.get_available_vol()
        test_info = dict(library="", persistent=dict(data_set_name="", marker="/* {mark} BLOCK */"), state="present", force_dynamic=True)
        test_info['state'] = 'present'
        ds = get_tmp_ds_name(3,2)
        hosts.all.shell(cmd=f"dtouch -tseq -V{volume} {ds} ")
        test_info['library'] = ds
        if test_info.get('volume') is not None:
            cmdStr = "dls -l " + ds + " | awk '{print $5}' "
            results = hosts.all.shell(cmd=cmdStr)
            for result in results.contacted.values():
                vol = result.get("stdout")
            test_info['volume'] = vol
        if test_info.get('persistent'):
            cmdStr = "mvstmp APFTEST.PRST"
            results = hosts.all.shell(cmd=cmdStr)
            for result in results.contacted.values():
                prstds = result.get("stdout")
            prstds = prstds[:30]
            cmdStr = "dtouch -tseq {0}".format(prstds)
            hosts.all.shell(cmd=cmdStr)
            test_info['persistent']['data_set_name'] = prstds
        cmdStr = "decho \"some text to test persistent data_set format validattion.\" \"{0}\"".format(test_info['persistent']['data_set_name'])
        hosts.all.shell(cmd=cmdStr)
        results = hosts.all.zos_apf(**test_info)
        for result in results.contacted.values():
            assert result.get("rc") == 8
    finally:
        clean_test_env(hosts, test_info)


def test_persist_invalid_marker(ansible_zos_module, volumes_with_vvds):
    try:
        hosts = ansible_zos_module
        VolumeHandler = Volume_Handler(volumes_with_vvds)
        volume = VolumeHandler.get_available_vol()
        test_info = dict(library="", persistent=dict(data_set_name="", marker="/* {mark} BLOCK */"), state="present", force_dynamic=True)
        test_info['state'] = 'present'
        ds = get_tmp_ds_name(3,2)
        hosts.all.shell(cmd=f"dtouch -tseq -V{volume} {ds} ")
        test_info['library'] = ds
        if test_info.get('volume') is not None:
            cmdStr = "dls -l " + ds + " | awk '{print $5}' "
            results = hosts.all.shell(cmd=cmdStr)
            for result in results.contacted.values():
                vol = result.get("stdout")
            test_info['volume'] = vol
        if test_info.get('persistent'):
            cmdStr = "mvstmp APFTEST.PRST"
            results = hosts.all.shell(cmd=cmdStr)
            for result in results.contacted.values():
                prstds = result.get("stdout")
            prstds = prstds[:30]
            cmdStr = "dtouch -tseq {0}".format(prstds)
            hosts.all.shell(cmd=cmdStr)
            test_info['persistent']['data_set_name'] = prstds
        test_info['persistent']['marker'] = "# Invalid marker format"
        results = hosts.all.zos_apf(**test_info)
        for result in results.contacted.values():
            assert result.get("rc") == 4
    finally:
        clean_test_env(hosts, test_info)


def test_persist_invalid_marker_len(ansible_zos_module, volumes_with_vvds):
    try:
        hosts = ansible_zos_module
        VolumeHandler = Volume_Handler(volumes_with_vvds)
        volume = VolumeHandler.get_available_vol()
        test_info = dict(library="", persistent=dict(data_set_name="", marker="/* {mark} BLOCK */"), state="present", force_dynamic=True)
        test_info['state'] = 'present'
        ds = get_tmp_ds_name(3,2)
        hosts.all.shell(cmd=f"dtouch -tseq -V{volume} {ds} ")
        test_info['library'] = ds
        if test_info.get('volume') is not None:
            cmdStr = "dls -l " + ds + " | awk '{print $5}' "
            results = hosts.all.shell(cmd=cmdStr)
            for result in results.contacted.values():
                vol = result.get("stdout")
            test_info['volume'] = vol
        if test_info.get('persistent'):
            cmdStr = "mvstmp APFTEST.PRST"
            results = hosts.all.shell(cmd=cmdStr)
            for result in results.contacted.values():
                prstds = result.get("stdout")
            prstds = prstds[:30]
            cmdStr = "dtouch -tseq {0}".format(prstds)
            hosts.all.shell(cmd=cmdStr)
            test_info['persistent']['data_set_name'] = prstds
        test_info['persistent']['marker'] = "/* {mark} This is a awfully lo%70sng marker */" % ("o")
        results = hosts.all.zos_apf(**test_info)
        for result in results.contacted.values():
            assert result.get("msg") == 'marker length may not exceed 72 characters'
    finally:
        clean_test_env(hosts, test_info)
=======
def test_persist_invalid_ds_format(ansible_zos_module):
    hosts = ansible_zos_module
    test_info = dict(library="", persistent=dict(data_set_name="", marker="/* {mark} BLOCK */"), state="present", force_dynamic=True)
    test_info['state'] = 'present'
    ds = get_tmp_ds_name(3,2)
    hosts.all.shell(cmd="dtouch -tseq {0}".format(ds))
    test_info['library'] = ds
    if test_info.get('volume') is not None:
        cmdStr = "dls -l " + ds + " | awk '{print $5}' "
        results = hosts.all.shell(cmd=cmdStr)
        for result in results.contacted.values():
            vol = result.get("stdout")
        test_info['volume'] = vol
    if test_info.get('persistent'):
        cmdStr = "mvstmp APFTEST.PRST"
        results = hosts.all.shell(cmd=cmdStr)
        for result in results.contacted.values():
            prstds = result.get("stdout")
        prstds = prstds[:30]
        cmdStr = "dtouch -tseq {0}".format(prstds)
        hosts.all.shell(cmd=cmdStr)
        test_info['persistent']['data_set_name'] = prstds
    cmdStr = "decho \"some text to test persistent data_set format validattion.\" \"{0}\"".format(test_info['persistent']['data_set_name'])
    hosts.all.shell(cmd=cmdStr)
    results = hosts.all.zos_apf(**test_info)
    for result in results.contacted.values():
        assert result.get("rc") == 8
    clean_test_env(hosts, test_info)


def test_persist_invalid_marker(ansible_zos_module):
    hosts = ansible_zos_module
    test_info = dict(library="", persistent=dict(data_set_name="", marker="/* {mark} BLOCK */"), state="present", force_dynamic=True)
    test_info['state'] = 'present'
    ds = get_tmp_ds_name(3,2)
    hosts.all.shell(cmd="dtouch -tseq {0}".format(ds))
    test_info['library'] = ds
    if test_info.get('volume') is not None:
        cmdStr = "dls -l " + ds + " | awk '{print $5}' "
        results = hosts.all.shell(cmd=cmdStr)
        for result in results.contacted.values():
            vol = result.get("stdout")
        test_info['volume'] = vol
    if test_info.get('persistent'):
        cmdStr = "mvstmp APFTEST.PRST"
        results = hosts.all.shell(cmd=cmdStr)
        for result in results.contacted.values():
            prstds = result.get("stdout")
        prstds = prstds[:30]
        cmdStr = "dtouch -tseq {0}".format(prstds)
        hosts.all.shell(cmd=cmdStr)
        test_info['persistent']['data_set_name'] = prstds
    test_info['persistent']['marker'] = "# Invalid marker format"
    results = hosts.all.zos_apf(**test_info)
    for result in results.contacted.values():
        assert result.get("rc") == 4
    clean_test_env(hosts, test_info)


def test_persist_invalid_marker_len(ansible_zos_module):
    hosts = ansible_zos_module
    test_info = dict(library="", persistent=dict(data_set_name="", marker="/* {mark} BLOCK */"), state="present", force_dynamic=True)
    test_info['state'] = 'present'
    ds = get_tmp_ds_name(3,2)
    hosts.all.shell(cmd="dtouch -tseq {0}".format(ds))
    test_info['library'] = ds
    if test_info.get('volume') is not None:
        cmdStr = "dls -l " + ds + " | awk '{print $5}' "
        results = hosts.all.shell(cmd=cmdStr)
        for result in results.contacted.values():
            vol = result.get("stdout")
        test_info['volume'] = vol
    if test_info.get('persistent'):
        cmdStr = "mvstmp APFTEST.PRST"
        results = hosts.all.shell(cmd=cmdStr)
        for result in results.contacted.values():
            prstds = result.get("stdout")
        prstds = prstds[:30]
        cmdStr = "dtouch -tseq {0}".format(prstds)
        hosts.all.shell(cmd=cmdStr)
        test_info['persistent']['data_set_name'] = prstds
    test_info['persistent']['marker'] = "/* {mark} This is a awfully lo%70sng marker */" % ("o")
    results = hosts.all.zos_apf(**test_info)
    for result in results.contacted.values():
        assert result.get("msg") == 'marker length may not exceed 72 characters'
    clean_test_env(hosts, test_info)
>>>>>>> 37941131
<|MERGE_RESOLUTION|>--- conflicted
+++ resolved
@@ -50,7 +50,6 @@
         hosts.all.shell(cmd=cmdStr)
 
 
-<<<<<<< HEAD
 def test_add_del(ansible_zos_module, volumes_with_vvds):
     try:
         hosts = ansible_zos_module
@@ -157,102 +156,6 @@
             assert result.get("rc") == 0
     finally:
         clean_test_env(hosts, test_info)
-=======
-def test_add_del(ansible_zos_module):
-    hosts = ansible_zos_module
-    test_info = dict(library="", state="present", force_dynamic=True)
-    ds = get_tmp_ds_name(3,2)
-    hosts.all.shell(cmd="dtouch -tseq {0}".format(ds))
-    test_info['library'] = ds
-    if test_info.get('volume') is not None:
-        cmdStr = "dls -l " + ds + " | awk '{print $5}' "
-        results = hosts.all.shell(cmd=cmdStr)
-        for result in results.contacted.values():
-            vol = result.get("stdout")
-        test_info['volume'] = vol
-    if test_info.get('persistent'):
-        cmdStr = "mvstmp APFTEST.PRST"
-        results = hosts.all.shell(cmd=cmdStr)
-        for result in results.contacted.values():
-            prstds = result.get("stdout")
-        prstds = prstds[:30]
-        cmdStr = "dtouch -tseq {0}".format(prstds)
-        hosts.all.shell(cmd=cmdStr)
-        test_info['persistent']['data_set_name'] = prstds
-    results = hosts.all.zos_apf(**test_info)
-    for result in results.contacted.values():
-        assert result.get("rc") == 0
-    test_info['state'] = 'absent'
-    results = hosts.all.zos_apf(**test_info)
-    for result in results.contacted.values():
-        assert result.get("rc") == 0
-    clean_test_env(hosts, test_info)
-
-
-def test_add_del_with_tmp_hlq_option(ansible_zos_module):
-    hosts = ansible_zos_module
-    tmphlq = "TMPHLQ"
-    test_info = dict(library="", state="present", force_dynamic=True, tmp_hlq="", persistent=dict(data_set_name="", backup=True))
-    test_info['tmp_hlq'] = tmphlq
-    ds = get_tmp_ds_name(3,2)
-    hosts.all.shell(cmd="dtouch -tseq {0}".format(ds))
-    test_info['library'] = ds
-    if test_info.get('volume') is not None:
-        cmdStr = "dls -l " + ds + " | awk '{print $5}' "
-        results = hosts.all.shell(cmd=cmdStr)
-        for result in results.contacted.values():
-            vol = result.get("stdout")
-        test_info['volume'] = vol
-    if test_info.get('persistent'):
-        cmdStr = "mvstmp APFTEST.PRST"
-        results = hosts.all.shell(cmd=cmdStr)
-        for result in results.contacted.values():
-            prstds = result.get("stdout")
-        prstds = prstds[:30]
-        cmdStr = "dtouch -tseq {0}".format(prstds)
-        hosts.all.shell(cmd=cmdStr)
-        test_info['persistent']['data_set_name'] = prstds
-    results = hosts.all.zos_apf(**test_info)
-    for result in results.contacted.values():
-        assert result.get("rc") == 0
-        assert result.get("backup_name")[:6] == tmphlq
-    test_info['state'] = 'absent'
-    results = hosts.all.zos_apf(**test_info)
-    for result in results.contacted.values():
-        assert result.get("rc") == 0
-    clean_test_env(hosts, test_info)
-
-
-def test_add_del_volume(ansible_zos_module):
-    hosts = ansible_zos_module
-    test_info = dict(library="", volume="", state="present", force_dynamic=True)
-    ds = get_tmp_ds_name(1,1)
-    hosts.all.shell(cmd="dtouch -tseq {0}".format(ds))
-    test_info['library'] = ds
-    if test_info.get('volume') is not None:
-        cmdStr = "dls -l " + ds + " | awk '{print $5}' "
-        results = hosts.all.shell(cmd=cmdStr)
-        for result in results.contacted.values():
-            vol = result.get("stdout")
-        test_info['volume'] = vol
-    if test_info.get('persistent'):
-        cmdStr = "mvstmp APFTEST.PRST"
-        results = hosts.all.shell(cmd=cmdStr)
-        for result in results.contacted.values():
-            prstds = result.get("stdout")
-        prstds = prstds[:30]
-        cmdStr = "dtouch -tseq {0}".format(prstds)
-        hosts.all.shell(cmd=cmdStr)
-        test_info['persistent']['data_set_name'] = prstds
-    results = hosts.all.zos_apf(**test_info)
-    for result in results.contacted.values():
-        assert result.get("rc") == 0
-    test_info['state'] = 'absent'
-    results = hosts.all.zos_apf(**test_info)
-    for result in results.contacted.values():
-        assert result.get("rc") == 0
-    clean_test_env(hosts, test_info)
->>>>>>> 37941131
 
 
 """
@@ -283,7 +186,6 @@
 """
 
 
-<<<<<<< HEAD
 def test_add_del_volume_persist(ansible_zos_module, volumes_with_vvds):
     try:
         hosts = ansible_zos_module
@@ -391,104 +293,6 @@
         for item in test_info['batch']:
             clean_test_env(hosts, item)
         hosts.all.shell(cmd="drm {0}".format(test_info['persistent']['data_set_name']))
-=======
-def test_add_del_volume_persist(ansible_zos_module):
-    hosts = ansible_zos_module
-    test_info = dict(library="", volume="", persistent=dict(data_set_name="", marker="/* {mark} BLOCK */"), state="present", force_dynamic=True)
-    ds = get_tmp_ds_name(1,1)
-    hosts.all.shell(cmd="dtouch -tseq {0}".format(ds))
-    test_info['library'] = ds
-    if test_info.get('volume') is not None:
-        cmdStr = "dls -l " + ds + " | awk '{print $5}' "
-        results = hosts.all.shell(cmd=cmdStr)
-        for result in results.contacted.values():
-            vol = result.get("stdout")
-        test_info['volume'] = vol
-    if test_info.get('persistent'):
-        cmdStr = "mvstmp APFTEST.PRST"
-        results = hosts.all.shell(cmd=cmdStr)
-        for result in results.contacted.values():
-            prstds = result.get("stdout")
-        prstds = prstds[:30]
-        cmdStr = "dtouch -tseq {0}".format(prstds)
-        hosts.all.shell(cmd=cmdStr)
-        test_info['persistent']['data_set_name'] = prstds
-    results = hosts.all.zos_apf(**test_info)
-    for result in results.contacted.values():
-        assert result.get("rc") == 0
-    add_exptd = add_expected.format(test_info['library'], test_info['volume'])
-    add_exptd = add_exptd.replace(" ", "")
-    cmdStr = "cat \"//'{0}'\" ".format(test_info['persistent']['data_set_name'])
-    results = hosts.all.shell(cmd=cmdStr)
-    for result in results.contacted.values():
-        actual = result.get("stdout")
-    actual = actual.replace(" ", "")
-    assert actual == add_exptd
-    test_info['state'] = 'absent'
-    results = hosts.all.zos_apf(**test_info)
-    for result in results.contacted.values():
-        assert result.get("rc") == 0
-    del_exptd = del_expected.replace(" ", "")
-    cmdStr = "cat \"//'{0}'\" ".format(test_info['persistent']['data_set_name'])
-    results = hosts.all.shell(cmd=cmdStr)
-    for result in results.contacted.values():
-        actual = result.get("stdout")
-    actual = actual.replace(" ", "")
-    assert actual == del_exptd
-    clean_test_env(hosts, test_info)
-
-
-#def test_batch_add_del(ansible_zos_module):
-#    hosts = ansible_zos_module
-#    test_info = dict(
-#        batch=[dict(library="", volume=" "), dict(library="", volume=" "), dict(library="", volume=" ")],
-#        persistent=dict(data_set_name="", marker="/* {mark} BLOCK */"), state="present", force_dynamic=True
-#    )
-#    for item in test_info['batch']:
-#        ds = get_tmp_ds_name(1,1)
-#        hosts.all.shell(cmd="dtouch {0}".format(ds))
-#        item['library'] = ds
-#        cmdStr = "dls -l " + ds + " | awk '{print $5}' "
-#        results = hosts.all.shell(cmd=cmdStr)
-#        for result in results.contacted.values():
-#            vol = result.get("stdout")
-#        item['volume'] = vol
-#    prstds = get_tmp_ds_name(5,5)
-#    cmdStr = "dtouch {0}".format(prstds)
-#    hosts.all.shell(cmd=cmdStr)
-#    test_info['persistent']['data_set_name'] = prstds
-#    hosts.all.shell(cmd="echo \"{0}\" > {1}".format("Hello World, Here's Jhonny", prstds))
-#    results = hosts.all.zos_apf(**test_info)
-#    pprint(vars(results))
-#    for result in results.contacted.values():
-#        assert result.get("rc") == 0
-#    add_exptd = add_batch_expected.format(test_info['batch'][0]['library'], test_info['batch'][0]['volume'],
-#                                          test_info['batch'][1]['library'], test_info['batch'][1]['volume'],
-#                                          test_info['batch'][2]['library'], test_info['batch'][2]['volume'])
-#    add_exptd = add_exptd.replace(" ", "")
-#    cmdStr = "cat \"//'{0}'\" ".format(test_info['persistent']['data_set_name'])
-#    results = hosts.all.shell(cmd=cmdStr)
-#    for result in results.contacted.values():
-#        actual = result.get("stdout")
-#    actual = actual.replace(" ", "")
-#    assert actual == add_exptd
-#    test_info['state'] = 'absent'
-#    results = hosts.all.zos_apf(**test_info)
-#    pprint(vars(results))
-#    for result in results.contacted.values():
-#        assert result.get("rc") == 0
-#    del_exptd = del_expected.replace(" ", "")
-#    cmdStr = "cat \"//'{0}'\" ".format(test_info['persistent']['data_set_name'])
-#    results = hosts.all.shell(cmd=cmdStr)
-#    for result in results.contacted.values():
-#        actual = result.get("stdout")
-#    actual = actual.replace(" ", "")
-#    assert actual == del_exptd
-#    for item in test_info['batch']:
-#        clean_test_env(hosts, item)
-#    cmdStr = "drm {0}".format(test_info['persistent']['data_set_name'])
-#    hosts.all.shell(cmd=cmdStr)
->>>>>>> 37941131
 
 
 def test_operation_list(ansible_zos_module):
@@ -504,7 +308,6 @@
     del json
 
 
-<<<<<<< HEAD
 def test_operation_list_with_filter(ansible_zos_module, volumes_with_vvds):
     try:
         hosts = ansible_zos_module
@@ -541,47 +344,12 @@
         hosts.all.zos_apf(**test_info)
     finally:
         clean_test_env(hosts, test_info)
-=======
-def test_operation_list_with_filter(ansible_zos_module):
-    hosts = ansible_zos_module
-    test_info = dict(library="", state="present", force_dynamic=True)
-    test_info['state'] = 'present'
-    ds = get_tmp_ds_name(3,2)
-    hosts.all.shell(cmd="dtouch -tseq {0}".format(ds))
-    test_info['library'] = ds
-    if test_info.get('volume') is not None:
-        cmdStr = "dls -l " + ds + " | awk '{print $5}' "
-        results = hosts.all.shell(cmd=cmdStr)
-        for result in results.contacted.values():
-            vol = result.get("stdout")
-        test_info['volume'] = vol
-    if test_info.get('persistent'):
-        cmdStr = "mvstmp APFTEST.PRST"
-        results = hosts.all.shell(cmd=cmdStr)
-        for result in results.contacted.values():
-            prstds = result.get("stdout")
-        prstds = prstds[:30]
-        cmdStr = "dtouch -tseq {0}".format(prstds)
-        hosts.all.shell(cmd=cmdStr)
-        test_info['persistent']['data_set_name'] = prstds
-    hosts.all.zos_apf(**test_info)
-    ti = dict(operation="list", library="")
-    ti['library'] = "APFTEST.*"
-    results = hosts.all.zos_apf(**ti)
-    for result in results.contacted.values():
-        listFiltered = result.get("stdout")
-    assert test_info['library'] in listFiltered
-    test_info['state'] = 'absent'
-    hosts.all.zos_apf(**test_info)
-    clean_test_env(hosts, test_info)
->>>>>>> 37941131
 
 #
 # Negative tests
 #
 
 
-<<<<<<< HEAD
 def test_add_already_present(ansible_zos_module, volumes_with_vvds):
     try:
         hosts = ansible_zos_module
@@ -651,69 +419,6 @@
             assert result.get("rc") == 16 or result.get("rc") == 8
     finally:
         clean_test_env(hosts, test_info)
-=======
-def test_add_already_present(ansible_zos_module):
-    hosts = ansible_zos_module
-    test_info = dict(library="", state="present", force_dynamic=True)
-    test_info['state'] = 'present'
-    ds = get_tmp_ds_name(3,2)
-    hosts.all.shell(cmd="dtouch -tseq {0}".format(ds))
-    test_info['library'] = ds
-    if test_info.get('volume') is not None:
-        cmdStr = "dls -l " + ds + " | awk '{print $5}' "
-        results = hosts.all.shell(cmd=cmdStr)
-        for result in results.contacted.values():
-            vol = result.get("stdout")
-        test_info['volume'] = vol
-    if test_info.get('persistent'):
-        cmdStr = "mvstmp APFTEST.PRST"
-        results = hosts.all.shell(cmd=cmdStr)
-        for result in results.contacted.values():
-            prstds = result.get("stdout")
-        prstds = prstds[:30]
-        cmdStr = "dtouch -tseq {0}".format(prstds)
-        hosts.all.shell(cmd=cmdStr)
-        test_info['persistent']['data_set_name'] = prstds
-    results = hosts.all.zos_apf(**test_info)
-    for result in results.contacted.values():
-        assert result.get("rc") == 0
-    results = hosts.all.zos_apf(**test_info)
-    for result in results.contacted.values():
-        # Return code 16 if ZOAU < 1.2.0 and RC is 8 if ZOAU >= 1.2.0
-        assert result.get("rc") == 16 or result.get("rc") == 8
-    test_info['state'] = 'absent'
-    hosts.all.zos_apf(**test_info)
-    clean_test_env(hosts, test_info)
-
-
-def test_del_not_present(ansible_zos_module):
-    hosts = ansible_zos_module
-    test_info = dict(library="", state="present", force_dynamic=True)
-    ds = get_tmp_ds_name(1,1)
-    hosts.all.shell(cmd="dtouch -tseq {0}".format(ds))
-    test_info['library'] = ds
-    if test_info.get('volume') is not None:
-        cmdStr = "dls -l " + ds + " | awk '{print $5}' "
-        results = hosts.all.shell(cmd=cmdStr)
-        for result in results.contacted.values():
-            vol = result.get("stdout")
-        test_info['volume'] = vol
-    if test_info.get('persistent'):
-        cmdStr = "mvstmp APFTEST.PRST"
-        results = hosts.all.shell(cmd=cmdStr)
-        for result in results.contacted.values():
-            prstds = result.get("stdout")
-        prstds = prstds[:30]
-        cmdStr = "dtouch -tseq {0}".format(prstds)
-        hosts.all.shell(cmd=cmdStr)
-        test_info['persistent']['data_set_name'] = prstds
-    test_info['state'] = 'absent'
-    results = hosts.all.zos_apf(**test_info)
-    for result in results.contacted.values():
-        # Return code 16 if ZOAU < 1.2.0 and RC is 8 if ZOAU >= 1.2.0
-        assert result.get("rc") == 16 or result.get("rc") == 8
-    clean_test_env(hosts, test_info)
->>>>>>> 37941131
 
 
 def test_add_not_found(ansible_zos_module):
@@ -721,44 +426,11 @@
     test_info = dict(library="", state="present", force_dynamic=True)
     test_info['library'] = 'APFTEST.FOO.BAR'
     results = hosts.all.zos_apf(**test_info)
-<<<<<<< HEAD
-=======
     for result in results.contacted.values():
         # Return code 16 if ZOAU < 1.2.0 and RC is 8 if ZOAU >= 1.2.0
         assert result.get("rc") == 16 or result.get("rc") == 8
 
 
-def test_add_with_wrong_volume(ansible_zos_module):
-    hosts = ansible_zos_module
-    test_info = dict(library="", volume="", state="present", force_dynamic=True)
-    test_info['state'] = 'present'
-    ds = get_tmp_ds_name(3,2)
-    hosts.all.shell(cmd="dtouch -tseq {0}".format(ds))
-    test_info['library'] = ds
-    if test_info.get('volume') is not None:
-        cmdStr = "dls -l " + ds + " | awk '{print $5}' "
-        results = hosts.all.shell(cmd=cmdStr)
-        for result in results.contacted.values():
-            vol = result.get("stdout")
-        test_info['volume'] = vol
-    if test_info.get('persistent'):
-        cmdStr = "mvstmp APFTEST.PRST"
-        results = hosts.all.shell(cmd=cmdStr)
-        for result in results.contacted.values():
-            prstds = result.get("stdout")
-        prstds = prstds[:30]
-        cmdStr = "dtouch -tseq {0}".format(prstds)
-        hosts.all.shell(cmd=cmdStr)
-        test_info['persistent']['data_set_name'] = prstds
-    test_info['volume'] = 'T12345'
-    results = hosts.all.zos_apf(**test_info)
->>>>>>> 37941131
-    for result in results.contacted.values():
-        # Return code 16 if ZOAU < 1.2.0 and RC is 8 if ZOAU >= 1.2.0
-        assert result.get("rc") == 16 or result.get("rc") == 8
-
-
-<<<<<<< HEAD
 def test_add_with_wrong_volume(ansible_zos_module, volumes_with_vvds):
     try:
         hosts = ansible_zos_module
@@ -890,92 +562,4 @@
         for result in results.contacted.values():
             assert result.get("msg") == 'marker length may not exceed 72 characters'
     finally:
-        clean_test_env(hosts, test_info)
-=======
-def test_persist_invalid_ds_format(ansible_zos_module):
-    hosts = ansible_zos_module
-    test_info = dict(library="", persistent=dict(data_set_name="", marker="/* {mark} BLOCK */"), state="present", force_dynamic=True)
-    test_info['state'] = 'present'
-    ds = get_tmp_ds_name(3,2)
-    hosts.all.shell(cmd="dtouch -tseq {0}".format(ds))
-    test_info['library'] = ds
-    if test_info.get('volume') is not None:
-        cmdStr = "dls -l " + ds + " | awk '{print $5}' "
-        results = hosts.all.shell(cmd=cmdStr)
-        for result in results.contacted.values():
-            vol = result.get("stdout")
-        test_info['volume'] = vol
-    if test_info.get('persistent'):
-        cmdStr = "mvstmp APFTEST.PRST"
-        results = hosts.all.shell(cmd=cmdStr)
-        for result in results.contacted.values():
-            prstds = result.get("stdout")
-        prstds = prstds[:30]
-        cmdStr = "dtouch -tseq {0}".format(prstds)
-        hosts.all.shell(cmd=cmdStr)
-        test_info['persistent']['data_set_name'] = prstds
-    cmdStr = "decho \"some text to test persistent data_set format validattion.\" \"{0}\"".format(test_info['persistent']['data_set_name'])
-    hosts.all.shell(cmd=cmdStr)
-    results = hosts.all.zos_apf(**test_info)
-    for result in results.contacted.values():
-        assert result.get("rc") == 8
-    clean_test_env(hosts, test_info)
-
-
-def test_persist_invalid_marker(ansible_zos_module):
-    hosts = ansible_zos_module
-    test_info = dict(library="", persistent=dict(data_set_name="", marker="/* {mark} BLOCK */"), state="present", force_dynamic=True)
-    test_info['state'] = 'present'
-    ds = get_tmp_ds_name(3,2)
-    hosts.all.shell(cmd="dtouch -tseq {0}".format(ds))
-    test_info['library'] = ds
-    if test_info.get('volume') is not None:
-        cmdStr = "dls -l " + ds + " | awk '{print $5}' "
-        results = hosts.all.shell(cmd=cmdStr)
-        for result in results.contacted.values():
-            vol = result.get("stdout")
-        test_info['volume'] = vol
-    if test_info.get('persistent'):
-        cmdStr = "mvstmp APFTEST.PRST"
-        results = hosts.all.shell(cmd=cmdStr)
-        for result in results.contacted.values():
-            prstds = result.get("stdout")
-        prstds = prstds[:30]
-        cmdStr = "dtouch -tseq {0}".format(prstds)
-        hosts.all.shell(cmd=cmdStr)
-        test_info['persistent']['data_set_name'] = prstds
-    test_info['persistent']['marker'] = "# Invalid marker format"
-    results = hosts.all.zos_apf(**test_info)
-    for result in results.contacted.values():
-        assert result.get("rc") == 4
-    clean_test_env(hosts, test_info)
-
-
-def test_persist_invalid_marker_len(ansible_zos_module):
-    hosts = ansible_zos_module
-    test_info = dict(library="", persistent=dict(data_set_name="", marker="/* {mark} BLOCK */"), state="present", force_dynamic=True)
-    test_info['state'] = 'present'
-    ds = get_tmp_ds_name(3,2)
-    hosts.all.shell(cmd="dtouch -tseq {0}".format(ds))
-    test_info['library'] = ds
-    if test_info.get('volume') is not None:
-        cmdStr = "dls -l " + ds + " | awk '{print $5}' "
-        results = hosts.all.shell(cmd=cmdStr)
-        for result in results.contacted.values():
-            vol = result.get("stdout")
-        test_info['volume'] = vol
-    if test_info.get('persistent'):
-        cmdStr = "mvstmp APFTEST.PRST"
-        results = hosts.all.shell(cmd=cmdStr)
-        for result in results.contacted.values():
-            prstds = result.get("stdout")
-        prstds = prstds[:30]
-        cmdStr = "dtouch -tseq {0}".format(prstds)
-        hosts.all.shell(cmd=cmdStr)
-        test_info['persistent']['data_set_name'] = prstds
-    test_info['persistent']['marker'] = "/* {mark} This is a awfully lo%70sng marker */" % ("o")
-    results = hosts.all.zos_apf(**test_info)
-    for result in results.contacted.values():
-        assert result.get("msg") == 'marker length may not exceed 72 characters'
-    clean_test_env(hosts, test_info)
->>>>>>> 37941131
+        clean_test_env(hosts, test_info)