--- conflicted
+++ resolved
@@ -62,16 +62,13 @@
         (e.g "JESJCL", "?")
     type: str
     required: false
-<<<<<<< HEAD
+    aliases: [ ddname ]
   input:
     description:
       - Whether to include SYSIN DDs as part of the output.
     type: bool
     default: false
     required: false
-=======
-    aliases: [ ddname ]
->>>>>>> 9e6a4ebb
 
 attributes:
   action:
@@ -100,16 +97,12 @@
     job_id: "STC*"
     job_name: "*"
     owner: "IBMUSER"
-<<<<<<< HEAD
-    ddname: "?"
+    dd_name: "?"
 
 - name: Query a job's output including SYSIN DDs
   zos_job_output:
     job_id: "JOB00548"
     input: true
-=======
-    dd_name: "?"
->>>>>>> 9e6a4ebb
 """
 
 RETURN = r"""
@@ -515,12 +508,8 @@
         job_id=dict(type="str", required=False),
         job_name=dict(type="str", required=False),
         owner=dict(type="str", required=False),
-<<<<<<< HEAD
-        ddname=dict(type="str", required=False),
         input=dict(type="bool", required=False, default=False),
-=======
         dd_name=dict(type="str", required=False, aliases=['ddname']),
->>>>>>> 9e6a4ebb
     )
 
     module = AnsibleModule(argument_spec=module_args, supports_check_mode=True)
@@ -529,12 +518,8 @@
         job_id=dict(type="job_identifier", required=False),
         job_name=dict(type="job_identifier", required=False),
         owner=dict(type="str", required=False),
-<<<<<<< HEAD
-        ddname=dict(type="str", required=False),
         input=dict(type="bool", required=False, default=False),
-=======
         dd_name=dict(type="str", required=False, aliases=['ddname']),
->>>>>>> 9e6a4ebb
     )
 
     try:
@@ -553,30 +538,21 @@
     job_id = module.params.get("job_id")
     job_name = module.params.get("job_name")
     owner = module.params.get("owner")
-<<<<<<< HEAD
-    ddname = module.params.get("ddname")
     sysin = module.params.get("input")
-=======
     dd_name = module.params.get("dd_name")
->>>>>>> 9e6a4ebb
 
     if not job_id and not job_name and not owner:
         module.fail_json(msg="Please provide a job_id or job_name or owner", stderr="", **results)
 
     try:
         results = {}
-<<<<<<< HEAD
-        results["jobs"] = job_output(job_id=job_id, owner=owner, job_name=job_name, dd_name=ddname, sysin=sysin)
-        results["changed"] = False
-=======
-        results["jobs"] = job_output(job_id=job_id, owner=owner, job_name=job_name, dd_name=dd_name)
+        results["jobs"] = job_output(job_id=job_id, owner=owner, job_name=job_name, dd_name=dd_name, sysin=sysin)
         for job in results["jobs"]:
             if "job_not_found" in job:
                 results["changed"] = False
                 del job['job_not_found']
             else:
                 results["changed"] = True
->>>>>>> 9e6a4ebb
     except zoau_exceptions.JobFetchException as fetch_exception:
         module.fail_json(
             msg=f"ZOAU exception {fetch_exception.response.stdout_response} rc {fetch_exception.response.rc}",
