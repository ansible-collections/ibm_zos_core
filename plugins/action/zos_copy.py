--- conflicted
+++ resolved
@@ -21,11 +21,7 @@
 from ansible_collections.ibm.ibm_zos_core.plugins.module_utils.data_set import (
     is_member,
     is_data_set,
-<<<<<<< HEAD
-    extract_member_name,
-=======
     extract_member_name
->>>>>>> e94cf3eb
 )
 
 from ansible_collections.ibm.ibm_zos_core.plugins.module_utils import encode
@@ -41,28 +37,6 @@
         task_args = self._task.args.copy()
         del tmp
 
-<<<<<<< HEAD
-        src = self._task.args.get("src", None)
-        b_src = to_bytes(src, errors="surrogate_or_strict")
-        dest = self._task.args.get("dest", None)
-        content = self._task.args.get("content", None)
-        sftp_port = self._task.args.get("sftp_port", 22)
-        force = _process_boolean(self._task.args.get("force"), default=True)
-        backup = _process_boolean(self._task.args.get("backup"), default=False)
-        local_follow = _process_boolean(
-            self._task.args.get("local_follow"), default=False
-        )
-        remote_src = _process_boolean(self._task.args.get("remote_src"), default=False)
-        is_binary = _process_boolean(self._task.args.get("is_binary"), default=False)
-        backup_name = self._task.args.get("backup_name", None)
-        encoding = self._task.args.get("encoding", None)
-        mode = self._task.args.get("mode", None)
-        owner = self._task.args.get("owner", None)
-        group = self._task.args.get("group", None)
-        ignore_sftp_stderr = _process_boolean(
-            self._task.args.get("ignore_sftp_stderr"), default=False
-        )
-=======
         src = task_args.get('src', None)
         b_src = to_bytes(src, errors='surrogate_or_strict')
         dest = task_args.get('dest', None)
@@ -82,7 +56,6 @@
         mode = task_args.get("mode", None)
         owner = task_args.get("owner", None)
         group = task_args.get("group", None)
->>>>>>> e94cf3eb
 
         is_pds = is_src_dir = False
         temp_path = is_uss = is_mvs_dest = copy_member = src_member = None
@@ -175,26 +148,15 @@
                             dict(src=src, dest=dest, changed=False, failed=True)
                         )
                         return result
-<<<<<<< HEAD
-                    new_module_args["size"] = sum(
-=======
                     task_args["size"] = sum(
->>>>>>> e94cf3eb
                         os.stat(path + "/" + f).st_size for f in files
                     )
                 else:
                     if mode == "preserve":
-<<<<<<< HEAD
-                        new_module_args["mode"] = "0{0:o}".format(
-                            stat.S_IMODE(os.stat(b_src).st_mode)
-                        )
-                    new_module_args["size"] = os.stat(src).st_size
-=======
                         task_args["mode"] = "0{0:o}".format(
                             stat.S_IMODE(os.stat(b_src).st_mode)
                         )
                     task_args["size"] = os.stat(src).st_size
->>>>>>> e94cf3eb
                 transfer_res = self._copy_to_remote(
                     src, sftp_port, is_dir=is_src_dir, ignore_stderr=ignore_sftp_stderr
                 )
@@ -211,19 +173,12 @@
                 src_member=src_member,
                 temp_path=temp_path,
                 is_mvs_dest=is_mvs_dest,
-<<<<<<< HEAD
-=======
                 local_charset=encode.Defaults.get_default_system_charset()
->>>>>>> e94cf3eb
             )
         )
         copy_res = self._execute_module(
             module_name="ibm.ibm_zos_core.zos_copy",
-<<<<<<< HEAD
-            module_args=new_module_args,
-=======
             module_args=task_args,
->>>>>>> e94cf3eb
             task_vars=task_vars,
         )
 
