--- conflicted
+++ resolved
@@ -274,10 +274,7 @@
 ):
     hosts = ansible_zos_module
     data_set_name = get_tmp_ds_name()
-<<<<<<< HEAD
     new_hlq  = NEW_HLQ
-=======
->>>>>>> 37941131
     try:
         delete_data_set_or_file(hosts, data_set_name)
         delete_data_set_or_file(hosts, backup_name)
@@ -304,10 +301,6 @@
         assert_module_did_not_fail(results)
     finally:
         delete_data_set_or_file(hosts, data_set_name)
-<<<<<<< HEAD
-=======
-        delete_data_set_or_file(hosts, DATA_SET_RESTORE_LOCATION)
->>>>>>> 37941131
         delete_data_set_or_file(hosts, backup_name)
         delete_remnants(hosts)
 
@@ -363,10 +356,6 @@
         assert_module_did_not_fail(results)
     finally:
         delete_data_set_or_file(hosts, data_set_name)
-<<<<<<< HEAD
-=======
-        delete_data_set_or_file(hosts, DATA_SET_RESTORE_LOCATION)
->>>>>>> 37941131
         delete_data_set_or_file(hosts, backup_name)
         delete_remnants(hosts)
 
@@ -416,10 +405,6 @@
             assert_module_failed(results)
     finally:
         delete_data_set_or_file(hosts, data_set_name)
-<<<<<<< HEAD
-=======
-        delete_data_set_or_file(hosts, DATA_SET_RESTORE_LOCATION)
->>>>>>> 37941131
         delete_data_set_or_file(hosts, backup_name)
         delete_remnants(hosts)
 
@@ -432,8 +417,6 @@
     try:
         delete_data_set_or_file(hosts, data_set_name)
         delete_data_set_or_file(hosts, data_set_name2)
-<<<<<<< HEAD
-=======
         delete_data_set_or_file(hosts, DATA_SET_BACKUP_LOCATION)
         create_sequential_data_set_with_contents(
             hosts, data_set_name, DATA_SET_CONTENTS
@@ -444,6 +427,42 @@
         results = hosts.all.zos_backup_restore(
             operation="backup",
             data_sets=dict(include=data_set_include),
+            backup_name=DATA_SET_BACKUP_LOCATION,
+        )
+        assert_module_did_not_fail(results)
+        assert_data_set_or_file_exists(hosts, DATA_SET_BACKUP_LOCATION)
+        results = hosts.all.zos_backup_restore(
+            operation="restore",
+            backup_name=DATA_SET_BACKUP_LOCATION,
+            overwrite=True,
+            recover=True,
+        )
+        assert_module_did_not_fail(results)
+    finally:
+        delete_data_set_or_file(hosts, data_set_name)
+        delete_data_set_or_file(hosts, data_set_name2)
+        delete_data_set_or_file(hosts, DATA_SET_BACKUP_LOCATION)
+        delete_remnants(hosts)
+
+
+def test_backup_and_restore_of_multiple_data_sets_by_hlq(ansible_zos_module):
+    hosts = ansible_zos_module
+    data_set_name = get_tmp_ds_name()
+    data_set_name2 = get_tmp_ds_name()
+    data_sets_hlq = "ANSIBLE.**"
+    try:
+        delete_data_set_or_file(hosts, data_set_name)
+        delete_data_set_or_file(hosts, data_set_name2)
+        delete_data_set_or_file(hosts, DATA_SET_BACKUP_LOCATION)
+        create_sequential_data_set_with_contents(
+            hosts, data_set_name, DATA_SET_CONTENTS
+        )
+        create_sequential_data_set_with_contents(
+            hosts, data_set_name2, DATA_SET_CONTENTS
+        )
+        results = hosts.all.zos_backup_restore(
+            operation="backup",
+            data_sets=dict(include=data_sets_hlq),
             backup_name=DATA_SET_BACKUP_LOCATION,
         )
         assert_module_did_not_fail(results)
@@ -456,23 +475,22 @@
             hlq=NEW_HLQ,
         )
         assert_module_did_not_fail(results)
+        assert_data_set_exists(hosts, DATA_SET_BACKUP_LOCATION)
     finally:
         delete_data_set_or_file(hosts, data_set_name)
         delete_data_set_or_file(hosts, data_set_name2)
-        delete_data_set_or_file(hosts, DATA_SET_RESTORE_LOCATION)
+        delete_data_set_or_file(hosts, DATA_SET_BACKUP_LOCATION)
+        delete_remnants(hosts)
+
+
+def test_backup_and_restore_exclude_from_pattern(ansible_zos_module):
+    hosts = ansible_zos_module
+    data_set_name = get_tmp_ds_name()
+    data_set_name2 = get_tmp_ds_name()
+    try:
+        delete_data_set_or_file(hosts, data_set_name)
+        delete_data_set_or_file(hosts, data_set_name2)
         delete_data_set_or_file(hosts, DATA_SET_RESTORE_LOCATION2)
->>>>>>> 37941131
-        delete_data_set_or_file(hosts, DATA_SET_BACKUP_LOCATION)
-
-
-def test_backup_and_restore_of_multiple_data_sets_by_hlq(ansible_zos_module):
-    hosts = ansible_zos_module
-    data_set_name = get_tmp_ds_name()
-    data_set_name2 = get_tmp_ds_name()
-    data_sets_hlq = "ANSIBLE.**"
-    try:
-        delete_data_set_or_file(hosts, data_set_name)
-        delete_data_set_or_file(hosts, data_set_name2)
         delete_data_set_or_file(hosts, DATA_SET_BACKUP_LOCATION)
         create_sequential_data_set_with_contents(
             hosts, data_set_name, DATA_SET_CONTENTS
@@ -482,43 +500,7 @@
         )
         results = hosts.all.zos_backup_restore(
             operation="backup",
-            data_sets=dict(include=data_sets_hlq),
-            backup_name=DATA_SET_BACKUP_LOCATION,
-        )
-        assert_module_did_not_fail(results)
-        assert_data_set_or_file_exists(hosts, DATA_SET_BACKUP_LOCATION)
-        results = hosts.all.zos_backup_restore(
-            operation="restore",
-            backup_name=DATA_SET_BACKUP_LOCATION,
-            overwrite=True,
-            recover=True,
-        )
-        assert_module_did_not_fail(results)
-    finally:
-        delete_data_set_or_file(hosts, data_set_name)
-        delete_data_set_or_file(hosts, data_set_name2)
-        delete_data_set_or_file(hosts, DATA_SET_BACKUP_LOCATION)
-        delete_remnants(hosts)
-
-
-def test_backup_and_restore_of_multiple_data_sets_by_hlq(ansible_zos_module):
-    hosts = ansible_zos_module
-    data_set_name = get_tmp_ds_name()
-    data_set_name2 = get_tmp_ds_name()
-    data_sets_hlq = "ANSIBLE.**"
-    try:
-        delete_data_set_or_file(hosts, data_set_name)
-        delete_data_set_or_file(hosts, data_set_name2)
-        delete_data_set_or_file(hosts, DATA_SET_BACKUP_LOCATION)
-        create_sequential_data_set_with_contents(
-            hosts, data_set_name, DATA_SET_CONTENTS
-        )
-        create_sequential_data_set_with_contents(
-            hosts, data_set_name2, DATA_SET_CONTENTS
-        )
-        results = hosts.all.zos_backup_restore(
-            operation="backup",
-            data_sets=dict(include=data_sets_hlq),
+            data_sets=dict(include="ANSIBLE.**", exclude=data_set_name2),
             backup_name=DATA_SET_BACKUP_LOCATION,
         )
         assert_module_did_not_fail(results)
@@ -532,61 +514,10 @@
         )
         assert_module_did_not_fail(results)
         assert_data_set_exists(hosts, DATA_SET_BACKUP_LOCATION)
+        assert_data_set_does_not_exist(hosts, DATA_SET_RESTORE_LOCATION2)
     finally:
         delete_data_set_or_file(hosts, data_set_name)
         delete_data_set_or_file(hosts, data_set_name2)
-<<<<<<< HEAD
-=======
-        delete_data_set_or_file(hosts, DATA_SET_RESTORE_LOCATION)
-        delete_data_set_or_file(hosts, DATA_SET_RESTORE_LOCATION2)
->>>>>>> 37941131
-        delete_data_set_or_file(hosts, DATA_SET_BACKUP_LOCATION)
-        delete_remnants(hosts)
-
-
-def test_backup_and_restore_exclude_from_pattern(ansible_zos_module):
-    hosts = ansible_zos_module
-    data_set_name = get_tmp_ds_name()
-    data_set_name2 = get_tmp_ds_name()
-    try:
-        delete_data_set_or_file(hosts, data_set_name)
-        delete_data_set_or_file(hosts, data_set_name2)
-<<<<<<< HEAD
-=======
-        delete_data_set_or_file(hosts, DATA_SET_RESTORE_LOCATION)
->>>>>>> 37941131
-        delete_data_set_or_file(hosts, DATA_SET_RESTORE_LOCATION2)
-        delete_data_set_or_file(hosts, DATA_SET_BACKUP_LOCATION)
-        create_sequential_data_set_with_contents(
-            hosts, data_set_name, DATA_SET_CONTENTS
-        )
-        create_sequential_data_set_with_contents(
-            hosts, data_set_name2, DATA_SET_CONTENTS
-        )
-        results = hosts.all.zos_backup_restore(
-            operation="backup",
-            data_sets=dict(include="ANSIBLE.**", exclude=data_set_name2),
-            backup_name=DATA_SET_BACKUP_LOCATION,
-        )
-        assert_module_did_not_fail(results)
-        assert_data_set_or_file_exists(hosts, DATA_SET_BACKUP_LOCATION)
-        results = hosts.all.zos_backup_restore(
-            operation="restore",
-            backup_name=DATA_SET_BACKUP_LOCATION,
-            overwrite=True,
-            recover=True,
-            hlq=NEW_HLQ,
-        )
-        assert_module_did_not_fail(results)
-        assert_data_set_exists(hosts, DATA_SET_BACKUP_LOCATION)
-        assert_data_set_does_not_exist(hosts, DATA_SET_RESTORE_LOCATION2)
-    finally:
-        delete_data_set_or_file(hosts, data_set_name)
-        delete_data_set_or_file(hosts, data_set_name2)
-<<<<<<< HEAD
-=======
-        delete_data_set_or_file(hosts, DATA_SET_RESTORE_LOCATION)
->>>>>>> 37941131
         delete_data_set_or_file(hosts, DATA_SET_RESTORE_LOCATION2)
         delete_data_set_or_file(hosts, DATA_SET_BACKUP_LOCATION)
         delete_remnants(hosts)
