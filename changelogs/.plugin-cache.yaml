objects:
  role: {}
plugins:
  become: {}
  cache: {}
  callback: {}
  cliconf: {}
  connection: {}
  filter: {}
  httpapi: {}
  inventory: {}
  lookup: {}
  module:
    zos_apf:
      description: Add or remove libraries to Authorized Program Facility (APF)
      name: zos_apf
      namespace: ''
      version_added: 1.3.0
    zos_backup_restore:
      description: Backup and restore data sets and volumes
      name: zos_backup_restore
      namespace: ''
      version_added: 1.3.0
    zos_blockinfile:
      description: Manage block of multi-line textual data on z/OS
      name: zos_blockinfile
      namespace: ''
      version_added: 1.3.0
    zos_copy:
      description: Copy data to z/OS
      name: zos_copy
      namespace: ''
      version_added: 1.2.0
    zos_data_set:
      description: Manage data sets
      name: zos_data_set
      namespace: ''
      version_added: 1.3.0
    zos_encode:
      description: Perform encoding operations.
      name: zos_encode
      namespace: ''
      version_added: 1.1.0
    zos_fetch:
      description: Fetch data from z/OS
      name: zos_fetch
      namespace: ''
      version_added: 1.1.0
    zos_find:
      description: Find matching data sets
      name: zos_find
      namespace: ''
      version_added: 1.3.0
    zos_gather_facts:
      description: Gather z/OS system facts.
      name: zos_gather_facts
      namespace: ''
      version_added: 1.5.0
    zos_job_output:
      description: Display job output
      name: zos_job_output
      namespace: ''
      version_added: 1.0.0
    zos_job_query:
      description: Query job status
      name: zos_job_query
      namespace: ''
      version_added: 1.0.0
    zos_job_submit:
      description: Submit JCL
      name: zos_job_submit
      namespace: ''
      version_added: 1.0.0
    zos_lineinfile:
      description: Manage textual data on z/OS
      name: zos_lineinfile
      namespace: ''
      version_added: 1.2.0
    zos_mount:
      description: Mount a z/OS file system.
      name: zos_mount
      namespace: ''
      version_added: 1.4.0
    zos_mvs_raw:
      description: Run a z/OS program.
      name: zos_mvs_raw
      namespace: ''
      version_added: 1.1.0
    zos_operator:
      description: Execute operator command
      name: zos_operator
      namespace: ''
      version_added: 1.1.0
    zos_operator_action_query:
      description: Display messages requiring action
      name: zos_operator_action_query
      namespace: ''
      version_added: 1.1.0
    zos_ping:
      description: Ping z/OS and check dependencies.
      name: zos_ping
      namespace: ''
      version_added: 1.1.0
    zos_tso_command:
      description: Execute TSO commands
      name: zos_tso_command
      namespace: ''
      version_added: 1.1.0
    zos_volume_init:
      description: Initialize volumes or minidisks.
      name: zos_volume_init
      namespace: ''
      version_added: 1.6.0
  netconf: {}
  shell: {}
  strategy: {}
  test: {}
  vars: {}
<<<<<<< HEAD
version: 1.5.0
=======
version: 1.6.0-beta.1
>>>>>>> 71aef1d7
<|MERGE_RESOLUTION|>--- conflicted
+++ resolved
@@ -116,8 +116,4 @@
   strategy: {}
   test: {}
   vars: {}
-<<<<<<< HEAD
-version: 1.5.0
-=======
-version: 1.6.0-beta.1
->>>>>>> 71aef1d7
+version: 1.6.0-beta.1