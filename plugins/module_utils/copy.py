--- conflicted
+++ resolved
@@ -163,25 +163,6 @@
 
 
 def copy_pds2uss(src, dest, is_binary=False, asa_text=False):
-<<<<<<< HEAD
-    """Copy the whole PDS(E) to a uss path
-
-    Arguments:
-        src: {str} -- The MVS data set to be copied, it must be a PDS(E) data set
-        dest: {str} -- The destination uss path
-
-    Keyword Arguments:
-        is_binary: {bool} -- Whether the file to be copied contains binary data
-        asa_text: {bool} -- Whether the file to be copied contains ASA control
-            characters
-
-    Raises:
-        USSCmdExecError: When any exception is raised during the conversion.
-    Returns:
-        boolean -- The return code after the USS command executed successfully
-        str -- The stdout after the USS command executed successfully
-        str -- The stderr after the USS command executed successfully
-=======
     """Copy the whole PDS(E) to a uss path.
 
     Parameters
@@ -212,7 +193,6 @@
     ------
     USSCmdExecError
         When any exception is raised during the conversion.
->>>>>>> 6499a816
     """
     module = AnsibleModuleHelper(argument_spec={})
     src = _validate_data_set_name(src)
@@ -349,16 +329,6 @@
 def copy_asa_uss2mvs(src, dest):
     """Copy a file from USS to an ASA sequential data set or PDS/E member.
 
-<<<<<<< HEAD
-    Arguments:
-        src: {str} -- Path of the USS file
-        dest: {str} -- The MVS destination data set or member
-
-    Returns:
-        boolean -- The return code after the copy command executed successfully
-        str -- The stdout after the copy command executed successfully
-        str -- The stderr after the copy command executed successfully
-=======
     Parameters
     ----------
     src : str
@@ -374,7 +344,6 @@
         The stdout after the copy command executed successfully.
     str
         The stderr after the copy command executed successfully.
->>>>>>> 6499a816
     """
     oget_cmd = "OGET '{0}' '{1}'".format(src, dest)
     rc, out, err = ikjeft01(oget_cmd, authorized=True)
@@ -385,16 +354,6 @@
 def copy_asa_mvs2uss(src, dest):
     """Copy an ASA sequential data set or member to USS.
 
-<<<<<<< HEAD
-    Arguments:
-        src: {str} -- The MVS data set to be copied
-        dest: {str} -- Destination path in USS
-
-    Returns:
-        boolean -- The return code after the copy command executed successfully
-        str -- The stdout after the copy command executed successfully
-        str -- The stderr after the copy command executed successfully
-=======
     Parameters
     ----------
     src : str
@@ -410,7 +369,6 @@
         The stdout after the copy command executed successfully.
     str
         The stderr after the copy command executed successfully.
->>>>>>> 6499a816
     """
     src = _validate_data_set_name(src)
     dest = _validate_path(dest)
@@ -424,16 +382,6 @@
 def copy_asa_pds2uss(src, dest):
     """Copy all members from an ASA PDS/E to USS.
 
-<<<<<<< HEAD
-    Arguments:
-        src: {str} -- The MVS data set to be copied
-        dest: {str} -- Destination path in USS (must be a directory)
-
-    Returns:
-        boolean -- The return code after the copy command executed successfully
-        str -- The stdout after the copy command executed successfully
-        str -- The stderr after the copy command executed successfully
-=======
     Parameters
     ----------
     src : str
@@ -449,7 +397,6 @@
         The stdout after the copy command executed successfully.
     str
         The stderr after the copy command executed successfully.
->>>>>>> 6499a816
     """
     from os import path
     import traceback
@@ -480,8 +427,6 @@
 
 class TSOCmdResponse():
     def __init__(self, rc, stdout, stderr):
-<<<<<<< HEAD
-=======
         """Builds TSO cmd response.
 
         Parameters
@@ -502,7 +447,6 @@
         stderr : str
             Standard error.
         """
->>>>>>> 6499a816
         self.rc = rc
         self.stdout_response = stdout
         self.stderr_response = stderr
