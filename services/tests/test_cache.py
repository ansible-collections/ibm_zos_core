# -*- coding: utf-8 -*-

# Copyright (c) IBM Corporation 2020
# Licensed under the Apache License, Version 2.0 (the "License");
# you may not use this file except in compliance with the License.
# You may obtain a copy of the License at
#     http://www.apache.org/licenses/LICENSE-2.0
# Unless required by applicable law or agreed to in writing, software
# distributed under the License is distributed on an "AS IS" BASIS,
# WITHOUT WARRANTIES OR CONDITIONS OF ANY KIND, either express or implied.
# See the License for the specific language governing permissions and
# limitations under the License.
from operations.cache import ArtifactCache
from operations.types import Response, FileAttributes, Type

import re
import unittest
import secrets
import datetime
import sys
sys.path.append('..')


class TestCacheFunctionalTests(unittest.TestCase):
    """
    Test suite is used to drive cache unit tests. These tests simply exercise
    the cache ensuring there are no lost entries, ivalid types and
    accountability for all entries remain.

    PyTest Usage:
        cd {project}/ibm_zos_core/services/tests
        pytest test_cache.py -s # For verbosity like print(..) statements
        pytest test_cache.py    # No verbosity
    """

    def create_key(self):
        """
        TOOD: Doc this
        """
        return secrets.token_urlsafe(10)

    def setUp(self):
        print("\nStarting FVT tests for services class.")
        self.artifact_cache = ArtifactCache()

        # Reduce the cache size down to 100 over the default 10000
        self.artifact_cache.cache_max_size = 100

    @classmethod
    def tearDownClass(cls):
        print("\nCompleted test suite TestServicesFunctionalTests")

    def tearDown(self):
        print("Completed FVT tets for services class.")

    # --------------------------------------------------------------------------
    # Mock request to use for testing
    # --------------------------------------------------------------------------

    _mode = {"owner": "rwx",
             "group": "r--",
             "other": "---"
             }

    file_attributes = FileAttributes(
                        name="test_file_name.txt",
                        path="/tmp",
                        mode=_mode,
                        size=100,
                        size_type="B",
                        status_group="staff",
                        status_owner="root",
                        record_length=125
                        # attributes = _mode
                    )

    response = Response(name=file_attributes.name,
                        type=Type.FILE.name,
                        rc=0,
                        stdout="This is STDOUT",
<<<<<<< HEAD
                        stderr="",
=======
                        stderr='',
>>>>>>> c84dcf38
                        attributes=file_attributes.to_dict()
                        # There are more keys but they are auto populated with
                        # defaults for now, this constructor will change eventually
                        # hostname = "ibm.com"
                        # port = 22
                        # username =  root
                        # password = "ENCRYPTED_PASS"
                        # key_filename = "ENCRYPTED_PATH"
                        # passphrase = "ENCRYPTED_PHRASE"
                        # time_created = "date"
                        # key = "key"
                        )

    def test_cache_create(self):
        """
        Test creating the cache
        """
        assert self.artifact_cache is not None, "ASSERTION-FAILURE: artifact_cache is None"

    def test_cache_update(self):
        """
        Test adding values to the cache within the allowed cache size
        """
        _size = self.artifact_cache.cache_max_size

        for i in range(_size):
            print(f"Number of iterations made are = [{i+1}], number of entries \
                    successfully cached are = [{len(self.artifact_cache.cache)}]")

            # Calling response here will create a new unique key (response.key)
            response = Response(
                        name=self.file_attributes.name,
                        type=Type.FILE.name,
                        rc=0,
                        stdout="This is STDOUT",
<<<<<<< HEAD
                        stderr="",
=======
                        stderr='',
>>>>>>> c84dcf38
                        attributes=self.file_attributes.to_dict()
                    )
            self.artifact_cache.update(response.key, response)

        assert _size == len(self.artifact_cache.cache), \
            f"ASSERTION-FAILURE: cache did not insert the expected entries, \
                inserted = [{len(self.artifact_cache.cache)}], expected = [{_size}]"

    def test_cache_create_update_over_max_cache_size(self):
        """
        Test inserting more values than the allowed cache size
        """

        _size = self.artifact_cache.cache_max_size
        for i in range(_size+20):
            print(f"Number of iterations made are = [{i+1}], number of entries \
                        successfully cached are = [{len(self.artifact_cache.cache)}]")

            # Calling response here will create a new unique key (response.key)
            response = Response(
                        name=self.file_attributes.name,
                        type=Type.FILE.name,
                        rc=0,
                        stdout="This is STDOUT",
<<<<<<< HEAD
                        stderr="",
=======
                        stderr='',
>>>>>>> c84dcf38
                        attributes=self.file_attributes.to_dict()
                    )
            self.artifact_cache.update(response.key, response)

        assert i + 1 == _size+20, \
            f"ASSERTION-FAILURE: cache did not insert the expected entries, \
                    inserted = [{i}], expected = [{_size+20}]"
        assert _size == len(self.artifact_cache.cache), \
            f"ASSERTION-FAILURE: cache did not insert the expected entries, \
                inserted = [{len(self.artifact_cache.cache)}], expected = [{_size}]"

    def test_cache_update_invalid_key_type(self):
        """
        Test inserting a key that is not a permitted type, only permitted types
        are str (URL-safe text string, in Base64 encoding)
        """
        try:
            self.artifact_cache.update(1234567890, self.response)

        except ValueError as e:
            assert re.match(r'^ValueError', repr(e))

    def test_cache_update_invalid_value_type(self):
        """
        Test inserting a value that is not a permitted type, only permitted types
        are Response
        """

        try:
            # This file_attributes does not represent the correct implementation
            invalid_type = {
                    "name": "test_file_name.txt",
                    "time_created": datetime.datetime.now(),
                    "key": self.response.create_key()
            }

            key = invalid_type.get('key')
            self.artifact_cache.update(key, invalid_type)

        except ValueError as e:
            print(repr(e))
            assert re.match(r'^ValueError', repr(e))

    def test_cache_is_singleton(self):
        """
        Test if the cache is a singleton by comparing instances, changing
        cache sizes and comparing and looking at the object reference id's
        """

        cache_size = 101
        cache_temp_1 = ArtifactCache()
        cache_temp_2 = ArtifactCache()
        cache_temp_1.cache_max_size = cache_size

        assert cache_temp_1 is cache_temp_2, "ASSERTION-FAILURE: \
            Singleton comparison failure, instances do not match."

        assert cache_temp_1.get_max_cache_size == cache_temp_2.get_max_cache_size,\
            f"ASSERTION-FAILURE: Singleton comparison failure, \
                expected max_cache size of {cache_size}."

        assert hex(id(cache_temp_1)) == hex(id(cache_temp_2)), \
            f"ASSERTION-FAILURE:  Singleton comparison failure, instance \
                id's do not match, {hex(id(cache_temp_1))} not equal to\
                    {hex(id(cache_temp_2))}"<|MERGE_RESOLUTION|>--- conflicted
+++ resolved
@@ -78,11 +78,7 @@
                         type=Type.FILE.name,
                         rc=0,
                         stdout="This is STDOUT",
-<<<<<<< HEAD
-                        stderr="",
-=======
                         stderr='',
->>>>>>> c84dcf38
                         attributes=file_attributes.to_dict()
                         # There are more keys but they are auto populated with
                         # defaults for now, this constructor will change eventually
@@ -118,11 +114,7 @@
                         type=Type.FILE.name,
                         rc=0,
                         stdout="This is STDOUT",
-<<<<<<< HEAD
-                        stderr="",
-=======
                         stderr='',
->>>>>>> c84dcf38
                         attributes=self.file_attributes.to_dict()
                     )
             self.artifact_cache.update(response.key, response)
@@ -147,11 +139,7 @@
                         type=Type.FILE.name,
                         rc=0,
                         stdout="This is STDOUT",
-<<<<<<< HEAD
-                        stderr="",
-=======
                         stderr='',
->>>>>>> c84dcf38
                         attributes=self.file_attributes.to_dict()
                     )
             self.artifact_cache.update(response.key, response)
