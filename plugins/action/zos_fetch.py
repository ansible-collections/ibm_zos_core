--- conflicted
+++ resolved
@@ -18,10 +18,6 @@
 
 from ansible_collections.ibm.ibm_zos_core.plugins.module_utils import encode
 
-<<<<<<< HEAD
-=======
-
->>>>>>> e94cf3eb
 SUPPORTED_DS_TYPES = frozenset({"PS", "PO", "VSAM", "USS"})
 
 
@@ -98,14 +94,6 @@
         #                 Parameter initializations                  #
         # ********************************************************** #
 
-<<<<<<< HEAD
-        src = self._task.args.get("src")
-        dest = self._task.args.get("dest")
-        encoding = self._task.args.get("encoding")
-        sftp_port = self._task.args.get("sftp_port", 22)
-        flat = _process_boolean(self._task.args.get("flat"), default=False)
-        is_binary = _process_boolean(self._task.args.get("is_binary"))
-=======
         src = self._task.args.get('src')
         dest = self._task.args.get('dest')
         encoding = self._task.args.get('encoding')
@@ -114,7 +102,6 @@
         sftp_port = self._task.args.get('sftp_port', self._play_context.port or 22)
         flat = _process_boolean(self._task.args.get('flat'), default=False)
         is_binary = _process_boolean(self._task.args.get('is_binary'))
->>>>>>> e94cf3eb
         ignore_sftp_stderr = _process_boolean(
             self._task.args.get("ignore_sftp_stderr"), default=False
         )
@@ -231,13 +218,8 @@
         try:
             fetch_res = self._execute_module(
                 module_name="ibm.ibm_zos_core.zos_fetch",
-<<<<<<< HEAD
-                module_args=self._task.args,
-                task_vars=task_vars,
-=======
                 module_args=new_module_args,
                 task_vars=task_vars
->>>>>>> e94cf3eb
             )
             ds_type = fetch_res.get("ds_type")
             src = fetch_res.get("file")
