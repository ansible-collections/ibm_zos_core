--- conflicted
+++ resolved
@@ -1630,12 +1630,6 @@
             r'The job was run with TYPRUN=COPY.',
             repr(rc.get("msg_txt"))
         )
-<<<<<<< HEAD
-        assert result.get("jobs")[0].get("ret_code").get("code") is None
-        assert result.get("jobs")[0].get("ret_code").get("msg") == 'TYPRUN=COPY'
-        assert result.get("jobs")[0].get("ret_code").get("msg_code") is None
-=======
->>>>>>> c1d42bf1
 
 
 def test_job_submit_local_jcl_typrun_hold(ansible_zos_module):
@@ -1986,12 +1980,5 @@
     assert result.returncode == 0
     assert "ok=2" in result.stdout
     assert "changed=2" in result.stdout
-<<<<<<< HEAD
     # Commented this because with new alias deprecation messages those will fail the test
     # assert result.stderr == ""
-=======
-    # Commenting this assertion as this will cause a failure when a warning is displayed
-    # e.g. [WARNING]: Using force uses operations that are subject to race conditions and ...
-    # Which is a normal warning coming from zos_copy operation.
-    assert result.stderr == ""
->>>>>>> c1d42bf1
