--- conflicted
+++ resolved
@@ -1598,10 +1598,7 @@
         stat_dir = hosts.all.shell(
             cmd="ls", executable=SHELL_EXECUTABLE, chdir=dest
         )
-<<<<<<< HEAD
-
-=======
->>>>>>> d85714ab
+
         stat_dir_list = list(stat_dir.contacted.values())[0].get("stdout_lines")
         file_count_post = len(stat_dir_list)
 
