--- conflicted
+++ resolved
@@ -42,13 +42,11 @@
       description: Which version of z/OS Ansible core collection are you using. If you are unsure, review the [documentation](https://ibm.github.io/z_ansible_collections_doc/faqs/faqs.html#how-do-i-update-a-collection-to-the-latest-version).
       multiple: false
       options:
+        - v1.15.0-beta.1
         - v1.14.1
         - v1.14.0
         - v1.14.0-beta.1
-<<<<<<< HEAD
         - v1.13.1
-=======
->>>>>>> c9d14a0b
         - v1.13.0
         - v1.13.0-beta.1
         - v1.12.0
