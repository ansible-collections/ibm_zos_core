# -*- coding: utf-8 -*-

# Copyright (c) IBM Corporation 2019, 2025
# Licensed under the Apache License, Version 2.0 (the "License");
# you may not use this file except in compliance with the License.
# You may obtain a copy of the License at
#     http://www.apache.org/licenses/LICENSE-2.0
# Unless required by applicable law or agreed to in writing, software
# distributed under the License is distributed on an "AS IS" BASIS,
# WITHOUT WARRANTIES OR CONDITIONS OF ANY KIND, either express or implied.
# See the License for the specific language governing permissions and
# limitations under the License.

from __future__ import absolute_import, division, print_function

__metaclass__ = type

import tempfile
import re
import os
import yaml
from shellescape import quote
import pytest
from datetime import datetime
import subprocess

from ibm_zos_core.tests.helpers.volumes import Volume_Handler
from ibm_zos_core.tests.helpers.dataset import get_tmp_ds_name
from ibm_zos_core.tests.helpers.utils import get_random_file_name

# ##############################################################################
# Configure the job card as needed, most common keyword parameters:
#   CLASS: Used to achieve a balance between different types of jobs and avoid
#          contention between jobs that use the same resources.
#   MSGLEVEL: controls hpw the allocation messages and termination messages are
#             printed in the job's output listing (SYSOUT).
#   MSGCLASS: assign an output class for your output listing (SYSOUT)
# ##############################################################################
TMP_DIRECTORY = "/tmp/"
JCL_FILE_CONTENTS = """//*
//******************************************************************************
//* Happy path job that prints hello world, returns RC 0 as is.
//******************************************************************************
//HELLO    JOB (T043JM,JM00,1,0,0,0),'HELLO WORLD - JRM',CLASS=R,
//             MSGCLASS=X,MSGLEVEL=1,NOTIFY=S0JM
//STEP0001 EXEC PGM=IEBGENER
//SYSIN    DD DUMMY
//SYSPRINT DD SYSOUT=*
//SYSUT1   DD *
HELLO, WORLD
/*
//SYSUT2   DD SYSOUT=*
//
"""

JCL_FILE_CONTENTS_BACKSLASH_R = """//*
//******************************************************************************
//* Happy path job containing backslash r's, returns RC 0 after
//* zos_job_sbumit strips backslash r's, prints Hello world.
//******************************************************************************
//HELLOR    JOB (T043JM,JM00,1,0,0,0),'HELLO WORLD - JRM',CLASS=R,
//             MSGCLASS=X,MSGLEVEL=1,NOTIFY=S0JM
//STEP0001 EXEC PGM=IEBGENER
//SYSIN    DD DUMMY
//SYSPRINT DD SYSOUT=* \r
//SYSUT1   DD * \r
HELLO, WORLD
/*
//SYSUT2   DD SYSOUT=*
//
"""

JCL_FILE_CONTENTS_BAD = """//*
//******************************************************************************
//* Negative path job containing !!'s.
//* Returns:
//*   ret_code->(code=null, msg=JCL ERROR <int>, msg_text=JCLERR)
//*   msg --> The JCL submitted with job id JOB00604 but there was an error,
//*           please review the error for further details: The job completion
//*           code (CC) was not in the job log. Please review the error
//*           JCL ERROR  555 and the job log.",
//******************************************************************************
//HELLO    JOB (T043JM,JM00,1,0,0,0),'HELLO WORLD - JRM',CLASS=R,
//             MSGCLASS=X,MSGLEVEL=1,NOTIFY=S0JM
//STEP0001 EXEC PGM=IEBGENER
//SYSIN    DD DUMMY
//SYSPRINT DD SYSOUT=*!!
//SYSUT1   DD *
HELLO, WORLD
/*
//SYSUT2   DD SYSOUT=*
//
"""

JCL_FILE_CONTENTS_30_SEC = """//SLEEP30 JOB MSGCLASS=A,MSGLEVEL=(1,1),NOTIFY=&SYSUID,REGION=0M
//USSCMD EXEC PGM=BPXBATCH
//STDERR  DD SYSOUT=*
//STDOUT  DD SYSOUT=*
//STDPARM DD *
SH ls -la /;
sleep 30;
/*
//
"""

JCL_FILE_CONTENTS_05_SEC = """//SLEEP05 JOB MSGCLASS=A,MSGLEVEL=(1,1),NOTIFY=&SYSUID,REGION=0M
//USSCMD EXEC PGM=BPXBATCH
//STDERR  DD SYSOUT=*
//STDOUT  DD SYSOUT=*
//STDPARM DD *
SH ls -la /;
sleep 05;
/*
//
"""

# Should return a max RC of 8
JCL_FILE_CONTENTS_RC_8 = """//RCBADJCL JOB MSGCLASS=A,MSGLEVEL=(1,1),NOTIFY=&SYSUID,REGION=0M
//S1 EXEC PGM=IDCAMS
//SYSPRINT DD SYSOUT=*
//SYSIN DD *
 DELETE THIS.DATASET.DOES.NOT.EXIST
/*
"""

JCL_TEMPLATES = {
    "Default": """//{{ pgm_name }}    JOB (T043JM,JM00,1,0,0,0),'HELLO WORLD - JRM',CLASS=R,
//             MSGCLASS=X,MSGLEVEL=1,NOTIFY=S0JM
{# This comment should not be part of the JCL #}
//STEP0001 EXEC PGM=IEBGENER
//SYSIN    DD {{ input_dataset }}
//SYSPRINT DD SYSOUT=*
//SYSUT1   DD *
{{ message  }}
/*
//SYSUT2   DD SYSOUT=*
//
""",

    "Custom": """//(( pgm_name ))    JOB (T043JM,JM00,1,0,0,0),'HELLO WORLD - JRM',CLASS=R,
//             MSGCLASS=X,MSGLEVEL=1,NOTIFY=S0JM
//STEP0001 EXEC PGM=IEBGENER
(# This comment should not be part of the JCL #)
//SYSIN    DD (( input_dataset ))
//SYSPRINT DD SYSOUT=*
//SYSUT1   DD *
(( message  ))
/*
//SYSUT2   DD SYSOUT=*
//
""",

    "Loop": """//JINJA    JOB (T043JM,JM00,1,0,0,0),'HELLO WORLD - JRM',CLASS=R,
//             MSGCLASS=X,MSGLEVEL=1,NOTIFY=S0JM
//STEP0001 EXEC PGM=IEFBR14
{% for item in steps %}
//SYS{{ item.step_name }}    DD {{ item.dd }}
{% endfor %}
Hello, world!
/*
//SYSUT2   DD SYSOUT=*
//
""",
    "Autoescape": """//{{ pgm_name }}    JOB (T043JM,JM00,1,0,0,0),{{ parameter }},CLASS=R,
//             MSGCLASS=X,MSGLEVEL=1,NOTIFY=S0JM
{# This comment should not be part of the JCL #}
//STEP0001 EXEC PGM=IEBGENER
//SYSIN    DD {{ input_dataset }}
//SYSPRINT DD SYSOUT=*
//SYSUT1   DD *
{{ message  }}
/*
//SYSUT2   DD SYSOUT=*
//
"""
}

JCL_FILE_CONTENTS_NO_DSN = """//*
//******************************************************************************
//* Job containing a non existent DSN that will force an error.
//* Returns:
//*   ret_code->(code=null, msg=JCLERR, msg_txt=JCLERR, msg_code=None)
//*   msg --> The JCL submitted with job id JOB00532 but there was an error,
//*           please review the error for further details: The job completion
//*           code (CC) was not in the job log. Please review the error
//*           JCLERR ? and the job log.",
//******************************************************************************
//JOBLIBPM JOB MSGCLASS=A,MSGLEVEL=(1,1),NOTIFY=&SYSUID,REGION=0M
//JOBLIB DD DSN=DATASET.NOT.EXIST,DISP=SHR
//STEP1    EXEC PGM=HELLOPGM
//SYSPRINT DD SYSOUT=*
//SYSOUT   DD SYSOUT=*
//
"""

# Do not use this test case, although its fine, the problem is it does not trigger
# the correct behavior because ZOAU has a bug such that it will return the last
# job when it can not find what we requested, so this causes the wrong job
# go be found and analyzed. See JCL_FILE_CONTENTS_JCL_ERROR_INT that does actually
# force the code properly find the correct job.
# Fix coming in zoau 1.2.3
# JCL_FILE_CONTENTS_NO_JOB_CARD = """//STEP0001 EXEC PGM=IEBGENER
# //SYSIN    DD DUMMY
# //SYSPRINT DD SYSOUT=*
# //SYSUT1   DD *
# HELLO, WORLD
# /*
# //SYSUT2   DD SYSOUT=*
# //
# """

JCL_FILE_CONTENTS_JCL_ERROR_INT = """//*
//******************************************************************************
//* Another job containing no job card resulting in a JCLERROR with an value. It
//* won't always be 952, it will increment.
//* Returns:
//*   ret_code->(code=null, msg=JCLERR, msg_text=JCLERR, msg_code=null)
//*   msg --> The JCL submitted with job id JOB00728 but there was an error,
//*           please review the error for further details: The job completion
//*           code (CC) was not in the job log. Please review the error
//*           JCL ERROR  952 and the job log.
//******************************************************************************
//CLGP JOB
//CLG EXEC IGYWCLG
//COBOL.SYSIN DD DSN=IBMUSER.ANSIBLE.COBOL(HELLO),DISP=SHR
"""

JCL_FILE_CONTENTS_INVALID_USER = """//*
//******************************************************************************
//* Job containing a USER=FOOBAR that will cause JES to return a SEC ERROR which
//* is a security error.
//* Returns:
//*   ret_code->(code=None, msg=SEC, msg_txt=<msg>, msg_code=?)
//*   msg --> The JCL submitted with job id JOB01062 but there was an error,
//*           please review the error for further details: The job return code
//*           was not available in the job log, please review the job log and
//*           status SEC.
//******************************************************************************
//INVUSER JOB (T043JM,JM00,1,0,0,0),'HELLO WORLD - JRM',CLASS=R,
//             MSGCLASS=X,MSGLEVEL=1,NOTIFY=S0JM,USER=FOOBAR
//STEP0001 EXEC PGM=IEBGENER
//SYSIN    DD DUMMY
//SYSPRINT DD SYSOUT=*
//SYSUT1   DD *
HELLO, WORLD
/*
//SYSUT2   DD SYSOUT=*
//
"""

JCL_FILE_CONTENTS_TYPRUN_SCAN = """//*
//******************************************************************************
//* Job containing a TYPRUN=SCAN will cause JES to run a syntax check and
//* not actually run the JCL. The job will be put on the H output queue, DDs
//* JESJCL and JESMSGLG are available. Ansible considers this a passing job.
//* Returns:
//*   ret_code->(code=null, msg=TYPRUN=SCAN, msg_txt=<msg>, msg_code=null)
//*   msg --> The job JOB00551 was run with special job processing TYPRUN=SCAN.
//*           This will result in no completion, return code or job steps and
//*           changed will be false."
//******************************************************************************
//SCAN JOB (T043JM,JM00,1,0,0,0),'HELLO WORLD - JRM',CLASS=R,
//             MSGCLASS=H,MSGLEVEL=1,NOTIFY=S0JM,TYPRUN=SCAN
//STEP0001 EXEC PGM=IEBGENER
//SYSIN    DD DUMMY
//SYSPRINT DD SYSOUT=*
//SYSUT1   DD *
HELLO, WORLD. SCAN OPERATION
/*
//SYSUT2   DD SYSOUT=*
//
"""

JCL_FILE_CONTENTS_TYPRUN_COPY = """//*
//******************************************************************************
//* Job containing a TYPRUN=COPY will cause JES to copy the input job
//* (source content) stream directly to a sysout data set (device specified in
//* the message class parameter (H)) and schedule it for output processing, in
//* other words, the job will be put on the H output queue; DD's
//* JESMSGLG and JESJCLIN are available. Ansible considers this a failing job
//* given currently the jobs status can not be determined so it times out.
//* Returns:
//*   ret_code->(code=None, msg=None, msg_txt=<msg>, msg_code=None)
//*   msg --> The JCL submitted with job id JOB00555 but appears to be a long
//*           running job that exceeded its maximum wait time of 10 second(s).
//*           Consider using module zos_job_query to poll for a long running
//*           job or increase option 'wait_times_s' to a value greater than 11.
//******************************************************************************
//COPY JOB (T043JM,JM00,1,0,0,0),'HELLO WORLD - JRM',CLASS=R,
//             MSGCLASS=H,MSGLEVEL=1,NOTIFY=S0JM,TYPRUN=COPY
//STEP0001 EXEC PGM=IEBGENER
//SYSIN    DD DUMMY
//SYSPRINT DD SYSOUT=*
//SYSUT1   DD *
HELLO, WORLD. COPY OPERATION
/*
//SYSUT2   DD SYSOUT=*
//
"""

JCL_FILE_CONTENTS_TYPRUN_HOLD = """//*
//******************************************************************************
//* Job containing a TYPRUN=HOLD will cause JES to hold this JCL without
//* executing it until a special event occurs at which time, the operator will
//* release the job from HOLD and allow the job to continue processing.
//* Ansible considers this a failing job
//* given currently the jobs status can not be determined so it times out.
//* Returns:
//*   ret_code->(code=None, msg=None, msg_txt=<msg>, msg_code=None)
//*   msg --> The JCL submitted with job id JOB00555 but appears to be a long
//*           running job that exceeded its maximum wait time of 10 second(s).
//*           Consider using module zos_job_query to poll for a long running
//*           job or increase option 'wait_times_s' to a value greater than 11.
//******************************************************************************
//HOLD JOB (T043JM,JM00,1,0,0,0),'HELLO WORLD - JRM',CLASS=R,
//             MSGCLASS=H,MSGLEVEL=1,NOTIFY=S0JM,TYPRUN=HOLD
//STEP0001 EXEC PGM=IEBGENER
//SYSIN    DD DUMMY
//SYSPRINT DD SYSOUT=*
//SYSUT1   DD *
HELLO, WORLD. HOLD OPERATION
/*
//SYSUT2   DD SYSOUT=*
//
"""

JCL_FILE_CONTENTS_TYPRUN_JCLHOLD = """//*
//******************************************************************************
//* Job containing a TYPRUN=JCLHOLD will cause JES to will keep the submitted
//* job in the input queue until it's released by an operator or by the default
//* time assigned to the class parameter. As the operator you enter 'A' or 'R'
//* to release it from the queue.
//* Ansible considers this a failing job
//* given currently the jobs status can not be determined so it times out.
//* Returns:
//*   ret_code->(code=None, msg=None, msg_txt=<msg>, msg_code=None)
//*   msg --> The JCL submitted with job id JOB00555 but appears to be a long
//*           running job that exceeded its maximum wait time of 10 second(s).
//*           Consider using module zos_job_query to poll for a long running
//*           job or increase option 'wait_times_s' to a value greater than 11.
//******************************************************************************
//JCLHOLD JOB (T043JM,JM00,1,0,0,0),'HELLO WORLD - JRM',CLASS=R,
//             MSGCLASS=H,MSGLEVEL=1,NOTIFY=S0JM,TYPRUN=JCLHOLD
//STEP0001 EXEC PGM=IEBGENER
//SYSIN    DD DUMMY
//SYSPRINT DD SYSOUT=*
//SYSUT1   DD *
HELLO, WORLD. JCLHOLD OPERATION
/*
//SYSUT2   DD SYSOUT=*
//
"""

JCL_FULL_INPUT = """//HLQ0  JOB MSGLEVEL=(1,1),
//  MSGCLASS=A,CLASS=A,NOTIFY=&SYSUID
//STEP1 EXEC PGM=BPXBATCH,PARM='PGM /bin/sleep 5'"""

C_SRC_INVALID_UTF8 = """#include <stdio.h>
int main()
{
    /* Generate and print all EBCDIC characters to stdout to
     * ensure non-printable chars can be handled by Python.
     * This will included the non-printable hex from DBB docs:
     * nl=0x15, cr=0x0D, lf=0x25, shiftOut=0x0E, shiftIn=0x0F
    */

    for (int i = 0; i <= 255; i++) {
        printf("Hex 0x%X is character: (%c)\\\\n",i,(char)(i));
    }

    return 0;
}
"""

JCL_INVALID_UTF8_CHARS_EXC = """//*
//******************************************************************************
//* Job that runs a C program that returns characters outside of the UTF-8 range
//* expected by Python. This job tests a bugfix present in ZOAU v1.3.0 and
//* later that deals properly with these chars.
//* The JCL needs to be formatted to give it the directory where the C program
//* is located.
//******************************************************************************
//NOEBCDIC JOB (T043JM,JM00,1,0,0,0),'NOEBCDIC - JRM',
//             MSGCLASS=H,MSGLEVEL=1,NOTIFY=&SYSUID
//NOPRINT  EXEC PGM=BPXBATCH
//STDPARM DD *
SH (
cd {0};
./noprint;
exit 0;
)
//STDIN  DD DUMMY
//STDOUT DD SYSOUT=*
//STDERR DD SYSOUT=*
//
"""

PLAYBOOK_ASYNC_TEST = """- hosts: zvm
  collections:
    - ibm.ibm_zos_core
  gather_facts: False
  environment:
    _BPXK_AUTOCVT: "ON"
    ZOAU_HOME: "{0}"
    PYTHONPATH: "{0}/lib/{2}"
    LIBPATH: "{0}/lib:{1}/lib:/lib:/usr/lib:."
    PATH: "{0}/bin:/bin:/usr/lpp/rsusr/ported/bin:/var/bin:/usr/lpp/rsusr/ported/bin:/usr/lpp/java/java180/J8.0_64/bin:{1}/bin:"
    _CEE_RUNOPTS: "FILETAG(AUTOCVT,AUTOTAG) POSIX(ON)"
    _TAG_REDIR_ERR: "txt"
    _TAG_REDIR_IN: "txt"
    _TAG_REDIR_OUT: "txt"
    LANG: "C"
    PYTHONSTDINENCODING: "cp1047"

  tasks:
    - name: Submit async job.
      ibm.ibm_zos_core.zos_job_submit:
        src: {3}
        remote_src: false
      async: 45
      poll: 0
      register: job_task

    - name: Query async task.
      async_status:
        jid: "{{{{ job_task.ansible_job_id }}}}"
      register: job_result
      until: job_result.finished | bool
      retries: 20
      delay: 5
"""

INVENTORY_ASYNC_TEST = """all:
  hosts:
    zvm:
      ansible_host: {0}
      ansible_ssh_private_key_file: {1}
      ansible_user: {2}
      ansible_python_interpreter: {3}"""


@pytest.mark.parametrize(
    "location", [
        {
            "default_location":True
        },
        {
            "default_location":False
        },
    ]
)
def test_job_submit_pds(ansible_zos_module, location):
    """
    Test zos_job_submit with a PDS(MEMBER), also test the default
    value for 'location', ensure it works with and without the
    value "data_set". If default_location is True, then don't
    pass a 'location:data_set' allow its default to come through.
    """
    try:
        results = None
        hosts = ansible_zos_module
        data_set_name = get_tmp_ds_name()
        temp_path = get_random_file_name(dir=TMP_DIRECTORY)
        hosts.all.file(path=temp_path, state="directory")
        hosts.all.shell(
            cmd="echo {0} > {1}/SAMPLE".format(quote(JCL_FILE_CONTENTS), temp_path)
        )

        hosts.all.zos_data_set(
            name=data_set_name, state="present", type="pds", replace=True
        )

        hosts.all.shell(
            cmd="cp {0}/SAMPLE \"//'{1}(SAMPLE)'\"".format(temp_path, data_set_name)
        )
        if bool(location.get("default_location")):
            results = hosts.all.zos_job_submit(
                src="{0}(SAMPLE)".format(data_set_name), remote_src=True, wait_time=30
            )
        else:
            results = hosts.all.zos_job_submit(
                src="{0}(SAMPLE)".format(data_set_name), remote_src=True, wait_time=30
            )

        for result in results.contacted.values():
            assert result.get("changed") is True
            assert result.get("msg", False) is False
            assert result.get("jobs") is not None

            job = result.get("jobs")[0]
            assert job.get("job_id") is not None
            assert job.get("job_name") is not None
            assert job.get("content_type") is not None
            assert job.get("duration") is not None
            assert job.get("execution_time") is not None
            assert job.get("job_class") is not None
            assert job.get("svc_class") is None
            assert job.get("system") is not None
            assert job.get("subsystem") is not None
            assert job.get("origin_node") is not None
            assert job.get("cpu_time") is not None
            assert job.get("execution_node") is not None
            assert job.get("priority") is not None
            assert job.get("asid") is not None
            assert job.get("creation_date") is not None
            assert job.get("creation_time") is not None
            assert job.get("queue_position") is not None
            assert job.get("program_name") is not None

            dds = job.get("dds")[0]
            assert dds.get("dd_name") is not None
            assert dds.get("record_count") != 0
            assert dds.get("id") is not None
            assert dds.get("stepname") is not None
            assert dds.get("procstep") is not None
            assert dds.get("byte_count") != 0
            assert dds.get("content") is not None

            step = job.get("steps")[0]
            assert step.get("step_name") is not None
            assert step.get("step_cc") is not None

            rc = job.get("ret_code")
            assert rc.get("msg") == "CC"
            assert rc.get("code") == 0
            assert rc.get("msg_code") == "0000"
            assert rc.get("msg_txt") == "CC"
    finally:
        hosts.all.file(path=temp_path, state="absent")
        hosts.all.zos_data_set(name=data_set_name, state="absent")


def test_job_submit_pds_special_characters(ansible_zos_module):
    try:
        hosts = ansible_zos_module
        temp_path = get_random_file_name(dir=TMP_DIRECTORY)
        data_set_name_special_chars = get_tmp_ds_name(symbols=True)
        hosts.all.file(path=temp_path, state="directory")
        hosts.all.shell(
            cmd="echo {0} > {1}/SAMPLE".format(quote(JCL_FILE_CONTENTS), temp_path)
        )
        results = hosts.all.zos_data_set(
            name=data_set_name_special_chars, state="present", type="pds", replace=True
        )
        hosts.all.shell(
            cmd="cp {0}/SAMPLE \"//'{1}(SAMPLE)'\"".format(
                temp_path, data_set_name_special_chars.replace('$', '\\$')
            )
        )
        results = hosts.all.zos_job_submit(
            src="{0}(SAMPLE)".format(data_set_name_special_chars),
            remote_src=True,
        )
        for result in results.contacted.values():
            assert result.get("changed") is True
            assert result.get("msg", False) is False
            assert result.get("jobs") is not None

            job = result.get("jobs")[0]
            assert job.get("job_id") is not None
            assert job.get("job_name") is not None
            assert job.get("content_type") is not None
            assert job.get("duration") is not None
            assert job.get("execution_time") is not None
            assert job.get("job_class") is not None
            assert job.get("svc_class") is None
            assert job.get("system") is not None
            assert job.get("subsystem") is not None
            assert job.get("origin_node") is not None
            assert job.get("cpu_time") is not None
            assert job.get("execution_node") is not None
            assert job.get("priority") is not None
            assert job.get("asid") is not None
            assert job.get("creation_date") is not None
            assert job.get("creation_time") is not None
            assert job.get("queue_position") is not None
            assert job.get("program_name") is not None

            dds = job.get("dds")[0]
            assert dds.get("dd_name") is not None
            assert dds.get("record_count") != 0
            assert dds.get("id") is not None
            assert dds.get("stepname") is not None
            assert dds.get("procstep") is not None
            assert dds.get("byte_count") != 0
            assert dds.get("content") is not None

            step = job.get("steps")[0]
            assert step.get("step_name") is not None
            assert step.get("step_cc") is not None

            rc = job.get("ret_code")
            assert rc.get("msg") == "CC"
            assert rc.get("code") == 0
            assert rc.get("msg_code") == "0000"
            assert rc.get("msg_txt") == "CC"
    finally:
        hosts.all.file(path=temp_path, state="absent")
        hosts.all.zos_data_set(name=data_set_name_special_chars, state="absent")


def test_job_submit_uss(ansible_zos_module):
    try:
        hosts = ansible_zos_module
        temp_path = get_random_file_name(dir=TMP_DIRECTORY)
        hosts.all.file(path=temp_path, state="directory")
        hosts.all.shell(
            cmd="echo {0} > {1}/SAMPLE".format(quote(JCL_FILE_CONTENTS), temp_path)
        )
        results = hosts.all.zos_job_submit(
            src=f"{temp_path}/SAMPLE", remote_src=True, volume=None
        )
        for result in results.contacted.values():
            assert result.get("changed") is True
            assert result.get("msg", False) is False
            assert result.get("jobs") is not None

            job = result.get("jobs")[0]
            assert job.get("job_id") is not None
            assert job.get("job_name") is not None
            assert job.get("content_type") is not None
            assert job.get("duration") is not None
            assert job.get("execution_time") is not None
            assert job.get("job_class") is not None
            assert job.get("svc_class") is None
            assert job.get("system") is not None
            assert job.get("subsystem") is not None
            assert job.get("origin_node") is not None
            assert job.get("cpu_time") is not None
            assert job.get("execution_node") is not None
            assert job.get("priority") is not None
            assert job.get("asid") is not None
            assert job.get("creation_date") is not None
            assert job.get("creation_time") is not None
            assert job.get("queue_position") is not None
            assert job.get("program_name") is not None

            dds = job.get("dds")[0]
            assert dds.get("dd_name") is not None
            assert dds.get("record_count") != 0
            assert dds.get("id") is not None
            assert dds.get("stepname") is not None
            assert dds.get("procstep") is not None
            assert dds.get("byte_count") != 0
            assert dds.get("content") is not None

            step = job.get("steps")[0]
            assert step.get("step_name") is not None
            assert step.get("step_cc") is not None

            rc = job.get("ret_code")
            assert rc.get("msg") == "CC"
            assert rc.get("code") == 0
            assert rc.get("msg_code") == "0000"
            assert rc.get("msg_txt") == "CC"
    finally:
        hosts.all.file(path=temp_path, state="absent")


def test_job_submit_and_forget_uss(ansible_zos_module):
    try:
        hosts = ansible_zos_module
        temp_path = get_random_file_name(dir=TMP_DIRECTORY)
        hosts.all.file(path=temp_path, state="directory")
        hosts.all.shell(
            cmd="echo {0} > {1}/SAMPLE".format(quote(JCL_FILE_CONTENTS), temp_path)
        )
        results = hosts.all.zos_job_submit(
            src=f"{temp_path}/SAMPLE", remote_src=True, volume=None, wait_time=0,
        )
        for result in results.contacted.values():
            assert result.get("changed") is True
            assert result.get("msg", False) is False
            assert result.get("jobs") is not None

            job = result.get("jobs")[0]
            assert job.get("job_id") is not None
            assert job.get("job_name") is None
            assert job.get("content_type") is None
            assert job.get("duration") is None
            assert job.get("execution_time") is None
            assert job.get("job_class") is None
            assert job.get("svc_class") is None
            assert job.get("system") is  None
            assert job.get("subsystem") is  None
            assert job.get("origin_node") is  None
            assert job.get("cpu_time") is None
            assert job.get("execution_node") is None
            assert job.get("priority") is None
            assert job.get("asid") is None
            assert job.get("creation_date") is None
            assert job.get("creation_time") is None
            assert job.get("queue_position") is None
            assert job.get("program_name") is None
            assert job.get("dds") is not None
            assert len(job.get("dds")) == 0
            assert job.get("steps") is not None
            assert len(job.get("steps")) == 0
            rc = job.get("ret_code")
            assert rc.get("msg") is None
            assert rc.get("code") is None
            assert rc.get("msg_code") is None
            assert rc.get("msg_txt") is None
    finally:
        hosts.all.file(path=temp_path, state="absent")


def test_job_submit_local(ansible_zos_module):
    tmp_file = tempfile.NamedTemporaryFile(delete=True)
    with open(tmp_file.name, "w",encoding="utf-8") as f:
        f.write(JCL_FILE_CONTENTS)
    hosts = ansible_zos_module
    results = hosts.all.zos_job_submit(src=tmp_file.name, remote_src=False, wait_time=10)

    for result in results.contacted.values():
        assert result.get("changed") is True
        assert result.get("msg", False) is False
        assert result.get("jobs") is not None

        job = result.get("jobs")[0]
        assert job.get("job_id") is not None
        assert job.get("job_name") is not None
        assert job.get("content_type") is not None
        assert job.get("duration") is not None
        assert job.get("execution_time") is not None
        assert job.get("job_class") is not None
        assert job.get("svc_class") is None
        assert job.get("system") is not None
        assert job.get("subsystem") is not None
        assert job.get("origin_node") is not None
        assert job.get("cpu_time") is not None
        assert job.get("execution_node") is not None
        assert job.get("priority") is not None
        assert job.get("asid") is not None
        assert job.get("creation_date") is not None
        assert job.get("creation_time") is not None
        assert job.get("queue_position") is not None
        assert job.get("program_name") is not None

        dds = job.get("dds")[0]
        assert dds.get("dd_name") is not None
        assert dds.get("record_count") != 0
        assert dds.get("id") is not None
        assert dds.get("stepname") is not None
        assert dds.get("procstep") is not None
        assert dds.get("byte_count") != 0
        assert dds.get("content") is not None

        step = job.get("steps")[0]
        assert step.get("step_name") is not None
        assert step.get("step_cc") is not None

        rc = job.get("ret_code")
        assert rc.get("msg") == "CC"
        assert rc.get("code") == 0
        assert rc.get("msg_code") == "0000"
        assert rc.get("msg_txt") == "CC"


def test_job_submit_local_extra_r(ansible_zos_module):
    tmp_file = tempfile.NamedTemporaryFile(delete=True)
    with open(tmp_file.name, "w",encoding="utf-8") as f:
        f.write(JCL_FILE_CONTENTS_BACKSLASH_R)
    hosts = ansible_zos_module
    results = hosts.all.zos_job_submit(src=tmp_file.name, remote_src=False, wait_time=10)

    for result in results.contacted.values():
        assert result.get("changed") is True
        assert result.get("msg", False) is False
        assert result.get("jobs") is not None

        job = result.get("jobs")[0]
        assert job.get("job_id") is not None
        assert job.get("job_name") is not None
        assert job.get("content_type") is not None
        assert job.get("duration") is not None
        assert job.get("execution_time") is not None
        assert job.get("job_class") is not None
        assert job.get("svc_class") is None
        assert job.get("system") is not None
        assert job.get("subsystem") is not None
        assert job.get("origin_node") is not None
        assert job.get("cpu_time") is not None
        assert job.get("execution_node") is not None
        assert job.get("priority") is not None
        assert job.get("asid") is not None
        assert job.get("creation_date") is not None
        assert job.get("creation_time") is not None
        assert job.get("queue_position") is not None
        assert job.get("program_name") is not None

        dds = job.get("dds")[0]
        assert dds.get("dd_name") is not None
        assert dds.get("record_count") != 0
        assert dds.get("id") is not None
        assert dds.get("stepname") is not None
        assert dds.get("procstep") is not None
        assert dds.get("byte_count") != 0
        assert dds.get("content") is not None

        step = job.get("steps")[0]
        assert step.get("step_name") is not None
        assert step.get("step_cc") is not None

        rc = job.get("ret_code")
        assert rc.get("msg") == "CC"
        assert rc.get("code") == 0
        assert rc.get("msg_code") == "0000"
        assert rc.get("msg_txt") == "CC"


def test_job_submit_local_badjcl(ansible_zos_module):
    tmp_file = tempfile.NamedTemporaryFile(delete=True)
    with open(tmp_file.name, "w",encoding="utf-8") as f:
        f.write(JCL_FILE_CONTENTS_BAD)
    hosts = ansible_zos_module
    results = hosts.all.zos_job_submit(src=tmp_file.name, remote_src=False, wait_time=10)

    for result in results.contacted.values():
        assert result.get("changed") is False
        assert result.get("msg") is not None
        assert result.get("failed") is True
        assert re.search(r'completion code', repr(result.get("msg")))


def test_job_submit_pds_volume(ansible_zos_module, volumes_on_systems):
    try:
        hosts = ansible_zos_module
        data_set_name = get_tmp_ds_name()
        temp_path = get_random_file_name(dir=TMP_DIRECTORY)
        volumes = Volume_Handler(volumes_on_systems)
        volume_1 = volumes.get_available_vol()
        hosts.all.file(path=temp_path, state="directory")

        hosts.all.shell(
            cmd="echo {0} > {1}/SAMPLE".format(quote(JCL_FILE_CONTENTS), temp_path)
        )

        hosts.all.zos_data_set(
            name=data_set_name, state="present", type="pds", replace=True, volumes=volume_1
        )

        hosts.all.shell(
            cmd="cp {0}/SAMPLE \"//'{1}(SAMPLE)'\"".format(temp_path, data_set_name)
        )

        hosts.all.zos_data_set(
            name=data_set_name, state="uncataloged", type="pds"
        )

        results = hosts.all.zos_job_submit(
            src=data_set_name+"(SAMPLE)",
            remote_src=True,
            volume=volume_1
        )
        for result in results.contacted.values():
            assert result.get("changed") is True
            assert result.get("msg", False) is False
            assert result.get("jobs") is not None

            job = result.get("jobs")[0]
            assert job.get("job_id") is not None
            assert job.get("job_name") is not None
            assert job.get("content_type") is not None
            assert job.get("duration") is not None
            assert job.get("execution_time") is not None
            assert job.get("job_class") is not None
            assert job.get("svc_class") is None
            assert job.get("system") is not None
            assert job.get("subsystem") is not None
            assert job.get("origin_node") is not None
            assert job.get("cpu_time") is not None
            assert job.get("execution_node") is not None
            assert job.get("priority") is not None
            assert job.get("asid") is not None
            assert job.get("creation_date") is not None
            assert job.get("creation_time") is not None
            assert job.get("queue_position") is not None
            assert job.get("program_name") is not None

            dds = job.get("dds")[0]
            assert dds.get("dd_name") is not None
            assert dds.get("record_count") != 0
            assert dds.get("id") is not None
            assert dds.get("stepname") is not None
            assert dds.get("procstep") is not None
            assert dds.get("byte_count") != 0
            assert dds.get("content") is not None

            step = job.get("steps")[0]
            assert step.get("step_name") is not None
            assert step.get("step_cc") is not None

            rc = job.get("ret_code")
            assert rc.get("msg") == "CC"
            assert rc.get("code") == 0
            assert rc.get("msg_code") == "0000"
            assert rc.get("msg_txt") == "CC"
    finally:
        hosts.all.file(path=temp_path, state="absent")
        hosts.all.zos_data_set(name=data_set_name, state="absent")


def test_job_submit_pds_5_sec_job_wait_15(ansible_zos_module):
    try:
        hosts = ansible_zos_module
        data_set_name = get_tmp_ds_name()
        temp_path = get_random_file_name(dir=TMP_DIRECTORY)
        hosts.all.file(path=temp_path, state="directory")
        wait_time_s = 15

        hosts.all.shell(
            cmd=f"echo {quote(JCL_FILE_CONTENTS_05_SEC)} > {temp_path}/BPXSLEEP"
        )

        hosts.all.zos_data_set(
            name=data_set_name, state="present", type="pds", replace=True
        )

        hosts.all.shell(
            cmd=f"cp {temp_path}/BPXSLEEP \"//'{data_set_name}(BPXSLEEP)'\""
        )

        hosts = ansible_zos_module
        results = hosts.all.zos_job_submit(src=data_set_name+"(BPXSLEEP)",
                    remote_src=True, wait_time=wait_time_s)

        for result in results.contacted.values():
            assert result.get("changed") is True
            assert result.get("msg", False) is False
            assert result.get("jobs") is not None

            job = result.get("jobs")[0]
            assert job.get("job_id") is not None
            assert job.get("job_name") is not None
            assert job.get("content_type") is not None
            assert job.get("duration") <= wait_time_s
            assert job.get("execution_time") is not None
            assert job.get("job_class") is not None
            assert job.get("svc_class") is None
            assert job.get("system") is not None
            assert job.get("subsystem") is not None
            assert job.get("origin_node") is not None
            assert job.get("cpu_time") is not None
            assert job.get("execution_node") is not None
            assert job.get("priority") is not None
            assert job.get("asid") is not None
            assert job.get("creation_date") is not None
            assert job.get("creation_time") is not None
            assert job.get("queue_position") is not None
            assert job.get("program_name") is not None

            dds = job.get("dds")[0]
            assert dds.get("dd_name") is not None
            assert dds.get("record_count") != 0
            assert dds.get("id") is not None
            assert dds.get("stepname") is not None
            assert dds.get("procstep") is not None
            assert dds.get("byte_count") != 0
            assert dds.get("content") is not None

            step = job.get("steps")[0]
            assert step.get("step_name") is not None
            assert step.get("step_cc") is not None

            rc = job.get("ret_code")
            assert rc.get("msg") == "CC"
            assert rc.get("code") == 0
            assert rc.get("msg_code") == "0000"
            assert rc.get("msg_txt") == "CC"
    finally:
        hosts.all.file(path=temp_path, state="absent")
        hosts.all.zos_data_set(name=data_set_name, state="absent")


def test_job_submit_pds_30_sec_job_wait_60(ansible_zos_module):
    try:
        hosts = ansible_zos_module
        data_set_name = get_tmp_ds_name()
        temp_path = get_random_file_name(dir=TMP_DIRECTORY)
        hosts.all.file(path=temp_path, state="directory")
        wait_time_s = 60

        hosts.all.shell(
            cmd=f"echo {quote(JCL_FILE_CONTENTS_30_SEC)} > {temp_path}/BPXSLEEP"
        )

        hosts.all.zos_data_set(
            name=data_set_name, state="present", type="pds", replace=True
        )

        hosts.all.shell(
            cmd=f"cp {temp_path}/BPXSLEEP \"//'{data_set_name}(BPXSLEEP)'\""
        )

        hosts = ansible_zos_module
        results = hosts.all.zos_job_submit(src=data_set_name+"(BPXSLEEP)",
                    remote_src=True, wait_time=wait_time_s)

        for result in results.contacted.values():
            assert result.get("changed") is True
            assert result.get("msg", False) is False
            assert result.get("jobs") is not None

            job = result.get("jobs")[0]
            assert job.get("job_id") is not None
            assert job.get("job_name") is not None
            assert job.get("content_type") is not None
            assert job.get("duration") <= wait_time_s
            assert job.get("execution_time") is not None
            assert job.get("job_class") is not None
            assert job.get("svc_class") is None
            assert job.get("system") is not None
            assert job.get("subsystem") is not None
            assert job.get("origin_node") is not None
            assert job.get("cpu_time") is not None
            assert job.get("execution_node") is not None
            assert job.get("priority") is not None
            assert job.get("asid") is not None
            assert job.get("creation_date") is not None
            assert job.get("creation_time") is not None
            assert job.get("queue_position") is not None
            assert job.get("program_name") is not None

            dds = job.get("dds")[0]
            assert dds.get("dd_name") is not None
            assert dds.get("record_count") != 0
            assert dds.get("id") is not None
            assert dds.get("stepname") is not None
            assert dds.get("procstep") is not None
            assert dds.get("byte_count") != 0
            assert dds.get("content") is not None

            step = job.get("steps")[0]
            assert step.get("step_name") is not None
            assert step.get("step_cc") is not None

            rc = job.get("ret_code")
            assert rc.get("msg") == "CC"
            assert rc.get("code") == 0
            assert rc.get("msg_code") == "0000"
            assert rc.get("msg_txt") == "CC"
    finally:
        hosts.all.file(path=temp_path, state="absent")
        hosts.all.zos_data_set(name=data_set_name, state="absent")


def test_job_submit_pds_30_sec_job_wait_10_negative(ansible_zos_module):
    """This submits a 30 second job and only waits 10 seconds"""
    try:
        hosts = ansible_zos_module
        data_set_name = get_tmp_ds_name()
        temp_path = get_random_file_name(dir=TMP_DIRECTORY)
        hosts.all.file(path=temp_path, state="directory")
        wait_time_s = 10

        hosts.all.shell(
            cmd=f"echo {quote(JCL_FILE_CONTENTS_30_SEC)} > {temp_path}/BPXSLEEP"
        )

        hosts.all.zos_data_set(
            name=data_set_name, state="present", type="pds", replace=True
        )

        hosts.all.shell(
            cmd=f"cp {temp_path}/BPXSLEEP \"//'{data_set_name}(BPXSLEEP)'\""
        )

        hosts = ansible_zos_module
        results = hosts.all.zos_job_submit(src=data_set_name+"(BPXSLEEP)",
                    remote_src=True, wait_time=wait_time_s)

        for result in results.contacted.values():
            assert result.get("changed") is False
            assert result.get("msg") is not None
            assert result.get("failed") is True
            assert re.search(r'exceeded', repr(result.get("msg")))
            assert result.get("jobs") is not None
            job = result.get("jobs")[0]

            assert job.get("job_id") is not None
            assert job.get("job_name") is not None
            assert job.get("content_type") is not None
            assert job.get("duration") >= wait_time_s
            assert job.get("execution_time") is not None
            assert job.get("job_class") is not None
            assert job.get("svc_class") is not None
            assert job.get("system") is not None
            assert job.get("subsystem") is not None
            assert job.get("origin_node") is not None
            assert job.get("cpu_time") is not None
            assert job.get("execution_node") is not None
            assert job.get("priority") is not None
            assert job.get("asid") is not None
            assert job.get("creation_date") is not None
            assert job.get("creation_time") is not None
            assert job.get("queue_position") is not None
            assert job.get("program_name") is None
            assert len(job.get("steps")) == 0

            dds = job.get("dds")[0]
            assert dds.get("dd_name") is not None
            assert dds.get("record_count") == 0
            assert dds.get("id") is not None
            assert dds.get("stepname") is not None
            assert dds.get("procstep") is not None
            assert dds.get("byte_count") == 0
            assert dds.get("content") is not None

            rc = job.get("ret_code")
            assert rc.get("msg") == "AC"
            assert rc.get("code") is None
            assert rc.get("msg_code") is None
            assert rc.get("msg_txt") is not None
    finally:
        hosts.all.file(path=temp_path, state="absent")
        hosts.all.zos_data_set(name=data_set_name, state="absent")


@pytest.mark.parametrize("args", [
    {
        "max_rc":None,
        "wait_time_s":20
    },
    {
        "max_rc":4,
        "wait_time_s":20
    },
    {
        "max_rc":12,
        "wait_time_s":20
    }
])
def test_job_submit_max_rc(ansible_zos_module, args):
    """This"""
    try:
        hosts = ansible_zos_module
        tmp_file = tempfile.NamedTemporaryFile(delete=True)
        with open(tmp_file.name, "w",encoding="utf-8") as f:
            f.write(JCL_FILE_CONTENTS_RC_8)

        results = hosts.all.zos_job_submit(
            src=tmp_file.name,
            remote_src=False,
            max_rc=args["max_rc"],
            wait_time=args["wait_time_s"]
        )

        for result in results.contacted.values():
            # Should fail normally as a non-zero RC will result in job submit failure
            if args["max_rc"] is None:
                assert result.get("changed") is False
                assert result.get("msg") is not None
                assert result.get("failed") is True
                # On busy systems, it is possible that the duration even for a job with a non-zero return code
                # will take considerable time to obtain the job log and thus you could see either error msg below
                #Expecting: - "The job return code 8 was non-zero in the job output, this job has failed"
                #           - Consider using module zos_job_query to poll for a long running job or
                #             increase option \\'wait_times_s` to a value greater than 10.",
                duration = result.get("jobs")[0].get('duration')

                if duration >= args["wait_time_s"]:
                    re.search(r'long running job', repr(result.get("msg")))
                else:
                    assert re.search(r'non-zero', repr(result.get("msg")))

            # Should fail with normally as well, job fails with an RC 8 yet max is set to 4
            elif args["max_rc"] == 4:
                # Expecting "The job return code,
                # 'ret_code[code]' 8 for the submitted job is greater
                # than the value set for option 'max_rc' 4.
                # Increase the value for 'max_rc' otherwise
                # this job submission has failed.
                assert result.get("changed") is False
                assert result.get("msg") is not None
                assert result.get("failed") is True
                assert re.search(
                    r'the submitted job is greater than the value set for option',
                    repr(result.get("msg"))
                )

            elif args["max_rc"] == 12:
                # Will not fail and as the max_rc is set to 12 and the rc is 8 is a change true
                # there are other possibilities like an ABEND or JCL ERROR will fail this even
                # with a MAX RC
                assert result.get("changed") is True
                assert result.get("msg", False) is False
                assert result.get("jobs") is not None

                job = result.get("jobs")[0]
                assert job.get("job_id") is not None
                assert job.get("job_name") is not None
                assert job.get("content_type") is not None
                assert job.get("duration") is not None
                assert job.get("execution_time") is not None
                assert job.get("job_class") is not None
                assert job.get("svc_class") is None
                assert job.get("system") is not None
                assert job.get("subsystem") is not None
                assert job.get("origin_node") is not None
                assert job.get("cpu_time") is not None
                assert job.get("execution_node") is not None
                assert job.get("priority") is not None
                assert job.get("asid") is not None
                assert job.get("creation_date") is not None
                assert job.get("creation_time") is not None
                assert job.get("queue_position") is not None
                assert job.get("program_name") is not None

                dds = job.get("dds")[0]
                assert dds.get("dd_name") is not None
                assert dds.get("record_count") != 0
                assert dds.get("id") is not None
                assert dds.get("stepname") is not None
                assert dds.get("procstep") is not None
                assert dds.get("byte_count") != 0
                assert dds.get("content") is not None

                step = job.get("steps")[0]
                assert step.get("step_name") is not None
                assert step.get("step_cc") is not None

                rc = job.get("ret_code")
                assert rc.get("msg") == "CC"
                assert rc.get("code") < 12
                assert rc.get("msg_code") != "0000"
                assert rc.get("msg_txt") == "CC"
    finally:
        hosts.all.file(path=tmp_file.name, state="absent")


@pytest.mark.template
@pytest.mark.parametrize("args", [
    {
        "template":"Default",
        "options":{
            "keep_trailing_newline":False
        }
    },
    {
        "template":"Custom",
        "options":{
            "keep_trailing_newline":False,
            "variable_start_string":"((",
            "variable_end_string":"))",
            "comment_start_string":"(#",
            "comment_end_string":"#)"
        }
    },
    {
        "template":"Loop",
        "options":{
            "keep_trailing_newline":False
        }
    },
    {
        "template":"Autoescape",
        "options":{
            "keep_trailing_newline":False,
            "autoescape":False
        }
    }
])
def test_job_submit_jinja_template(ansible_zos_module, args):
    try:
        hosts = ansible_zos_module

        tmp_file = tempfile.NamedTemporaryFile(delete=False)
        with open(tmp_file.name, "w",encoding="utf-8") as f:
            f.write(JCL_TEMPLATES[args["template"]])

        template_vars = {
            "pgm_name":"HELLO",
            "input_dataset":"DUMMY",
            "message":"Hello, world",
            "parameter":"'HELLO WORLD - &JRM'",
            "steps":[
                {
                    "step_name":"IN",
                    "dd":"DUMMY"
                },
                {
                    "step_name":"PRINT",
                    "dd":"SYSOUT=*"
                },
                {
                    "step_name":"UT1",
                    "dd":"*"
                }
            ]
        }
        for host in hosts["options"]["inventory_manager"]._inventory.hosts.values():
            host.vars.update(template_vars)

        results = hosts.all.zos_job_submit(
            src=tmp_file.name,
            remote_src=False,
            use_template=True,
            template_parameters=args["options"]
        )

        for result in results.contacted.values():
            assert result.get("changed") is True
            assert result.get("msg", False) is False
            assert result.get("jobs") is not None

            job = result.get("jobs")[0]
            assert job.get("job_id") is not None
            assert job.get("job_name") is not None
            assert job.get("content_type") is not None
            assert job.get("duration") is not None
            assert job.get("execution_time") is not None
            assert job.get("job_class") is not None
            assert job.get("svc_class") is None
            assert job.get("system") is not None
            assert job.get("subsystem") is not None
            assert job.get("origin_node") is not None
            assert job.get("cpu_time") is not None
            assert job.get("execution_node") is not None
            assert job.get("priority") is not None
            assert job.get("asid") is not None
            assert job.get("creation_date") is not None
            assert job.get("creation_time") is not None
            assert job.get("queue_position") is not None
            assert job.get("program_name") is not None

            dds = job.get("dds")[0]
            assert dds.get("dd_name") is not None
            assert dds.get("record_count") != 0
            assert dds.get("id") is not None
            assert dds.get("stepname") is not None
            assert dds.get("procstep") is not None
            assert dds.get("byte_count") != 0
            assert dds.get("content") is not None

            step = job.get("steps")[0]
            assert step.get("step_name") is not None
            assert step.get("step_cc") is not None

            rc = job.get("ret_code")
            assert rc.get("msg") == "CC"
            assert rc.get("code") == 0
            assert rc.get("msg_code") == "0000"
            assert rc.get("msg_txt") == "CC"

    finally:
        os.remove(tmp_file.name)


def test_job_submit_full_input(ansible_zos_module):
    try:
        hosts = ansible_zos_module
        temp_path = get_random_file_name(dir=TMP_DIRECTORY)
        hosts.all.file(path=temp_path, state="directory")
        hosts.all.shell(
            cmd=f"echo {quote(JCL_FULL_INPUT)} > {temp_path}/SAMPLE"
        )
        results = hosts.all.zos_job_submit(
            src=f"{temp_path}/SAMPLE",
            remote_src=True,
            volume=None,
            # This job used to set wait=True, but since it has been deprecated
            # and removed, it now waits up to 30 seconds.
            wait_time=30
        )
        for result in results.contacted.values():
            assert result.get("changed") is True
            assert result.get("msg", False) is False
            assert result.get("jobs") is not None

            job = result.get("jobs")[0]
            assert job.get("job_id") is not None
            assert job.get("job_name") is not None
            assert job.get("content_type") is not None
            assert job.get("duration") is not None
            assert job.get("execution_time") is not None
            assert job.get("job_class") is not None
            assert job.get("svc_class") is None
            assert job.get("system") is not None
            assert job.get("subsystem") is not None
            assert job.get("origin_node") is not None
            assert job.get("cpu_time") is not None
            assert job.get("execution_node") is not None
            assert job.get("priority") is not None
            assert job.get("asid") is not None
            assert job.get("creation_date") is not None
            assert job.get("creation_time") is not None
            assert job.get("queue_position") is not None
            assert job.get("program_name") is not None

            dds = job.get("dds")[0]
            assert dds.get("dd_name") is not None
            assert dds.get("record_count") != 0
            assert dds.get("id") is not None
            assert dds.get("stepname") is not None
            assert dds.get("procstep") is not None
            assert dds.get("byte_count") != 0
            assert dds.get("content") is not None

            step = job.get("steps")[0]
            assert step.get("step_name") is not None
            assert step.get("step_cc") is not None

            rc = job.get("ret_code")
            assert rc.get("msg") == "CC"
            assert rc.get("code") == 0
            assert rc.get("msg_code") == "0000"
            assert rc.get("msg_txt") == "CC"
    finally:
        hosts.all.file(path=temp_path, state="absent")


def test_negative_job_submit_local_jcl_no_dsn(ansible_zos_module):
    tmp_file = tempfile.NamedTemporaryFile(delete=True)
    with open(tmp_file.name, "w",encoding="utf-8") as f:
        f.write(JCL_FILE_CONTENTS_NO_DSN)
    hosts = ansible_zos_module
    results = hosts.all.zos_job_submit(src=tmp_file.name, wait_time=20, remote_src=False)
    for result in results.contacted.values():
        assert result.get("changed") is False
        assert result.get("msg") is not None
        assert re.search(r'completion code', repr(result.get("msg")))
        assert result.get("failed") is True
        assert result.get("jobs") is not None
        job = result.get("jobs")[0]

        assert job.get("job_id") is not None
        assert job.get("job_name") is not None
        assert job.get("content_type") is not None
        assert job.get("duration") is not None
        assert job.get("execution_time") is not None
        assert job.get("job_class") is not None
        assert job.get("svc_class") is None
        assert job.get("system") is not None
        assert job.get("subsystem") is not None
        assert job.get("origin_node") is not None
        assert job.get("cpu_time") is not None
        assert job.get("execution_node") is not None
        assert job.get("priority") is not None
        assert job.get("asid") is not None
        assert job.get("creation_date") is not None
        assert job.get("creation_time") is not None
        assert job.get("queue_position") is not None
        assert job.get("program_name") is not  None
        assert len(job.get("steps")) == 0

        dds = job.get("dds")[0]
        assert dds.get("dd_name") is not None
        assert dds.get("record_count") != 0
        assert dds.get("id") is not None
        assert dds.get("stepname") is not None
        assert dds.get("procstep") is not None
        assert dds.get("byte_count") != 0
        assert dds.get("content") is not None

        rc = job.get("ret_code")
        assert rc.get("msg") == "JCLERR"
        assert rc.get("code") is None
        assert rc.get("msg_code") is None
        assert rc.get("msg_txt") is not None


def test_negative_job_submit_local_jcl_invalid_user(ansible_zos_module):
    tmp_file = tempfile.NamedTemporaryFile(delete=True)
    with open(tmp_file.name, "w",encoding="utf-8") as f:
        f.write(JCL_FILE_CONTENTS_INVALID_USER)
    hosts = ansible_zos_module
    results = hosts.all.zos_job_submit(src=tmp_file.name, remote_src=False)

    for result in results.contacted.values():
        assert result.get("changed") is False
        assert re.search(r'please review the error for further details', repr(result.get("msg")))
        assert re.search(r'please review the job log for status SEC', repr(result.get("msg")))
        assert result.get("failed") is True
        assert result.get("jobs") is not None
        job = result.get("jobs")[0]

        assert job.get("job_id") is not None
        assert job.get("job_name") is not None
        assert job.get("content_type") is not None
        assert job.get("duration") is not None
        assert job.get("execution_time") is None
        assert job.get("job_class") is not None
        assert job.get("svc_class") is None
        assert job.get("system") is not None
        assert job.get("subsystem") is not None
        assert job.get("origin_node") is not None
        assert job.get("cpu_time") is not None
        assert job.get("execution_node") is not None
        assert job.get("priority") is not None
        assert job.get("asid") is not None
        assert job.get("creation_date") is not None
        assert job.get("creation_time") is not None
        assert job.get("queue_position") is not None
        assert job.get("program_name") is  None
        assert len(job.get("steps")) == 0

        dds = job.get("dds")[0]
        assert dds.get("dd_name") is not None
        assert dds.get("record_count") != 0
        assert dds.get("id") is not None
        assert dds.get("stepname") is not None
        assert dds.get("procstep") is not None
        assert dds.get("byte_count") != 0
        assert dds.get("content") is not None

        rc = job.get("ret_code")
        assert rc.get("msg") == "SEC"
        assert rc.get("code") is None
        assert rc.get("msg_code") is None
        assert rc.get("msg_txt") is not None
        assert re.search(
            r'please review the job log for status SEC',
            repr(rc.get("msg_txt"))
        )


def test_job_submit_local_jcl_typrun_scan(ansible_zos_module):
    tmp_file = tempfile.NamedTemporaryFile(delete=True)
    with open(tmp_file.name, "w",encoding="utf-8") as f:
        f.write(JCL_FILE_CONTENTS_TYPRUN_SCAN)
    hosts = ansible_zos_module
    results = hosts.all.zos_job_submit(src=tmp_file.name,
                                       remote_src=False,
                                       wait_time=20,
                                       encoding={
                                            "from": "UTF-8",
                                            "to": "IBM-1047"
                                        },)
    for result in results.contacted.values():
        assert result.get("changed") is False
        assert result.get("jobs") is not None
        job = result.get("jobs")[0]

        assert job.get("job_id") is not None
        assert job.get("job_name") is not None
        assert job.get("content_type") is not None
        assert job.get("duration") is not None
        assert job.get("execution_time") is None
        assert job.get("job_class") is not None
        assert job.get("svc_class") is None
        assert job.get("system") is not None
        assert job.get("subsystem") is not None
        assert job.get("origin_node") is not None
        assert job.get("cpu_time") is not None
        assert job.get("execution_node") is not None
        assert job.get("priority") is not None
        assert job.get("asid") is not None
        assert job.get("creation_date") is not None
        assert job.get("creation_time") is not None
        assert job.get("queue_position") is not None
        assert job.get("program_name") is  None
        assert len(job.get("steps")) == 0

        dds = job.get("dds")[0]
        assert dds.get("dd_name") is not None
        assert dds.get("record_count") != 0
        assert dds.get("id") is not None
        assert dds.get("stepname") is not None
        assert dds.get("procstep") is not None
        assert dds.get("byte_count") != 0
        assert dds.get("content") is not None

        rc = job.get("ret_code")
        assert rc.get("msg") == "TYPRUN=SCAN"
        assert rc.get("code") is None
        assert rc.get("msg_code") is None
        assert rc.get("msg_txt") is not None
        assert re.search(
            r'run with special job processing TYPRUN=SCAN',
            repr(rc.get("msg_txt"))
        )


def test_job_submit_local_jcl_typrun_copy(ansible_zos_module):
    tmp_file = tempfile.NamedTemporaryFile(delete=True)
    with open(tmp_file.name, "w",encoding="utf-8") as f:
        f.write(JCL_FILE_CONTENTS_TYPRUN_COPY)
    hosts = ansible_zos_module
    results = hosts.all.zos_job_submit(src=tmp_file.name,
                                       remote_src=False,
                                       wait_time=20,
                                       encoding={
                                            "from": "UTF-8",
                                            "to": "IBM-1047"
                                        },)
    for result in results.contacted.values():
        # With ZOAU 1.3.6 changes now code and return msg_code are both None, now
        # being consistent with the rest of the possible TYPRUN cases.
        # When running a job with TYPRUN=COPY, a copy of the JCL will be kept in the JES spool, so
        # effectively, the system is changed even though the job didn't run.
        assert result.get("changed") is True
        assert result.get("jobs") is not None
        job = result.get("jobs")[0]

        assert job.get("job_id") is not None
        assert job.get("job_name") is not None
        assert job.get("content_type") is not None
        assert job.get("duration") is not None
        assert job.get("execution_time") is None
        assert job.get("job_class") is not None
        assert job.get("svc_class") is None
        assert job.get("system") is not None
        assert job.get("subsystem") is not None
        assert job.get("origin_node") is not None
        assert job.get("cpu_time") is not None
        assert job.get("execution_node") is not None
        assert job.get("priority") is not None
        assert job.get("asid") is not None
        assert job.get("creation_date") is not None
        assert job.get("creation_time") is not None
        assert job.get("queue_position") is not None
        assert job.get("program_name") is  None
        assert len(job.get("steps")) == 0

        dds = job.get("dds")[0]
        assert dds.get("dd_name") is not None
        assert dds.get("record_count") != 0
        assert dds.get("id") is not None
        assert dds.get("stepname") is not None
        assert dds.get("procstep") is not None
        assert dds.get("byte_count") != 0
        assert dds.get("content") is not None

        rc = job.get("ret_code")
        assert rc.get("msg") == "TYPRUN=COPY"
        assert rc.get("code") is None
        assert rc.get("msg_code") is None
        assert re.search(
            r'The job was run with TYPRUN=COPY.',
            repr(rc.get("msg_txt"))
        )
<<<<<<< HEAD
=======
        assert result.get("jobs")[0].get("ret_code").get("code") is None
        assert result.get("jobs")[0].get("ret_code").get("msg") == 'TYPRUN=COPY'
        assert result.get("jobs")[0].get("ret_code").get("msg_code") is None
>>>>>>> 4132376a


def test_job_submit_local_jcl_typrun_hold(ansible_zos_module):
    tmp_file = tempfile.NamedTemporaryFile(delete=True)
    with open(tmp_file.name, "w",encoding="utf-8") as f:
        f.write(JCL_FILE_CONTENTS_TYPRUN_HOLD)
    hosts = ansible_zos_module
    results = hosts.all.zos_job_submit(src=tmp_file.name,
                                       remote_src=False,
                                       wait_time=20,
                                       encoding={
                                            "from": "UTF-8",
                                            "to": "IBM-1047"
                                        },)
    for result in results.contacted.values():
        print(result)
        assert result.get("changed") is False
        assert result.get("jobs") is not None
        job = result.get("jobs")[0]

        assert job.get("job_id") is not None
        assert job.get("job_name") is not None
        assert job.get("content_type") is not None
        assert job.get("duration") is not None
        assert job.get("execution_time") is None
        assert job.get("job_class") is not None
        assert job.get("svc_class") is not None
        assert job.get("system") is None
        assert job.get("subsystem") is not None
        assert job.get("origin_node") is not None
        assert job.get("cpu_time") is not None
        assert job.get("execution_node") is not None
        assert job.get("priority") is not None
        assert job.get("asid") is not None
        assert job.get("creation_date") is not None
        assert job.get("creation_time") is not None
        assert job.get("queue_position") is not None
        assert job.get("program_name") is  None
        assert len(job.get("steps")) == 0
        assert len(job.get("dds")) == 0

        rc = job.get("ret_code")
        assert re.search(
            r'The job was run with TYPRUN=HOLD or TYPRUN=JCLHOLD',
            repr(result.get("jobs")[0].get("ret_code").get("msg_txt"))
        )
        assert result.get("jobs")[0].get("ret_code").get("code") is None
        assert result.get("jobs")[0].get("ret_code").get("msg") == "HOLD"
        assert result.get("jobs")[0].get("ret_code").get("msg_code") is None


def test_job_submit_local_jcl_typrun_jclhold(ansible_zos_module):
    tmp_file = tempfile.NamedTemporaryFile(delete=True)
    with open(tmp_file.name, "w",encoding="utf-8") as f:
        f.write(JCL_FILE_CONTENTS_TYPRUN_JCLHOLD)
    hosts = ansible_zos_module
    results = hosts.all.zos_job_submit(src=tmp_file.name,
                                       remote_src=False,
                                       wait_time=20,
                                       encoding={
                                            "from": "UTF-8",
                                            "to": "IBM-1047"
                                        },)
    for result in results.contacted.values():
        print(result)
        assert result.get("changed") is False
        assert result.get("jobs") is not None
        job = result.get("jobs")[0]

        assert job.get("job_id") is not None
        assert job.get("job_name") is not None
        assert job.get("content_type") is not None
        assert job.get("duration") is not None
        assert job.get("execution_time") is None
        assert job.get("job_class") is not None
        assert job.get("svc_class") is None
        assert job.get("system") is None
        assert job.get("subsystem") is not None
        assert job.get("origin_node") is not None
        assert job.get("cpu_time") is not None
        assert job.get("execution_node") is not None
        assert job.get("priority") is not None
        assert job.get("asid") is not None
        assert job.get("creation_date") is not None
        assert job.get("creation_time") is not None
        assert job.get("queue_position") is not None
        assert job.get("program_name") is  None
        assert len(job.get("steps")) == 0
        assert len(job.get("dds")) == 0

        rc = job.get("ret_code")
        assert re.search(
            r'The job was run with TYPRUN=HOLD or TYPRUN=JCLHOLD',
            repr(result.get("jobs")[0].get("ret_code").get("msg_txt"))
        )
        assert result.get("jobs")[0].get("ret_code").get("code") is None
        assert result.get("jobs")[0].get("ret_code").get("msg") == "HOLD"
        assert result.get("jobs")[0].get("ret_code").get("msg_code") is None


@pytest.mark.parametrize("generation", ["0", "-1"])
def test_job_from_gdg_source(ansible_zos_module, generation):
    hosts = ansible_zos_module

    try:
        # Creating a GDG for the test.
        source = get_tmp_ds_name()
        temp_path = get_random_file_name(dir=TMP_DIRECTORY)
        gds_name = f"{source}({generation})"
        hosts.all.zos_data_set(name=source, state="present", type="gdg", limit=3)
        hosts.all.zos_data_set(name=f"{source}(+1)", state="present", type="seq")
        hosts.all.zos_data_set(name=f"{source}(+1)", state="present", type="seq")

        # Copying the JCL to the GDS.
        hosts.all.file(path=temp_path, state="directory")
        hosts.all.shell(
            cmd="echo {0} > {1}/SAMPLE".format(quote(JCL_FILE_CONTENTS), temp_path)
        )
        hosts.all.shell(
            cmd="dcp '{0}/SAMPLE' '{1}'".format(temp_path, gds_name)
        )

        results = hosts.all.zos_job_submit(src=gds_name, remote_src=True)
        for result in results.contacted.values():
            assert result.get("changed") is True
            assert result.get("msg", False) is False
            assert result.get("jobs") is not None

            job = result.get("jobs")[0]
            assert job.get("job_id") is not None
            assert job.get("job_name") is not None
            assert job.get("content_type") is not None
            assert job.get("duration") is not None
            assert job.get("execution_time") is not None
            assert job.get("job_class") is not None
            assert job.get("svc_class") is None
            assert job.get("system") is not None
            assert job.get("subsystem") is not None
            assert job.get("origin_node") is not None
            assert job.get("cpu_time") is not None
            assert job.get("execution_node") is not None
            assert job.get("priority") is not None
            assert job.get("asid") is not None
            assert job.get("creation_date") is not None
            assert job.get("creation_time") is not None
            assert job.get("queue_position") is not None
            assert job.get("program_name") is not None

            dds = job.get("dds")[0]
            assert dds.get("dd_name") is not None
            assert dds.get("record_count") != 0
            assert dds.get("id") is not None
            assert dds.get("stepname") is not None
            assert dds.get("procstep") is not None
            assert dds.get("byte_count") != 0
            assert dds.get("content") is not None

            step = job.get("steps")[0]
            assert step.get("step_name") is not None
            assert step.get("step_cc") is not None

            rc = job.get("ret_code")
            assert rc.get("msg") == "CC"
            assert rc.get("code") == 0
            assert rc.get("msg_code") == "0000"
            assert rc.get("msg_txt") == "CC"
    finally:
        hosts.all.file(path=temp_path, state="absent")
        hosts.all.zos_data_set(name=f"{source}(0)", state="absent")
        hosts.all.zos_data_set(name=f"{source}(-1)", state="absent")
        hosts.all.zos_data_set(name=source, state="absent")


def test_inexistent_negative_gds(ansible_zos_module):
    hosts = ansible_zos_module

    try:
        # Creating a GDG for the test.
        source = get_tmp_ds_name()
        gds_name = f"{source}(-1)"
        hosts.all.zos_data_set(name=source, state="present", type="gdg", limit=3)
        # Only creating generation 0.
        hosts.all.zos_data_set(name=f"{source}(+1)", state="present", type="seq")

        results = hosts.all.zos_job_submit(src=gds_name, remote_src=True)
        for result in results.contacted.values():
            assert result.get("changed") is False
            assert result.get("msg") is not None
            assert result.get("failed") is True
            assert re.search(r'was not found', repr(result.get("msg")))
    finally:
        hosts.all.zos_data_set(name=f"{source}(0)", state="absent")
        hosts.all.zos_data_set(name=source, state="absent")


def test_inexistent_positive_gds(ansible_zos_module):
    hosts = ansible_zos_module

    try:
        # Creating a GDG for the test.
        source = get_tmp_ds_name()
        gds_name = f"{source}(+1)"
        hosts.all.zos_data_set(name=source, state="present", type="gdg", limit=3)
        # Only creating generation 0.
        hosts.all.zos_data_set(name=gds_name, state="present", type="seq")

        results = hosts.all.zos_job_submit(src=gds_name, remote_src=True)
        for result in results.contacted.values():
            assert result.get("changed") is False
            assert result.get("msg") is not None
            assert result.get("failed") is True
            assert re.search(r'was not found', repr(result.get("msg")))
    finally:
        hosts.all.zos_data_set(name=f"{source}(0)", state="absent")
        hosts.all.zos_data_set(name=source, state="absent")


# This test case is related to the following GitHub issues:
# - https://github.com/ansible-collections/ibm_zos_core/issues/677
# - https://github.com/ansible-collections/ibm_zos_core/issues/972
# - https://github.com/ansible-collections/ibm_zos_core/issues/1160
# - https://github.com/ansible-collections/ibm_zos_core/issues/1255
def test_zoau_bugfix_invalid_utf8_chars(ansible_zos_module):
    try:
        hosts = ansible_zos_module
        temp_path = get_random_file_name(dir=TMP_DIRECTORY)
        # Copy C source and compile it.
        hosts.all.file(path=temp_path, state="directory")
        hosts.all.shell(
            cmd=f"echo {quote(C_SRC_INVALID_UTF8)} > {temp_path}/noprint.c"
        )
        hosts.all.shell(cmd=f"xlc -o {temp_path}/noprint {temp_path}/noprint.c")
        # Create local JCL and submit it.
        tmp_file = tempfile.NamedTemporaryFile(delete=True)
        with open(tmp_file.name, "w",encoding="utf-8") as f:
            f.write(JCL_INVALID_UTF8_CHARS_EXC.format(temp_path))

        results = hosts.all.zos_job_submit(
            src=tmp_file.name,
            remote_src=False,
            wait_time=15
        )

        for result in results.contacted.values():
            # We shouldn't get an error now that ZOAU handles invalid/unprintable
            # UTF-8 chars correctly.
            assert result.get("changed") is True
            assert result.get("msg", False) is False
            assert result.get("jobs") is not None

            job = result.get("jobs")[0]
            assert job.get("job_id") is not None
            assert job.get("job_name") is not None
            assert job.get("content_type") is not None
            assert job.get("duration") is not None
            assert job.get("execution_time") is not None
            assert job.get("job_class") is not None
            assert job.get("svc_class") is None
            assert job.get("system") is not None
            assert job.get("subsystem") is not None
            assert job.get("origin_node") is not None
            assert job.get("cpu_time") is not None
            assert job.get("execution_node") is not None
            assert job.get("priority") is not None
            assert job.get("asid") is not None
            assert job.get("creation_date") is not None
            assert job.get("creation_time") is not None
            assert job.get("queue_position") is not None
            assert job.get("program_name") is not None

            dds = job.get("dds")[0]
            assert dds.get("dd_name") is not None
            assert dds.get("record_count") != 0
            assert dds.get("id") is not None
            assert dds.get("stepname") is not None
            assert dds.get("procstep") is not None
            assert dds.get("byte_count") != 0
            assert dds.get("content") is not None

            step = job.get("steps")[0]
            assert step.get("step_name") is not None
            assert step.get("step_cc") is not None

            rc = job.get("ret_code")
            assert rc.get("msg") == "CC"
            assert rc.get("code") == 0
            assert rc.get("msg_code") == "0000"
            assert rc.get("msg_txt") == "CC"
    finally:
        hosts.all.file(path=temp_path, state="absent")


def test_job_submit_async(get_config):
    # Creating temp JCL file used by the playbook.
    tmp_file = tempfile.NamedTemporaryFile(delete=True)
    with open(tmp_file.name, "w",encoding="utf-8") as f:
        f.write(JCL_FILE_CONTENTS)

    # Getting all the info required to run the playbook.
    path = get_config
    with open(path, 'r') as file:
        enviroment = yaml.safe_load(file)

    ssh_key = enviroment["ssh_key"]
    hosts = enviroment["host"].upper()
    user = enviroment["user"].upper()
    python_path = enviroment["python_path"]
    cut_python_path = python_path[:python_path.find('/bin')].strip()
    zoau = enviroment["environment"]["ZOAU_ROOT"]
    python_version = cut_python_path.split('/')[2]

    playbook = tempfile.NamedTemporaryFile(delete=True)
    inventory = tempfile.NamedTemporaryFile(delete=True)

    os.system("echo {0} > {1}".format(
        quote(PLAYBOOK_ASYNC_TEST.format(
            zoau,
            cut_python_path,
            python_version,
            tmp_file.name
        )),
        playbook.name
    ))

    os.system("echo {0} > {1}".format(
        quote(INVENTORY_ASYNC_TEST.format(
            hosts,
            ssh_key,
            user,
            python_path
        )),
        inventory.name
    ))

    command = "ansible-playbook -i {0} {1}".format(
        inventory.name,
        playbook.name
    )

    result = subprocess.run(
        command,
        capture_output=True,
        shell=True,
        timeout=120,
        encoding='utf-8'
    )

    assert result.returncode == 0
    assert "ok=2" in result.stdout
    assert "changed=2" in result.stdout
    # Commenting this assertion as this will cause a failure when a warning is displayed
    # e.g. [WARNING]: Using force uses operations that are subject to race conditions and ...
    # Which is a normal warning coming from zos_copy operation.
    assert result.stderr == ""
<|MERGE_RESOLUTION|>--- conflicted
+++ resolved
@@ -1630,12 +1630,9 @@
             r'The job was run with TYPRUN=COPY.',
             repr(rc.get("msg_txt"))
         )
-<<<<<<< HEAD
-=======
         assert result.get("jobs")[0].get("ret_code").get("code") is None
         assert result.get("jobs")[0].get("ret_code").get("msg") == 'TYPRUN=COPY'
         assert result.get("jobs")[0].get("ret_code").get("msg_code") is None
->>>>>>> 4132376a
 
 
 def test_job_submit_local_jcl_typrun_hold(ansible_zos_module):
