#!/usr/bin/python
# -*- coding: utf-8 -*-

# Copyright (c) IBM Corporation 2019, 2020, 2022
# Licensed under the Apache License, Version 2.0 (the "License");
# you may not use this file except in compliance with the License.
# You may obtain a copy of the License at
#     http://www.apache.org/licenses/LICENSE-2.0
# Unless required by applicable law or agreed to in writing, software
# distributed under the License is distributed on an "AS IS" BASIS,
# WITHOUT WARRANTIES OR CONDITIONS OF ANY KIND, either express or implied.
# See the License for the specific language governing permissions and
# limitations under the License.

from __future__ import absolute_import, division, print_function

__metaclass__ = type


DOCUMENTATION = r"""
module: zos_data_set
version_added: "1.3.0"
short_description: Manage data sets
description:
  - Create, delete and set attributes of data sets.
  - When forcing data set replacement, contents will not be preserved.
<<<<<<< HEAD
=======
version_added: "1.0.0"
>>>>>>> 63949736
author: "Blake Becker (@blakeinate)"
options:
  name:
    description:
      - The name of the data set being managed. (e.g C(USER.TEST))
      - If I(name) is not provided, a randomized data set name will be generated
        with the HLQ matching the module-runners username.
      - Required if I(type=MEMBER) or I(state!=present) and not using I(batch).
    type: str
    required: false
  state:
    description:
      - The final state desired for specified data set.
      - >
        If I(state=absent) and the data set does not exist on the managed node,
        no action taken, module completes successfully with I(changed=False).
      - >
        If I(state=absent) and the data set does exist on the managed node,
        remove the data set, module completes successfully with I(changed=True).
      - >
        If I(state=absent) and I(volumes) is provided, and the data set is not
        found in the catalog, the module attempts to perform catalog using supplied
        I(name) and I(volumes). If the attempt to catalog the data set catalog is successful,
        then the data set is removed. Module completes successfully with I(changed=True).
      - >
        If I(state=absent) and I(volumes) is provided, and the data set is not
        found in the catalog, the module attempts to perform catalog using supplied
        I(name) and I(volumes). If the attempt to catalog the data set catalog fails,
        then no action is taken. Module completes successfully with I(changed=False).
      - >
        If I(state=present) and the data set does not exist on the managed node,
        create and catalog the data set, module completes successfully with I(changed=True).
      - >
        If I(state=present) and I(replace=True) and the data set is present on
        the managed node the existing data set is deleted, and a new data set is created and cataloged
        with the desired attributes, module completes successfully with I(changed=True).
      - >
        If I(state=present) and I(replace=False) and the data set is present
        on the managed node, no action taken, module completes successfully with I(changed=False).
      - >
        If I(state=cataloged) and I(volumes) is provided and the data set is already cataloged,
        no action taken, module completes successfully with I(changed=False).
      - >
        If I(state=cataloged) and I(volumes) is provided and the data set is not cataloged,
        module attempts to perform catalog using supplied I(name) and I(volumes). If the attempt to
        catalog the data set catalog is successful, module completes successfully with I(changed=True).
      - >
        If I(state=cataloged) and I(volumes) is provided and the data set is not cataloged,
        module attempts to perform catalog using supplied I(name) and I(volumes). If the attempt to
        catalog the data set catalog fails, returns failure with I(changed=False).
      - >
        If I(state=uncataloged) and the data set is not found,
        no action taken , module completes successfully with I(changed=False).
      - >
        If I(state=uncataloged) and the data set is found,
        the data set is uncataloged, module completes successfully with I(changed=True).
    required: false
    type: str
    default: present
    choices:
      - present
      - absent
      - cataloged
      - uncataloged
  type:
    description:
      - The data set type to be used when creating a data set. (e.g C(pdse))
      - C(MEMBER) expects to be used with an existing partitioned data set.
      - Choices are case-insensitive.
    required: false
    type: str
    choices:
      - KSDS
      - ESDS
      - RRDS
      - LDS
      - SEQ
      - PDS
      - PDSE
      - LIBRARY
      - BASIC
      - LARGE
      - MEMBER
      - HFS
      - ZFS
    default: PDS
  space_primary:
    description:
      - The amount of primary space to allocate for the dataset.
      - The unit of space used is set using I(space_type).
    type: int
    required: false
    default: 5
  space_secondary:
    description:
      - The amount of secondary space to allocate for the dataset.
      - The unit of space used is set using I(space_type).
    type: int
    required: false
    default: 3
  space_type:
    description:
      - The unit of measurement to use when defining primary and secondary space.
      - Valid units of size are C(K), C(M), C(G), C(CYL), and C(TRK).
    type: str
    choices:
      - K
      - M
      - G
      - CYL
      - TRK
    required: false
    default: M
  record_format:
    description:
      - The format of the data set. (e.g C(FB))
      - Choices are case-insensitive.
    required: false
    choices:
      - FB
      - VB
      - FBA
      - VBA
      - U
    default: FB
    type: str
  sms_storage_class:
    description:
      - The storage class for an SMS-managed dataset.
      - Required for SMS-managed datasets that do not match an SMS-rule.
      - Not valid for datasets that are not SMS-managed.
      - Note that all non-linear VSAM datasets are SMS-managed.
    type: str
    required: false
  sms_data_class:
    description:
      - The data class for an SMS-managed dataset.
      - Optional for SMS-managed datasets that do not match an SMS-rule.
      - Not valid for datasets that are not SMS-managed.
      - Note that all non-linear VSAM datasets are SMS-managed.
    type: str
    required: false
  sms_management_class:
    description:
      - The management class for an SMS-managed dataset.
      - Optional for SMS-managed datasets that do not match an SMS-rule.
      - Not valid for datasets that are not SMS-managed.
      - Note that all non-linear VSAM datasets are SMS-managed.
    type: str
    required: false
  record_length:
    description:
      - The length, in bytes, of each record in the data set.
      - For variable data sets, the length must include the 4-byte prefix area.
      - "Defaults vary depending on format: If FB/FBA 80, if VB/VBA 137, if U 0."
    type: int
    required: false
  block_size:
    description:
      - The block size to use for the data set.
    type: int
    required: false
  directory_blocks:
    description:
      - The number of directory blocks to allocate to the data set.
    type: int
    required: false
  key_offset:
    description:
      - The key offset to use when creating a KSDS data set.
      - I(key_offset) is required when I(type=KSDS).
      - I(key_offset) should only be provided when I(type=KSDS)
    type: int
    required: false
  key_length:
    description:
      - The key length to use when creating a KSDS data set.
      - I(key_length) is required when I(type=KSDS).
      - I(key_length) should only be provided when I(type=KSDS)
    type: int
    required: false
  volumes:
    description:
      - >
        If cataloging a data set, I(volumes) specifies the name of the volume(s) where the data set is located.
      - >
        If creating a data set, I(volumes) specifies the volume(s) where the data set should be created.
      - >
        If I(volumes) is provided when I(state=present), and the data set is not found in the catalog,
        M(zos_data_set) will check the volume table of contents to see if the data set exists.
        If the data set does exist, it will be cataloged.
      - >
        If I(volumes) is provided when I(state=absent) and the data set is not found in the catalog,
        M(zos_data_set) will check the volume table of contents to see if the data set exists.
        If the data set does exist, it will be cataloged and promptly removed from the system.
      - I(volumes) is required when I(state=cataloged).
      - Accepts a string when using a single volume and a list of strings when using multiple.
    type: raw
    required: false
    aliases:
      - volume
  replace:
    description:
      - When I(replace=True), and I(state=present), existing data set matching I(name) will be replaced.
      - >
        Replacement is performed by deleting the existing data set and creating a new data set with the same name and desired
        attributes. Since the existing data set will be deleted prior to creating
        the new data set, no data set will exist if creation of the new data set fails.
      - If I(replace=True), all data in the original data set will be lost.
    type: bool
    required: false
    default: false
  batch:
    description:
      - Batch can be used to perform operations on multiple data sets in a single module call.
    type: list
    elements: dict
    required: false
    suboptions:
      name:
        description:
          - The name of the data set being managed. (e.g C(USER.TEST))
          - If I(name) is not provided, a randomized data set name will be generated
            with the HLQ matching the module-runners username.
          - Required if I(type=MEMBER) or I(state!=present)
        type: str
        required: false
      state:
        description:
          - The final state desired for specified data set.
          - >
            If I(state=absent) and the data set does not exist on the managed node,
            no action taken, module completes successfully with I(changed=False).
          - >
            If I(state=absent) and the data set does exist on the managed node,
            remove the data set, module completes successfully with I(changed=True).
          - >
            If I(state=absent) and I(volumes) is provided, and the data set is not
            found in the catalog, the module attempts to perform catalog using supplied
            I(name) and I(volumes). If the attempt to catalog the data set catalog is successful,
            then the data set is removed. Module completes successfully with I(changed=True).
          - >
            If I(state=absent) and I(volumes) is provided, and the data set is not
            found in the catalog, the module attempts to perform catalog using supplied
            I(name) and I(volumes). If the attempt to catalog the data set catalog fails,
            then no action is taken. Module completes successfully with I(changed=False).
          - >
            If I(state=present) and the data set does not exist on the managed node,
            create and catalog the data set, module completes successfully with I(changed=True).
          - >
            If I(state=present) and I(replace=True) and the data set is present on
            the managed node the existing data set is deleted, and a new data set is created and cataloged
            with the desired attributes, module completes successfully with I(changed=True).
          - >
            If I(state=present) and I(replace=False) and the data set is present
            on the managed node, no action taken, module completes successfully with I(changed=False).
          - >
            If I(state=cataloged) and I(volumes) is provided and the data set is already cataloged,
            no action taken, module completes successfully with I(changed=False).
          - >
            If I(state=cataloged) and I(volumes) is provided and the data set is not cataloged,
            module attempts to perform catalog using supplied I(name) and I(volumes). If the attempt to
            catalog the data set catalog is successful, module completes successfully with I(changed=True).
          - >
            If I(state=cataloged) and I(volumes) is provided and the data set is not cataloged,
            module attempts to perform catalog using supplied I(name) and I(volumes). If the attempt to
            catalog the data set catalog fails, returns failure with I(changed=False).
          - >
            If I(state=uncataloged) and the data set is not found,
            no action taken , module completes successfully with I(changed=False).
          - >
            If I(state=uncataloged) and the data set is found,
            the data set is uncataloged, module completes successfully with I(changed=True).
        required: false
        type: str
        default: present
        choices:
          - present
          - absent
          - cataloged
          - uncataloged
      type:
        description:
          - The data set type to be used when creating a data set. (e.g C(pdse))
          - C(MEMBER) expects to be used with an existing partitioned data set.
          - Choices are case-insensitive.
        required: false
        type: str
        choices:
          - KSDS
          - ESDS
          - RRDS
          - LDS
          - SEQ
          - PDS
          - PDSE
          - LIBRARY
          - BASIC
          - LARGE
          - MEMBER
          - HFS
          - ZFS
        default: PDS
      space_primary:
        description:
          - The amount of primary space to allocate for the dataset.
          - The unit of space used is set using I(space_type).
        type: int
        required: false
        default: 5
      space_secondary:
        description:
          - The amount of secondary space to allocate for the dataset.
          - The unit of space used is set using I(space_type).
        type: int
        required: false
        default: 3
      space_type:
        description:
          - The unit of measurement to use when defining primary and secondary space.
          - Valid units of size are C(K), C(M), C(G), C(CYL), and C(TRK).
        type: str
        choices:
          - K
          - M
          - G
          - CYL
          - TRK
        required: false
        default: M
      record_format:
        description:
          - The format of the data set. (e.g C(FB))
          - Choices are case-insensitive.
        required: false
        choices:
          - FB
          - VB
          - FBA
          - VBA
          - U
        default: FB
        type: str
      sms_storage_class:
        description:
          - The storage class for an SMS-managed dataset.
          - Required for SMS-managed datasets that do not match an SMS-rule.
          - Not valid for datasets that are not SMS-managed.
          - Note that all non-linear VSAM datasets are SMS-managed.
        type: str
        required: false
      sms_data_class:
        description:
          - The data class for an SMS-managed dataset.
          - Optional for SMS-managed datasets that do not match an SMS-rule.
          - Not valid for datasets that are not SMS-managed.
          - Note that all non-linear VSAM datasets are SMS-managed.
        type: str
        required: false
      sms_management_class:
        description:
          - The management class for an SMS-managed dataset.
          - Optional for SMS-managed datasets that do not match an SMS-rule.
          - Not valid for datasets that are not SMS-managed.
          - Note that all non-linear VSAM datasets are SMS-managed.
        type: str
        required: false
      record_length:
        description:
          - The length, in bytes, of each record in the data set.
          - For variable data sets, the length must include the 4-byte prefix area.
          - "Defaults vary depending on format: If FB/FBA 80, if VB/VBA 137, if U 0."
        type: int
        required: false
      block_size:
        description:
          - The block size to use for the data set.
        type: int
        required: false
      directory_blocks:
        description:
          - The number of directory blocks to allocate to the data set.
        type: int
        required: false
      key_offset:
        description:
          - The key offset to use when creating a KSDS data set.
          - I(key_offset) is required when I(type=KSDS).
          - I(key_offset) should only be provided when I(type=KSDS)
        type: int
        required: false
      key_length:
        description:
          - The key length to use when creating a KSDS data set.
          - I(key_length) is required when I(type=KSDS).
          - I(key_length) should only be provided when I(type=KSDS)
        type: int
        required: false
      volumes:
        description:
          - >
            If cataloging a data set, I(volumes) specifies the name of the volume(s) where the data set is located.
          - >
            If creating a data set, I(volumes) specifies the volume(s) where the data set should be created.
          - >
            If I(volumes) is provided when I(state=present), and the data set is not found in the catalog,
            M(zos_data_set) will check the volume table of contents to see if the data set exists.
            If the data set does exist, it will be cataloged.
          - >
            If I(volumes) is provided when I(state=absent) and the data set is not found in the catalog,
            M(zos_data_set) will check the volume table of contents to see if the data set exists.
            If the data set does exist, it will be cataloged and promptly removed from the system.
          - I(volumes) is required when I(state=cataloged).
          - Accepts a string when using a single volume and a list of strings when using multiple.
        type: raw
        required: false
        aliases:
          - volume
      replace:
        description:
          - When I(replace=True), and I(state=present), existing data set matching I(name) will be replaced.
          - >
            Replacement is performed by deleting the existing data set and creating a new data set with
            the same name and desired attributes. Since the existing data set will
            be deleted prior to creating the new data set, no data set will exist if creation of the new data set fails.
          - If I(replace=True), all data in the original data set will be lost.
        type: bool
        required: false
        default: false

"""
EXAMPLES = r"""
- name: Create a sequential data set if it does not exist
  zos_data_set:
    name: someds.name.here
    type: seq
    state: present

- name: Create a PDS data set if it does not exist
  zos_data_set:
    name: someds.name.here
    type: pds
    space_primary: 5
    space_type: M
    record_format: fba
    record_length: 25

- name: Attempt to replace a data set if it exists
  zos_data_set:
    name: someds.name.here
    type: pds
    space_primary: 5
    space_type: M
    record_format: u
    record_length: 25
    replace: yes

- name: Attempt to replace a data set if it exists. If not found in the catalog, check if it is available on volume 222222, and catalog if found.
  zos_data_set:
    name: someds.name.here
    type: pds
    space_primary: 5
    space_type: M
    record_format: u
    record_length: 25
    volumes: "222222"
    replace: yes

- name: Create an ESDS data set if it does not exist
  zos_data_set:
    name: someds.name.here
    type: esds

- name: Create a KSDS data set if it does not exist
  zos_data_set:
    name: someds.name.here
    type: ksds
    key_length: 8
    key_offset: 0

- name: Create an RRDS data set with storage class MYDATA if it does not exist
  zos_data_set:
    name: someds.name.here
    type: rrds
    sms_storage_class: mydata

- name: Delete a data set if it exists
  zos_data_set:
    name: someds.name.here
    state: absent

- name: Delete a data set if it exists. If data set not cataloged, check on volume 222222 for the data set, and then catalog and delete if found.
  zos_data_set:
    name: someds.name.here
    state: absent
    volumes: "222222"

- name: Write a member to an existing PDS; replace if member exists
  zos_data_set:
    name: someds.name.here(mydata)
    type: MEMBER
    replace: yes

- name: Write a member to an existing PDS; do not replace if member exists
  zos_data_set:
    name: someds.name.here(mydata)
    type: MEMBER

- name: Remove a member from an existing PDS
  zos_data_set:
    name: someds.name.here(mydata)
    state: absent
    type: MEMBER

- name: Create multiple partitioned data sets and add one or more members to each
  zos_data_set:
    batch:
      - name:  someds.name.here1
        type: PDS
        space_primary: 5
        space_type: M
        record_format: fb
        replace: yes
      - name: someds.name.here1(member1)
        type: MEMBER
      - name: someds.name.here2(member1)
        type: MEMBER
        replace: yes
      - name: someds.name.here2(member2)
        type: MEMBER

- name: Catalog a data set present on volume 222222 if it is uncataloged.
  zos_data_set:
    name: someds.name.here
    state: cataloged
    volumes: "222222"

- name: Uncatalog a data set if it is cataloged.
  zos_data_set:
    name: someds.name.here
    state: uncataloged

- name: Create a data set on volumes 000000 and 222222 if it does not exist.
  zos_data_set:
    name: someds.name.here
    state: present
    volumes:
      - "000000"
      - "222222"
"""
RETURN = r"""
names:
  description: The data set names, including temporary generated data set names, in the order provided to the module.
  returned: always
  type: list
  elements: str
"""

from ansible_collections.ibm.ibm_zos_core.plugins.module_utils.better_arg_parser import (
    BetterArgParser,
)
from ansible_collections.ibm.ibm_zos_core.plugins.module_utils.data_set import DataSet
from ansible.module_utils.basic import AnsibleModule

import re

# CONSTANTS
DATA_SET_TYPES = [
    "KSDS",
    "ESDS",
    "RRDS",
    "LDS",
    "SEQ",
    "PDS",
    "PDSE",
    "BASIC",
    "LARGE",
    "LIBRARY",
    "MEMBER",
    "HFS",
    "ZFS",
]

DATA_SET_FORMATS = [
    "FB",
    "VB",
    "FBA",
    "VBA",
    "U",
]

DEFAULT_RECORD_LENGTHS = {
    "FB": 80,
    "FBA": 80,
    "VB": 137,
    "VBA": 137,
    "U": 0,
}

# ------------- Functions to validate arguments ------------- #


def get_individual_data_set_parameters(params):
    """Builds a list of data set parameters
    to be used in future operations.

    Arguments:
        params {dict} -- The parameters from
        Ansible's AnsibleModule object module.params.

    Raises:
        ValueError: Raised if top-level parameters "name"
        and "batch" are both provided.
        ValueError: Raised if neither top-level parameters "name"
        or "batch" are provided.

    Returns:
        [list] -- A list of dicts where each list item
        represents one data set. Each dictionary holds the parameters
        (passed to the zos_data_set module) for the data set which it represents.
    """
    if params.get("name") and params.get("batch"):
        raise ValueError(
            'Top-level parameters "name" and "batch" are mutually exclusive.'
        )
    elif not params.get("name") and not params.get("batch"):
        raise ValueError(
            'One of the following parameters is required: "name", "batch".'
        )
    if params.get("name"):
        data_sets_parameter_list = [params]
    else:
        data_sets_parameter_list = params.get("batch")
    return data_sets_parameter_list


# * can be replaced by built-in
def data_set_name(contents, dependencies):
    """Validates provided data set name(s) are valid.
    Returns a list containing the name(s) of data sets."""
    if dependencies.get("batch"):
        return None
    if contents is None:
        if dependencies.get("state") != "present":
            raise ValueError('Data set name must be provided when "state!=present"')
        if dependencies.get("type") != "MEMBER":
            contents = DataSet.temp_name()
        else:
            raise ValueError(
                'Data set and member name must be provided when "type=MEMBER"'
            )
    dsname = str(contents)
    if not re.fullmatch(
        r"^(?:(?:[A-Z$#@]{1}[A-Z0-9$#@-]{0,7})(?:[.]{1})){1,21}[A-Z$#@]{1}[A-Z0-9$#@-]{0,7}$",
        dsname,
        re.IGNORECASE,
    ):
        if not (
            re.fullmatch(
                r"^(?:(?:[A-Z$#@]{1}[A-Z0-9$#@-]{0,7})(?:[.]{1})){1,21}[A-Z$#@]{1}[A-Z0-9$#@-]{0,7}(?:\([A-Z$#@]{1}[A-Z0-9$#@]{0,7}\)){0,1}$",
                dsname,
                re.IGNORECASE,
            )
            and dependencies.get("type") == "MEMBER"
        ):
            raise ValueError(
                "Value {0} is invalid for data set argument.".format(dsname)
            )
    return dsname.upper()


# * dependent on state
def space_type(contents, dependencies):
    """Validates provided data set unit of space is valid.
    Returns the unit of space."""
    if dependencies.get("state") == "absent":
        return None
    if contents is None:
        return None
    match = re.fullmatch(r"(M|G|K|TRK|CYL)", contents, re.IGNORECASE)
    if not match:
        raise ValueError(
            'Value {0} is invalid for space_type argument. Valid space types are "K", "M", "G", "TRK" or "CYL".'.format(
                contents
            )
        )
    return contents


# * dependent on state
def sms_class(contents, dependencies):
    """Validates provided sms class is of valid length.
    Returns the sms class."""
    if dependencies.get("state") == "absent" or contents is None:
        return None
    if len(contents) < 1 or len(contents) > 8:
        raise ValueError(
            (
                "Value {0} is invalid for an SMS class argument. "
                "SMS class must be at least 1 and at most 8 characters."
            ).format(contents)
        )
    return contents


def valid_when_state_present(contents, dependencies):
    """Ensures no arguments that are invalid when state!=present
    are allowed."""
    if dependencies.get("state") == "absent" or contents is None:
        return None
    return contents


# * dependent on state
# * dependent on format
def record_length(contents, dependencies):
    """Validates provided record length is valid.
    Returns the record length as integer."""
    if dependencies.get("state") == "absent":
        return None
    contents = (
        DEFAULT_RECORD_LENGTHS.get(dependencies.get("record_format"), None)
        if contents is None
        else int(contents)
    )
    if contents is None:
        return None
    if not re.fullmatch(r"[0-9]*", str(contents)) or (contents < 0 or contents > 32768):
        raise ValueError(
            "Value {0} is invalid for record_length argument. record_length must be between 0 and 32768 bytes.".format(
                contents
            )
        )
    return contents


# * dependent on state
# * dependent on record_length
def record_format(contents, dependencies):
    """Validates data set format is valid.
    Returns uppercase data set format."""
    if dependencies.get("state") == "absent":
        return None
    if contents is None:
        return None
    formats = "|".join(DATA_SET_FORMATS)
    if not re.fullmatch(formats, contents, re.IGNORECASE):
        raise ValueError(
            "Value {0} is invalid for format argument. format must be of of the following: {1}.".format(
                contents, ", ".join(DATA_SET_FORMATS)
            )
        )
    return contents.upper()


# * dependent on state
def data_set_type(contents, dependencies):
    """Validates data set type is valid.
    Returns uppercase data set type."""
    # if dependencies.get("state") == "absent" and contents != "MEMBER":
    #     return None
    if contents is None:
        return "PDS"
    types = "|".join(DATA_SET_TYPES)
    if not re.fullmatch(types, contents, re.IGNORECASE):
        raise ValueError(
            "Value {0} is invalid for type argument. type must be of of the following: {1}.".format(
                contents, ", ".join(DATA_SET_TYPES)
            )
        )
    return contents.upper()


# * dependent on state
def volumes(contents, dependencies):
    """Validates volume is valid.
    Returns uppercase volume."""
    if contents is None:
        if dependencies.get("state") == "cataloged":
            raise ValueError("Volume is required when state==cataloged.")
        return None
    if not isinstance(contents, list):
        contents = [contents]
    for vol in contents:
        if not re.fullmatch(
            r"^[A-Z0-9]{1,6}$",
            str(vol),
            re.IGNORECASE,
        ):
            raise ValueError(
                'Invalid argument type for "{0}". expected volume name'.format(vol)
            )
        vol = vol.upper()
    return contents


# * dependent on state
# * dependent on type
def key_length(contents, dependencies):
    """Validates data set key length is valid.
    Returns data set key length as integer."""
    if dependencies.get("state") == "absent":
        return None
    if dependencies.get("type") == "KSDS" and contents is None:
        raise ValueError("key_length is required when requesting KSDS data set.")
    if dependencies.get("type") != "KSDS" and contents is not None:
        raise ValueError("key_length is only valid when type=KSDS.")
    if contents is None:
        return None
    contents = int(contents)
    if not re.match(r"[0-9]+", str(contents)):
        raise ValueError(
            "Value {0} is invalid for key_length argument.".format(contents)
        )
    return contents


# * dependent on state
# * dependent on type
# * dependent on key_length
def key_offset(contents, dependencies):
    """Validates data set key offset is valid.
    Returns data set key offset as integer."""
    if dependencies.get("state") == "absent":
        return None
    if dependencies.get("type") == "KSDS" and contents is None:
        raise ValueError("key_offset is required when requesting KSDS data set.")
    if dependencies.get("type") != "KSDS" and contents is not None:
        raise ValueError("key_offset is only valid when type=KSDS.")
    if contents is None:
        return None
    contents = int(contents)
    if not re.match(r"[0-9]+", str(contents)):
        raise ValueError(
            "Value {0} is invalid for key_offset argument. offset must be between 0 and length of object - 1.".format(
                contents
            )
        )
    return contents


def perform_data_set_operations(name, state, **extra_args):
    """Calls functions to perform desired operations on
    one or more data sets. Returns boolean indicating if changes were made."""
    changed = False
    if state == "present" and extra_args.get("type") != "MEMBER":
        changed = DataSet.ensure_present(name, **extra_args)
    elif state == "present" and extra_args.get("type") == "MEMBER":
        changed = DataSet.ensure_member_present(name, extra_args.get("replace"))
    elif state == "absent" and extra_args.get("type") != "MEMBER":
        changed = DataSet.ensure_absent(name, extra_args.get("volumes"))
    elif state == "absent" and extra_args.get("type") == "MEMBER":
        changed = DataSet.ensure_member_absent(name)
    elif state == "cataloged":
        changed = DataSet.ensure_cataloged(name, extra_args.get("volumes"))
    elif state == "uncataloged":
        changed = DataSet.ensure_uncataloged(name)
    return changed


def fix_old_size_arg(params):
    """ for backwards compatibility with old styled size argument """
    match = None
    if params.get("size"):
        match = re.fullmatch(
            r"([1-9][0-9]*)(M|G|K|TRK|CYL)", str(params.get("size")), re.IGNORECASE
        )
        if not match:
            raise ValueError(
                'Value {0} is invalid for size argument. Valid size measurements are "K", "M", "G", "TRK" or "CYL".'.format(
                    str(params.get("size"))
                )
            )
    if params.get("space_primary"):
        match = re.fullmatch(
            r"([1-9][0-9]*)(M|G|K|TRK|CYL)",
            str(params.get("space_primary")),
            re.IGNORECASE,
        )
    if match:
        params["space_primary"] = int(match.group(1))
        params["space_type"] = match.group(2)
    return params


def parse_and_validate_args(params):
    params = fix_old_size_arg(params)

    arg_defs = dict(
        # Used for batch data set args
        batch=dict(
            type="list",
            elements="dict",
            options=dict(
                name=dict(
                    type=data_set_name,
                    default=data_set_name,
                    dependencies=["type", "state"],
                ),
                state=dict(
                    type="str",
                    default="present",
                    choices=["present", "absent", "cataloged", "uncataloged"],
                ),
                type=dict(type=data_set_type, required=False, dependencies=["state"]),
                space_type=dict(
                    type=space_type, required=False, dependencies=["state"]
                ),
                space_primary=dict(type="int", required=False, dependencies=["state"]),
                space_secondary=dict(
                    type="int", required=False, dependencies=["state"]
                ),
                record_format=dict(
                    type=record_format,
                    required=False,
                    dependencies=["state"],
                    aliases=["format"],
                ),
                sms_management_class=dict(
                    type=sms_class, required=False, dependencies=["state"]
                ),
                # I know this alias is odd, ZOAU used to document they supported
                # SMS data class when they were actually passing as storage class
                # support for backwards compatability with previous module versions
                sms_storage_class=dict(
                    type=sms_class,
                    required=False,
                    dependencies=["state"],
                    aliases=["data_class"],
                ),
                sms_data_class=dict(
                    type=sms_class, required=False, dependencies=["state"]
                ),
                block_size=dict(
                    type=valid_when_state_present,
                    required=False,
                    dependencies=["state"],
                ),
                directory_blocks=dict(
                    type=valid_when_state_present,
                    required=False,
                    dependencies=["state"],
                ),
                record_length=dict(
                    type=record_length,
                    required=False,
                    dependencies=["state", "record_format"],
                ),
                key_offset=dict(
                    type=valid_when_state_present,
                    required=False,
                    dependencies=["state", "type", "key_length"],
                ),
                key_length=dict(
                    type=valid_when_state_present,
                    required=False,
                    dependencies=["state", "type"],
                ),
                replace=dict(
                    type="bool",
                    default=False,
                ),
                volumes=dict(
                    type=volumes,
                    required=False,
                    aliases=["volume"],
                    dependencies=["state"],
                ),
            ),
        ),
        # For individual data set args
        name=dict(
            type=data_set_name,
            default=data_set_name,
            required=False,
            dependencies=["type", "state", "batch"],
        ),
        state=dict(
            type="str",
            default="present",
            choices=["present", "absent", "cataloged", "uncataloged"],
        ),
        type=dict(type=data_set_type, required=False, dependencies=["state"]),
        space_type=dict(type=space_type, required=False, dependencies=["state"]),
        space_primary=dict(type="int", required=False, dependencies=["state"]),
        space_secondary=dict(type="int", required=False, dependencies=["state"]),
        record_format=dict(
            type=record_format,
            required=False,
            dependencies=["state"],
            aliases=["format"],
        ),
        sms_management_class=dict(
            type=sms_class, required=False, dependencies=["state"]
        ),
        # I know this alias is odd, ZOAU used to document they supported
        # SMS data class when they were actually passing as storage class
        # support for backwards compatability with previous module versions
        sms_storage_class=dict(
            type=sms_class,
            required=False,
            dependencies=["state"],
            aliases=["data_class"],
        ),
        sms_data_class=dict(type=sms_class, required=False, dependencies=["state"]),
        block_size=dict(
            type=valid_when_state_present,
            required=False,
            dependencies=["state"],
        ),
        directory_blocks=dict(
            type=valid_when_state_present,
            required=False,
            dependencies=["state"],
        ),
        record_length=dict(
            type=record_length,
            required=False,
            dependencies=["state", "record_format"],
        ),
        key_offset=dict(type=valid_when_state_present, required=False),
        key_length=dict(type=valid_when_state_present, required=False),
        replace=dict(
            type="bool",
            default=False,
        ),
        volumes=dict(
            type=volumes,
            required=False,
            aliases=["volume"],
            dependencies=["state"],
        ),
        mutually_exclusive=[
            ["batch", "name"],
            # ["batch", "state"],
            # ["batch", "space_type"],
            ["batch", "space_primary"],
            ["batch", "space_secondary"],
            ["batch", "record_format"],
            ["batch", "sms_management_class"],
            ["batch", "sms_storage_class"],
            ["batch", "sms_data_class"],
            ["batch", "block_size"],
            ["batch", "record_length"],
            ["batch", "key_offset"],
            ["batch", "key_length"],
            # ["batch", "replace"],
            ["batch", "volumes"],
        ],
    )
    parser = BetterArgParser(arg_defs)
    parsed_args = parser.parse_args(params)
    parsed_args = {
        key: value for key, value in parsed_args.items() if value is not None
    }
    return parsed_args


def run_module():
    # TODO: add logic to handle aliases during parsing

    module_args = dict(
        # Used for batch data set args
        batch=dict(
            type="list",
            elements="dict",
            options=dict(
                name=dict(
                    type="str",
                    required=False,
                ),
                state=dict(
                    type="str",
                    default="present",
                    choices=["present", "absent", "cataloged", "uncataloged"],
                ),
                type=dict(type="str", required=False, default="PDS"),
                space_type=dict(type="str", required=False, default="M"),
                space_primary=dict(type="int", required=False, aliases=["size"]),
                space_secondary=dict(type="int", required=False),
                record_format=dict(type="str", required=False, aliases=["format"]),
                sms_management_class=dict(type="str", required=False),
                # I know this alias is odd, ZOAU used to document they supported
                # SMS data class when they were actually passing as storage class
                # support for backwards compatability with previous module versions
                sms_storage_class=dict(
                    type="str", required=False, aliases=["data_class"]
                ),
                sms_data_class=dict(type="str", required=False),
                block_size=dict(
                    type="int",
                    required=False,
                ),
                directory_blocks=dict(
                    type="int",
                    required=False,
                ),
                record_length=dict(
                    type="int",
                    required=False,
                ),
                key_offset=dict(type="int", required=False, no_log=False),
                key_length=dict(type="int", required=False, no_log=False),
                replace=dict(
                    type="bool",
                    default=False,
                ),
                volumes=dict(type="raw", required=False, aliases=["volume"]),
            ),
        ),
        # For individual data set args
        name=dict(
            type="str",
            required=False,
        ),
        state=dict(
            type="str",
            default="present",
            choices=["present", "absent", "cataloged", "uncataloged"],
            dependencies=["batch"],
        ),
        type=dict(type="str", required=False, default="PDS"),
        space_type=dict(type="str", required=False, default="M"),
        space_primary=dict(type="raw", required=False, aliases=["size"]),
        space_secondary=dict(type="int", required=False),
        record_format=dict(type="str", required=False, aliases=["format"]),
        sms_management_class=dict(type="str", required=False),
        # I know this alias is odd, ZOAU used to document they supported
        # SMS data class when they were actually passing as storage class
        # support for backwards compatability with previous module versions
        sms_storage_class=dict(type="str", required=False, aliases=["data_class"]),
        sms_data_class=dict(type="str", required=False),
        block_size=dict(
            type="int",
            required=False,
        ),
        directory_blocks=dict(
            type="int",
            required=False,
        ),
        record_length=dict(
            type="int",
            required=False,
        ),
        key_offset=dict(type="int", required=False, no_log=False),
        key_length=dict(type="int", required=False, no_log=False),
        replace=dict(
            type="bool",
            default=False,
        ),
        volumes=dict(
            type="raw",
            required=False,
            aliases=["volume"],
        ),
    )
    result = dict(changed=False, message="", names=[])

    module = AnsibleModule(argument_spec=module_args, supports_check_mode=True)

    if not module.check_mode:
        try:
            params = parse_and_validate_args(module.params)
            data_set_param_list = get_individual_data_set_parameters(params)
            result["names"] = [d.get("name", "") for d in data_set_param_list]

            for data_set_params in data_set_param_list:
                # remove unnecessary empty batch argument
                result["changed"] = perform_data_set_operations(
                    **data_set_params
                ) or result.get("changed", False)
        except Exception as e:
            module.fail_json(msg=repr(e), **result)
    else:
        if module.params.get("replace"):
            result["changed"] = True
    module.exit_json(**result)


def main():
    run_module()


if __name__ == "__main__":
    main()<|MERGE_RESOLUTION|>--- conflicted
+++ resolved
@@ -19,15 +19,11 @@
 
 DOCUMENTATION = r"""
 module: zos_data_set
-version_added: "1.3.0"
+version_added: "1.0.0"
 short_description: Manage data sets
 description:
   - Create, delete and set attributes of data sets.
   - When forcing data set replacement, contents will not be preserved.
-<<<<<<< HEAD
-=======
-version_added: "1.0.0"
->>>>>>> 63949736
 author: "Blake Becker (@blakeinate)"
 options:
   name:
