# Copyright (c) IBM Corporation 2020, 2022
# Licensed under the Apache License, Version 2.0 (the "License");
# you may not use this file except in compliance with the License.
# You may obtain a copy of the License at
#     http://www.apache.org/licenses/LICENSE-2.0
# Unless required by applicable law or agreed to in writing, software
# distributed under the License is distributed on an "AS IS" BASIS,
# WITHOUT WARRANTIES OR CONDITIONS OF ANY KIND, either express or implied.
# See the License for the specific language governing permissions and
# limitations under the License.


from __future__ import absolute_import, division, print_function

__metaclass__ = type

from tempfile import NamedTemporaryFile, mkstemp, mkdtemp
from math import floor, ceil
from os import path, walk, makedirs, unlink
from ansible.module_utils.six import PY3

import shutil
import errno
import os
import re
import locale

from ansible_collections.ibm.ibm_zos_core.plugins.module_utils.import_handler import (
    MissingZOAUImport,
)
from ansible_collections.ibm.ibm_zos_core.plugins.module_utils.better_arg_parser import (
    BetterArgParser,
)
from ansible_collections.ibm.ibm_zos_core.plugins.module_utils import copy, system
from ansible_collections.ibm.ibm_zos_core.plugins.module_utils.ansible_module import (
    AnsibleModuleHelper,
)

try:
    from zoautil_py import datasets
except Exception:
    datasets = MissingZOAUImport()


if PY3:
    from shlex import quote
else:
    from pipes import quote


class Defaults:
    DEFAULT_ASCII_CHARSET = "UTF-8"
    DEFAULT_EBCDIC_USS_CHARSET = "IBM-1047"
    DEFAULT_EBCDIC_MVS_CHARSET = "IBM-037"

    @staticmethod
    def get_default_system_charset():
        """Get the default encoding of the current machine

        Returns:
            str -- The encoding of the current machine
        """
        system_charset = locale.getdefaultlocale()[1]
        if system_charset is None:
            rc, out, err = system.run_command("locale -c charmap")
            if rc != 0 or not out or err:
                if system.is_zos():
                    system_charset = Defaults.DEFAULT_EBCDIC_USS_CHARSET
                else:
                    system_charset = Defaults.DEFAULT_ASCII_CHARSET
            else:
                out = out.splitlines()
                system_charset = out[1].strip() if len(out) > 1 else out[0].strip()

        return system_charset


class EncodeUtils(object):
    def __init__(self):
        """Call the coded character set conversion utility iconv
        to convert a USS file from one coded character set to another

        Arguments:
            module {AnsibleModule} -- The AnsibleModule object from currently running module
        """
        self.module = AnsibleModuleHelper(argument_spec={})
        self.tmphlq = None

    def _validate_data_set_name(self, ds):
        arg_defs = dict(
            ds=dict(arg_type="data_set"),
        )
        parser = BetterArgParser(arg_defs)
        parsed_args = parser.parse_args({"ds": ds})
        return parsed_args.get("ds")

    def _validate_path(self, path):
        arg_defs = dict(
            path=dict(arg_type="path"),
        )
        parser = BetterArgParser(arg_defs)
        parsed_args = parser.parse_args({"path": path})
        return parsed_args.get("path")

    def _validate_data_set_or_path(self, path):
        arg_defs = dict(
            path=dict(arg_type="data_set_or_path"),
        )
        parser = BetterArgParser(arg_defs)
        parsed_args = parser.parse_args({"path": path})
        return parsed_args.get("path")

    def _validate_encoding(self, encoding):
        arg_defs = dict(
            encoding=dict(arg_type="encoding"),
        )
        parser = BetterArgParser(arg_defs)
        parsed_args = parser.parse_args({"encoding": encoding})
        return parsed_args.get("encoding")

    def listdsi_data_set(self, ds):
        """Invoke IDCAMS LISTCAT command to get the record length and space used
        to estimate the space used by the VSAM data set

        Arguments:
            ds: {str} -- The VSAM data set to be checked.

        Raises:
            EncodeError: When any exception is raised during the conversion.
        Returns:
            int -- The maximum record length of the VSAM data set.
            int -- The space used by the VSAM data set(KB).
        """
        ds = self._validate_data_set_name(ds)
        reclen = 80
        space_u = 1024
        listcat_cmd = " LISTCAT ENT('{0}') ALL".format(ds)
        cmd = "mvscmdauth --pgm=ikjeft01 --systsprt=stdout --systsin=stdin"
        rc, out, err = self.module.run_command(cmd, data=listcat_cmd)
        if rc:
            raise EncodeError(err)
        if out:
            find_reclen = re.findall(r"MAXLRECL-*\d+", out)
            find_cisize = re.findall(r"CISIZE-*\d+", out)
            find_recnum = re.findall(r"REC-TOTAL-*\d+", out)
            find_freeci = re.findall(r"FREESPACE-%CI-*\d+", out)
            find_freeca = re.findall(r"FREESPACE-%CA-*\d+", out)
            find_cioca = re.findall(r"CI/CA-*\d+", out)
            find_trkoca = re.findall(r"TRACKS/CA-*\d+", out)
            if find_reclen:
                reclen = int("".join(re.findall(r"\d+", find_reclen[0])))
            if find_cisize:
                cisize = int("".join(re.findall(r"\d+", find_cisize[0])))
            if find_recnum:
                recnum = int("".join(re.findall(r"\d+", find_recnum[0])))
            if find_freeci:
                freeci = int("".join(re.findall(r"\d+", find_freeci[0])))
            if find_freeca:
                freeca = int("".join(re.findall(r"\d+", find_freeca[0])))
            if find_cioca:
                cioca = int("".join(re.findall(r"\d+", find_cioca[0])))
            if find_trkoca:
                trkoca = int("".join(re.findall(r"\d+", find_trkoca[0])))

            # Algorithm used for VSAM data set space evaluation
            # Step01. Get the number of records in each VSAM CI
            # Step02. The CI used by the VSAM data set
            # Step03. The CA used by the VSAM data set
            # Step04. Calculate the VSAM data set space using the CA number
            # This value will be used by the temporary PS when coping a VSAM data set
            # For DASD volume type 3390, 56664 bytes per track
            rec_in_ci = floor((cisize - cisize * freeci - 10) / reclen)
            ci_num = ceil(recnum / rec_in_ci)
            ca_num = ceil(ci_num / (cioca * (1 - freeca)))
            if ca_num > 0:
                space_u = ceil(ca_num * trkoca * 566664 / 1024)
        return reclen, space_u

    def temp_data_set(self, reclen, space_u):
        """Creates a temporary data set with the given record length and size

        Arguments:
            size {str} -- The size of the data set
            lrecl {int} -- The record length of the data set

        Returns:
            str -- Name of the allocated data set

        Raises:
            OSError: When any exception is raised during the data set allocation
        """
        size = str(space_u * 2) + "K"
        if self.tmphlq:
            hlq = self.tmphlq
        else:
            hlq = datasets.hlq()
        temp_ps = datasets.tmp_name(hlq)
        response = datasets._create(
            name=temp_ps,
            type="SEQ",
            primary_space=size,
            record_format="VB",
            record_length=reclen,
        )
        if response.rc:
            raise OSError("Failed when allocating temporary sequential data set!")
        return temp_ps

    def get_codeset(self):
        """Get the list of supported encodings from the  USS command 'iconv -l'

        Raises:
            EncodeError: When any exception is raised during the conversion
        Returns:
            list -- The code set list supported in current USS platform
        """
        code_set = None
        iconv_list_cmd = ["iconv", "-l"]
        rc, out, err = self.module.run_command(iconv_list_cmd)
        if rc:
            raise EncodeError(err)
        if out:
            code_set_list = list(filter(None, re.split(r"[\n|\t]", out)))
            code_set = [c for i, c in enumerate(code_set_list) if i > 0 and i % 2 == 0]
        return code_set

    def string_convert_encoding(self, src, from_encoding, to_encoding):
        """Convert the encoding of the data when the src is a normal string

        Arguments:
            from_code_set: {str} -- The source code set of the string
            to_code_set: {str} -- The destination code set for the string
            src: {str} -- The input string content

        Raises:
            EncodeError: When any exception is raised during the conversion
        Returns:
            str -- The string content after the encoding
        """
        from_encoding = self._validate_encoding(from_encoding)
        to_encoding = self._validate_encoding(to_encoding)
        iconv_cmd = "printf {0} | iconv -f {1} -t {2}".format(
            quote(src), quote(from_encoding), quote(to_encoding)
        )
        rc, out, err = self.module.run_command(iconv_cmd, use_unsafe_shell=True)
        if rc:
            raise EncodeError(err)
        return out

    def uss_convert_encoding(self, src, dest, from_code, to_code):
        """Convert the encoding of the data in a USS file

        Arguments:
            from_code: {str} -- The source code set of the input file
            to_code: {str} -- The destination code set for the output file
            src: {str} -- The input file name, it should be a uss file
            dest: {str} -- The output file name, it should be a uss file

        Raises:
            EncodeError: When any exception is raised during the conversion.
            MoveFileError: When any exception is raised during moving files.
        Returns:
            boolean -- Indicate whether the conversion is successful or not.
        """
        src = self._validate_path(src)
        dest = self._validate_path(dest)
        from_code = self._validate_encoding(from_code)
        to_code = self._validate_encoding(to_code)
        convert_rc = False
        temp_fo = None
        if not src == dest:
            temp_fi = dest
        else:
            temp_fo, temp_fi = mkstemp()
        iconv_cmd = "iconv -f {0} -t {1} {2} > {3}".format(
            quote(from_code), quote(to_code), quote(src), quote(temp_fi)
        )
        try:
            rc, out, err = self.module.run_command(iconv_cmd, use_unsafe_shell=True)
            if rc:
                raise EncodeError(err)
            if dest == temp_fi:
                convert_rc = True
            else:
                try:
                    src_mode = os.stat(src).st_mode
                    temp_mode = os.stat(temp_fi).st_mode
                    if src_mode != temp_mode:
                        os.chmod(temp_fi, src_mode)
                    shutil.move(temp_fi, dest)
                    convert_rc = True
                except (OSError, IOError) as e:
                    raise MoveFileError(src, dest, e)
        except Exception:
            raise
        finally:
            if temp_fo:
                try:
                    os.close(temp_fo)
                    unlink(temp_fi)
                except OSError as e:
                    if e.errno != errno.ENOENT:
                        raise
        return convert_rc

    def uss_convert_encoding_prev(self, src, dest, from_code, to_code):
        """For multiple files conversion, such as a USS path or MVS PDS data set,
        use this method to split then do the conversion

        Arguments:
            from_code: {str} -- The source code set of the input path
            to_code: {str} -- The destination code set for the output path
            src: {str} -- The input uss path or a file
            dest: {str} -- The output uss path or a file

        Raises:
            EncodeError: When direcotry is empty or copy multiple files to a single file
        Returns:
            boolean -- Indicate whether the conversion is successful or not
        """
        src = self._validate_path(src)
        dest = self._validate_path(dest)
        from_code = self._validate_encoding(from_code)
        to_code = self._validate_encoding(to_code)
        convert_rc = False
        file_list = list()
        if path.isdir(src):
            for (dir, subdir, files) in walk(src):
                for file in files:
                    file_list.append(path.join(dir, file))
            if len(file_list) == 0:
                raise EncodeError(
                    "Directory {0} is empty. Please check the path.".format(src)
                )
            elif len(file_list) == 1:
                if path.isdir(dest):
                    file_name = path.basename(file_list[0])
                    src_f = path.join(src, file_name)
                    dest_f = path.join(dest, file_name)
                convert_rc = self.uss_convert_encoding(
                    src_f, dest_f, from_code, to_code
                )
            else:
                if path.isfile(dest):
                    raise EncodeError(
                        "Can't convert multiple files (src) {0} to a single file"
                        " (dest) {1}.".format(src, dest)
                    )
                else:
                    for file in file_list:
                        if dest == src:
                            dest_f = file
                        else:
                            dest_f = file.replace(src, dest, 1)
                            dest_dir = path.dirname(dest_f)
                            if not path.exists(dest_dir):
                                makedirs(dest_dir)
                        convert_rc = self.uss_convert_encoding(
                            file, dest_f, from_code, to_code
                        )
        else:
            if path.isdir(dest):
                file_name = path.basename(path.abspath(src))
                dest = path.join(dest, file_name)
            convert_rc = self.uss_convert_encoding(src, dest, from_code, to_code)

        return convert_rc

    def mvs_convert_encoding(
        self, src, dest, from_code, to_code, src_type=None, dest_type=None
    ):
        """Convert the encoding of the data from
           1) USS to MVS(PS, PDS/E VSAM)
           2) MVS to USS
           3) MVS to MVS

        Arguments:
            src: {str} -- The input MVS data set or USS path to be converted
            dest: {str} -- The output MVS data set or USS path to be converted
            from_code: {str} -- The source code set of the input MVS data set
            to_code: {str} -- The destination code set of the output MVS data set

        Keyword Arguments:
            src_type {[type]} -- The input MVS data set or type: PS, PDS, PDSE, VSAM(KSDS) (default: {None})
            dest_type {[type]} -- The output MVS data set type (default: {None})

        Returns:
            boolean -- Indicate whether the conversion is successful or not
        """
        src = self._validate_data_set_or_path(src)
        dest = self._validate_data_set_or_path(dest)
        from_code = self._validate_encoding(from_code)
        to_code = self._validate_encoding(to_code)
        convert_rc = False
        temp_ps = None
        temp_src = src
        temp_dest = dest
        try:
            if src_type == "PS":
                temp_src_fo = NamedTemporaryFile()
                temp_src = temp_src_fo.name
                rc, out, err = copy.copy_ps2uss(src, temp_src)
            if src_type == "PO":
                temp_src = mkdtemp()
                rc, out, err = copy.copy_pds2uss(src, temp_src)
            if src_type == "VSAM":
                reclen, space_u = self.listdsi_data_set(src.upper())
                # RDW takes the first 4 bytes or records in the VB format, hence we need to add an extra buffer to the vsam max recl.
                reclen += 4
                temp_ps = self.temp_data_set(reclen, space_u)
                rc, out, err = copy.copy_vsam_ps(src.upper(), temp_ps)
                temp_src_fo = NamedTemporaryFile()
                temp_src = temp_src_fo.name
                rc, out, err = copy.copy_ps2uss(temp_ps, temp_src)
            if dest_type == "PS" or dest_type == "VSAM":
                temp_dest_fo = NamedTemporaryFile()
                temp_dest = temp_dest_fo.name
            if dest_type == "PO":
                temp_dest = mkdtemp()
            rc = self.uss_convert_encoding_prev(temp_src, temp_dest, from_code, to_code)
            if rc:
                if not dest_type:
                    convert_rc = True
                else:
                    if dest_type == "VSAM":
                        reclen, space_u = self.listdsi_data_set(dest.upper())
                        # RDW takes the first 4 bytes or records in the VB format, hence we need to add an extra buffer to the vsam max recl.
                        reclen += 4
                        temp_ps = self.temp_data_set(reclen, space_u)
                        rc, out, err = copy.copy_uss2mvs(temp_dest, temp_ps, "PS")
                        rc, out, err = copy.copy_vsam_ps(temp_ps, dest.upper())
                        convert_rc = True
                    elif dest_type == "PO":
                        for (dir, subdir, files) in walk(temp_dest):
                            for file in files:
                                temp_file = path.join(dir, file)
                                rc, out, err = copy.copy_uss2mvs(temp_file, dest, "PO")
                                convert_rc = True
                    else:
                        rc, out, err = copy.copy_uss2mvs(temp_dest, dest, dest_type)
                        convert_rc = True
        except Exception:
            raise
        finally:
            if temp_ps:
                datasets.delete(temp_ps)
            if temp_src and temp_src != src:
                if os.path.isdir(temp_src):
                    shutil.rmtree(temp_src)
            if temp_dest and temp_dest != dest:
                if os.path.isdir(temp_dest):
                    shutil.rmtree(temp_dest)

        return convert_rc

<<<<<<< HEAD
    def uss_tag_encoding(self, file_path, tag):
        """Tag the file/directory specified with the given code set.
        If `file_path` is a directory, all of the files and subdirectories will
        be tagged recursively.

        Arguments:
            file_path {str} -- Absolute file path to tag.
            tag {str} -- Code set to tag the file/directory.

        Raises:
            TaggingError: When the chtag command fails.
        """
        is_dir = os.path.isdir(file_path)

        tag_cmd = "chtag -{0}c {1} {2}".format("R" if is_dir else "t", tag, file_path)
        rc, out, err = self.module.run_command(tag_cmd)
        if rc != 0:
            raise TaggingError(file_path, tag, rc, out, err)
=======
    def uss_file_tag(self, file_path):
        """Returns the current tag set for a file.
        Arguments:
            file_path {str} -- USS path to the file.
        Returns:
            str -- Current tag set for the file, as returned by 'ls -T'
            None -- If the file does not exist or the command fails.
        """
        if not os.path.exists(file_path):
            return None

        try:
            tag_cmd = "ls -T {0}".format(file_path)
            rc, stdout, stderr = self.module.run_command(tag_cmd)

            if rc != 0:
                return None

            # The output from 'ls -T' should be like this:
            # t IBM-037     T=on  ansible-zos-copy-payload-D230123-T123818
            # The second item from the split should be the tag.
            ls_parts = stdout.split()
            return ls_parts[1]
        except Exception:
            return None
>>>>>>> e3dd3b79


class EncodeError(Exception):
    def __init__(self, message):
        self.msg = 'An error occurred during encoding: "{0}"'.format(message)
        super(EncodeError, self).__init__(self.msg)


class TaggingError(Exception):
    def __init__(self, file_path, tag, rc, stdout, stderr):
        self.msg = 'An error occurred during tagging of {0} to {1}'.format(
            file_path,
            tag
        )
        self.rc = rc
        self.stdout = stdout
        self.stderr = stderr
        super(TaggingError, self).__init__(self.msg)


class MoveFileError(Exception):
    def __init__(self, src, dest, e):
        self.msg = "Failed when moving {0} to {1}: {2}".format(src, dest, e)
        super().__init__(self.msg)<|MERGE_RESOLUTION|>--- conflicted
+++ resolved
@@ -453,26 +453,6 @@
 
         return convert_rc
 
-<<<<<<< HEAD
-    def uss_tag_encoding(self, file_path, tag):
-        """Tag the file/directory specified with the given code set.
-        If `file_path` is a directory, all of the files and subdirectories will
-        be tagged recursively.
-
-        Arguments:
-            file_path {str} -- Absolute file path to tag.
-            tag {str} -- Code set to tag the file/directory.
-
-        Raises:
-            TaggingError: When the chtag command fails.
-        """
-        is_dir = os.path.isdir(file_path)
-
-        tag_cmd = "chtag -{0}c {1} {2}".format("R" if is_dir else "t", tag, file_path)
-        rc, out, err = self.module.run_command(tag_cmd)
-        if rc != 0:
-            raise TaggingError(file_path, tag, rc, out, err)
-=======
     def uss_file_tag(self, file_path):
         """Returns the current tag set for a file.
         Arguments:
@@ -498,7 +478,6 @@
             return ls_parts[1]
         except Exception:
             return None
->>>>>>> e3dd3b79
 
 
 class EncodeError(Exception):
