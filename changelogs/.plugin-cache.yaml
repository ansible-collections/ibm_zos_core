objects:
  role: {}
plugins:
  become: {}
  cache: {}
  callback: {}
  cliconf: {}
  connection: {}
  filter:
    filter_wtor_messages:
      description: Filter a list of WTOR messages
      name: filter_wtor_messages
      version_added: 1.2.0
  httpapi: {}
  inventory: {}
  lookup: {}
  module:
    zos_apf:
      description: Add or remove libraries to Authorized Program Facility (APF)
      name: zos_apf
      namespace: ''
      version_added: 1.3.0
    zos_archive:
      description: Archive files and data sets on z/OS.
      name: zos_archive
      namespace: ''
      version_added: 1.7.0
    zos_backup_restore:
      description: Backup and restore data sets and volumes
      name: zos_backup_restore
      namespace: ''
      version_added: 1.3.0
    zos_blockinfile:
      description: Manage block of multi-line textual data on z/OS
      name: zos_blockinfile
      namespace: ''
      version_added: 1.3.0
    zos_copy:
      description: Copy data to z/OS
      name: zos_copy
      namespace: ''
      version_added: 1.2.0
    zos_data_set:
      description: Manage data sets
      name: zos_data_set
      namespace: ''
      version_added: 1.3.0
    zos_encode:
      description: Perform encoding operations.
      name: zos_encode
      namespace: ''
      version_added: 1.1.0
    zos_fetch:
      description: Fetch data from z/OS
      name: zos_fetch
      namespace: ''
      version_added: 1.1.0
    zos_find:
      description: Find matching data sets
      name: zos_find
      namespace: ''
      version_added: 1.3.0
    zos_gather_facts:
      description: Gather z/OS system facts.
      name: zos_gather_facts
      namespace: ''
      version_added: 1.5.0
    zos_job_output:
      description: Display job output
      name: zos_job_output
      namespace: ''
      version_added: 1.0.0
    zos_job_query:
      description: Query job status
      name: zos_job_query
      namespace: ''
      version_added: 1.0.0
    zos_job_submit:
      description: Submit JCL
      name: zos_job_submit
      namespace: ''
      version_added: 1.0.0
    zos_lineinfile:
      description: Manage textual data on z/OS
      name: zos_lineinfile
      namespace: ''
      version_added: 1.2.0
    zos_mount:
      description: Mount a z/OS file system.
      name: zos_mount
      namespace: ''
      version_added: 1.4.0
    zos_mvs_raw:
      description: Run a z/OS program.
      name: zos_mvs_raw
      namespace: ''
      version_added: 1.1.0
    zos_operator:
      description: Execute operator command
      name: zos_operator
      namespace: ''
      version_added: 1.1.0
    zos_operator_action_query:
      description: Display messages requiring action
      name: zos_operator_action_query
      namespace: ''
      version_added: 1.1.0
    zos_ping:
      description: Ping z/OS and check dependencies.
      name: zos_ping
      namespace: ''
      version_added: 1.1.0
    zos_replace:
      description: Replace all instances of a pattern within a file or data set.
      name: zos_replace
      namespace: ''
      version_added: 1.15.0
    zos_script:
      description: Run scripts in z/OS
      name: zos_script
      namespace: ''
      version_added: 1.8.0
    zos_started_task:
      description: Perform operations on started tasks.
      name: zos_started_task
      namespace: ''
      version_added: 1.16.0
    zos_stat:
      description: Retrieve facts from MVS data sets, USS files, aggregates and generation
        data groups
      name: zos_stat
      namespace: ''
      version_added: 1.14.0
    zos_tso_command:
      description: Execute TSO commands
      name: zos_tso_command
      namespace: ''
      version_added: 1.1.0
    zos_unarchive:
      description: Unarchive files and data sets in z/OS.
      name: zos_unarchive
      namespace: ''
      version_added: 1.7.0
    zos_volume_init:
      description: Initialize volumes or minidisks.
      name: zos_volume_init
      namespace: ''
      version_added: 1.6.0
    zos_zfs_resize:
      description: Resize a zfs data set.
      name: zos_zfs_resize
      namespace: ''
      version_added: 1.13.0
  netconf: {}
  shell: {}
  strategy: {}
  test: {}
  vars: {}
<<<<<<< HEAD
version: 1.16.0-beta.1
=======
version: 1.15.0
>>>>>>> c1d42bf1
<|MERGE_RESOLUTION|>--- conflicted
+++ resolved
@@ -156,8 +156,4 @@
   strategy: {}
   test: {}
   vars: {}
-<<<<<<< HEAD
-version: 1.16.0-beta.1
-=======
-version: 1.15.0
->>>>>>> c1d42bf1
+version: 1.15.0