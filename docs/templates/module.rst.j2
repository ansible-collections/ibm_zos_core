{# ------------------------------------------------------------------------ #}
{# © Copyright IBM Corporation 2020                                         #}
{# ------------------------------------------------------------------------ #}

:github_url: https://github.com/ansible-collections/ibm_zos_core/blob/dev/plugins/modules/{{ module }}.py

.. _{{ module }}_module:

{# ------------------------------------------------------------------------ #}
{# Generate the title based on the module name and doc description          #}
{# ------------------------------------------------------------------------ #}

{% set title = module + ' -- ' + short_description | rst_ify %}
{{ title }}
{{ '=' * title | length }}

{# Disble this syle formatting in leu of list style #}
{#    {%   for desc in description %}
    {{ desc | rst_ify }}

    {%   endfor %}
#}

{# ------------------------------------------------------------------------ #}
{# Generate top level links                                                 #}
{# ------------------------------------------------------------------------ #}

.. contents::
   :local:
   :depth: 1

{# ------------------------------------------------------------------------ #}
{# Generate the synopsis based on the doc description                       #}
{# ------------------------------------------------------------------------ #}

Synopsis
--------
{% if description -%}

{%   for desc in description %}
- {{ desc | rst_ify }}
{%   endfor %}

{% endif %}

{# ------------------------------------------------------------------------ #}
{# Parse options and format function                                        #}
{# ------------------------------------------------------------------------ #}

{% macro option_generation(opts, level) %}
{# Control the order of options: true: ordered by name; false: keep source order #}
{%   set sorted = false %}
{%   for name, spec in (opts | dictsort if sorted else opts.items()) %}

{{ "  " * level }}{{ name }}
{%     for para in spec.description %}
  {{ "  " * level }}{{ para | rst_ify }}

{%     endfor %}
  {{ "  " * level }}| **required**: {{ spec.required | default("False") }}
  {{ "  " * level }}| **type**: {{ spec.type | default("str") }}
{%     if spec.elements %}
  {{ "  " * level }}| **elements**: {{ spec.elements }}
{%     endif %}
{%     if spec.default %}
  {{ "  " * level }}| **default**: {{ spec.default }}
{%     endif %}
{%     if spec.choices %}
  {{ "  " * level }}| **choices**: {{ ", ".join(spec.choices) }}
{%     endif %}

{%     if spec.suboptions %}
{{ option_generation(spec.suboptions, level + 1) }}
{%     endif %}
{%   endfor %}
{% endmacro %}

{# ------------------------------------------------------------- #}
{# Generate the options doc                                      #}
{# ------------------------------------------------------------- #}

{% if options -%}
Parameters
----------

{{ option_generation(options, 0) }}
{% endif %}

{# ------------------------------------------------------------- #}
{# Generate the sample doc                                       #}
{# ------------------------------------------------------------- #}

Examples
--------

.. code-block:: yaml+jinja

{{ examples | indent(3, True) }}


{# ------------------------------------------------------------- #}
{# Generate the notes doc                                        #}
{# ------------------------------------------------------------- #}

{% if notes -%}
Notes
-----

.. note::
{%   for note in notes %}
   {{ note | rst_ify }}

{%   endfor %}
{% endif %}

{# ------------------------------------------------------------- #}
{# Generate the set also doc                                     #}
{# ------------------------------------------------------------- #}

{% if seealso -%}
See Also
--------

.. seealso::

{% for item in seealso %}
   - :ref:`{{ item.module }}_module`
{% endfor %}
{% endif %}

{# ------------------------------------------------------------- #}
{# Return doc macro                                              #}
{# ------------------------------------------------------------- #}

{% macro result_generation(results, level) %}
{%   for entry in results %}
{%     set _description  = results[entry].description %}
{%     set _returned     = results[entry].returned %}
{%     set _type         = results[entry].type %}
<<<<<<< HEAD
=======
{%     set _elements     = results[entry].elements %}
>>>>>>> 31d6318d
{%     set _contains     = results[entry].contains %}
{%     set _sample       = results[entry].sample %}

{{ "  " * level }}{{ entry }}
{%     if _description is iterable and _description is not string %}
{%       for _para in _description %}
  {{ "  " * level }}{{ _para | rst_ify }}

{%       endfor %}
{%     else %}
  {{ "  " * level }}{{ _description | rst_ify }}

{%     endif %}
{%     if _returned %}
  {{ "  " * level }}| **returned**: {{ _returned }}
{%     endif %}
  {{ "  " * level }}| **type**: {{ _type }}
<<<<<<< HEAD
{%     if _sample %}
{%       if _sample.sample1 %}
  {{ "  " * level }}| **sample**:
{%         for _samplex in _sample %}
{%           if _type != 'str' and _type != 'int' %}

  {{ "  " * level }}  .. code-block:: json

  {{ "  " * level }}      {{ _sample[_samplex] | tojson(4) | indent(2*level+8) }}
{%           else %}

  {{ "  " * level }}  {{ _sample[_samplex] }}
{%           endif %}
{%         endfor %}

{%       else %}
{%         if _type != 'str' and _type != 'int' %}
  {{ "  " * level }}| **sample**:

  {{ "  " * level }}  .. code-block:: json

  {{ "  " * level }}      {{ _sample | tojson(4) | indent(2*level+8) }}
{%         else %}
  {{ "  " * level }}| **sample**: {{ _sample }}
{%         endif %}
=======
{%     if _elements %}
  {{ "  " * level }}| **elements**: {{ _elements }}
{%     endif %}
{%     if _sample %}
{%       if _type != 'str' and _type != 'int' %}
  {{ "  " * level }}| **sample**:

  {{ "  " * level }}  .. code-block::

  {{ "  " * level }}      {{ _sample | tojson }}
{%       else %}
  {{ "  " * level }}| **sample**: {{ _sample }}
>>>>>>> 31d6318d
{%       endif %}
{%     endif %}
{%     if _contains %}
{{ result_generation(_contains, level + 1) }}
{%     endif %}
{%   endfor %}
{% endmacro %}

{# ------------------------------------------------------------- #}
{# Generate the return values doc                                #}
{# ------------------------------------------------------------- #}

{% if returndocs %}
Return Values
-------------

{{ result_generation(returndocs, 0) }}
{% endif %}<|MERGE_RESOLUTION|>--- conflicted
+++ resolved
@@ -137,10 +137,7 @@
 {%     set _description  = results[entry].description %}
 {%     set _returned     = results[entry].returned %}
 {%     set _type         = results[entry].type %}
-<<<<<<< HEAD
-=======
 {%     set _elements     = results[entry].elements %}
->>>>>>> 31d6318d
 {%     set _contains     = results[entry].contains %}
 {%     set _sample       = results[entry].sample %}
 
@@ -157,8 +154,12 @@
 {%     if _returned %}
   {{ "  " * level }}| **returned**: {{ _returned }}
 {%     endif %}
+{%     if _type %}
   {{ "  " * level }}| **type**: {{ _type }}
-<<<<<<< HEAD
+{%     endif %}
+{%     if _elements %}
+  {{ "  " * level }}| **elements**: {{ _elements }}
+{%     endif %}
 {%     if _sample %}
 {%       if _sample.sample1 %}
   {{ "  " * level }}| **sample**:
@@ -184,20 +185,6 @@
 {%         else %}
   {{ "  " * level }}| **sample**: {{ _sample }}
 {%         endif %}
-=======
-{%     if _elements %}
-  {{ "  " * level }}| **elements**: {{ _elements }}
-{%     endif %}
-{%     if _sample %}
-{%       if _type != 'str' and _type != 'int' %}
-  {{ "  " * level }}| **sample**:
-
-  {{ "  " * level }}  .. code-block::
-
-  {{ "  " * level }}      {{ _sample | tojson }}
-{%       else %}
-  {{ "  " * level }}| **sample**: {{ _sample }}
->>>>>>> 31d6318d
 {%       endif %}
 {%     endif %}
 {%     if _contains %}
