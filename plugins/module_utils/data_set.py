# Copyright (c) IBM Corporation 2020
# Apache License, Version 2.0 (see https://opensource.org/licenses/Apache-2.0)

from __future__ import absolute_import, division, print_function

__metaclass__ = type

import re
import tempfile
from os import path
from string import ascii_uppercase, digits
from random import randint
from ansible.module_utils._text import to_bytes
from ansible_collections.ibm.ibm_zos_core.plugins.module_utils.ansible_module import (
    AnsibleModuleHelper,
)
from ansible_collections.ibm.ibm_zos_core.plugins.module_utils.import_handler import (
    MissingZOAUImport,
    MissingImport,
)

from ansible_collections.ibm.ibm_zos_core.plugins.module_utils import (
    better_arg_parser,
    mvs_cmd,
)

try:
    from ansible_collections.ibm.ibm_zos_core.plugins.module_utils import vtoc
except ImportError:
    vtoc = MissingImport("vtoc")

try:
    from zoautil_py import datasets, mvscmd, types
except ImportError:
    datasets = MissingZOAUImport()
    mvscmd = MissingZOAUImport()
    types = MissingZOAUImport()


class DataSet(object):
    """Perform various data set operations such as creation, deletion and cataloging."""

    # Module args mapped to equivalent ZOAU data set create args
    _ZOAU_DS_CREATE_ARGS = {
        "name": "name",
        "type": "type",
        "space_primary": "primary_space",
        "space_secondary": "secondary_space",
        "record_format": "record_format",
        "sms_storage_class": "storage_class_name",
        "sms_data_class": "data_class_name",
        "sms_management_class": "management_class_name",
        "record_length": "record_length",
        "key_offset": "offset",
        "key_length": "key_length",
        "block_size": "block_size",
        "directory_blocks": "directory_blocks",
        "volumes": "volumes",
    }

    _VSAM_CATALOG_COMMAND_NOT_INDEXED = """ DEFINE CLUSTER -
        (NAME('{0}') -
        VOLUMES({1} -
        ) -
        RECATALOG -
        {2}) -
    DATA( -
        NAME('{0}.DATA'))
    """

    _VSAM_CATALOG_COMMAND_INDEXED = """ DEFINE CLUSTER -
        (NAME('{0}') -
        VOLUMES({1} -
        ) -
        RECATALOG -
        {2}) -
    DATA( -
        NAME('{0}.DATA')) -
    INDEX( -
        NAME('{0}.INDEX'))
    """

    _NON_VSAM_UNCATALOG_COMMAND = " UNCATLG DSNAME={0}"

    _VSAM_UNCATALOG_COMMAND = " DELETE '{0}' NOSCRATCH"

    @staticmethod
    def ensure_present(
        name,
        replace,
        type,
        space_primary=None,
        space_secondary=None,
        space_type=None,
        record_format=None,
        record_length=None,
        block_size=None,
        directory_blocks=None,
        key_length=None,
        key_offset=None,
        sms_storage_class=None,
        sms_data_class=None,
        sms_management_class=None,
        volumes=None,
    ):
        """Creates data set if it does not already exist.

        Args:
            name (str): The name of the dataset
            replace (bool) -- Used to determine behavior when data set already exists.
            type (str, optional): The type of dataset.
                    Valid options are: SEQ, BASIC, LARGE, PDS, PDSE, LIBRARY, LDS, RRDS, ESDS, KSDS.
                    Defaults to None.
            space_primary (int, optional): The amount of primary space to allocate for the dataset.
                    Defaults to None.
            space_secondary (int, optional):  The amount of secondary space to allocate for the dataset.
                    Defaults to None.
            space_type (str, optional): The unit of measurement to use when defining primary and secondary space.
                    Defaults to None.
            record_format (str, optional): The record format to use for the dataset.
                    Valid options are: FB, VB, FBA, VBA, U.
                    Defaults to None.
            record_length (int, optional) The length, in bytes, of each record in the data set.
                    Defaults to None.
            block_size (int, optional): The block size to use for the data set.
                    Defaults to None.
            directory_blocks (int, optional): The number of directory blocks to allocate to the data set.
                    Defaults to None.
            key_length (int, optional): The key length of a record.
                    Required for Key Sequenced Datasets (KSDS).
                    Defaults to None.
            key_offset (int, optional): The key offset is the position of the first byte of the key
                    in each logical record of a the specified VSAM data set.
                    If the key is at the beginning of the logical record, the offset is zero.
                    Required for Key Sequenced Datasets (KSDS).
                    Defaults to None.
            sms_storage_class (str, optional): The storage class for an SMS-managed dataset.
                    Required for SMS-managed datasets that do not match an SMS-rule.
                    Not valid for datasets that are not SMS-managed.
                    Note that all non-linear VSAM datasets are SMS-managed.
                    Defaults to None.
            sms_data_class (str, optional): The data class for an SMS-managed dataset.
                    Optional for SMS-managed datasets that do not match an SMS-rule.
                    Not valid for datasets that are not SMS-managed.
                    Note that all non-linear VSAM datasets are SMS-managed.
                    Defaults to None.
            sms_management_class (str, optional): The management class for an SMS-managed dataset.
                    Optional for SMS-managed datasets that do not match an SMS-rule.
                    Not valid for datasets that are not SMS-managed.
                    Note that all non-linear VSAM datasets are SMS-managed.
                    Defaults to None.
            volumes (Union[str, list[str]], optional): A list of volume serials.
                    When providing multiple volumes, processing will begin with
                    the first volume in the provided list. Offline volumes are not considered.
                    Volumes can always be provided when not using SMS.
                    When using SMS, volumes can be provided when the storage class being used
                    has GUARANTEED_SPACE=YES specified. Otherwise, the allocation will fail.
                    Defaults to None.

        Returns:
            bool -- Indicates if changes were made.
        """
        arguments = locals()
        arguments.pop("replace", None)
        present, changed = DataSet.attempt_catalog_if_necessary(name, volumes)
        if present:
            if not replace:
                return changed
            DataSet.replace(**arguments)
        else:
            DataSet.create(**arguments)
        if type.upper() == "ZFS":
            DataSet.format_zfs(name)
        return True

    @staticmethod
    def ensure_absent(name, volumes=None):
        """Deletes provided data set if it exists.

        Arguments:
            name (str) -- The name of the data set to ensure is absent.

        Returns:
            bool -- Indicates if changes were made.
        """
        present, changed = DataSet.attempt_catalog_if_necessary(name, volumes)
        if present:
            DataSet.delete(name)
            return True
        return False

    # ? should we do additional check to ensure member was actually created?

    @staticmethod
    def ensure_member_present(name, replace=False):
        """Creates data set member if it does not already exist.

        Arguments:
            name (str) -- The name of the data set to ensure is present.
            replace (bool) -- Used to determine behavior when data set already
        exists.

        Returns:
            bool -- Indicates if changes were made.
        """
        if DataSet.data_set_member_exists(name):
            if not replace:
                return False
            DataSet.delete_member(name)
        DataSet.create_member(name)
        return True

    @staticmethod
    def ensure_member_absent(name):
        """Deletes provided data set member if it exists.
        Returns a boolean indicating if changes were made."""
        if DataSet.data_set_member_exists(name):
            DataSet.delete_member(name)
            return True
        return False

    @staticmethod
    def ensure_cataloged(name, volumes):
        """Ensure a data set is cataloged. Data set can initially
        be in cataloged or uncataloged state when this function is called.

        Arguments:
            name (str) -- The data set name to ensure is cataloged.
            volume (str) -- The volume on which the data set should exist.

        Returns:
            bool -- If changes were made.
        """
        if DataSet.data_set_cataloged(name):
            return False
        try:
            DataSet.catalog(name, volumes)
        except DatasetCatalogError:
            raise DatasetCatalogError(
                name, volumes, "-1", "Data set was not found. Unable to catalog."
            )
        return True

    @staticmethod
    def ensure_uncataloged(name):
        """Ensure a data set is uncataloged. Data set can initially
        be in cataloged or uncataloged state when this function is called.

        Arguments:
            name (str) -- The data set name to ensure is uncataloged.

        Returns:
            bool -- If changes were made.
        """
        if DataSet.data_set_cataloged(name):
            DataSet.uncatalog(name)
            return True
        return False

    @staticmethod
    def data_set_cataloged(name):
        """Determine if a data set is in catalog.

        Arguments:
            name (str) -- The data set name to check if cataloged.

        Returns:
            bool -- If data is is cataloged.
        """
        name = name.upper()
        module = AnsibleModuleHelper(argument_spec={})
        stdin = " LISTCAT ENTRIES('{0}')".format(name)
        rc, stdout, stderr = module.run_command(
            "mvscmdauth --pgm=idcams --sysprint=* --sysin=stdin", data=stdin
        )
        if re.search(r"-\s" + name + r"\s*\n\s+IN-CAT", stdout):
            return True
        return False

    @staticmethod
    def data_set_exists(name, volume=None):
        """Determine if a data set exists.
        This will check the catalog in addition to
        the volume table of contents.

        Arguments:
            name (str) -- The data set name to check if exists.
            volume (str) -- The volume the data set may reside on.

        Returns:
            bool -- If data is found.
        """
        if DataSet.data_set_cataloged(name):
            return True
        elif volume is not None:
            return DataSet._is_in_vtoc(name, volume)
        return False

    @staticmethod
    def data_set_member_exists(name):
        """Checks for existence of data set member.

        Arguments:
            name (str) -- The data set name including member.

        Returns:
            bool -- If data set member exists.
        """
        module = AnsibleModuleHelper(argument_spec={})
        rc, stdout, stderr = module.run_command("head \"//'{0}'\"".format(name))
        if rc != 0 or (stderr and "EDC5067I" in stderr):
            return False
        return True

    @staticmethod
    def attempt_catalog_if_necessary(name, volumes):
        """Attempts to catalog a data set if not already cataloged.

        Arguments:
            name (str) -- The name of the data set.
            volumes (list[str]) -- The volumes the data set may reside on.

        Returns:
            bool -- Whether the data set is now present.
            bool -- Whether changes were made.
        """
        changed = False
        present = False
        if DataSet.data_set_cataloged(name):
            present = True
        elif volumes is not None:
            errors = False
            try:
                DataSet.catalog(name, volumes)
            except DatasetCatalogError:
                errors = True
            if not errors:
                changed = True
                present = True
        return present, changed

    @staticmethod
    def _is_in_vtoc(name, volume):
        """Determines if data set is in a volume's table of contents.

        Arguments:
            name (str) -- The name of the data set to search for.
            volume (str) -- The volume to search the table of contents of.

        Returns:
            bool -- If data set was found in table of contents for volume.
        """
        data_sets = vtoc.get_volume_entry(volume)
        data_set = vtoc.find_data_set_in_volume_output(name, data_sets)
        if data_set is not None:
            return True
        vsam_name = name + ".data"
        vsam_data_set = vtoc.find_data_set_in_volume_output(vsam_name, data_sets)
        if vsam_data_set is not None:
            return True
        return False

    @staticmethod
    def replace(
        name,
        type,
        space_primary=None,
        space_secondary=None,
        space_type=None,
        record_format=None,
        record_length=None,
        block_size=None,
        directory_blocks=None,
        key_length=None,
        key_offset=None,
        sms_storage_class=None,
        sms_data_class=None,
        sms_management_class=None,
        volumes=None,
    ):
        """Attempts to replace an existing data set.

        Args:
            name (str): The name of the dataset
            type (str, optional): The type of dataset.
                    Valid options are: SEQ, BASIC, LARGE, PDS, PDSE, LIBRARY, LDS, RRDS, ESDS, KSDS.
                    Defaults to None.
            space_primary (int, optional): The amount of primary space to allocate for the dataset.
                    Defaults to None.
            space_secondary (int, optional):  The amount of secondary space to allocate for the dataset.
                    Defaults to None.
            space_type (str, optional): The unit of measurement to use when defining primary and secondary space.
                    Defaults to None.
            record_format (str, optional): The record format to use for the dataset.
                    Valid options are: FB, VB, FBA, VBA, U.
                    Defaults to None.
            record_length (int, optional) The length, in bytes, of each record in the data set.
                    Defaults to None.
            block_size (int, optional): The block size to use for the data set.
                    Defaults to None.
            directory_blocks (int, optional): The number of directory blocks to allocate to the data set.
                    Defaults to None.
            key_length (int, optional): The key length of a record.
                    Required for Key Sequenced Datasets (KSDS).
                    Defaults to None.
            key_offset (int, optional): The key offset is the position of the first byte of the key
                    in each logical record of a the specified VSAM data set.
                    If the key is at the beginning of the logical record, the offset is zero.
                    Required for Key Sequenced Datasets (KSDS).
                    Defaults to None.
            sms_storage_class (str, optional): The storage class for an SMS-managed dataset.
                    Required for SMS-managed datasets that do not match an SMS-rule.
                    Not valid for datasets that are not SMS-managed.
                    Note that all non-linear VSAM datasets are SMS-managed.
                    Defaults to None.
            sms_data_class (str, optional): The data class for an SMS-managed dataset.
                    Optional for SMS-managed datasets that do not match an SMS-rule.
                    Not valid for datasets that are not SMS-managed.
                    Note that all non-linear VSAM datasets are SMS-managed.
                    Defaults to None.
            sms_management_class (str, optional): The management class for an SMS-managed dataset.
                    Optional for SMS-managed datasets that do not match an SMS-rule.
                    Not valid for datasets that are not SMS-managed.
                    Note that all non-linear VSAM datasets are SMS-managed.
                    Defaults to None.
            volumes (Union[str, list[str]], optional): A list of volume serials.
                    When providing multiple volumes, processing will begin with
                    the first volume in the provided list. Offline volumes are not considered.
                    Volumes can always be provided when not using SMS.
                    When using SMS, volumes can be provided when the storage class being used
                    has GUARANTEED_SPACE=YES specified. Otherwise, the allocation will fail.
                    Defaults to None.
        """
        arguments = locals()
        DataSet.delete(name)
        DataSet.create(**arguments)

    @staticmethod
    def _build_zoau_args(**kwargs):
        primary = kwargs.get("space_primary")
        secondary = kwargs.get("space_secondary")
        space_type = kwargs.get("space_type")
        volumes = kwargs.get("volumes")
        if primary is not None:
            primary = str(primary)
            if space_type:
                primary += space_type
        if secondary is not None:
            secondary = str(secondary)
            if space_type:
                secondary += space_type

        type = kwargs.get("type")
        if type and type == "ZFS":
            type = "LDS"

        volumes = ",".join(volumes) if volumes else None
        kwargs["space_primary"] = primary
        kwargs["space_secondary"] = secondary
        kwargs["type"] = type
        kwargs["volumes"] = volumes
        kwargs.pop("space_type", None)
        renamed_args = {}
        for arg, val in kwargs.items():
            if val is None:
                continue
            if DataSet._ZOAU_DS_CREATE_ARGS.get(arg):
                renamed_args[DataSet._ZOAU_DS_CREATE_ARGS.get(arg)] = val
            else:
                renamed_args[arg] = val
        return renamed_args

    @staticmethod
    def create(
        name,
        type,
        space_primary=None,
        space_secondary=None,
        space_type=None,
        record_format=None,
        record_length=None,
        block_size=None,
        directory_blocks=None,
        key_length=None,
        key_offset=None,
        sms_storage_class=None,
        sms_data_class=None,
        sms_management_class=None,
        volumes=None,
    ):
        """A wrapper around zoautil_py
        Dataset.create() to raise exceptions on failure.
        Reasonable default arguments will be set by ZOAU when necessary.

        Args:
            name (str): The name of the dataset
            type (str, optional): The type of dataset.
                    Valid options are: SEQ, BASIC, LARGE, PDS, PDSE, LIBRARY, LDS, RRDS, ESDS, KSDS.
                    Defaults to None.
            space_primary (int, optional): The amount of primary space to allocate for the dataset.
                    Defaults to None.
            space_secondary (int, optional):  The amount of secondary space to allocate for the dataset.
                    Defaults to None.
            space_type (str, optional): The unit of measurement to use when defining primary and secondary space.
                    Defaults to None.
            record_format (str, optional): The record format to use for the dataset.
                    Valid options are: FB, VB, FBA, VBA, U.
                    Defaults to None.
            record_length (int, optional) The length, in bytes, of each record in the data set.
                    Defaults to None.
            block_size (int, optional): The block size to use for the data set.
                    Defaults to None.
            directory_blocks (int, optional): The number of directory blocks to allocate to the data set.
                    Defaults to None.
            key_length (int, optional): The key length of a record.
                    Required for Key Sequenced Datasets (KSDS).
                    Defaults to None.
            key_offset (int, optional): The key offset is the position of the first byte of the key
                    in each logical record of a the specified VSAM data set.
                    If the key is at the beginning of the logical record, the offset is zero.
                    Required for Key Sequenced Datasets (KSDS).
                    Defaults to None.
            sms_storage_class (str, optional): The storage class for an SMS-managed dataset.
                    Required for SMS-managed datasets that do not match an SMS-rule.
                    Not valid for datasets that are not SMS-managed.
                    Note that all non-linear VSAM datasets are SMS-managed.
                    Defaults to None.
            sms_data_class (str, optional): The data class for an SMS-managed dataset.
                    Optional for SMS-managed datasets that do not match an SMS-rule.
                    Not valid for datasets that are not SMS-managed.
                    Note that all non-linear VSAM datasets are SMS-managed.
                    Defaults to None.
            sms_management_class (str, optional): The management class for an SMS-managed dataset.
                    Optional for SMS-managed datasets that do not match an SMS-rule.
                    Not valid for datasets that are not SMS-managed.
                    Note that all non-linear VSAM datasets are SMS-managed.
                    Defaults to None.
            volumes (Union[str, list[str]], optional): A list of volume serials.
                    When providing multiple volumes, processing will begin with
                    the first volume in the provided list. Offline volumes are not considered.
                    Volumes can always be provided when not using SMS.
                    When using SMS, volumes can be provided when the storage class being used
                    has GUARANTEED_SPACE=YES specified. Otherwise, the allocation will fail.
                    Defaults to None.

        Raises:
            DatasetCreateError: When data set creation fails.
        """
        original_args = locals()
        formatted_args = DataSet._build_zoau_args(**original_args)
<<<<<<< HEAD
        response = datasets._create(**formatted_args)
        if response.rc > 0:
            raise DatasetCreateError(name, response.rc)
        return
=======
        rc = Datasets.create(**formatted_args)
        if rc > 0:
            raise DatasetCreateError(name, rc)
>>>>>>> 0eac7061

    @staticmethod
    def delete(name):
        """A wrapper around zoautil_py
        Dataset.delete() to raise exceptions on failure.

        Arguments:
            name (str) -- The name of the data set to delete.

        Raises:
            DatasetDeleteError: When data set deletion fails.
        """
        rc = datasets.delete(name)
        if rc > 0:
            raise DatasetDeleteError(name, rc)

    @staticmethod
    # TODO: verify that this method works for all lengths etc
    def create_member(name):
        """Create a data set member if the partitioned data set exists.
        Also used to overwrite a data set member if empty replacement is desired.

        Arguments:
            name (str) -- The data set name, including member name, to create.

        Raises:
            DatasetNotFoundError: If data set cannot be found.
            DatasetMemberCreateError: If member creation fails.
        """
        module = AnsibleModuleHelper(argument_spec={})
        base_dsname = name.split("(")[0]
        if not base_dsname or not DataSet.data_set_cataloged(base_dsname):
            raise DatasetNotFoundError(name)
        tmp_file = tempfile.NamedTemporaryFile(delete=True)
        rc, stdout, stderr = module.run_command(
            "cp {0} \"//'{1}'\"".format(tmp_file.name, name)
        )
        if rc != 0:
            raise DatasetMemberCreateError(name, rc)

    @staticmethod
    def delete_member(name):
        """A wrapper around zoautil_py
        Dataset.delete_members() to raise exceptions on failure.

        Arguments:
            name (str) -- The name of the data set, including member name, to delete.

        Raises:
            DatasetMemberDeleteError: When data set member deletion fails.
        """
        rc = datasets.delete_members(name)
        if rc > 0:
            raise DatasetMemberDeleteError(name, rc)

    @staticmethod
    def catalog(name, volumes):
        """Catalog an uncataloged data set

        Arguments:
            name (str) -- The name of the data set to catalog.
            volumes (list[str]) -- The volume(s) the data set resides on.
        """
        if DataSet.is_vsam(name, volumes):
            DataSet._catalog_vsam(name, volumes)
        else:
            DataSet._catalog_non_vsam(name, volumes)

    @staticmethod
    # TODO: extend for multi volume data sets
    def _catalog_non_vsam(name, volumes):
        """Catalog a non-VSAM data set.

        Arguments:
            name (str) -- The data set to catalog.
            volumes (str) -- The volume(s) the data set resides on.

        Raises:
            DatasetCatalogError: When attempt at catalog fails.
        """
        module = AnsibleModuleHelper(argument_spec={})
        iehprogm_input = DataSet._build_non_vsam_catalog_command(name.upper(), volumes)
<<<<<<< HEAD
        # temp_name = None
        # try:
        #     temp_name = DataSet.create_temp(name.split(".")[0])
        # DataSet.write(temp_name, iehprogm_input)
        rc, stdout, stderr = module.run_command(
            "mvscmdauth --pgm=iehprogm --sysprint=* --sysin=stdin", data=iehprogm_input
        )
        if rc != 0 or "NORMAL END OF TASK RETURNED" not in stdout:
            raise DatasetCatalogError(name, volumes, rc)
        # except Exception:
        #     raise
        # finally:
        #     if temp_name:
        #         datasets.delete(temp_name)
        return
=======
        temp_name = None
        try:
            temp_name = DataSet.create_temp(name.split(".")[0])
            DataSet.write(temp_name, iehprogm_input)
            rc, stdout, stderr = module.run_command(
                "mvscmdauth --pgm=iehprogm --sysprint=* --sysin={0}".format(
                    temp_name.upper()
                )
            )
            if rc != 0 or "NORMAL END OF TASK RETURNED" not in stdout:
                raise DatasetCatalogError(name, volumes, rc)
        finally:
            if temp_name:
                Datasets.delete(temp_name)
>>>>>>> 0eac7061

    @staticmethod
    # TODO: extend for multi volume data sets
    def _catalog_vsam(name, volumes):
        """Catalog a VSAM data set.

        Arguments:
            name (str) -- The data set to catalog.
            volumes (str) -- The volume(s) the data set resides on.

        Raises:
            DatasetCatalogError: When attempt at catalog fails.
        """
        module = AnsibleModuleHelper(argument_spec={})
        data_set_name = name.upper()
        success = False
        command_rc = 0
        for data_set_type in ["", "LINEAR", "INDEXED", "NONINDEXED", "NUMBERED"]:
            if data_set_type != "INDEXED":
                command = DataSet._VSAM_CATALOG_COMMAND_NOT_INDEXED.format(
                    data_set_name,
                    DataSet._build_volume_string_idcams(volumes),
                    data_set_type,
                )
            else:
                command = DataSet._VSAM_CATALOG_COMMAND_INDEXED.format(
                    data_set_name,
                    DataSet._build_volume_string_idcams(volumes),
                    data_set_type,
                )
<<<<<<< HEAD
            command_rc, stdout, stderr = module.run_command(
                "mvscmdauth --pgm=idcams --sysprint=* --sysin=stdin", data=command
            )
            if command_rc == 0:
                success = True
                break
        if not success:
            raise DatasetCatalogError(
                name, volumes, command_rc, "Attempt to catalog VSAM data set failed.",
            )
        return
=======
        finally:
            if temp_name:
                Datasets.delete(temp_name)
>>>>>>> 0eac7061

    @staticmethod
    def uncatalog(name):
        """Uncatalog a data set.

        Arguments:
            name (str) -- The name of the data set to uncatalog.
        """
        if DataSet.is_vsam(name):
            DataSet._uncatalog_vsam(name)
        else:
            DataSet._uncatalog_non_vsam(name)

    @staticmethod
    def _uncatalog_non_vsam(name):
        """Uncatalog a non-VSAM data set.

        Arguments:
            name (str) -- The name of the data set to uncatalog.

        Raises:
            DatasetUncatalogError: When uncataloging fails.
        """
        module = AnsibleModuleHelper(argument_spec={})
        iehprogm_input = DataSet._NON_VSAM_UNCATALOG_COMMAND.format(name)
        temp_name = None
        try:
            temp_name = DataSet.create_temp(name.split(".")[0])
            DataSet.write(temp_name, iehprogm_input)
            rc, stdout, stderr = module.run_command(
                "mvscmdauth --pgm=iehprogm --sysprint=* --sysin={0}".format(temp_name)
            )
            if rc != 0 or "NORMAL END OF TASK RETURNED" not in stdout:
                raise DatasetUncatalogError(name, rc)
        finally:
            if temp_name:
<<<<<<< HEAD
                datasets.delete(temp_name)
        return
=======
                Datasets.delete(temp_name)
>>>>>>> 0eac7061

    @staticmethod
    def _uncatalog_vsam(name):
        """Uncatalog a VSAM data set.

        Arguments:
            name (str) -- The name of the data set to uncatalog.

        Raises:
            DatasetUncatalogError: When uncatalog fails.
        """
        module = AnsibleModuleHelper(argument_spec={})
        idcams_input = DataSet._VSAM_UNCATALOG_COMMAND.format(name)
<<<<<<< HEAD

        rc, stdout, stderr = module.run_command(
            "mvscmdauth --pgm=idcams --sysprint=* --sysin=stdin", data=idcams_input
        )

        if rc != 0:
            raise DatasetUncatalogError(name, rc)
=======
        temp_name = None
        try:
            temp_name = DataSet.create_temp(name.split(".")[0])
            DataSet.write(temp_name, idcams_input)
            dd_statements = []
            dd_statements.append(types.DDStatement(ddName="sysin", dataset=temp_name))
            dd_statements.append(types.DDStatement(ddName="sysprint", dataset="*"))
            rc = MVSCmd.execute_authorized(pgm="idcams", args="", dds=dd_statements)
            if rc != 0:
                raise DatasetUncatalogError(name, rc)
        finally:
            if temp_name:
                Datasets.delete(temp_name)
>>>>>>> 0eac7061

    @staticmethod
    def is_vsam(name, volumes=None):
        """Determine a given data set is VSAM. If volume is not provided,
        then LISTCAT will be used to check data set info. If volume is provided,
        then VTOC will be used to check data set info. If not in VTOC
        may not return accurate information.

        Arguments:
            name (str) -- The name of the data set.

        Keyword Arguments:
            volumes (list[str]) -- The name(s) of the volume(s). (default: (None))

        Returns:
            bool -- If the data set is VSAM.
        """
        if not volumes:
            return DataSet._is_vsam_from_listcat(name)
        # ? will multivolume data set have vtoc info for each volume?
        return DataSet._is_vsam_from_vtoc(name, volumes[0])

    @staticmethod
    def _is_vsam_from_vtoc(name, volume):
        """Use VTOC to determine if a given data set is VSAM.

        Arguments:
            name (str) -- The name of the data set.
            volume (str) -- The volume name whose table of contents will be searched.

        Returns:
            bool -- If the data set is VSAM.
        """
        data_sets = vtoc.get_volume_entry(volume)
        vsam_name = name + ".DATA"
        data_set = vtoc.find_data_set_in_volume_output(vsam_name, data_sets)
        if data_set is None:
            data_set = vtoc.find_data_set_in_volume_output(name, data_sets)
        if data_set is not None and data_set.get("data_set_organization", "") == "VS":
            return True
        return False

    @staticmethod
    def _is_vsam_from_listcat(name):
        """Use LISTCAT command to determine if a given data set is VSAM.

        Arguments:
            name (str) -- The name of the data set.

        Returns:
            bool -- If the data set is VSAM.
        """
        module = AnsibleModuleHelper(argument_spec={})
        stdin = " LISTCAT ENTRIES('{0}')".format(name.upper())
        rc, stdout, stderr = module.run_command(
            "mvscmdauth --pgm=idcams --sysprint=* --sysin=stdin", data=stdin
        )
        if re.search(r"^0CLUSTER[ ]+-+[ ]+" + name + r"[ ]*$", stdout, re.MULTILINE):
            return True
        return False

    @staticmethod
    def temp_name(hlq=""):
        """Get temporary data set name.

        Args:
            hlq (str, optional): The HLQ to use for the temporary data set. Defaults to "".

        Returns:
            str: The temporary data set name.
        """
        if not hlq:
            hlq = datasets.hlq()
        temp_name = datasets.tmp_name(hlq)
        return temp_name

    @staticmethod
    def create_temp(
        hlq="",
        type="SEQ",
        record_format="FB",
        space_primary=5,
        space_secondary=5,
        space_type="M",
        record_length=80,
    ):
        """Create a temporary data set.
        User is responsible for removing the data set after use.

        Args:
            hlq (str): The HLQ to use for the temporary data set's name.
            type (str, optional): The type of dataset.
                    Valid options are: SEQ, BASIC, LARGE, PDS, PDSE, LIBRARY, LDS, RRDS, ESDS, KSDS.
                    Defaults to "SEQ".
            record_format (str, optional): The record format to use for the dataset.
                    Valid options are: FB, VB, FBA, VBA, U.
                    Defaults to "FB".
            space_primary (int, optional): The amount of primary space to allocate for the dataset.
                    Defaults to 5.
            space_secondary (int, optional):  The amount of secondary space to allocate for the dataset.
                    Defaults to 5.
            space_type (str, optional): The unit of measurement to use when defining primary and secondary space.
                    Defaults to "M".
            record_length (int, optional): The length, in bytes, of each record in the data set.
                    Defaults to 80.

        Returns:
            str -- The name of the temporary data set.
        """
        temp_name = DataSet.temp_name(hlq)
        DataSet.create(
            temp_name,
            type=type,
            space_primary=space_primary,
            space_secondary=space_secondary,
            space_type=space_type,
            record_format=record_format,
            record_length=record_length,
        )
        return temp_name

    @staticmethod
    def format_zfs(name):
        """Format an existing LDS as a ZFS file system.

        Args:
            name (str): The name of the data set to format.

        Raises:
            DatasetFormatError: When data set formatting fails.
        """
        module = AnsibleModuleHelper(argument_spec={})
        rc, stdout, stderr = module.run_command(
            "zfsadm format -aggregate {0}".format(name)
        )
        if rc != 0:
            raise DatasetFormatError(name, rc, "{0} {1}".format(stdout, stderr))
        return

    @staticmethod
    def write(name, contents):
        """Write text to a data set.

        Arguments:
            name (str) -- The name of the data set.
            contents (str) -- The text to write to the data set.

        Raises:
            DatasetWriteError: When write to the data set fails.
        """
        module = AnsibleModuleHelper(argument_spec={})
        temp = tempfile.NamedTemporaryFile(delete=False)
        with open(temp.name, "w") as f:
            f.write(contents)
        rc, stdout, stderr = module.run_command(
            "cp -O u {0} \"//'{1}'\"".format(temp.name, name)
        )
        if rc != 0:
            raise DatasetWriteError(name, rc)

    @staticmethod
    def _build_non_vsam_catalog_command(name, volumes):
        """Build the command string to use
        for non-VSAM data set catalog operation.
        This is necessary because IEHPROGM required
        strict formatting when spanning multiple lines.

        Arguments:
            name (str) -- The data set to catalog.
            volumes (list[str]) -- The volume(s) the data set resides on.

        Returns:
            str -- The command string formatted for use with IEHPROGM.
        """
        command_part_1 = DataSet._format_jcl_line("    CATLG DSNAME={0},".format(name))
        command_part_2 = DataSet._build_volume_string_iehprogm(volumes)
        return command_part_1 + command_part_2

    @staticmethod
    def _format_jcl_line(string, eol_char="X", include_newline=True):
        """Formats a single line of text to contain EOL character in colums 72,
        which is required for some programs available through JCL.

        Args:
            string (str): The string to format.
            eol_char (str, optional): The character to place in column 72 of the string.
                    Defaults to "X".
            include_newline (bool, optional): Determines if a newline will be appended
                    to the end of the formatted string.
                    Defaults to True.

        Returns:
            str: The string formatted with special character in column 72
        """
        formatted = "{line: <{max_len}}".format(line=string, max_len=71)
        formatted += eol_char
        if include_newline:
            formatted += "\n"
        return formatted

    @staticmethod
    def _build_volume_string_idcams(volumes):
        """Build string for volume portion of idcams input

        Args:
            volumes (list[str]): List of volumes used to build string.

        Returns:
            str: string built from volumes.
        """
        return " -\n    ".join(volumes)

    @staticmethod
    def _build_volume_string_iehprogm(volumes):
        """Build string for volume portion of iehprogm input

        Args:
            volumes (list[str]): List of volumes used to build string.

        Returns:
            str: string built from volumes.
        """
        volume_string = ""
        for index, volume in enumerate(volumes):
            single_volume_string = ""
            if index == 0:
                single_volume_string = "               VOL=3390=({0}".format(
                    volume.upper()
                )
            else:
                single_volume_string = "               {0}".format(volume.upper())
            if index + 1 != len(volumes):
                single_volume_string += ","
                volume_string += DataSet._format_jcl_line(single_volume_string)
            else:
                volume_string += single_volume_string + ")\n"
        return volume_string


class DataSetUtils(object):
    def __init__(self, data_set):
        """A standard utility to gather information about
        a particular data set. Note that the input data set is assumed
        to be cataloged.

        Arguments:
            data_set {str} -- Name of the input data set
        """
        self.module = AnsibleModuleHelper(argument_spec={})
        self.data_set = data_set
        self.is_uss_path = "/" in data_set
        self.ds_info = dict()
        if not self.is_uss_path:
            self.ds_info = self._gather_data_set_info()

    def exists(self):
        """Determines whether the input data set exists. The input data
        set can be VSAM or non-VSAM.

        Returns:
            bool -- If the data set exists
        """
        if self.is_uss_path:
            return path.exists(to_bytes(self.data_set))
        return self.ds_info.get("exists")

    def member_exists(self, member):
        """Determines whether the input data set contains the given member.

        Arguments:
            member {str} -- The name of the data set member

        Returns:
            bool -- If the member exists
        """
        if self.ds_type() == "PO":
            rc, out, err = self.module.run_command(
                "head \"//'{0}({1})'\"".format(self.data_set, member)
            )
            if rc == 0 and not re.findall(r"EDC5067I", err):
                return True
        return False

    def ds_type(self):
        """Retrieves the data set type of the input data set.

        Returns:
            str  -- Type of the input data set.
            None -- If the data set does not exist or a non-existent USS file

        Possible return values:
            'PS'   -- Physical Sequential
            'PO'   -- Partitioned (PDS or PDS(E))
            'VSAM' -- Virtual Storage Access Method
            'DA'   -- Direct Access
            'IS'   -- Indexed Sequential
            'USS'  -- USS file or directory
        """
        if self.is_uss_path and self.exists():
            return "USS"
        return self.ds_info.get("dsorg")

    def volume(self):
        """Retrieves the volume name where the input data set is stored.

        Returns:
            str -- Volume where the data set is stored
            None -- If the data set does not exist

        Raises:
            AttributeError -- When input data set is a USS file or directory
        """
        if self.is_uss_path:
            raise AttributeError("USS file or directory has no attribute 'Volume'")
        return self.ds_info.get("volser")

    def lrecl(self):
        """Retrieves the record length of the input data set. Record length
        specifies the length, in bytes, of each record in the data set.

        Returns:
            int -- The record length, in bytes, of each record
            None -- If the data set does not exist or the data set is VSAM

        Raises:
            AttributeError -- When input data set is a USS file or directory
        """
        if self.is_uss_path:
            raise AttributeError("USS file or directory has no attribute 'lrecl'")
        return self.ds_info.get("lrecl")

    def blksize(self):
        """Retrieves the BLKSIZE of the input data set.

        Returns:
            int -- The blksize of the input data set
            None -- If the data set does not exist or the data set is VSAM

        Raises:
            AttributeError -- When input data set is a USS file or directory
        """
        if self.is_uss_path:
            raise AttributeError("USS file or directory has no attribute 'blksize'")
        return self.ds_info.get("blksize")

    def recfm(self):
        """Retrieves the record format of the input data set.

        Returns:
            str -- Record format
            None -- If the data set does not exist or the data set is VSAM

        Raises:
            AttributeError -- When input data set is a USS file or directory

        Possible return values:
            'F'   -- Fixed
            'FB'  -- Fixed Blocked
            'V'   -- Variable
            'VB'  -- Variable Blocked
            'U'   -- Undefined
            'VBS' -- Variable Blocked Spanned
            'VS'  -- Variable Spanned
        """
        if self.is_uss_path:
            raise AttributeError("USS file or directory has no attribute 'recfm'")
        return self.ds_info.get("recfm")

    def _gather_data_set_info(self):
        """Retrieves information about the input data set using LISTDS and
        LISTCAT commands.

        Returns:
            dict -- Dictionary containing data set attributes
        """
        result = dict()
        listds_rc, listds_out, listds_err = mvs_cmd.ikjeft01(
            "  LISTDS '{0}'".format(self.data_set), authorized=True
        )
        if listds_rc == 0:
            result.update(self._process_listds_output(listds_out))
        else:
            if re.findall(r"ALREADY IN USE", listds_out):
                raise DatasetBusyError(self.data_set)
            if re.findall(r"NOT IN CATALOG", listds_out):
                self.ds_info["exists"] = False
            else:
                raise MVSCmdExecError(listds_rc, listds_out, listds_err)

        listcat_rc, listcat_out, listcat_err = mvs_cmd.idcams(
            "  LISTCAT ENT({0}) ALL".format(self.data_set), authorized=True
        )
        if listcat_rc == 0:
            result.update(self._process_listcat_output(listcat_out))
        else:
            if re.findall(r"NOT FOUND|NOT LISTED", listcat_out):
                self.ds_info["exists"] = False
            else:
                raise MVSCmdExecError(listcat_rc, listcat_out, listcat_err)
        return result

    def _process_listds_output(self, output):
        """Parses the output generated by LISTDS command.

        Arguments:
            output {str} -- The output of LISTDS command

        Returns:
            dict -- Dictionary containing the output parameters of LISTDS
        """
        result = dict()
        if "NOT IN CATALOG" in output:
            result["exists"] = False
        else:
            result["exists"] = True
            ds_search = re.search(r"(-|--)DSORG(-\s*|\s*)\n(.*)", output, re.MULTILINE)
            if ds_search:
                ds_params = ds_search.group(3).split()
                result["dsorg"] = ds_params[-1]
                if result.get("dsorg") != "VSAM":
                    result["recfm"] = ds_params[0]
                    if ds_params[1].isdigit():
                        result["lrecl"] = int(ds_params[1])
                    if len(ds_params) > 2 and ds_params[2].isdigit():
                        result["blksize"] = int(ds_params[2])
        return result

    def _process_listcat_output(self, output):
        """Parses the output generated by LISTCAT command.

        Arguments:
            output {str} -- The output of LISTCAT command

        Returns:
            dict -- Dictionary containing the output parameters of LISTCAT
        """
        result = dict()
        if "NOT FOUND" not in output:
            volser_output = re.findall(r"VOLSER-*[A-Z|0-9]*", output)
            if volser_output:
                result["volser"] = "".join(
                    re.findall(r"-[A-Z|0-9]*", volser_output[0])
                ).replace("-", "")
        return result


def is_member(data_set):
    """Determine whether the input string specifies a data set member"""
    try:
        arg_def = dict(data_set=dict(arg_type="data_set_member"))
        parser = better_arg_parser.BetterArgParser(arg_def)
        parser.parse_args({"data_set": data_set})
    except ValueError:
        return False
    return True


def is_data_set(data_set):
    """Determine whether the input string specifies a data set name"""
    try:
        arg_def = dict(data_set=dict(arg_type="data_set_base"))
        parser = better_arg_parser.BetterArgParser(arg_def)
        parser.parse_args({"data_set": data_set})
    except ValueError:
        return False
    return True


def is_empty(data_set):
    """Determine whether a given data set is empty

    Arguments:
        data_set {str} -- Input source name

    Returns:
        {bool} -- Whether the data set is empty
    """
    du = DataSetUtils(data_set)
    if du.ds_type() == "PO":
        return _pds_empty(data_set)
    elif du.ds_type() == "PS":
        return datasets.read(data_set, tail=10) is None
    elif du.ds_type() == "VSAM":
        return _vsam_empty(data_set)


def extract_dsname(data_set):
    """Extract the actual name of the data set from a given input source

    Arguments:
        data_set {str} -- Input data set name

    Returns:
        {str} -- The actual name of the data set
    """
    result = ""
    for c in data_set:
        if c == "(":
            break
        result += c
    return result


def extract_member_name(data_set):
    """Extract the member name from a given input source

    Arguments:
        data_set {str} -- Input source name

    Returns:
        {str} -- The member name
    """
    start = data_set.find("(")
    member = ""
    for i in range(start + 1, len(data_set)):
        if data_set[i] == ")":
            break
        member += data_set[i]
    return member


def temp_member_name():
    """Generate a temp member name"""
    first_char_set = ascii_uppercase + "#@$"
    rest_char_set = ascii_uppercase + digits + "#@$"
    temp_name = first_char_set[randint(0, len(first_char_set) - 1)]
    for i in range(7):
        temp_name += rest_char_set[randint(0, len(rest_char_set) - 1)]
    return temp_name


def _vsam_empty(ds):
    """Determine if a VSAM data set is empty.

    Arguments:
        ds {str} -- The name of the VSAM data set.

    Returns:
        bool - If VSAM data set is empty.
        Returns True if VSAM data set exists and is empty.
        False otherwise.
    """
    module = AnsibleModuleHelper(argument_spec={})
    empty_cmd = """  PRINT -
    INFILE(MYDSET) -
    COUNT(1)"""
    rc, out, err = module.run_command(
        "mvscmdauth --pgm=idcams --sysprint=* --sysin=stdin --mydset={0}".format(ds),
        data=empty_cmd,
    )
    if rc == 4 or "VSAM OPEN RETURN CODE IS 160" in out:
        return True
    elif rc != 0:
        return False


def _pds_empty(data_set):
    """Determine if a partitioned data set is empty

    Arguments:
        data_set {str} -- The name of the PDS/PDSE

    Returns:
        bool - If PDS/PDSE is empty.
        Returns True if it is empty. False otherwise.
    """
    module = AnsibleModuleHelper(argument_spec={})
    ls_cmd = "mls {0}".format(data_set)
    rc, out, err = module.run_command(ls_cmd)
    return rc == 2


class DatasetDeleteError(Exception):
    def __init__(self, data_set, rc):
        self.msg = 'An error occurred during deletion of data set "{0}". RC={1}'.format(
            data_set, rc
        )
        super().__init__(self.msg)


class DatasetCreateError(Exception):
    def __init__(self, data_set, rc):
        self.msg = 'An error occurred during creation of data set "{0}". RC={1}'.format(
            data_set, rc
        )
        super().__init__(self.msg)


class DatasetMemberDeleteError(Exception):
    def __init__(self, data_set, rc):
        self.msg = 'An error occurred during deletion of data set member"{0}". RC={1}'.format(
            data_set, rc
        )
        super().__init__(self.msg)


class DatasetMemberCreateError(Exception):
    def __init__(self, data_set, rc):
        self.msg = 'An error occurred during creation of data set member"{0}". RC={1}'.format(
            data_set, rc
        )
        super().__init__(self.msg)


class DatasetNotFoundError(Exception):
    def __init__(self, data_set):
        self.msg = 'The data set "{0}" could not be located.'.format(data_set)
        super().__init__(self.msg)


class DatasetCatalogError(Exception):
    def __init__(self, data_set, volumes, rc, message=""):
        self.msg = 'An error occurred during cataloging of data set "{0}" on volume(s) "{1}". RC={2}. {3}'.format(
            data_set, ", ".join(volumes), rc, message
        )
        super().__init__(self.msg)


class DatasetUncatalogError(Exception):
    def __init__(self, data_set, rc):
        self.msg = 'An error occurred during uncatalog of data set "{0}". RC={1}'.format(
            data_set, rc
        )
        super().__init__(self.msg)


class DatasetWriteError(Exception):
    def __init__(self, data_set, rc, message=""):
        self.msg = 'An error occurred during write of data set "{0}". RC={1}. {2}'.format(
            data_set, rc, message
        )
        super().__init__(self.msg)


class DatasetFormatError(Exception):
    def __init__(self, data_set, rc, message=""):
        self.msg = 'An error occurred during format of data set "{0}". RC={1}. {2}'.format(
            data_set, rc, message
        )
        super().__init__(self.msg)


class MVSCmdExecError(Exception):
    def __init__(self, rc, out, err):
        self.msg = (
            "Failure during execution of mvscmd; Return code: {0}; "
            "stdout: {1}; stderr: {2}".format(rc, out, err)
        )
        super().__init__(self.msg)


class DatasetBusyError(Exception):
    def __init__(self, data_set):
        self.msg = (
            "Dataset {0} may already be open by another user. "
            "Close the dataset and try again".format(data_set)
        )
        super().__init__(self.msg)<|MERGE_RESOLUTION|>--- conflicted
+++ resolved
@@ -548,16 +548,10 @@
         """
         original_args = locals()
         formatted_args = DataSet._build_zoau_args(**original_args)
-<<<<<<< HEAD
         response = datasets._create(**formatted_args)
         if response.rc > 0:
             raise DatasetCreateError(name, response.rc)
         return
-=======
-        rc = Datasets.create(**formatted_args)
-        if rc > 0:
-            raise DatasetCreateError(name, rc)
->>>>>>> 0eac7061
 
     @staticmethod
     def delete(name):
@@ -640,38 +634,13 @@
         """
         module = AnsibleModuleHelper(argument_spec={})
         iehprogm_input = DataSet._build_non_vsam_catalog_command(name.upper(), volumes)
-<<<<<<< HEAD
-        # temp_name = None
-        # try:
-        #     temp_name = DataSet.create_temp(name.split(".")[0])
-        # DataSet.write(temp_name, iehprogm_input)
+
         rc, stdout, stderr = module.run_command(
             "mvscmdauth --pgm=iehprogm --sysprint=* --sysin=stdin", data=iehprogm_input
         )
         if rc != 0 or "NORMAL END OF TASK RETURNED" not in stdout:
             raise DatasetCatalogError(name, volumes, rc)
-        # except Exception:
-        #     raise
-        # finally:
-        #     if temp_name:
-        #         datasets.delete(temp_name)
         return
-=======
-        temp_name = None
-        try:
-            temp_name = DataSet.create_temp(name.split(".")[0])
-            DataSet.write(temp_name, iehprogm_input)
-            rc, stdout, stderr = module.run_command(
-                "mvscmdauth --pgm=iehprogm --sysprint=* --sysin={0}".format(
-                    temp_name.upper()
-                )
-            )
-            if rc != 0 or "NORMAL END OF TASK RETURNED" not in stdout:
-                raise DatasetCatalogError(name, volumes, rc)
-        finally:
-            if temp_name:
-                Datasets.delete(temp_name)
->>>>>>> 0eac7061
 
     @staticmethod
     # TODO: extend for multi volume data sets
@@ -702,7 +671,6 @@
                     DataSet._build_volume_string_idcams(volumes),
                     data_set_type,
                 )
-<<<<<<< HEAD
             command_rc, stdout, stderr = module.run_command(
                 "mvscmdauth --pgm=idcams --sysprint=* --sysin=stdin", data=command
             )
@@ -711,14 +679,12 @@
                 break
         if not success:
             raise DatasetCatalogError(
-                name, volumes, command_rc, "Attempt to catalog VSAM data set failed.",
+                name,
+                volumes,
+                command_rc,
+                "Attempt to catalog VSAM data set failed.",
             )
         return
-=======
-        finally:
-            if temp_name:
-                Datasets.delete(temp_name)
->>>>>>> 0eac7061
 
     @staticmethod
     def uncatalog(name):
@@ -755,12 +721,8 @@
                 raise DatasetUncatalogError(name, rc)
         finally:
             if temp_name:
-<<<<<<< HEAD
                 datasets.delete(temp_name)
         return
-=======
-                Datasets.delete(temp_name)
->>>>>>> 0eac7061
 
     @staticmethod
     def _uncatalog_vsam(name):
@@ -774,7 +736,6 @@
         """
         module = AnsibleModuleHelper(argument_spec={})
         idcams_input = DataSet._VSAM_UNCATALOG_COMMAND.format(name)
-<<<<<<< HEAD
 
         rc, stdout, stderr = module.run_command(
             "mvscmdauth --pgm=idcams --sysprint=* --sysin=stdin", data=idcams_input
@@ -782,21 +743,6 @@
 
         if rc != 0:
             raise DatasetUncatalogError(name, rc)
-=======
-        temp_name = None
-        try:
-            temp_name = DataSet.create_temp(name.split(".")[0])
-            DataSet.write(temp_name, idcams_input)
-            dd_statements = []
-            dd_statements.append(types.DDStatement(ddName="sysin", dataset=temp_name))
-            dd_statements.append(types.DDStatement(ddName="sysprint", dataset="*"))
-            rc = MVSCmd.execute_authorized(pgm="idcams", args="", dds=dd_statements)
-            if rc != 0:
-                raise DatasetUncatalogError(name, rc)
-        finally:
-            if temp_name:
-                Datasets.delete(temp_name)
->>>>>>> 0eac7061
 
     @staticmethod
     def is_vsam(name, volumes=None):
@@ -1387,16 +1333,20 @@
 
 class DatasetMemberDeleteError(Exception):
     def __init__(self, data_set, rc):
-        self.msg = 'An error occurred during deletion of data set member"{0}". RC={1}'.format(
-            data_set, rc
+        self.msg = (
+            'An error occurred during deletion of data set member"{0}". RC={1}'.format(
+                data_set, rc
+            )
         )
         super().__init__(self.msg)
 
 
 class DatasetMemberCreateError(Exception):
     def __init__(self, data_set, rc):
-        self.msg = 'An error occurred during creation of data set member"{0}". RC={1}'.format(
-            data_set, rc
+        self.msg = (
+            'An error occurred during creation of data set member"{0}". RC={1}'.format(
+                data_set, rc
+            )
         )
         super().__init__(self.msg)
 
@@ -1417,24 +1367,30 @@
 
 class DatasetUncatalogError(Exception):
     def __init__(self, data_set, rc):
-        self.msg = 'An error occurred during uncatalog of data set "{0}". RC={1}'.format(
-            data_set, rc
+        self.msg = (
+            'An error occurred during uncatalog of data set "{0}". RC={1}'.format(
+                data_set, rc
+            )
         )
         super().__init__(self.msg)
 
 
 class DatasetWriteError(Exception):
     def __init__(self, data_set, rc, message=""):
-        self.msg = 'An error occurred during write of data set "{0}". RC={1}. {2}'.format(
-            data_set, rc, message
+        self.msg = (
+            'An error occurred during write of data set "{0}". RC={1}. {2}'.format(
+                data_set, rc, message
+            )
         )
         super().__init__(self.msg)
 
 
 class DatasetFormatError(Exception):
     def __init__(self, data_set, rc, message=""):
-        self.msg = 'An error occurred during format of data set "{0}". RC={1}. {2}'.format(
-            data_set, rc, message
+        self.msg = (
+            'An error occurred during format of data set "{0}". RC={1}. {2}'.format(
+                data_set, rc, message
+            )
         )
         super().__init__(self.msg)
 
