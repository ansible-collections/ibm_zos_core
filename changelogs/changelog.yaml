--- conflicted
+++ resolved
@@ -855,8 +855,6 @@
     - 2196-fix-copy-permission-issues.yml
     - v1.14.1_summary.yml
     release_date: '2025-07-01'
-<<<<<<< HEAD
-=======
   1.15.0:
     changes:
       release_summary: 'Release Date: ''2025-09-30''
@@ -871,7 +869,6 @@
     fragments:
     - v1.15.0_summary.yml
     release_date: '2025-09-22'
->>>>>>> 6e7574b8
   1.15.0-beta.1:
     changes:
       bugfixes:
