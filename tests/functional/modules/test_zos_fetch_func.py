--- conflicted
+++ resolved
@@ -442,13 +442,8 @@
         record_format="fba",
         record_length=25,
     )
-<<<<<<< HEAD
-    hosts.all.zos_data_set(name=pds_name, type="PDS")
-    hosts.all.zos_data_set(name=pds_name + "(MYDATA)", type="MEMBER", replace="yes")
-=======
     hosts.all.zos_data_set(name=pds_name, type="pds")
     hosts.all.zos_data_set(name=pds_name + "(MYDATA)", type="member", replace="yes")
->>>>>>> 5b239b1a
     params = dict(src=pds_name + "(MYDATA)", dest="/tmp/", flat=True)
     dest_path = "/tmp/MYDATA"
     try:
@@ -540,13 +535,9 @@
 def test_fetch_sequential_data_set_replace_on_local_machine(ansible_zos_module):
     hosts = ansible_zos_module
     TEST_PS = get_tmp_ds_name()
-<<<<<<< HEAD
-    hosts.all.zos_data_set(name=TEST_PS, state="present", type="SEQ", size="5m")
-=======
     hosts.all.zos_data_set(name=TEST_PS, state="present", type="seq", space_type="m", space_primary=5)
     ds_name = TEST_PS
     hosts.all.zos_data_set(name=TEST_PS, state="present")
->>>>>>> 5b239b1a
     hosts.all.shell(cmd="decho \"{0}\" \"{1}\"".format(TEST_DATA, TEST_PS))
     dest_path = "/tmp/" + TEST_PS
     with open(dest_path, "w") as infile:
@@ -576,19 +567,11 @@
         name=pds_name,
         type="PDS",
         space_primary=5,
-<<<<<<< HEAD
-        space_type="M",
-        record_format="FBA",
-        record_length=25,
-    )
-    r = hosts.all.zos_data_set(name=pds_name_mem, type="MEMBER")
-=======
         space_type="m",
         record_format="fba",
         record_length=25,
     )
     hosts.all.zos_data_set(name=pds_name + "(MYDATA)", type="member", replace="yes")
->>>>>>> 5b239b1a
     os.mkdir(dest_path)
     with open(full_path, "w") as infile:
         infile.write(DUMMY_DATA)
