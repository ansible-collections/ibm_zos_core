--- conflicted
+++ resolved
@@ -1,5 +1,5 @@
 # -*- coding: utf-8 -*-
-# Copyright (c) IBM Corporation 2022 - 2023
+# Copyright (c) IBM Corporation 2022, 2024
 # Licensed under the Apache License, Version 2.0 (the "License");
 # you may not use this file except in compliance with the License.
 # You may obtain a copy of the License at
@@ -109,19 +109,12 @@
 
 def get_zoau_version_str():
     """Attempts to call zoaversion on target and parses out version string.
-<<<<<<< HEAD
-    Returns:
-        { [int, int, int] } -- ZOAU version found in format [#,#,#]. There is a
-                               provision for a 4th level eg "v1.2.0.1".
-
-=======
 
     Returns
     -------
     Union[int, int, int]
         ZOAU version found in format [#,#,#]. There is a
         provision for a 4th level eg "v1.2.0.1".
->>>>>>> 6499a816
     """
     version_list = (
         ZOAU_API_VERSION.split('.')
