#!/usr/bin/python
# -*- coding: utf-8 -*-

# Copyright (c) IBM Corporation 2020, 2025
# Licensed under the Apache License, Version 2.0 (the "License");
# you may not use this file except in compliance with the License.
# You may obtain a copy of the License at
#     http://www.apache.org/licenses/LICENSE-2.0
# Unless required by applicable law or agreed to in writing, software
# distributed under the License is distributed on an "AS IS" BASIS,
# WITHOUT WARRANTIES OR CONDITIONS OF ANY KIND, either express or implied.
# See the License for the specific language governing permissions and
# limitations under the License.

from __future__ import absolute_import, division, print_function

__metaclass__ = type


DOCUMENTATION = r"""
module: zos_backup_restore
version_added: '1.3.0'
author: "Blake Becker (@blakeinate)"
short_description: Backup and restore data sets and volumes
description:
  - Create and restore from backups of data sets and volumes.
  - Data set backups are performed using logical dumps, volume backups are performed
    using physical dumps.
  - Backups are compressed using AMATERSE.
  - Backups are created by first dumping data sets with ADRDSSU, followed by compression with AMATERSE.
  - Restoration is performed by first decompressing an archive with AMATERSE, then restoring with ADRDSSU.
  - Since ADRDSSU and AMATERSE are used to create and restore backups,
    backups can be restored to systems where Ansible and ZOAU are not available.
    Conversely, dumps created with ADRDSSU and AMATERSE can be restored using this module.
options:
  access:
    description:
      - Specifies how the module will access data sets and z/OS UNIX files when
        performing a backup or restore operation.
    type: dict
    required: false
    suboptions:
      share:
        description:
          - Specifies that the module allow data set read access to other programs
            while backing up or restoring.
          - I(share) and C(full_volume) are mutually exclusive; you cannot use both.
          - Option I(share)is conditionally supported for I(operation=backup) or
            I(operation=restore).
          - When I(operation=backup), and source backup is a VSAM data set, the
            option is only supported for VSAM data sets which are not defined with
            VSAM SHAREOPTIONS (1,3) or (1,4).
            - When I(operation=restore), and restore target is a VSAM data set or
            PDSE data set, this option is not supported. Both data set types will
            be accessed exlusivly preventing reading or writing to the VSAM, PDSE,
            or PDSE members.
          - The SHAREOPTIONS for VSAM data sets.
          - (1) the data set can be shared by multiple programs for read-only
              processing, or a single program for read and write processing.
          - (2) the data set can be accessed by multiple programs for read-only
            processing, and can also be accessed by a program for write processing.
          - (3) the data set can be shared by multiple programs where each
            program is responsible for maintaining both read and write data integrity.
          - (4) the data set can be shared by multiple programs where each program is
            responsible for maintaining both read and write data integrity differing
            from (3) in that I/O buffers are updated for each request.
        type: bool
        required: false
        default: false
      auth:
        description:
          - I(auth=true) allows you to act as an administrator, where it will disable
            checking the current users privileges for z/OS UNIX files, data sets and
            catalogs.
          - This is option is supported both, I(operation=backup) and I(operation=restore).
          - If you are not authorized to use this option, the module ends with an
            error message.
          - Some authorization checking for data sets is unavoidable, when when I(auth)
            is specified because some checks are initiated by services and programs
            invoked by this module which can not be bypassed.
        type: bool
        required: false
        default: false
  operation:
    description:
      - Used to specify the operation to perform.
    required: True
    type: str
    choices:
      - backup
      - restore
  data_sets:
    description:
      - Determines which data sets to include in the backup.
    required: False
    type: dict
    suboptions:
      include:
        description:
          - When I(operation=backup), specifies a list of data sets or data set patterns
            to include in the backup.
          - When I(operation=backup) GDS relative names are supported.
          - When I(operation=restore), specifies a list of data sets or data set patterns
            to include when restoring from a backup.
          - The single asterisk, C(*), is used in place of exactly one qualifier.
            In addition, it can be used to indicate to DFSMSdss that only part of a
            qualifier has been specified.
          - When used with other qualifiers, the double asterisk, C(**),
            indicates either the nonexistence of leading, trailing,
            or middle qualifiers, or the fact that they play no role in the selection process.
          - Two asterisks are the maximum permissible in a qualifier.
            If there are two asterisks in a qualifier, they must be the first and last characters.
          - A question mark C(?) or percent sign C(%) matches a single character.
        type: raw
        required: False
      exclude:
        description:
          - When I(operation=backup), specifies a list of data sets or data set patterns
            to exclude from the backup.
          - When I(operation=backup) GDS relative names are supported.
          - When I(operation=restore), specifies a list of data sets or data set patterns
            to exclude when restoring from a backup.
          - The single asterisk, C(*), is used in place of exactly one qualifier.
            In addition, it can be used to indicate that only part of a
            qualifier has been specified."
          - When used with other qualifiers, the double asterisk, C(**),
            indicates either the nonexistence of leading, trailing,
            or middle qualifiers, or the fact that they play no role in the selection process.
          - Two asterisks are the maximum permissible in a qualifier.
            If there are two asterisks in a qualifier, they must be the first and last characters.
          - A question mark C(?) or percent sign C(%) matches a single character.
        type: raw
        required: False
  volume:
    description:
      - This applies to both data set restores and volume restores.
      - When I(operation=backup) and I(data_sets) are provided, specifies the volume
        that contains the data sets to backup.
      - When I(operation=restore), specifies the volume the backup should be restored to.
      - I(volume) is required when restoring a full volume backup.
    type: str
    required: False
  full_volume:
    description:
      - When I(operation=backup) and I(full_volume=True), specifies that the entire volume
        provided to I(volume) should be backed up.
      - When I(operation=restore) and I(full_volume=True), specifies that the volume should be
        restored (default is dataset).
      - I(volume) must be provided when I(full_volume=True).
    type: bool
    default: False
    required: False
  temp_volume:
    description:
      - Specifies a particular volume on which the temporary data sets should be
        created during the backup and restore process.
      - When I(operation=backup) and I(backup_name) is a data set, specifies the
        volume the backup should be placed in.
    type: str
    required: False
    aliases:
      - dest_volume
  backup_name:
    description:
      - When I(operation=backup), the destination data set or UNIX file to hold the backup.
      - When I(operation=restore), the destination data set or UNIX file backup to restore.
      - There are no enforced conventions for backup names.
        However, using a common extension like C(.dzp) for UNIX files and C(.DZP) for data sets will
        improve readability.
      - GDS relative names are supported when I(operation=restore).
    type: str
    required: True
  recover:
    description:
      - When I(recover=true) and I(operation=backup) then potentially recoverable errors will be ignored.
    type: bool
    default: False
  overwrite:
    description:
      - When I(operation=backup), specifies if an existing data set or UNIX file matching
        I(backup_name) should be deleted.
      - When I(operation=restore), specifies if the module should overwrite existing data sets
        with matching name on the target device.
    type: bool
    default: False
  compress:
<<<<<<< HEAD
=======
    description:
      - When I(operation=backup), enables compression of partitioned data sets using system-level
        compression features. If supported, this may utilize zEDC hardware compression.
      - This option can reduce the size of the temporary dataset generated during backup operations
        either before the AMATERSE step when I(terse) is True or the resulting backup
        when I(terse) is False.
    type: bool
    default: False
  terse:
    description:
      - When I(operation=backup), executes an AMATERSE step to compress and pack the temporary data set
        for the backup. This creates a backup with a format suitable for transferring off-platform.
      - If I(operation=backup) and if I(dataset=False) then option I(terse) must be True.
    type: bool
    default: True
  sms_storage_class:
>>>>>>> 4132376a
    description:
      - When I(operation=backup), enables compression of partitioned data sets using system-level
        compression features. If supported, this may utilize zEDC hardware compression.
      - This option can reduce the size of the temporary dataset generated during backup operations
        either before the AMATERSE step when I(terse) is True or the resulting backup
        when I(terse) is False.
    type: bool
    default: False
  terse:
    description:
      - When I(operation=backup), executes an AMATERSE step to compress and pack the temporary data set
        for the backup. This creates a backup with a format suitable for transferring off-platform.
      - If I(operation=backup) and if I(dataset=False) then option I(terse) must be True.
    type: bool
    default: True
  sms:
    description:
      - Specifies how System Managed Storage (SMS) interacts with the storage class
        and management class when either backup or restore operations are occurring.
      - Storage class contains performance and availability attributes related to the storage occupied by the data set.
        A data set that has a storage class assigned to it is defined as an 'SMS-managed' data set.
      - Management class contains the data set attributes related to the migration and backup of the data set and the
        expiration date of the data set. A management class can be assigned only to a data set that also has a
        storage class assigned.
    type: dict
    required: false
    suboptions:
      storage_class:
        description:
          - When I(operation=restore), specifies the storage class to use. The storage class will
            also be used for temporary data sets created during restore process.
          - When I(operation=backup), specifies the storage class to use for temporary data sets
            created during backup process.
          - If neither of I(sms_storage_class) or I(sms_management_class) are specified, the z/OS
            system's Automatic Class Selection (ACS) routines will be used.
        type: str
        required: False
      management_class:
        description:
          - When I(operation=restore), specifies the management class to use. The management class
            will also be used for temporary data sets created during restore process.
          - When I(operation=backup), specifies the management class to use for temporary data sets
            created during backup process.
          - If neither of I(sms_storage_class) or I(sms_management_class) are specified, the z/OS
            system's Automatic Class Selection (ACS) routines will be used.
        type: str
        required: False
      disable_automatic_class:
        description:
          - Specifies that the automatic class selection (ACS) routines will not be
            used to determine the target data set class names for the provided list.
          - The list must contain fully or partially qualified data set names.
          - To include all selected data sets, "**" in a list.
          - You must have READ access to RACF FACILITY class profile
            `STGADMIN.ADR.RESTORE.BYPASSACS` to use this option.
        type: list
        elements: str
        required: false
        default: []
      disable_automatic_storage_class:
        description:
          - Specifies that automatic class selection (ACS) routines will not be used
            to determine the source data set storage class.
          - Enabling I(disable_automatic_storage_class) ensures ACS is null.
          - I(storage_class) and I(disable_automatic_storage_class) are mutually exclusive; you cannot use both.
          - The combination of I(disable_automatic_storage_class) and C(disable_automatic_class=[dsn,dsn1,...])
            ensures the selected data sets will not be SMS-managed.
        type: bool
        required: false
        default: false
      disable_automatic_management_class:
        description:
          - Specifies that automatic class selection (ACS) routines will not be used
            to determine the source data set management class.
          - Enabling I(disable_automatic_storage_class) ensures ACS is null.
          - I(management_class) and I(disable_automatic_management_class) are mutually exclusive; you cannot use both.
        type: bool
        required: false
        default: false
  space:
    description:
      - If I(operation=backup), specifies the amount of space to allocate for the backup.
        Please note that even when backing up to a UNIX file, backup contents will be temporarily
        held in a data set.
      - If I(operation=restore), specifies the amount of space to allocate for data sets temporarily
        created during the restore process.
      - The unit of space used is set using I(space_type).
      - When I(full_volume=True), I(space) defaults to C(1), otherwise default is C(25)
    type: int
    required: false
    aliases:
      - size
  space_type:
    description:
      - The unit of measurement to use when defining data set space.
      - Valid units of size are C(k), C(m), C(g), C(cyl), and C(trk).
      - When I(full_volume=True), I(space_type) defaults to C(g), otherwise default is C(m)
    type: str
    default: m
    choices:
      - k
      - m
      - g
      - cyl
      - trk
    required: false
    aliases:
      - unit
  hlq:
    description:
      - Specifies the new HLQ to use for the data sets being restored.
      - If no value is provided, the data sets will be restored with their original HLQs.
    type: str
    required: false
  tmp_hlq:
    description:
      - Override the default high level qualifier (HLQ) for temporary
        data sets used in the module's operation.
      - If I(tmp_hlq) is set, this value will be applied to all temporary
        data sets.
      - If I(tmp_hlq) is not set, the value will be the username who submits
        the ansible task, this is the default behavior. If the username can
        not be identified, the value C(TMPHLQ) is used.
    required: false
    type: str
  index:
    description:
      - When C(operation=backup) specifies that for any VSAM cluster backup, the backup must also contain
        all the associated alternate index (AIX®) clusters and paths.
      - When C(operation=restore) specifies that for any VSAM cluster dumped with the SPHERE keyword,
        the module must also restore all associated AIX® clusters and paths.
      - The alternate index is a VSAM function that allows logical records of a
        KSDS or ESDS to be accessed sequentially and directly by more than one key
        field. The cluster that has the data is called the base cluster. An
        alternate index cluster is then built from the base cluster.
    type: bool
    required: false
    default: false

attributes:
  action:
    support: none
    description: Indicates this has a corresponding action plugin so some parts of the options can be executed on the controller.
  async:
    support: full
    description: Supports being used with the ``async`` keyword.
  check_mode:
    support: none
    description: Can run in check_mode and return changed status prediction without modifying target. If not supported, the action will be skipped.

notes:
    - It is the playbook author or user's responsibility to ensure they have
      appropriate authority to the RACF FACILITY resource class. A user is
      described as the remote user, configured to run either the playbook or
      playbook tasks, who can also obtain escalated privileges to execute as
      root or another user.
    - When using this module, if the RACF FACILITY class
      profile B(STGADMIN.ADR.DUMP.TOLERATE.ENQF) is active, you must
      have READ access authority to use the module option I(recover=true).
      If the RACF FACILITY class checking is not set up, any user can use
      the module option without access to the class.
    - If your system uses a different security product, consult that product's
      documentation to configure the required security classes.
"""

EXAMPLES = r"""
- name: Backup all data sets matching the pattern USER.** to data set MY.BACKUP.DZP
  zos_backup_restore:
    operation: backup
    data_sets:
      include: user.**
    backup_name: MY.BACKUP.DZP

- name: Backup all data sets matching the patterns USER.** or PRIVATE.TEST.*
    excluding data sets matching the pattern USER.PRIVATE.* to data set MY.BACKUP.DZP
  zos_backup_restore:
    operation: backup
    data_sets:
      include:
        - user.**
        - private.test.*
      exclude: user.private.*
    backup_name: MY.BACKUP.DZP

- name: Backup a list of GDDs to data set my.backup.dzp
  zos_backup_restore:
    operation: backup
    data_sets:
      include:
        - user.gdg(-1)
        - user.gdg(0)
    backup_name: my.backup.dzp

- name: Backup datasets using compress
  zos_backup_restore:
    operation: backup
    compress: true
    terse: true
    data_sets:
      include: someds.name.here
    backup_name: my.backup.dzp

- name: Backup all datasets matching the pattern USER.** to UNIX file /tmp/temp_backup.dzp, ignore recoverable errors.
  zos_backup_restore:
    operation: backup
    data_sets:
      include: user.**
    backup_name: /tmp/temp_backup.dzp
    recover: true

- name: Backup all datasets matching the pattern USER.** to data set MY.BACKUP.DZP,
    allocate 100MB for data sets used in backup process.
  zos_backup_restore:
    operation: backup
    data_sets:
      include: user.**
    backup_name: MY.BACKUP.DZP
    space: 100
    space_type: m

- name:
    Backup all datasets matching the pattern USER.** that are present on the volume MYVOL1 to data set MY.BACKUP.DZP,
    allocate 100MB for data sets used in the backup process.
  zos_backup_restore:
    operation: backup
    data_sets:
      include: user.**
    volume: MYVOL1
    backup_name: MY.BACKUP.DZP
    space: 100
    space_type: m

- name: Backup an entire volume, MYVOL1, to the UNIX file /tmp/temp_backup.dzp,
    allocate 1GB for data sets used in backup process.
  zos_backup_restore:
    operation: backup
    backup_name: /tmp/temp_backup.dzp
    volume: MYVOL1
    full_volume: true
    space: 1
    space_type: g

- name: Restore data sets from a backup stored in the UNIX file /tmp/temp_backup.dzp.
    Restore the data sets with the original high level qualifiers.
  zos_backup_restore:
    operation: restore
    backup_name: /tmp/temp_backup.dzp

- name: Restore data sets from backup stored in the UNIX file /tmp/temp_backup.dzp.
    Only restore data sets whose last, or only qualifier is TEST.
    Use MYHLQ as the new HLQ for restored data sets.
  zos_backup_restore:
    operation: restore
    data_sets:
      include: "**.TEST"
    backup_name: /tmp/temp_backup.dzp
    hlq: MYHLQ

- name: Restore data sets from backup stored in the UNIX file /tmp/temp_backup.dzp.
    Only restore data sets whose last, or only qualifier is TEST.
    Use MYHLQ as the new HLQ for restored data sets. Restore data sets to volume MYVOL2.
  zos_backup_restore:
    operation: restore
    data_sets:
      include: "**.TEST"
    volume: MYVOL2
    backup_name: /tmp/temp_backup.dzp
    hlq: MYHLQ

- name: Restore data sets from backup stored in the data set MY.BACKUP.DZP.
    Use MYHLQ as the new HLQ for restored data sets.
  zos_backup_restore:
    operation: restore
    backup_name: MY.BACKUP.DZP
    hlq: MYHLQ

- name: Restore volume from backup stored in the data set MY.BACKUP.DZP.
    Restore to volume MYVOL2.
  zos_backup_restore:
    operation: restore
    volume: MYVOL2
    full_volume: true
    backup_name: MY.BACKUP.DZP
    space: 1
    space_type: g

- name: Restore data sets from backup stored in the UNIX file /tmp/temp_backup.dzp.
    Specify DB2SMS10 for the SMS storage and management classes to use for the restored
    data sets.
  zos_backup_restore:
    operation: restore
    volume: MYVOL2
    backup_name: /tmp/temp_backup.dzp
    sms:
      storage_class: DB2SMS10
      management_class: DB2SMS10

- name: Restore data sets from backup stored in the UNIX file /tmp/temp_backup.dzp.
    Disable for all datasets SMS storage and management classes data sets.
  zos_backup_restore:
    operation: restore
    volume: MYVOL2
    backup_name: /tmp/temp_backup.dzp
    sms:
      disable_automatic_class:
        - "**"
      disable_automatic_storage_class: true
      disable_automatic_management_class: true

- name: Restore data sets from backup stored in the MVS file MY.BACKUP.DZP
    Disable for al some datasets SMS storage and management classes data sets.
  zos_backup_restore:
    operation: restore
    volume: MYVOL2
    backup_name: MY.BACKUP.DZP
    sms:
      disable_automatic_class:
        - "ANSIBLE.TEST.**"
        - "**.ONE.**"
      disable_automatic_storage_class: true
      disable_automatic_management_class: true

- name: Backup all data sets matching the pattern USER.VSAM.** to z/OS UNIX
    file /tmp/temp_backup.dzp and ensure the VSAM alternate index are preserved.
  zos_backup_restore:
    operation: backup
    data_sets:
      include: user.vsam.**
    backup_name: /tmp/temp_backup.dzp
    index: true

- name: Restore data sets from backup stored in the UNIX file /tmp/temp_backup.dzp
    whether they exist or not and do so as authorized disabling any security checks.
  zos_backup_restore:
    operation: restore
    backup_name: /tmp/temp_backup.dzp
    access:
      auth: true
      share: true
"""

RETURN = r"""
changed:
  description:
    - Indicates if the operation made changes.
    - C(true) when backup/restore was successful, C(false) otherwise.
  returned: always
  type: bool
  sample: true
backup_name:
  description:
    - The USS file name or data set name that was used as a backup.
    - Matches the I(backup_name) parameter provided as input.
  returned: always
  type: str
  sample: "/u/oeusr03/my_backup.dzp"
message:
  description:
    - Returns any important messages about the modules execution, if any.
  returned: always
  type: str
  sample: ""
"""

import traceback
from os import path
from re import IGNORECASE, match, search

from ansible.module_utils.basic import AnsibleModule
from ansible_collections.ibm.ibm_zos_core.plugins.module_utils.better_arg_parser import \
    BetterArgParser
from ansible_collections.ibm.ibm_zos_core.plugins.module_utils.data_set import \
    DataSet
from ansible_collections.ibm.ibm_zos_core.plugins.module_utils.import_handler import \
    ZOAUImportError

try:
    from zoautil_py import datasets
    from zoautil_py import exceptions as zoau_exceptions
except ImportError:
    datasets = ZOAUImportError(traceback.format_exc())
    zoau_exceptions = ZOAUImportError(traceback.format_exc())


def main():
    """Run the zos_backup_restore module core functions.

    Raises
    ------
    fail_json
        Any error ocurred during execution.
    """
    result = dict(changed=False, message="", backup_name="")
    module_args = dict(
        access=dict(
            type='dict',
            required=False,
            options=dict(
                share=dict(type='bool', default=False),
                auth=dict(type='bool', default=False)
            )
        ),
        operation=dict(type="str", required=True, choices=["backup", "restore"]),
        data_sets=dict(
            required=False,
            type="dict",
            options=dict(
                include=dict(type="raw", required=False),
                exclude=dict(type="raw", required=False),
            ),
        ),
        space=dict(type="int", required=False, aliases=["size"]),
        space_type=dict(type="str", required=False, aliases=["unit"], choices=["k", "m", "g", "cyl", "trk"], default="m"),
        volume=dict(type="str", required=False),
        full_volume=dict(type="bool", default=False),
        temp_volume=dict(type="str", required=False, aliases=["dest_volume"]),
        backup_name=dict(type="str", required=True),
        recover=dict(type="bool", default=False),
        overwrite=dict(type="bool", default=False),
        compress=dict(type="bool", default=False),
        terse=dict(type="bool", default=True),
<<<<<<< HEAD
        sms=dict(
            type='dict',
            required=False,
            options=dict(
                storage_class=dict(type="str", required=False),
                management_class=dict(type="str", required=False),
                disable_automatic_class=dict(type="list", elements="str", required=False, default=[]),
                disable_automatic_storage_class=dict(type="bool", required=False, default=False),
                disable_automatic_management_class=dict(type="bool", required=False, default=False),
            )
        ),
=======
        sms_storage_class=dict(type="str", required=False),
        sms_management_class=dict(type="str", required=False),
>>>>>>> 4132376a
        hlq=dict(type="str", required=False),
        tmp_hlq=dict(type="str", required=False),
        # 2.0 redesign extra values for ADRDSSU keywords
        index=dict(type="bool", required=False, default=False),
    )

    module = AnsibleModule(argument_spec=module_args, supports_check_mode=False)
    try:
        params = parse_and_validate_args(module.params)
        operation = params.get("operation")
        data_sets = params.get("data_sets", {})
        space = params.get("space")
        space_type = params.get("space_type", "m")
        volume = params.get("volume")
        full_volume = params.get("full_volume")
        temp_volume = params.get("temp_volume")
        backup_name = params.get("backup_name")
        recover = params.get("recover")
        overwrite = params.get("overwrite")
        compress = params.get("compress")
        terse = params.get("terse")
<<<<<<< HEAD
        sms = params.get("sms")
=======
        sms_storage_class = params.get("sms_storage_class")
        sms_management_class = params.get("sms_management_class")
>>>>>>> 4132376a
        hlq = params.get("hlq")
        tmp_hlq = params.get("tmp_hlq")
        sphere = params.get("index")
        access = params.get('access')

        if sms and bool(sms.get("storage_class")) and sms.get("disable_automatic_storage_class"):
            module.fail_json(msg="storage_class and disable_automatic_storage_class are mutually exclusive, only one can be use by operation.")

        if sms and bool(sms.get("management_class")) and sms.get("disable_automatic_management_class"):
            module.fail_json(msg="management_class and disable_automatic_management_class are mutually exclusive, only one can be use by operation.")

        if access and access.get("share") and full_volume:
            module.fail_json(msg="access.share cannot be used with full_volume. These options are mutually exclusive.")

        if operation == "backup":
            backup(
                backup_name=backup_name,
                include_data_sets=resolve_gds_name_if_any(data_sets.get("include")),
                exclude_data_sets=resolve_gds_name_if_any(data_sets.get("exclude")),
                volume=volume,
                full_volume=full_volume,
                temp_volume=temp_volume,
                overwrite=overwrite,
                compress=compress,
                terse=terse,
                recover=recover,
                space=space,
                space_type=space_type,
                sms=sms,
                tmp_hlq=tmp_hlq,
                sphere=sphere,
                access=access,
            )
        else:
            restore(
                backup_name=backup_name,
                include_data_sets=data_sets.get("include"),
                exclude_data_sets=data_sets.get("exclude"),
                volume=volume,
                full_volume=full_volume,
                temp_volume=temp_volume,
                overwrite=overwrite,
                recover=recover,
                hlq=hlq,
                space=space,
                space_type=space_type,
                sms=sms,
                tmp_hlq=tmp_hlq,
                sphere=sphere,
                access=access,
            )
        result["backup_name"] = backup_name
        result["changed"] = True

    except Exception as e:
        module.fail_json(msg=repr(e), **result)
    module.exit_json(**result)


def resolve_gds_name_if_any(data_set_list):
    """Resolve all gds names in a list, if no gds relative name is found then
    the original name will be kept.
    Parameters
    ----------
    data_set_list : list
        List of data set names.

    Returns
    -------
    list
        List of data set names with resolved gds names.
    """
    if isinstance(data_set_list, list):
        for index, name in enumerate(data_set_list):
            if DataSet.is_gds_relative_name(name):
                data_set_list[index] = DataSet.resolve_gds_absolute_name(name)
    return data_set_list


def parse_and_validate_args(params):
    """Parse and validate arguments to be used by remainder of module.

    Parameters
    ----------
    params : dict
        The params as returned from AnsibleModule instantiation.

    Returns
    -------
    dict
        The updated params after additional parsing and validation.
    """
    arg_defs = dict(
        access=dict(
            type='dict',
            required=False,
            options=dict(
                share=dict(type='bool', default=False),
                auth=dict(type='bool', default=False)
            )
        ),
        operation=dict(type="str", required=True, choices=["backup", "restore"]),
        data_sets=dict(
            required=False,
            type="dict",
            options=dict(
                include=dict(type=data_set_pattern_type, required=False),
                exclude=dict(type=data_set_pattern_type, required=False),
            ),
        ),
        space=dict(
            type=space_type,
            required=False,
            aliases=["size"],
            dependencies=["full_volume"],
        ),
        space_type=dict(
            type=space_type_type,
            required=False,
            aliases=["unit"],
            dependencies=["full_volume"],
        ),
        volume=dict(type="volume", required=False, dependencies=["data_sets"]),
        full_volume=dict(type=full_volume_type, default=False, dependencies=["volume"]),
        temp_volume=dict(type="volume", required=False, aliases=["dest_volume"]),
        backup_name=dict(type=backup_name_type, required=False),
        recover=dict(type="bool", default=False),
        overwrite=dict(type="bool", default=False),
        compress=dict(type="bool", default=False),
        terse=dict(type="bool", default=True),
<<<<<<< HEAD
        sms=dict(
            type='dict',
            required=False,
            options=dict(
                storage_class=dict(type=sms_type, required=False),
                management_class=dict(type=sms_type, required=False),
                disable_automatic_class=dict(type="list", elements="str", required=False, default=[]),
                disable_automatic_storage_class=dict(type="bool", required=False),
                disable_automatic_management_class=dict(type="bool", required=False),
            )
        ),
=======
        sms_storage_class=dict(type=sms_type, required=False),
        sms_management_class=dict(type=sms_type, required=False),
>>>>>>> 4132376a
        hlq=dict(type=hlq_type, default=None, dependencies=["operation"]),
        tmp_hlq=dict(type=hlq_type, required=False),
        # 2.0 redesign extra values for ADRDSSU keywords
        index=dict(type="bool", required=False, default=False),
    )

    parsed_args = BetterArgParser(arg_defs).parse_args(params)
    parsed_args = {
        key: value for key, value in parsed_args.items() if value is not None
    }
    return parsed_args


def backup(
    backup_name,
    include_data_sets,
    exclude_data_sets,
    volume,
    full_volume,
    temp_volume,
    overwrite,
    compress,
    terse,
    recover,
    space,
    space_type,
    sms,
    tmp_hlq,
    sphere,
    access,
):
    """Backup data sets or a volume to a new data set or unix file.

    Parameters
    ----------
    backup_name : str
        The data set or UNIX path to place the backup.
    compress : bool
        Compress the dataset or file produced by ADRDSSU before taking backup.
    include_data_sets : list
        A list of data set patterns to include in the backup.
    exclude_data_sets : list
        A list of data set patterns to exclude from the backup.
    volume : str
        The volume that contains the data sets to backup.
    full_volume : bool
        Specifies if a backup will be made of the entire volume.
    temp_volume : bool
        Specifies the volume that should be used to store temporary files.
    terse : bool
        Uses AMATERSE to compress and pack the dump generated by ADRDSSU.
    overwrite : bool
        Specifies if existing data set or UNIX file matching I(backup_name) should be deleted.
    recover : bool
        Specifies if potentially recoverable errors should be ignored.
    space : int
        Specifies the amount of space to allocate for the backup.
    space_type : str
        The unit of measurement to use when defining data set space.
    sms : dict
        Specifies how System Managed Storage (SMS) interacts with the storage class.
    tmp_hlq : str
        Specifies the tmp hlq to temporary datasets.
<<<<<<< HEAD
    sphere : dict
        Specifies ADRDSSU keywords that is passed directly to the dunzip utility.
    access : dict
        Specifies keywords for share and administration permission.
=======

>>>>>>> 4132376a
    """
    args = locals()
    zoau_args = to_dzip_args(**args)
    datasets.dzip(**zoau_args)


def restore(
    backup_name,
    include_data_sets,
    exclude_data_sets,
    volume,
    full_volume,
    temp_volume,
    overwrite,
    recover,
    hlq,
    space,
    space_type,
    sms,
    tmp_hlq,
    sphere,
    access,
):
    """Restore data sets or a volume from the backup.

    Parameters
    ----------
    backup_name : str
        The data set or UNIX path containing the backup.
    include_data_sets : list
        A list of data set patterns to include in the restore
        that are present in the backup.
    exclude_data_sets : list
        A list of data set patterns to exclude from the restore
        that are present in the backup.
    volume : str
        The volume that contains the data sets to backup.
    full_volume : bool
        Specifies if a backup will be made of the entire volume.
    temp_volume : bool
        Specifies the volume that should be used to store temporary files.
    overwrite : bool
        Specifies if module should overwrite existing data sets with
        matching name on the target device.
    recover : bool
        Specifies if potentially recoverable errors should be ignored.
    hlq : str
        Specifies the new HLQ to use for the data sets being restored.
    space : int
        Specifies the amount of space to allocate for data sets temporarily
        created during the restore process.
    space_type : str
        The unit of measurement to use when defining data set space.
    sms : dict
        Specifies how System Managed Storage (SMS) interacts with the storage class.
    tmp_hlq : str
        Specifies the tmp hlq to temporary datasets.
    sphere : dict
        Specifies ADRDSSU keywords that is passed directly to the dunzip utility.
    access : dict
        Specifies keywords for share and administration permission.

    Raises
    ------
    ZOAUException
        When any exception is raised during the data set allocation.
    """
    args = locals()
    zoau_args = to_dunzip_args(**args)
    output = ""
    try:
        rc = datasets.dunzip(**zoau_args)
    except zoau_exceptions.ZOAUException as dunzip_exception:
        output = dunzip_exception.response.stdout_response
        output = output + dunzip_exception.response.stderr_response
        rc = get_real_rc(output)
    failed = False
    if rc > 0 and rc <= 4:
        if recover is not True:
            failed = True
    elif rc > 4:
        failed = True
    if failed:
        raise zoau_exceptions.ZOAUException(
            "{0}, RC={1}".format(output, rc)
        )


def set_adrdssu_keywords(sphere, sms=None, access=None):
    """Set the values for special keywords, dunzip use key value for most special words.

    Parameters
    ----------
        sms : dict
          Dictionary of key value of management an storage class.
        sphere : bool
          Value if sphere will be use on dictionary for VSAM.
        access : dict
          Dictionary of key values for management classes.
    Returns
    -------
        keywords : dict
          Dictionary with key value paris.
    """
    keywords = {}

    if sphere:
        keywords.update(sphere=None)

    if sms:
        if sms.get("disable_automatic_management_class"):
            sms["management_class"] = "NULLMGMTCLAS"

        if sms.get("disable_automatic_storage_class"):
            sms["storage_class"] = "NULLSTORCLAS"

        if len(sms.get("disable_automatic_class")) > 0:
            bypassacs = set_bypassacs_str(sms.get("disable_automatic_class"))
            keywords.update(bypass_acs=bypassacs)

    if access:
        if access.get("auth"):
            keywords.update(ADMINISTRATOR="ADMINistrator")

        if access.get("share"):
            keywords.update(SHARE="SHAre")

    return keywords


def set_bypassacs_str(ds):
    """_summary_

    Parameters
    ----------
        ds : list
          List of datasets to be use.

    Returns
    -------
        str : Datasets on str format.
    """
    datasets = ""
    if len(ds) > 0:
        for dataset in ds:
            if dataset == "**":
                return "**"
            datasets += f"{datasets} "

    return datasets


def get_real_rc(output):
    """Parse out the final RC from MVS program output.

    Parameters
    ----------
    output : str
        The MVS program output.

    Returns
    -------
    int
        The true program RC.
    """
    true_rc = None
    match = search(
        r"HIGHEST\sRETURN\sCODE\sIS\s([0-9]+)",
        output,
    )
    if match:
        true_rc = int(match.group(1))
    return true_rc


def data_set_pattern_type(contents, dependencies):
    """Validates provided data set patterns.

    Parameters
    ----------
    contents : Union[str, list[str]
        One or more data set patterns.
    dependencies : dict
        Any dependent arguments.

    Returns
    -------
    Union[str]
        A list of uppercase data set patterns.

    Raises
    ------
    ValueError
        When provided argument is not a string or a list.
    ValueError
        When provided argument is an invalid data set pattern.
    """
    if contents is None:
        return None
    if isinstance(contents, str):
        contents = [contents]
    elif not isinstance(contents, list):
        raise ValueError(
            "Invalid argument for data set pattern, expected string or list."
        )
    for pattern in contents:
        if not match(
            r"^(?:(?:[A-Za-z$#@\?\*]{1}[A-Za-z0-9$#@\-\?\*]{0,7})(?:[.]{1})){1,21}[A-Za-z$#@\*\?]{1}[A-Za-z0-9$#@\-\*\?]{0,7}(?:\(([-+]?[0-9]+)\)){0,1}$",
            str(pattern),
            IGNORECASE,
        ):
            raise ValueError(
                "Invalid argument {0} for data set pattern.".format(contents)
            )
    return [x.upper() for x in contents]


def hlq_type(contents, dependencies):
    """Validates provided HLQ is valid and is not specified for a backup operation.

    Parameters
    ----------
    contents : str
        The HLQ to use.
    dependencies : dict
        Any dependent arguments.

    Returns
    -------
    str
        The HLQ to use.

    Raises
    ------
    ValueError
        When operation is restore and HLQ is provided.
    ValueError
        When an invalid HLQ is provided.
    """
    if contents is None:
        return None
    if dependencies.get("operation") == "backup":
        raise ValueError("hlq_type is only valid when operation=restore.")
    if not match(r"^(?:[A-Z$#@]{1}[A-Z0-9$#@-]{0,7})$", contents, IGNORECASE):
        raise ValueError("Invalid argument {0} for hlq_type.".format(contents))
    return contents


def sms_type(contents, dependencies):
    """Validates the SMS class provided matches a valid format.

    Parameters
    ----------
    contents : str
        The SMS class name.
    dependencies : dict
        Any dependent arguments.

    Returns
    -------
    str
        The uppercase SMS class name.

    Raises
    ------
    ValueError
        When invalid argument provided for SMS class.
    """
    if contents is None:
        return None
    if not match(r"^[A-Z\$\*\@\#\%]{1}[A-Z0-9\$\*\@\#\%]{0,7}$", contents, IGNORECASE):
        raise ValueError("Invalid argument {0} for SMS class.".format(contents))
    return str(contents).upper()


def space_type(contents, dependencies):
    """Validates amount of space provided.

    Parameters
    ----------
    contents : str
        The amount of space.
    dependencies : dict
        Any dependent arguments.

    Returns
    -------
    int
        The amount of space.
    """
    if contents is None:
        if dependencies.get("full_volume"):
            return 1
        else:
            return 25
    return contents


def space_type_type(contents, dependencies):
    """Validates provided data set unit of space.
    Returns the unit of space.

    Parameters
    ----------
    contents : str
        The space type to use.
    dependencies : dict
        Any dependent arguments.

    Returns
    -------
    str
        The unit of space.

    Raises
    ------
    ValueError
        When an invalid space unit is provided.
    """
    if contents is None:
        if dependencies.get("full_volume"):
            return "g"
        else:
            return "m"
    if not match(r"^(m|g|k|trk|cyl)$", contents, IGNORECASE):
        raise ValueError(
            'Value {0} is invalid for space_type argument. Valid space types are "k", "m", "g", "trk" or "cyl".'.format(
                contents
            )
        )
    return contents


def backup_name_type(contents, dependencies):
    """Validates provided backup name.

    Parameters
    ----------
        contents : str
            The backup name to use
        dependencies : dict
            Any dependent arguments

    Returns
    -------
        str
            The backup name to use

    Raises
    ------
        ValueError
            When an invalid backup name is provided
    """
    if contents is None:
        return None
    if not match(
        r"^(?:(?:[A-Za-z$#@\?\*]{1}[A-Za-z0-9$#@\-\?\*]{0,7})(?:[.]{1})){1,21}[A-Za-z$#@\*\?]{1}[A-Za-z0-9$#@\-\*\?]{0,7}(?:\(([-+]?[0-9]+)\)){0,1}$",
        str(contents),
        IGNORECASE,
    ):
        if not path.isabs(str(contents)):
            raise ValueError(
                'Invalid argument "{0}" for type "data_set" or "path".'.format(contents)
            )
    return str(contents)


def full_volume_type(contents, dependencies):
    """Validates dependent arguments are also specified for full_volume argument.

    Parameters
    ----------
    contents : bool
        Whether we are making a full volume backup or not.
    dependencies : dict
        Any dependent arguments.

    Returns
    -------
    bool
        Whether we are making a full volume backup or not.

    Raises
    ------
    ValueError
        When volume argument is not provided.
    """
    if contents is True and dependencies.get("volume") is None:
        raise ValueError("full_volume=True is only valid when volume is specified.")
    return contents


def to_dzip_args(**kwargs):
    """API adapter for ZOAU dzip method.

    Returns
    -------
    dict
        The arguments for ZOAU dzip method translated from module arguments.
    """
    zoau_args = {}
    if kwargs.get("backup_name"):
        zoau_args["file"] = kwargs.get("backup_name")
        if not kwargs.get("backup_name").startswith("/"):
            zoau_args["dataset"] = True

    if kwargs.get("include_data_sets"):
        zoau_args["target"] = ",".join(kwargs.get("include_data_sets"))

    if kwargs.get("volume"):
        if kwargs.get("full_volume"):
            zoau_args["volume"] = True
            zoau_args["target"] = kwargs.get("volume")
        else:
            zoau_args["src_volume"] = kwargs.get("volume")

    if kwargs.get("temp_volume"):
        zoau_args["dest_volume"] = kwargs.get("temp_volume")

    if kwargs.get("exclude_data_sets"):
        zoau_args["exclude"] = ",".join(kwargs.get("exclude_data_sets"))

    if kwargs.get("recover"):
        zoau_args["force"] = kwargs.get("recover")

    if kwargs.get("overwrite"):
        zoau_args["overwrite"] = kwargs.get("overwrite")

<<<<<<< HEAD
    if kwargs.get("compress"):
        zoau_args["compress"] = kwargs.get("compress")
=======
    if kwargs.get("compress") is not None:
        zoau_args["compress"] = kwargs.get("compress")

    if kwargs.get("terse") is not None:
        zoau_args["terse"] = kwargs.get("terse")

    if kwargs.get("sms_storage_class"):
        zoau_args["storage_class_name"] = kwargs.get("sms_storage_class")
>>>>>>> 4132376a

    if kwargs.get("terse"):
        zoau_args["terse"] = kwargs.get("terse")

    if kwargs.get("space"):
        size = str(kwargs.get("space"))
        if kwargs.get("space_type"):
            size += kwargs.get("space_type")
        zoau_args["size"] = size

    if kwargs.get("tmp_hlq"):
        zoau_args["tmphlq"] = str(kwargs.get("tmp_hlq"))

    sms = kwargs.get("sms")
    keywords = set_adrdssu_keywords(sphere=kwargs.get("sphere"), sms=sms)

    if sms:
        if sms.get("storage_class"):
            zoau_args["storage_class_name"] = sms.get("storage_class")

        if sms.get("management_class"):
            zoau_args["management_class_name"] = sms.get("management_class")

    if keywords:
        zoau_args["keywords"] = keywords

    return zoau_args


def to_dunzip_args(**kwargs):
    """API adapter for ZOAU dunzip method.

    Returns
    -------
    dict
        The arguments for ZOAU dunzip method translated from module arguments.
    """
    zoau_args = {}
    if kwargs.get("backup_name"):
        zoau_args["file"] = kwargs.get("backup_name")
        if not kwargs.get("backup_name").startswith("/"):
            zoau_args["dataset"] = True

    if kwargs.get("include_data_sets"):
        zoau_args["include"] = ",".join(kwargs.get("include_data_sets"))

    if kwargs.get("volume"):
        if kwargs.get("full_volume"):
            zoau_args["volume"] = kwargs.get("volume")
        else:
            zoau_args["src_volume"] = kwargs.get("volume")

    if kwargs.get("temp_volume"):
        zoau_args["dest_volume"] = kwargs.get("temp_volume")

    if kwargs.get("exclude_data_sets"):
        zoau_args["exclude"] = ",".join(kwargs.get("exclude_data_sets"))

    if kwargs.get("recover"):
        zoau_args["force"] = kwargs.get("recover")

    if kwargs.get("overwrite"):
        zoau_args["overwrite"] = kwargs.get("overwrite")

    sms_specified = False
    if sms_specified:
        zoau_args["sms_for_tmp"] = True

    if kwargs.get("space"):
        size = str(kwargs.get("space"))
        if kwargs.get("space_type"):
            size += kwargs.get("space_type")
        zoau_args["size"] = size

    if kwargs.get("hlq") is None:
        zoau_args["keep_original_hlq"] = True
    else:
        zoau_args["high_level_qualifier"] = kwargs.get("hlq")

    if kwargs.get("tmp_hlq"):
        zoau_args["high_level_qualifier"] = str(kwargs.get("tmp_hlq"))
        zoau_args["keep_original_hlq"] = False

    sms = kwargs.get("sms")
    access = kwargs.get("access")
    keywords = set_adrdssu_keywords(sphere=kwargs.get("sphere"))

    if sms:
        if sms.get("sms_storage_class"):
            zoau_args["storage_class_name"] = sms.get("storage_class")

        if sms.get("sms_management_class"):
            zoau_args["management_class_name"] = sms.get("management_class")

        if sms.get("disable_automatic_management_class"):
            zoau_args["null_management_class"] = sms.get("disable_automatic_management_class")

        if sms.get("disable_automatic_storage_class"):
            zoau_args["null_storage_class"] = sms.get("disable_automatic_storage_class")

        if len(sms.get("disable_automatic_class")) > 0:
            bypassacs = set_bypassacs_str(ds=sms.get("disable_automatic_class"))
            zoau_args["bypass_acs"] = bypassacs

    if access:
        if access.get("auth"):
            zoau_args['admin'] = access.get("auth")

        if access.get("share"):
            zoau_args['share'] = access.get("share")

    if keywords:
        zoau_args["keywords"] = keywords

    return zoau_args


if __name__ == "__main__":
    main()<|MERGE_RESOLUTION|>--- conflicted
+++ resolved
@@ -184,8 +184,6 @@
     type: bool
     default: False
   compress:
-<<<<<<< HEAD
-=======
     description:
       - When I(operation=backup), enables compression of partitioned data sets using system-level
         compression features. If supported, this may utilize zEDC hardware compression.
@@ -202,7 +200,6 @@
     type: bool
     default: True
   sms_storage_class:
->>>>>>> 4132376a
     description:
       - When I(operation=backup), enables compression of partitioned data sets using system-level
         compression features. If supported, this may utilize zEDC hardware compression.
@@ -624,22 +621,8 @@
         overwrite=dict(type="bool", default=False),
         compress=dict(type="bool", default=False),
         terse=dict(type="bool", default=True),
-<<<<<<< HEAD
-        sms=dict(
-            type='dict',
-            required=False,
-            options=dict(
-                storage_class=dict(type="str", required=False),
-                management_class=dict(type="str", required=False),
-                disable_automatic_class=dict(type="list", elements="str", required=False, default=[]),
-                disable_automatic_storage_class=dict(type="bool", required=False, default=False),
-                disable_automatic_management_class=dict(type="bool", required=False, default=False),
-            )
-        ),
-=======
         sms_storage_class=dict(type="str", required=False),
         sms_management_class=dict(type="str", required=False),
->>>>>>> 4132376a
         hlq=dict(type="str", required=False),
         tmp_hlq=dict(type="str", required=False),
         # 2.0 redesign extra values for ADRDSSU keywords
@@ -661,12 +644,8 @@
         overwrite = params.get("overwrite")
         compress = params.get("compress")
         terse = params.get("terse")
-<<<<<<< HEAD
-        sms = params.get("sms")
-=======
         sms_storage_class = params.get("sms_storage_class")
         sms_management_class = params.get("sms_management_class")
->>>>>>> 4132376a
         hlq = params.get("hlq")
         tmp_hlq = params.get("tmp_hlq")
         sphere = params.get("index")
@@ -797,22 +776,8 @@
         overwrite=dict(type="bool", default=False),
         compress=dict(type="bool", default=False),
         terse=dict(type="bool", default=True),
-<<<<<<< HEAD
-        sms=dict(
-            type='dict',
-            required=False,
-            options=dict(
-                storage_class=dict(type=sms_type, required=False),
-                management_class=dict(type=sms_type, required=False),
-                disable_automatic_class=dict(type="list", elements="str", required=False, default=[]),
-                disable_automatic_storage_class=dict(type="bool", required=False),
-                disable_automatic_management_class=dict(type="bool", required=False),
-            )
-        ),
-=======
         sms_storage_class=dict(type=sms_type, required=False),
         sms_management_class=dict(type=sms_type, required=False),
->>>>>>> 4132376a
         hlq=dict(type=hlq_type, default=None, dependencies=["operation"]),
         tmp_hlq=dict(type=hlq_type, required=False),
         # 2.0 redesign extra values for ADRDSSU keywords
@@ -876,14 +841,7 @@
         Specifies how System Managed Storage (SMS) interacts with the storage class.
     tmp_hlq : str
         Specifies the tmp hlq to temporary datasets.
-<<<<<<< HEAD
-    sphere : dict
-        Specifies ADRDSSU keywords that is passed directly to the dunzip utility.
-    access : dict
-        Specifies keywords for share and administration permission.
-=======
-
->>>>>>> 4132376a
+
     """
     args = locals()
     zoau_args = to_dzip_args(**args)
@@ -1312,10 +1270,6 @@
     if kwargs.get("overwrite"):
         zoau_args["overwrite"] = kwargs.get("overwrite")
 
-<<<<<<< HEAD
-    if kwargs.get("compress"):
-        zoau_args["compress"] = kwargs.get("compress")
-=======
     if kwargs.get("compress") is not None:
         zoau_args["compress"] = kwargs.get("compress")
 
@@ -1324,7 +1278,6 @@
 
     if kwargs.get("sms_storage_class"):
         zoau_args["storage_class_name"] = kwargs.get("sms_storage_class")
->>>>>>> 4132376a
 
     if kwargs.get("terse"):
         zoau_args["terse"] = kwargs.get("terse")
