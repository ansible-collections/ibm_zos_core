--- conflicted
+++ resolved
@@ -19,23 +19,9 @@
 from os import path, walk
 from random import sample
 from string import ascii_uppercase, digits
-<<<<<<< HEAD
 
 # from ansible.module_utils._text import to_bytes
 from ansible.module_utils.common.text.converters import to_bytes
-=======
-from random import sample
-# from ansible.module_utils._text import to_bytes
-from ansible.module_utils.common.text.converters import to_bytes
-from ansible_collections.ibm.ibm_zos_core.plugins.module_utils.ansible_module import (
-    AnsibleModuleHelper,
-)
-from ansible_collections.ibm.ibm_zos_core.plugins.module_utils.import_handler import (
-    MissingImport,
-    ZOAUImportError,
-)
-
->>>>>>> c8992a7e
 from ansible_collections.ibm.ibm_zos_core.plugins.module_utils import (
     better_arg_parser, mvs_cmd)
 from ansible_collections.ibm.ibm_zos_core.plugins.module_utils.ansible_module import \
@@ -49,19 +35,12 @@
     vtoc = MissingImport("vtoc")
 
 try:
-<<<<<<< HEAD
     from zoautil_py import datasets, exceptions, gdgs
 except ImportError:
     datasets = ZOAUImportError(traceback.format_exc())
     exceptions = ZOAUImportError(traceback.format_exc())
     gdgs = ZOAUImportError(traceback.format_exc())
     Dataset = ZOAUImportError(traceback.format_exc())
-=======
-    from zoautil_py import datasets, exceptions
-except ImportError:
-    datasets = ZOAUImportError(traceback.format_exc())
-    exceptions = ZOAUImportError(traceback.format_exc())
->>>>>>> c8992a7e
 
 
 class DataSet(object):
@@ -445,7 +424,6 @@
             MVSCmdExecError: When the call to IDCAMS fails with rc greater than 4.
         """
 
-<<<<<<< HEAD
         # Resolve GDS names before passing it into listcat
         if DataSet.is_gds_relative_name(name):
             try:
@@ -457,9 +435,6 @@
         # We need to unescape because this calls to system can handle
         # special characters just fine.
         name = name.upper().replace("\\", '')
-=======
-        name = name.upper()
->>>>>>> c8992a7e
 
         module = AnsibleModuleHelper(argument_spec={})
         stdin = " LISTCAT ENTRIES('{0}')".format(name)
@@ -669,7 +644,6 @@
             return None
 
         data_sets_found = datasets.list_datasets(name)
-<<<<<<< HEAD
 
         # Using the organization property when it's a sequential or partitioned
         # dataset. VSAMs and GDGs are not found by datasets.list_datasets.
@@ -680,13 +654,6 @@
         data_sets_found = gdgs.list_gdg_names(name)
         if len(data_sets_found) > 0:
             return "GDG"
-=======
-
-        # Using the organization property when it's a sequential or partitioned
-        # dataset. VSAMs are not found by datasets.list_datasets.
-        if len(data_sets_found) > 0:
-            return data_sets_found[0].organization
->>>>>>> c8992a7e
 
         # Next, trying to get the DATA information of a VSAM through
         # LISTCAT.
@@ -1053,24 +1020,14 @@
             if space_type:
                 secondary += space_type
 
-<<<<<<< HEAD
         ds_type = kwargs.get("type")
         if ds_type and ds_type.upper() == "ZFS":
             ds_type = "LDS"
-=======
-        type = kwargs.get("type")
-        if type and type.upper() == "ZFS":
-            type = "LDS"
->>>>>>> c8992a7e
 
         volumes = ",".join(volumes) if volumes else None
         kwargs["space_primary"] = primary
         kwargs["space_secondary"] = secondary
-<<<<<<< HEAD
         kwargs["dataset_type"] = ds_type
-=======
-        kwargs["dataset_type"] = type
->>>>>>> c8992a7e
         kwargs["volumes"] = volumes
         kwargs.pop("space_type", None)
         renamed_args = {}
@@ -1168,7 +1125,6 @@
         original_args = locals()
         formatted_args = DataSet._build_zoau_args(**original_args)
         try:
-<<<<<<< HEAD
             data_set = datasets.create(**formatted_args)
         except exceptions._ZOAUExtendableException as create_exception:
             raise DatasetCreateError(
@@ -1187,27 +1143,6 @@
             )
         changed = data_set is not None
         return changed
-=======
-            datasets.create(**formatted_args)
-        except exceptions._ZOAUExtendableException as create_exception:
-            raise DatasetCreateError(
-                name,
-                create_exception.response.rc,
-                create_exception.response.stdout_response + "\n" + create_exception.response.stderr_response
-            )
-        except exceptions.DatasetVerificationError:
-            # verification of a data set spanning multiple volumes is currently broken in ZOAU v.1.3.0
-            if volumes and len(volumes) > 1:
-                if DataSet.data_set_cataloged(name, volumes):
-                    return 0
-            raise DatasetCreateError(
-                name,
-                msg="Unable to verify the data set was created. Received DatasetVerificationError from ZOAU.",
-            )
-        # With ZOAU 1.3 we switched from getting a ZOAUResponse obj to a Dataset obj, previously we returned
-        # response.rc now we just return 0 if nothing failed
-        return 0
->>>>>>> c8992a7e
 
     @staticmethod
     def delete(name):
