--- conflicted
+++ resolved
@@ -22,11 +22,7 @@
 from __future__ import absolute_import, division, print_function
 
 import os
-<<<<<<< HEAD
 import tarfile
-=======
-import pytest
->>>>>>> 5eddec59
 import tempfile
 import pytest
 from ibm_zos_core.tests.helpers.dataset import get_tmp_ds_name
@@ -686,15 +682,9 @@
 def test_mvs_unarchive_multiple_data_set_use_adrdssu(ansible_zos_module, ds_format, data_set):
     try:
         hosts = ansible_zos_module
-<<<<<<< HEAD
         mvs_dest_archive = get_tmp_ds_name()
         dataset = get_tmp_ds_name(3,3)
         hlq ="ANSIBLE"
-=======
-        MVS_DEST_ARCHIVE = get_tmp_ds_name(symbols=True)
-        DATASET = get_tmp_ds_name(3,3,symbols=True)
-        HLQ ="ANSIBLE"
->>>>>>> 5eddec59
         target_ds_list = create_multiple_data_sets(ansible_zos_module=hosts,
                                     base_name=dataset,
                                     n=1,
@@ -729,11 +719,7 @@
             format=format_dict,
         )
         # remote data_sets from host
-<<<<<<< HEAD
-        hosts.all.shell(cmd=f"drm {dataset}*")
-=======
-        hosts.all.shell(cmd="drm {0}*".format(DATASET.replace("$", "/$")))
->>>>>>> 5eddec59
+        hosts.all.shell(cmd=f"drm {dataset.replace("$", "/$")}*")
 
         if ds_format == "terse":
             del format_dict["format_options"]["terse_pack"]
