# -*- coding: utf-8 -*-

# Copyright (c) IBM Corporation 2020, 2022, 2023
# Licensed under the Apache License, Version 2.0 (the "License");
# you may not use this file except in compliance with the License.
# You may obtain a copy of the License at
#     http://www.apache.org/licenses/LICENSE-2.0
# Unless required by applicable law or agreed to in writing, software
# distributed under the License is distributed on an "AS IS" BASIS,
# WITHOUT WARRANTIES OR CONDITIONS OF ANY KIND, either express or implied.
# See the License for the specific language governing permissions and
# limitations under the License.

from __future__ import absolute_import, division, print_function
from shellescape import quote
import time
import re
import pytest
import inspect

__metaclass__ = type

DEFAULT_DATA_SET_NAME = "USER.PRIVATE.TESTDS"
TEST_FOLDER_LINEINFILE = "/tmp/ansible-core-tests/zos_lineinfile/"

c_pgm="""#include <stdio.h>
#include <stdlib.h>
#include <string.h>
int main(int argc, char** argv)
{
    char dsname[ strlen(argv[1]) + 4];
    sprintf(dsname, "//'%s'", argv[1]);
    FILE* member;
    member = fopen(dsname, "rb,type=record");
    sleep(300);
    fclose(member);
    return 0;
}
"""

call_c_jcl="""//PDSELOCK JOB MSGCLASS=A,MSGLEVEL=(1,1),NOTIFY=&SYSUID,REGION=0M
//LOCKMEM  EXEC PGM=BPXBATCH
//STDPARM DD *
SH /tmp/disp_shr/pdse-lock '{0}({1})'
//STDIN  DD DUMMY
//STDOUT DD SYSOUT=*
//STDERR DD SYSOUT=*
//"""

TEST_CONTENT="""if [ -z STEPLIB ] && tty -s;
then
    export STEPLIB=none
    exec -a 0 SHELL
fi
PATH=/usr/lpp/zoautil/v100/bin:/usr/lpp/rsusr/ported/bin:/bin:/var/bin
export PATH
ZOAU_ROOT=/usr/lpp/zoautil/v100
export ZOAU_ROOT
export _BPXK_AUTOCVT"""

EXPECTED_REPLACE="""if [ -z STEPLIB ] && tty -s;
then
    export STEPLIB=none
    exec -a 0 SHELL
fi
PATH=/usr/lpp/zoautil/v100/bin:/usr/lpp/rsusr/ported/bin:/bin:/var/bin
export PATH
ZOAU_ROOT=/mvsutil-develop_dsed
export ZOAU_ROOT
export _BPXK_AUTOCVT"""

EXPECTED_INSERTAFTER_REGEX="""if [ -z STEPLIB ] && tty -s;
then
    export STEPLIB=none
    exec -a 0 SHELL
fi
PATH=/usr/lpp/zoautil/v100/bin:/usr/lpp/rsusr/ported/bin:/bin:/var/bin
export PATH
ZOAU_ROOT=/usr/lpp/zoautil/v100
ZOAU_ROOT=/mvsutil-develop_dsed
export ZOAU_ROOT
export _BPXK_AUTOCVT"""

EXPECTED_INSERTBEFORE_REGEX="""if [ -z STEPLIB ] && tty -s;
then
    export STEPLIB=none
    exec -a 0 SHELL
fi
PATH=/usr/lpp/zoautil/v100/bin:/usr/lpp/rsusr/ported/bin:/bin:/var/bin
export PATH
unset ZOAU_ROOT
ZOAU_ROOT=/usr/lpp/zoautil/v100
export ZOAU_ROOT
export _BPXK_AUTOCVT"""

EXPECTED_INSERTAFTER_EOF="""if [ -z STEPLIB ] && tty -s;
then
    export STEPLIB=none
    exec -a 0 SHELL
fi
PATH=/usr/lpp/zoautil/v100/bin:/usr/lpp/rsusr/ported/bin:/bin:/var/bin
export PATH
ZOAU_ROOT=/usr/lpp/zoautil/v100
export ZOAU_ROOT
export _BPXK_AUTOCVT
<<<<<<< HEAD
export ZOAU_ROOT"""
=======
export 'ZOAU_ROOT'"""
>>>>>>> b857fdfd

EXPECTED_INSERTBEFORE_BOF="""# this is file is for setting env vars
if [ -z STEPLIB ] && tty -s;
then
    export STEPLIB=none
    exec -a 0 SHELL
fi
PATH=/usr/lpp/zoautil/v100/bin:/usr/lpp/rsusr/ported/bin:/bin:/var/bin
export PATH
ZOAU_ROOT=/usr/lpp/zoautil/v100
export ZOAU_ROOT
export _BPXK_AUTOCVT"""

EXPECTED_REPLACE_INSERTAFTER_IGNORE="""if [ -z STEPLIB ] && tty -s;
then
    export STEPLIB=none
    exec -a 0 SHELL
fi
PATH=/usr/lpp/zoautil/v100/bin:/usr/lpp/rsusr/ported/bin:/bin:/var/bin
export PATH
ZOAU_ROOT=/mvsutil-develop_dsed
export ZOAU_ROOT
export _BPXK_AUTOCVT"""

EXPECTED_REPLACE_INSERTBEFORE_IGNORE="""if [ -z STEPLIB ] && tty -s;
then
    export STEPLIB=none
    exec -a 0 SHELL
fi
PATH=/usr/lpp/zoautil/v100/bin:/usr/lpp/rsusr/ported/bin:/bin:/var/bin
export PATH
unset ZOAU_ROOT
export ZOAU_ROOT
export _BPXK_AUTOCVT"""

EXPECTED_REPLACE_NOMATCH_INSERTAFTER="""if [ -z STEPLIB ] && tty -s;
then
    export STEPLIB=none
    exec -a 0 SHELL
fi
PATH=/usr/lpp/zoautil/v100/bin:/usr/lpp/rsusr/ported/bin:/bin:/var/bin
export PATH
ZOAU_ROOT=/usr/lpp/zoautil/v100
ZOAU_ROOT=/mvsutil-develop_dsed
export ZOAU_ROOT
export _BPXK_AUTOCVT"""

EXPECTED_REPLACE_NOMATCH_INSERTBEFORE="""if [ -z STEPLIB ] && tty -s;
then
    export STEPLIB=none
    exec -a 0 SHELL
fi
PATH=/usr/lpp/zoautil/v100/bin:/usr/lpp/rsusr/ported/bin:/bin:/var/bin
export PATH
unset ZOAU_ROOT
ZOAU_ROOT=/usr/lpp/zoautil/v100
export ZOAU_ROOT
export _BPXK_AUTOCVT"""

EXPECTED_REPLACE_NOMATCH_INSERTAFTER_NOMATCH="""if [ -z STEPLIB ] && tty -s;
then
    export STEPLIB=none
    exec -a 0 SHELL
fi
PATH=/usr/lpp/zoautil/v100/bin:/usr/lpp/rsusr/ported/bin:/bin:/var/bin
export PATH
ZOAU_ROOT=/usr/lpp/zoautil/v100
export ZOAU_ROOT
export _BPXK_AUTOCVT
ZOAU_ROOT=/mvsutil-develop_dsed"""

EXPECTED_REPLACE_NOMATCH_INSERTBEFORE_NOMATCH="""if [ -z STEPLIB ] && tty -s;
then
    export STEPLIB=none
    exec -a 0 SHELL
fi
PATH=/usr/lpp/zoautil/v100/bin:/usr/lpp/rsusr/ported/bin:/bin:/var/bin
export PATH
ZOAU_ROOT=/usr/lpp/zoautil/v100
export ZOAU_ROOT
export _BPXK_AUTOCVT
unset ZOAU_ROOT"""

EXPECTED_ABSENT="""if [ -z STEPLIB ] && tty -s;
then
    export STEPLIB=none
    exec -a 0 SHELL
fi
PATH=/usr/lpp/zoautil/v100/bin:/usr/lpp/rsusr/ported/bin:/bin:/var/bin
export PATH
export ZOAU_ROOT
export _BPXK_AUTOCVT"""

EXPECTED_QUOTED="""if [ -z STEPLIB ] && tty -s;
then
    export STEPLIB=none
    exec -a 0 SHELL
fi
PATH=/usr/lpp/zoautil/v100/bin:/usr/lpp/rsusr/ported/bin:/bin:/var/bin
export PATH
ZOAU_ROOT="/mvsutil-develop_dsed"
export ZOAU_ROOT
export _BPXK_AUTOCVT"""

EXPECTED_ENCODING="""SIMPLE LINE TO VERIFY
Insert this string"""
def set_uss_environment(ansible_zos_module, CONTENT, FILE):
    hosts = ansible_zos_module
    hosts.all.shell(cmd="mkdir -p {0}".format(TEST_FOLDER_LINEINFILE))
    hosts.all.file(path=FILE, state="touch")
    hosts.all.shell(cmd="echo \"{0}\" > {1}".format(CONTENT, FILE))

def remove_uss_environment(ansible_zos_module):
    hosts = ansible_zos_module
    hosts.all.shell(cmd="rm -rf " + TEST_FOLDER_LINEINFILE)

def set_ds_environment(ansible_zos_module, TEMP_FILE, DS_NAME, DS_TYPE, CONTENT):
    hosts = ansible_zos_module
    hosts.all.shell(cmd="echo \"{0}\" > {1}".format(CONTENT, TEMP_FILE))
    hosts.all.zos_data_set(name=DS_NAME, type=DS_TYPE)
    if DS_TYPE in ["PDS", "PDSE"]:
        DS_FULL_NAME = DS_NAME + "(MEM)"
        hosts.all.zos_data_set(name=DS_FULL_NAME, state="present", type="member")
        cmdStr = "cp -CM {0} \"//'{1}'\"".format(quote(TEMP_FILE), DS_FULL_NAME)
    else:
        DS_FULL_NAME = DS_NAME
        cmdStr = "cp {0} \"//'{1}'\" ".format(quote(TEMP_FILE), DS_FULL_NAME)
    hosts.all.shell(cmd=cmdStr)
    hosts.all.shell(cmd="rm -rf " + TEMP_FILE)
    return DS_FULL_NAME

def remove_ds_environment(ansible_zos_module, DS_NAME):
    hosts = ansible_zos_module
    hosts.all.zos_data_set(name=DS_NAME, state="absent")
# supported data set types
DS_TYPE = ['SEQ', 'PDS', 'PDSE']
# not supported data set types
NS_DS_TYPE = ['ESDS', 'RRDS', 'LDS']
# The encoding will be only use on a few test
ENCODING = ['IBM-1047', 'ISO8859-1', 'UTF-8']

#########################
# USS test cases
#########################


@pytest.mark.uss
def test_uss_line_replace(ansible_zos_module):
    hosts = ansible_zos_module
    params = dict(regexp="ZOAU_ROOT=", line="ZOAU_ROOT=/mvsutil-develop_dsed", state="present")
    full_path = TEST_FOLDER_LINEINFILE + inspect.stack()[0][3]
    content = TEST_CONTENT
    try:
        set_uss_environment(ansible_zos_module, content, full_path)
        params["path"] = full_path
        results = hosts.all.zos_lineinfile(**params)
        for result in results.contacted.values():
            assert result.get("changed") == 1
        results = hosts.all.shell(cmd="cat {0}".format(params["path"]))
        for result in results.contacted.values():
            assert result.get("stdout") == EXPECTED_REPLACE
    finally:
        remove_uss_environment(ansible_zos_module)


@pytest.mark.uss
def test_uss_line_insertafter_regex(ansible_zos_module):
    hosts = ansible_zos_module
    params = dict(insertafter="ZOAU_ROOT=", line="ZOAU_ROOT=/mvsutil-develop_dsed", state="present")
    full_path = TEST_FOLDER_LINEINFILE + inspect.stack()[0][3]
    content = TEST_CONTENT
    try:
        set_uss_environment(ansible_zos_module, content, full_path)
        params["path"] = full_path
        results = hosts.all.zos_lineinfile(**params)
        for result in results.contacted.values():
            assert result.get("changed") == 1
        results = hosts.all.shell(cmd="cat {0}".format(params["path"]))
        for result in results.contacted.values():
            assert result.get("stdout") == EXPECTED_INSERTAFTER_REGEX
    finally:
        remove_uss_environment(ansible_zos_module)


@pytest.mark.uss
def test_uss_line_insertbefore_regex(ansible_zos_module):
    hosts = ansible_zos_module
    params = dict(insertbefore="ZOAU_ROOT=", line="unset ZOAU_ROOT", state="present")
    full_path = TEST_FOLDER_LINEINFILE + inspect.stack()[0][3]
    content = TEST_CONTENT
    try:
        set_uss_environment(ansible_zos_module, content, full_path)
        params["path"] = full_path
        results = hosts.all.zos_lineinfile(**params)
        for result in results.contacted.values():
            assert result.get("changed") == 1
        results = hosts.all.shell(cmd="cat {0}".format(params["path"]))
        for result in results.contacted.values():
            assert result.get("stdout") == EXPECTED_INSERTBEFORE_REGEX
    finally:
        remove_uss_environment(ansible_zos_module)


@pytest.mark.uss
def test_uss_line_insertafter_eof(ansible_zos_module):
    hosts = ansible_zos_module
<<<<<<< HEAD
    params = dict(insertafter="EOF", line="export ZOAU_ROOT", state="present")
=======
    params = dict(insertafter="EOF", line="export 'ZOAU_ROOT'", state="present")
>>>>>>> b857fdfd
    full_path = TEST_FOLDER_LINEINFILE + inspect.stack()[0][3]
    content = TEST_CONTENT
    try:
        set_uss_environment(ansible_zos_module, content, full_path)
        params["path"] = full_path
        results = hosts.all.zos_lineinfile(**params)
        for result in results.contacted.values():
            assert result.get("changed") == 1
        results = hosts.all.shell(cmd="cat {0}".format(params["path"]))
        for result in results.contacted.values():
            assert result.get("stdout") == EXPECTED_INSERTAFTER_EOF
    finally:
        remove_uss_environment(ansible_zos_module)


@pytest.mark.uss
def test_uss_line_insertbefore_bof(ansible_zos_module):
    hosts = ansible_zos_module
    params = dict(insertbefore="BOF", line="# this is file is for setting env vars", state="present")
    full_path = TEST_FOLDER_LINEINFILE + inspect.stack()[0][3]
    content = TEST_CONTENT
    try:
        set_uss_environment(ansible_zos_module, content, full_path)
        params["path"] = full_path
        results = hosts.all.zos_lineinfile(**params)
        for result in results.contacted.values():
            assert result.get("changed") == 1
        results = hosts.all.shell(cmd="cat {0}".format(params["path"]))
        for result in results.contacted.values():
            assert result.get("stdout") == EXPECTED_INSERTBEFORE_BOF
    finally:
        remove_uss_environment(ansible_zos_module)


@pytest.mark.uss
def test_uss_line_replace_match_insertafter_ignore(ansible_zos_module):
    hosts = ansible_zos_module
    params = dict(regexp="ZOAU_ROOT=", insertafter="PATH=", line="ZOAU_ROOT=/mvsutil-develop_dsed", state="present")
    full_path = TEST_FOLDER_LINEINFILE + inspect.stack()[0][3]
    content = TEST_CONTENT
    try:
        set_uss_environment(ansible_zos_module, content, full_path)
        params["path"] = full_path
        results = hosts.all.zos_lineinfile(**params)
        for result in results.contacted.values():
            assert result.get("changed") == 1
        results = hosts.all.shell(cmd="cat {0}".format(params["path"]))
        for result in results.contacted.values():
            assert result.get("stdout") == EXPECTED_REPLACE_INSERTAFTER_IGNORE
    finally:
        remove_uss_environment(ansible_zos_module)


@pytest.mark.uss
def test_uss_line_replace_match_insertbefore_ignore(ansible_zos_module):
    hosts = ansible_zos_module
    params = dict(regexp="ZOAU_ROOT=", insertbefore="PATH=", line="unset ZOAU_ROOT", state="present")
    full_path = TEST_FOLDER_LINEINFILE + inspect.stack()[0][3]
    content = TEST_CONTENT
    try:
        set_uss_environment(ansible_zos_module, content, full_path)
        params["path"] = full_path
        results = hosts.all.zos_lineinfile(**params)
        for result in results.contacted.values():
            assert result.get("changed") == 1
        results = hosts.all.shell(cmd="cat {0}".format(params["path"]))
        for result in results.contacted.values():
            assert result.get("stdout") == EXPECTED_REPLACE_INSERTBEFORE_IGNORE
    finally:
        remove_uss_environment(ansible_zos_module)


@pytest.mark.uss
def test_uss_line_replace_nomatch_insertafter_match(ansible_zos_module):
    hosts = ansible_zos_module
    params = dict(regexp="abcxyz", insertafter="ZOAU_ROOT=", line="ZOAU_ROOT=/mvsutil-develop_dsed", state="present")
    full_path = TEST_FOLDER_LINEINFILE + inspect.stack()[0][3]
    content = TEST_CONTENT
    try:
        set_uss_environment(ansible_zos_module, content, full_path)
        params["path"] = full_path
        results = hosts.all.zos_lineinfile(**params)
        for result in results.contacted.values():
            assert result.get("changed") == 1
        results = hosts.all.shell(cmd="cat {0}".format(params["path"]))
        for result in results.contacted.values():
            assert result.get("stdout") == EXPECTED_REPLACE_NOMATCH_INSERTAFTER
    finally:
        remove_uss_environment(ansible_zos_module)


@pytest.mark.uss
def test_uss_line_replace_nomatch_insertbefore_match(ansible_zos_module):
    hosts = ansible_zos_module
    params = dict(regexp="abcxyz", insertbefore="ZOAU_ROOT=", line="unset ZOAU_ROOT", state="present")
    full_path = TEST_FOLDER_LINEINFILE + inspect.stack()[0][3]
    content = TEST_CONTENT
    try:
        set_uss_environment(ansible_zos_module, content, full_path)
        params["path"] = full_path
        results = hosts.all.zos_lineinfile(**params)
        for result in results.contacted.values():
            assert result.get("changed") == 1
        results = hosts.all.shell(cmd="cat {0}".format(params["path"]))
        for result in results.contacted.values():
            assert result.get("stdout") == EXPECTED_REPLACE_NOMATCH_INSERTBEFORE
    finally:
        remove_uss_environment(ansible_zos_module)


@pytest.mark.uss
def test_uss_line_replace_nomatch_insertafter_nomatch(ansible_zos_module):
    hosts = ansible_zos_module
    params = dict(regexp="abcxyz", insertafter="xyzijk", line="ZOAU_ROOT=/mvsutil-develop_dsed", state="present")
    full_path = TEST_FOLDER_LINEINFILE + inspect.stack()[0][3]
    content = TEST_CONTENT
    try:
        set_uss_environment(ansible_zos_module, content, full_path)
        params["path"] = full_path
        results = hosts.all.zos_lineinfile(**params)
        for result in results.contacted.values():
            assert result.get("changed") == 1
        results = hosts.all.shell(cmd="cat {0}".format(params["path"]))
        for result in results.contacted.values():
            assert result.get("stdout") == EXPECTED_REPLACE_NOMATCH_INSERTAFTER_NOMATCH
    finally:
        remove_uss_environment(ansible_zos_module)


@pytest.mark.uss
def test_uss_line_replace_nomatch_insertbefore_nomatch(ansible_zos_module):
    hosts = ansible_zos_module
    params = dict(regexp="abcxyz", insertbefore="xyzijk", line="unset ZOAU_ROOT", state="present")
    full_path = TEST_FOLDER_LINEINFILE + inspect.stack()[0][3]
    content = TEST_CONTENT
    try:
        set_uss_environment(ansible_zos_module, content, full_path)
        params["path"] = full_path
        results = hosts.all.zos_lineinfile(**params)
        for result in results.contacted.values():
            assert result.get("changed") == 1
        results = hosts.all.shell(cmd="cat {0}".format(params["path"]))
        for result in results.contacted.values():
            assert result.get("stdout") == EXPECTED_REPLACE_NOMATCH_INSERTBEFORE_NOMATCH
    finally:
        remove_uss_environment(ansible_zos_module)


@pytest.mark.uss
def test_uss_line_absent(ansible_zos_module):
    hosts = ansible_zos_module
    params = dict(regexp="ZOAU_ROOT=", line="", state="absent")
    full_path = TEST_FOLDER_LINEINFILE + inspect.stack()[0][3]
    content = TEST_CONTENT
    try:
        set_uss_environment(ansible_zos_module, content, full_path)
        params["path"] = full_path
        results = hosts.all.zos_lineinfile(**params)
        for result in results.contacted.values():
            assert result.get("changed") == 1
        results = hosts.all.shell(cmd="cat {0}".format(params["path"]))
        for result in results.contacted.values():
            assert result.get("stdout") == EXPECTED_ABSENT
    finally:
        remove_uss_environment(ansible_zos_module)


@pytest.mark.uss
def test_uss_line_replace_quoted_escaped(ansible_zos_module):
    hosts = ansible_zos_module
    params = dict(path="", regexp="ZOAU_ROOT=", line='ZOAU_ROOT=\"/mvsutil-develop_dsed\"', state="present")
    full_path = TEST_FOLDER_LINEINFILE + inspect.stack()[0][3]
    content = TEST_CONTENT
    try:
        set_uss_environment(ansible_zos_module, content, full_path)
        params["path"] = full_path
        results = hosts.all.zos_lineinfile(**params)
        for result in results.contacted.values():
            assert result.get("changed") == 1
        results = hosts.all.shell(cmd="cat {0}".format(params["path"]))
        for result in results.contacted.values():
            assert result.get("stdout") == EXPECTED_QUOTED
    finally:
        remove_uss_environment(ansible_zos_module)


@pytest.mark.uss
def test_uss_line_replace_quoted_not_escaped(ansible_zos_module):
    hosts = ansible_zos_module
    params = dict(path="", regexp="ZOAU_ROOT=", line='ZOAU_ROOT="/mvsutil-develop_dsed"', state="present")
    full_path = TEST_FOLDER_LINEINFILE + inspect.stack()[0][3]
    content = TEST_CONTENT
    try:
        set_uss_environment(ansible_zos_module, content, full_path)
        params["path"] = full_path
        results = hosts.all.zos_lineinfile(**params)
        for result in results.contacted.values():
            assert result.get("changed") == 1
        results = hosts.all.shell(cmd="cat {0}".format(params["path"]))
        for result in results.contacted.values():
            assert result.get("stdout") == EXPECTED_QUOTED
    finally:
        remove_uss_environment(ansible_zos_module)

@pytest.mark.uss
def test_uss_line_does_not_insert_repeated(ansible_zos_module):
    hosts = ansible_zos_module
    params = dict(path="", line='ZOAU_ROOT=/usr/lpp/zoautil/v100', state="present")
    full_path = TEST_FOLDER_LINEINFILE + inspect.stack()[0][3]
    content = TEST_CONTENT
    try:
        set_uss_environment(ansible_zos_module, content, full_path)
        params["path"] = full_path
        results = hosts.all.zos_lineinfile(**params)
        for result in results.contacted.values():
            assert result.get("changed") == 1
        results = hosts.all.shell(cmd="cat {0}".format(params["path"]))
        for result in results.contacted.values():
            assert result.get("stdout") == TEST_CONTENT
        # Run lineinfle module with same params again, ensure duplicate entry is not made into file
        hosts.all.zos_lineinfile(**params)
        results = hosts.all.shell(cmd="""grep -c 'ZOAU_ROOT=/usr/lpp/zoautil/v10' {0} """.format(params["path"]))
        for result in results.contacted.values():
            assert result.get("stdout") == '1'
    finally:
        remove_uss_environment(ansible_zos_module)

#########################
# Dataset test cases
#########################

# Now force is parameter to change witch function to call in the helper and alter the declaration by add the force or a test name required.
# without change the original description or the other option is that at the end of the test get back to original one.
@pytest.mark.ds
@pytest.mark.parametrize("dstype", DS_TYPE)
def test_ds_line_insertafter_regex(ansible_zos_module, dstype):
    hosts = ansible_zos_module
    ds_type = dstype
    params = dict(insertafter="ZOAU_ROOT=", line="ZOAU_ROOT=/mvsutil-develop_dsed", state="present")
    test_name = "DST1"
    temp_file = "/tmp/{0}".format(test_name)
    ds_name = test_name.upper() + "." + ds_type
    content = TEST_CONTENT
    try:
        ds_full_name = set_ds_environment(ansible_zos_module, temp_file, ds_name, ds_type, content)
        params["path"] = ds_full_name
        results = hosts.all.zos_lineinfile(**params)
        for result in results.contacted.values():
            assert result.get("changed") == 1
        results = hosts.all.shell(cmd="cat \"//'{0}'\" ".format(params["path"]))
        for result in results.contacted.values():
            assert result.get("stdout") == EXPECTED_INSERTAFTER_REGEX
    finally:
        remove_ds_environment(ansible_zos_module, ds_name)


@pytest.mark.ds
@pytest.mark.parametrize("dstype", DS_TYPE)
def test_ds_line_insertbefore_regex(ansible_zos_module, dstype):
    hosts = ansible_zos_module
    ds_type = dstype
    params = dict(insertbefore="ZOAU_ROOT=", line="unset ZOAU_ROOT", state="present")
    test_name = "DST2"
    temp_file = "/tmp/{0}".format(test_name)
    ds_name = test_name.upper() + "." + ds_type
    content = TEST_CONTENT
    try:
        ds_full_name = set_ds_environment(ansible_zos_module, temp_file, ds_name, ds_type, content)
        params["path"] = ds_full_name
        results = hosts.all.zos_lineinfile(**params)
        for result in results.contacted.values():
            assert result.get("changed") == 1
        results = hosts.all.shell(cmd="cat \"//'{0}'\" ".format(params["path"]))
        for result in results.contacted.values():
            assert result.get("stdout") == EXPECTED_INSERTBEFORE_REGEX
    finally:
        remove_ds_environment(ansible_zos_module, ds_name)


@pytest.mark.ds
@pytest.mark.parametrize("dstype", DS_TYPE)
def test_ds_line_insertafter_eof(ansible_zos_module, dstype):
    hosts = ansible_zos_module
    ds_type = dstype
<<<<<<< HEAD
    params = dict(insertafter="EOF", line="export ZOAU_ROOT", state="present")
=======
    params = dict(insertafter="EOF", line="export 'ZOAU_ROOT'", state="present")
>>>>>>> b857fdfd
    test_name = "DST3"
    temp_file = "/tmp/{0}".format(test_name)
    ds_name = test_name.upper() + "." + ds_type
    content = TEST_CONTENT
    try:
        ds_full_name = set_ds_environment(ansible_zos_module, temp_file, ds_name, ds_type, content)
        params["path"] = ds_full_name
        results = hosts.all.zos_lineinfile(**params)
        for result in results.contacted.values():
            assert result.get("changed") == 1
        results = hosts.all.shell(cmd="cat \"//'{0}'\" ".format(params["path"]))
        for result in results.contacted.values():
            assert result.get("stdout") == EXPECTED_INSERTAFTER_EOF
    finally:
        remove_ds_environment(ansible_zos_module, ds_name)

@pytest.mark.ds
@pytest.mark.parametrize("dstype", DS_TYPE)
def test_ds_line_insertbefore_bof(ansible_zos_module, dstype):
    hosts = ansible_zos_module
    ds_type = dstype
    params = dict(insertbefore="BOF", line="# this is file is for setting env vars", state="present")
    test_name = "DST4"
    temp_file = "/tmp/{0}".format(test_name)
    ds_name = test_name.upper() + "." + ds_type
    content = TEST_CONTENT
    try:
        ds_full_name = set_ds_environment(ansible_zos_module, temp_file, ds_name, ds_type, content)
        params["path"] = ds_full_name
        results = hosts.all.zos_lineinfile(**params)
        for result in results.contacted.values():
            assert result.get("changed") == 1
        results = hosts.all.shell(cmd="cat \"//'{0}'\" ".format(params["path"]))
        for result in results.contacted.values():
            assert result.get("stdout") == EXPECTED_INSERTBEFORE_BOF
    finally:
        remove_ds_environment(ansible_zos_module, ds_name)


@pytest.mark.ds
@pytest.mark.parametrize("dstype", DS_TYPE)
def test_ds_line_replace_match_insertafter_ignore(ansible_zos_module, dstype):
    hosts = ansible_zos_module
    ds_type = dstype
    params = dict(regexp="ZOAU_ROOT=", insertafter="PATH=", line="ZOAU_ROOT=/mvsutil-develop_dsed", state="present")
    test_name = "DST5"
    temp_file = "/tmp/{0}".format(test_name)
    ds_name = test_name.upper() + "." + ds_type
    content = TEST_CONTENT
    try:
        ds_full_name = set_ds_environment(ansible_zos_module, temp_file, ds_name, ds_type, content)
        params["path"] = ds_full_name
        results = hosts.all.zos_lineinfile(**params)
        for result in results.contacted.values():
            assert result.get("changed") == 1
        results = hosts.all.shell(cmd="cat \"//'{0}'\" ".format(params["path"]))
        for result in results.contacted.values():
            assert result.get("stdout") == EXPECTED_REPLACE_INSERTAFTER_IGNORE
    finally:
        remove_ds_environment(ansible_zos_module, ds_name)


@pytest.mark.ds
@pytest.mark.parametrize("dstype", DS_TYPE)
def test_ds_line_replace_match_insertbefore_ignore(ansible_zos_module, dstype):
    hosts = ansible_zos_module
    ds_type = dstype
    params = dict(regexp="ZOAU_ROOT=", insertbefore="PATH=", line="unset ZOAU_ROOT", state="present")
    test_name = "DST6"
    temp_file = "/tmp/{0}".format(test_name)
    ds_name = test_name.upper() + "." + ds_type
    content = TEST_CONTENT
    try:
        ds_full_name = set_ds_environment(ansible_zos_module, temp_file, ds_name, ds_type, content)
        params["path"] = ds_full_name
        results = hosts.all.zos_lineinfile(**params)
        for result in results.contacted.values():
            assert result.get("changed") == 1
        results = hosts.all.shell(cmd="cat \"//'{0}'\" ".format(params["path"]))
        for result in results.contacted.values():
            assert result.get("stdout") == EXPECTED_REPLACE_INSERTBEFORE_IGNORE
    finally:
        remove_ds_environment(ansible_zos_module, ds_name)


@pytest.mark.ds
@pytest.mark.parametrize("dstype", DS_TYPE)
def test_ds_line_replace_nomatch_insertafter_match(ansible_zos_module, dstype):
    hosts = ansible_zos_module
    ds_type = dstype
    params = dict(regexp="abcxyz", insertafter="ZOAU_ROOT=", line="ZOAU_ROOT=/mvsutil-develop_dsed", state="present")
    test_name = "DST7"
    temp_file = "/tmp/{0}".format(test_name)
    ds_name = test_name.upper() + "." + ds_type
    content = TEST_CONTENT
    try:
        ds_full_name = set_ds_environment(ansible_zos_module, temp_file, ds_name, ds_type, content)
        params["path"] = ds_full_name
        results = hosts.all.zos_lineinfile(**params)
        for result in results.contacted.values():
            assert result.get("changed") == 1
        results = hosts.all.shell(cmd="cat \"//'{0}'\" ".format(params["path"]))
        for result in results.contacted.values():
            assert result.get("stdout") == EXPECTED_REPLACE_NOMATCH_INSERTAFTER
    finally:
        remove_ds_environment(ansible_zos_module, ds_name)


@pytest.mark.ds
@pytest.mark.parametrize("dstype", DS_TYPE)
def test_ds_line_replace_nomatch_insertbefore_match(ansible_zos_module, dstype):
    hosts = ansible_zos_module
    ds_type = dstype
    params = dict(regexp="abcxyz", insertbefore="ZOAU_ROOT=", line="unset ZOAU_ROOT", state="present")
    test_name = "DST8"
    temp_file = "/tmp/{0}".format(test_name)
    ds_name = test_name.upper() + "." + ds_type
    content = TEST_CONTENT
    try:
        ds_full_name = set_ds_environment(ansible_zos_module, temp_file, ds_name, ds_type, content)
        params["path"] = ds_full_name
        results = hosts.all.zos_lineinfile(**params)
        for result in results.contacted.values():
            assert result.get("changed") == 1
        results = hosts.all.shell(cmd="cat \"//'{0}'\" ".format(params["path"]))
        for result in results.contacted.values():
            assert result.get("stdout") == EXPECTED_REPLACE_NOMATCH_INSERTBEFORE
    finally:
        remove_ds_environment(ansible_zos_module, ds_name)


@pytest.mark.ds
@pytest.mark.parametrize("dstype", DS_TYPE)
def test_ds_line_replace_nomatch_insertafter_nomatch(ansible_zos_module, dstype):
    hosts = ansible_zos_module
    ds_type = dstype
    params = dict(regexp="abcxyz", insertafter="xyzijk", line="ZOAU_ROOT=/mvsutil-develop_dsed", state="present")
    test_name = "DST9"
    temp_file = "/tmp/{0}".format(test_name)
    ds_name = test_name.upper() + "." + ds_type
    content = TEST_CONTENT
    try:
        ds_full_name = set_ds_environment(ansible_zos_module, temp_file, ds_name, ds_type, content)
        params["path"] = ds_full_name
        results = hosts.all.zos_lineinfile(**params)
        for result in results.contacted.values():
            assert result.get("changed") == 1
        results = hosts.all.shell(cmd="cat \"//'{0}'\" ".format(params["path"]))
        for result in results.contacted.values():
            assert result.get("stdout") == EXPECTED_REPLACE_NOMATCH_INSERTAFTER_NOMATCH
    finally:
        remove_ds_environment(ansible_zos_module, ds_name)


@pytest.mark.ds
@pytest.mark.parametrize("dstype", DS_TYPE)
def test_ds_line_replace_nomatch_insertbefore_nomatch(ansible_zos_module, dstype):
    hosts = ansible_zos_module
    ds_type = dstype
    params = dict(regexp="abcxyz", insertbefore="xyzijk", line="unset ZOAU_ROOT", state="present")
    test_name = "DST10"
    temp_file = "/tmp/{0}".format(test_name)
    ds_name = test_name.upper() + "." + ds_type
    content = TEST_CONTENT
    try:
        ds_full_name = set_ds_environment(ansible_zos_module, temp_file, ds_name, ds_type, content)
        params["path"] = ds_full_name
        results = hosts.all.zos_lineinfile(**params)
        for result in results.contacted.values():
            assert result.get("changed") == 1
        results = hosts.all.shell(cmd="cat \"//'{0}'\" ".format(params["path"]))
        for result in results.contacted.values():
            assert result.get("stdout") == EXPECTED_REPLACE_NOMATCH_INSERTBEFORE_NOMATCH
    finally:
        remove_ds_environment(ansible_zos_module, ds_name)


@pytest.mark.ds
@pytest.mark.parametrize("dstype", DS_TYPE)
def test_ds_line_absent(ansible_zos_module, dstype):
    hosts = ansible_zos_module
    ds_type = dstype
    params = dict(regexp="ZOAU_ROOT=", line="", state="absent")
    test_name = "DST11"
    temp_file = "/tmp/{0}".format(test_name)
    ds_name = test_name.upper() + "." + ds_type
    content = TEST_CONTENT
    try:
        ds_full_name = set_ds_environment(ansible_zos_module, temp_file, ds_name, ds_type, content)
        params["path"] = ds_full_name
        results = hosts.all.zos_lineinfile(**params)
        for result in results.contacted.values():
            assert result.get("changed") == 1
        results = hosts.all.shell(cmd="cat \"//'{0}'\" ".format(params["path"]))
        for result in results.contacted.values():
            assert result.get("stdout") == EXPECTED_ABSENT
    finally:
        remove_ds_environment(ansible_zos_module, ds_name)


@pytest.mark.ds
def test_ds_tmp_hlq_option(ansible_zos_module):
    # This TMPHLQ only works with sequential datasets
    hosts = ansible_zos_module
    ds_type = "SEQ"
    kwargs = dict(backup_name=r"TMPHLQ\..")
    params = dict(insertafter="EOF", line="export ZOAU_ROOT", state="present", backup=True, tmp_hlq="TMPHLQ")
    test_name = "DST12"
    temp_file = "/tmp/zos_lineinfile/" + test_name
    content = TEST_CONTENT
    try:
        hosts.all.shell(cmd="mkdir -p {0}".format("/tmp/zos_lineinfile/"))
        results = hosts.all.shell(cmd='hlq')
        for result in results.contacted.values():
            hlq = result.get("stdout")
        if len(hlq) > 8:
            hlq = hlq[:8]
        ds_full_name = hlq + "." + test_name.upper() + "." + ds_type
        hosts.all.zos_data_set(name=ds_full_name, type=ds_type, replace=True)
        hosts.all.shell(cmd="echo \"{0}\" > {1}".format(content, temp_file))
        cmdStr = "cp {0} \"//'{1}'\" ".format(quote(temp_file), ds_full_name)
        hosts.all.shell(cmd=cmdStr)
        hosts.all.shell(cmd="rm -rf " + "/tmp/zos_lineinfile/")
        results = hosts.all.shell(cmd="cat \"//'{0}'\" | wc -l ".format(ds_full_name))
        for result in results.contacted.values():
            assert int(result.get("stdout")) != 0
        params["path"] = ds_full_name
        results = hosts.all.zos_lineinfile(**params)
        for result in results.contacted.values():
            for key in kwargs:
                assert re.match(kwargs.get(key), result.get(key))
    finally:
        hosts.all.zos_data_set(name=ds_full_name, state="absent")


## Non supported test cases
@pytest.mark.ds
@pytest.mark.parametrize("dstype", NS_DS_TYPE)
def test_ds_not_supported(ansible_zos_module, dstype):
    hosts = ansible_zos_module
    ds_type = dstype
    params = dict(path="", regexp="ZOAU_ROOT=", line="ZOAU_ROOT=/mvsutil-develop_dsed", state="present")
    test_name = "DST13"
    ds_name = test_name.upper() + "." + ds_type
    try:
        results = hosts.all.shell(cmd='hlq')
        for result in results.contacted.values():
            hlq = result.get("stdout")
        assert len(hlq) <= 8 or hlq != ''
        ds_name = test_name.upper() + "." + ds_type
        results = hosts.all.zos_data_set(name=ds_name, type=ds_type, replace='yes')
        for result in results.contacted.values():
            assert result.get("changed") is True
        params["path"] = ds_name
        results = hosts.all.zos_lineinfile(**params)
        for result in results.contacted.values():
            assert result.get("changed") is False
            assert result.get("msg") == "VSAM data set type is NOT supported"
    finally:
        hosts.all.zos_data_set(name=ds_name, state="absent")


@pytest.mark.ds
@pytest.mark.parametrize("dstype", DS_TYPE)
def test_ds_line_force(ansible_zos_module, dstype):
    hosts = ansible_zos_module
    ds_type = dstype
    params = dict(path="", regexp="ZOAU_ROOT=", line="ZOAU_ROOT=/mvsutil-develop_dsed", state="present", force="True")
    MEMBER_1, MEMBER_2 = "MEM1", "MEM2"
    TEMP_FILE = "/tmp/{0}".format(MEMBER_2)
    content = TEST_CONTENT
    if ds_type == "SEQ":
        params["path"] = DEFAULT_DATA_SET_NAME+".{0}".format(MEMBER_2)
    else:
        params["path"] = DEFAULT_DATA_SET_NAME+"({0})".format(MEMBER_2)
    try:
        # set up:
        hosts.all.zos_data_set(name=DEFAULT_DATA_SET_NAME, state="present", type=ds_type, replace=True)
        hosts.all.shell(cmd="echo \"{0}\" > {1}".format(content, TEMP_FILE))
        hosts.all.zos_data_set(
            batch=[
                {   "name": DEFAULT_DATA_SET_NAME + "({0})".format(MEMBER_1),
                    "type": "member", "state": "present", "replace": True, },
                {   "name": params["path"], "type": "member",
                    "state": "present", "replace": True, },
            ]
        )
        # write memeber to verify cases
        if ds_type in ["PDS", "PDSE"]:
            cmdStr = "cp -CM {0} \"//'{1}'\"".format(quote(TEMP_FILE), params["path"])
        else:
            cmdStr = "cp {0} \"//'{1}'\" ".format(quote(TEMP_FILE), params["path"])
        hosts.all.shell(cmd=cmdStr)
        results = hosts.all.shell(cmd="cat \"//'{0}'\" | wc -l ".format(params["path"]))
        for result in results.contacted.values():
            assert int(result.get("stdout")) != 0
        # copy/compile c program and copy jcl to hold data set lock for n seconds in background(&)
        hosts.all.zos_copy(content=c_pgm, dest='/tmp/disp_shr/pdse-lock.c', force=True)
        hosts.all.zos_copy(
            content=call_c_jcl.format(DEFAULT_DATA_SET_NAME, MEMBER_1),
            dest='/tmp/disp_shr/call_c_pgm.jcl',
            force=True
        )
        hosts.all.shell(cmd="xlc -o pdse-lock pdse-lock.c", chdir="/tmp/disp_shr/")
        hosts.all.shell(cmd="submit call_c_pgm.jcl", chdir="/tmp/disp_shr/")
        time.sleep(5)
        # call lineinfile to see results
        results = hosts.all.zos_lineinfile(**params)
        for result in results.contacted.values():
            assert result.get("changed") == True
        results = hosts.all.shell(cmd=r"""cat "//'{0}'" """.format(params["path"]))
        for result in results.contacted.values():
            assert result.get("stdout") == EXPECTED_REPLACE
    finally:
        hosts.all.shell(cmd="rm -rf " + TEMP_FILE)
        ps_list_res = hosts.all.shell(cmd="ps -e | grep -i 'pdse-lock'")
        pid = list(ps_list_res.contacted.values())[0].get('stdout').strip().split(' ')[0]
        hosts.all.shell(cmd="kill 9 {0}".format(pid.strip()))
        hosts.all.shell(cmd='rm -r /tmp/disp_shr')
        hosts.all.zos_data_set(name=DEFAULT_DATA_SET_NAME, state="absent")


@pytest.mark.ds
@pytest.mark.parametrize("dstype", ["PDS","PDSE"])
def test_ds_line_force_fail(ansible_zos_module, dstype):
    hosts = ansible_zos_module
    ds_type = dstype
    params = dict(path="", regexp="ZOAU_ROOT=", line="ZOAU_ROOT=/mvsutil-develop_dsed", state="present", force="False")
    MEMBER_1, MEMBER_2 = "MEM1", "MEM2"
    TEMP_FILE = "/tmp/{0}".format(MEMBER_2)
    params["path"] = DEFAULT_DATA_SET_NAME+"({0})".format(MEMBER_2)
    content = TEST_CONTENT
    try:
        # set up:
        hosts.all.zos_data_set(name=DEFAULT_DATA_SET_NAME, state="present", type=ds_type, replace=True)
        hosts.all.shell(cmd="echo \"{0}\" > {1}".format(content, TEMP_FILE))
        hosts.all.zos_data_set(
            batch=[
                {   "name": DEFAULT_DATA_SET_NAME + "({0})".format(MEMBER_1),
                    "type": "member", "state": "present", "replace": True, },
                {   "name": params["path"], "type": "member",
                    "state": "present", "replace": True, },
            ]
        )
        cmdStr = "cp -CM {0} \"//'{1}'\"".format(quote(TEMP_FILE), params["path"])
        hosts.all.shell(cmd=cmdStr)
        results = hosts.all.shell(cmd="cat \"//'{0}'\" | wc -l ".format(params["path"]))
        for result in results.contacted.values():
            assert int(result.get("stdout")) != 0
        # copy/compile c program and copy jcl to hold data set lock for n seconds in background(&)
        hosts.all.zos_copy(content=c_pgm, dest='/tmp/disp_shr/pdse-lock.c', force=True)
        hosts.all.zos_copy(
            content=call_c_jcl.format(DEFAULT_DATA_SET_NAME, MEMBER_1),
            dest='/tmp/disp_shr/call_c_pgm.jcl',
            force=True
        )
        hosts.all.shell(cmd="xlc -o pdse-lock pdse-lock.c", chdir="/tmp/disp_shr/")
        hosts.all.shell(cmd="submit call_c_pgm.jcl", chdir="/tmp/disp_shr/")
        time.sleep(5)
        # call lineinfile to see results
        results = hosts.all.zos_lineinfile(**params)
        for result in results.contacted.values():
            assert result.get("changed") == False
            assert result.get("failed") == True
    finally:
        ps_list_res = hosts.all.shell(cmd="ps -e | grep -i 'pdse-lock'")
        pid = list(ps_list_res.contacted.values())[0].get('stdout').strip().split(' ')[0]
        hosts.all.shell(cmd="kill 9 {0}".format(pid.strip()))
        hosts.all.shell(cmd='rm -r /tmp/disp_shr')
        hosts.all.zos_data_set(name=DEFAULT_DATA_SET_NAME, state="absent")


<<<<<<< HEAD
=======
@pytest.mark.ds
@pytest.mark.parametrize("dstype", DS_TYPE)
def test_ds_line_does_not_insert_repeated(ansible_zos_module, dstype):
    hosts = ansible_zos_module
    ds_type = dstype
    params = dict(line='ZOAU_ROOT=/usr/lpp/zoautil/v100', state="present")
    test_name = "DST15"
    temp_file = "/tmp/{0}".format(test_name)
    ds_name = test_name.upper() + "." + ds_type
    content = TEST_CONTENT
    try:
        ds_full_name = set_ds_environment(ansible_zos_module, temp_file, ds_name, ds_type, content)
        params["path"] = ds_full_name
        results = hosts.all.zos_lineinfile(**params)
        for result in results.contacted.values():
            assert result.get("changed") == 1
        results = hosts.all.shell(cmd="cat \"//'{0}'\" ".format(params["path"]))
        for result in results.contacted.values():
            assert result.get("stdout") == TEST_CONTENT
        # Run lineinfle module with same params again, ensure duplicate entry is not made into file
        hosts.all.zos_lineinfile(**params)
        results = hosts.all.shell(cmd="""dgrep -c 'ZOAU_ROOT=/usr/lpp/zoautil/v10' "{0}" """.format(params["path"]))
        response = params["path"] + " " + "1"
        for result in results.contacted.values():
            assert result.get("stdout") == response
    finally:
        remove_ds_environment(ansible_zos_module, ds_name)

>>>>>>> b857fdfd
#########################
# Encoding tests
#########################

@pytest.mark.uss
@pytest.mark.parametrize("encoding", ENCODING)
def test_uss_encoding(ansible_zos_module, encoding):
    hosts = ansible_zos_module
    insert_data = "Insert this string"
    params = dict(insertafter="SIMPLE", line=insert_data, state="present")
    params["encoding"] = encoding
    full_path = TEST_FOLDER_LINEINFILE + inspect.stack()[0][3]
    content = "SIMPLE LINE TO VERIFY"
    try:
        hosts.all.shell(cmd="mkdir -p {0}".format(TEST_FOLDER_LINEINFILE))
        hosts.all.file(path=full_path, state="touch")
        hosts.all.shell(cmd="echo \"{0}\" > {1}".format(content, full_path))
        hosts.all.zos_encode(src=full_path, dest=full_path, from_encoding="IBM-1047", to_encoding=params["encoding"])
        params["path"] = full_path
        results = hosts.all.zos_lineinfile(**params)
        for result in results.contacted.values():
            assert result.get("changed") == 1
        results = hosts.all.shell(cmd="cat {0}".format(params["path"]))
        for result in results.contacted.values():
            assert result.get("stdout") == EXPECTED_ENCODING
    finally:
        remove_uss_environment(ansible_zos_module)


@pytest.mark.ds
@pytest.mark.parametrize("dstype", DS_TYPE)
@pytest.mark.parametrize("encoding", ["IBM-1047"])
def test_ds_encoding(ansible_zos_module, encoding, dstype):
    hosts = ansible_zos_module
    ds_type = dstype
    insert_data = "Insert this string"
    params = dict(insertafter="SIMPLE", line=insert_data, state="present")
    params["encoding"] = encoding
    test_name = "DST13"
    temp_file = "/tmp/{0}".format(test_name)
    ds_name = test_name.upper() + "." + ds_type
    content = "SIMPLE LINE TO VERIFY"
    try:
        hosts.all.shell(cmd="echo \"{0}\" > {1}".format(content, temp_file))
        hosts.all.zos_encode(src=temp_file, dest=temp_file, from_encoding="IBM-1047", to_encoding=params["encoding"])
        hosts.all.zos_data_set(name=ds_name, type=ds_type)
        if ds_type in ["PDS", "PDSE"]:
            ds_full_name = ds_name + "(MEM)"
            hosts.all.zos_data_set(name=ds_full_name, state="present", type="member")
            cmdStr = "cp -CM {0} \"//'{1}'\"".format(quote(temp_file), ds_full_name)
        else:
            ds_full_name = ds_name
            cmdStr = "cp {0} \"//'{1}'\" ".format(quote(temp_file), ds_full_name)
        hosts.all.shell(cmd=cmdStr)
        hosts.all.shell(cmd="rm -rf " + temp_file)
        params["path"] = ds_full_name
        results = hosts.all.zos_lineinfile(**params)
        for result in results.contacted.values():
            assert result.get("changed") == 1
        hosts.all.zos_encode(src=ds_full_name, dest=ds_full_name, from_encoding=params["encoding"], to_encoding="IBM-1047")
        results = hosts.all.shell(cmd="cat \"//'{0}'\" ".format(params["path"]))
        for result in results.contacted.values():
            assert result.get("stdout") == EXPECTED_ENCODING
    finally:
        remove_ds_environment(ansible_zos_module, ds_name)<|MERGE_RESOLUTION|>--- conflicted
+++ resolved
@@ -103,11 +103,7 @@
 ZOAU_ROOT=/usr/lpp/zoautil/v100
 export ZOAU_ROOT
 export _BPXK_AUTOCVT
-<<<<<<< HEAD
 export ZOAU_ROOT"""
-=======
-export 'ZOAU_ROOT'"""
->>>>>>> b857fdfd
 
 EXPECTED_INSERTBEFORE_BOF="""# this is file is for setting env vars
 if [ -z STEPLIB ] && tty -s;
@@ -314,11 +310,7 @@
 @pytest.mark.uss
 def test_uss_line_insertafter_eof(ansible_zos_module):
     hosts = ansible_zos_module
-<<<<<<< HEAD
     params = dict(insertafter="EOF", line="export ZOAU_ROOT", state="present")
-=======
-    params = dict(insertafter="EOF", line="export 'ZOAU_ROOT'", state="present")
->>>>>>> b857fdfd
     full_path = TEST_FOLDER_LINEINFILE + inspect.stack()[0][3]
     content = TEST_CONTENT
     try:
@@ -603,11 +595,7 @@
 def test_ds_line_insertafter_eof(ansible_zos_module, dstype):
     hosts = ansible_zos_module
     ds_type = dstype
-<<<<<<< HEAD
     params = dict(insertafter="EOF", line="export ZOAU_ROOT", state="present")
-=======
-    params = dict(insertafter="EOF", line="export 'ZOAU_ROOT'", state="present")
->>>>>>> b857fdfd
     test_name = "DST3"
     temp_file = "/tmp/{0}".format(test_name)
     ds_name = test_name.upper() + "." + ds_type
@@ -980,37 +968,6 @@
         hosts.all.zos_data_set(name=DEFAULT_DATA_SET_NAME, state="absent")
 
 
-<<<<<<< HEAD
-=======
-@pytest.mark.ds
-@pytest.mark.parametrize("dstype", DS_TYPE)
-def test_ds_line_does_not_insert_repeated(ansible_zos_module, dstype):
-    hosts = ansible_zos_module
-    ds_type = dstype
-    params = dict(line='ZOAU_ROOT=/usr/lpp/zoautil/v100', state="present")
-    test_name = "DST15"
-    temp_file = "/tmp/{0}".format(test_name)
-    ds_name = test_name.upper() + "." + ds_type
-    content = TEST_CONTENT
-    try:
-        ds_full_name = set_ds_environment(ansible_zos_module, temp_file, ds_name, ds_type, content)
-        params["path"] = ds_full_name
-        results = hosts.all.zos_lineinfile(**params)
-        for result in results.contacted.values():
-            assert result.get("changed") == 1
-        results = hosts.all.shell(cmd="cat \"//'{0}'\" ".format(params["path"]))
-        for result in results.contacted.values():
-            assert result.get("stdout") == TEST_CONTENT
-        # Run lineinfle module with same params again, ensure duplicate entry is not made into file
-        hosts.all.zos_lineinfile(**params)
-        results = hosts.all.shell(cmd="""dgrep -c 'ZOAU_ROOT=/usr/lpp/zoautil/v10' "{0}" """.format(params["path"]))
-        response = params["path"] + " " + "1"
-        for result in results.contacted.values():
-            assert result.get("stdout") == response
-    finally:
-        remove_ds_environment(ansible_zos_module, ds_name)
-
->>>>>>> b857fdfd
 #########################
 # Encoding tests
 #########################
