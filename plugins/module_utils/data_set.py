--- conflicted
+++ resolved
@@ -1240,7 +1240,6 @@
                 raise DatasetBusyError(self.data_set)
             if (re.findall(r"NOT IN CATALOG|NOT FOUND|NOT LISTED", listds_out)):
                 self.ds_info['exists'] = False
-<<<<<<< HEAD
             else:
                 raise MVSCmdExecError(listds_rc, listds_out, listds_err)
 
@@ -1253,20 +1252,6 @@
             if (re.findall(r"NOT FOUND|NOT LISTED", listcat_out)):
                 self.ds_info['exists'] = False
             else:
-=======
-            else:
-                raise MVSCmdExecError(listds_rc, listds_out, listds_err)
-
-        listcat_rc, listcat_out, listcat_err = mvs_cmd.idcams(
-            LISTCAT_COMMAND.format(self.data_set), authorized=True
-        )
-        if listcat_rc == 0:
-            result.update(self._process_listcat_output(listcat_out))
-        else:
-            if (re.findall(r"NOT FOUND|NOT LISTED", listcat_out)):
-                self.ds_info['exists'] = False
-            else:
->>>>>>> 202fe5f9
                 raise MVSCmdExecError(listcat_rc, listcat_out, listcat_err)
         return result
 
@@ -1293,10 +1278,6 @@
                     result['lrecl'] = ds_params[1]
                     if len(ds_params) > 2:
                         result['blksize'] = int(ds_params[2])
-<<<<<<< HEAD
-
-=======
->>>>>>> 202fe5f9
         return result
 
     def _process_listcat_output(self, output):
