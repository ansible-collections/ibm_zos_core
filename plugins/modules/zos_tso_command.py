#!/usr/bin/python
# -*- coding: utf-8 -*-

<<<<<<< HEAD
# Copyright (c) IBM Corporation 2019, 2024
=======
# Copyright (c) IBM Corporation 2019, 2025
>>>>>>> 5eddec59
# Licensed under the Apache License, Version 2.0 (the "License");
# you may not use this file except in compliance with the License.
# You may obtain a copy of the License at
#     http://www.apache.org/licenses/LICENSE-2.0
# Unless required by applicable law or agreed to in writing, software
# distributed under the License is distributed on an "AS IS" BASIS,
# WITHOUT WARRANTIES OR CONDITIONS OF ANY KIND, either express or implied.
# See the License for the specific language governing permissions and
# limitations under the License.

from __future__ import absolute_import, division, print_function

__metaclass__ = type


DOCUMENTATION = r"""
module: zos_tso_command
version_added: '1.1.0'
short_description: Execute TSO commands
description:
    - Execute TSO commands on the target z/OS system with the provided options and receive a structured response.
author:
    - "Xiao Yuan Ma (@bjmaxy)"
    - "Rich Parker (@richp405)"
    - "Demetrios Dimatos (@ddimatos)"
options:
  commands:
    description:
        - One or more TSO commands to execute on the target z/OS system.
        - Accepts a single string or list of strings as input.
        - If a list of strings is provided, processing will stop at the first failure, based on rc.
    required: true
    type: raw
    aliases:
        - command
  max_rc:
    description:
        - Specifies the maximum return code allowed for a TSO command.
        - If more than one TSO command is submitted, the I(max_rc) applies to all TSO commands.
    default: 0
    required: false
    type: int

attributes:
  action:
    support: none
    description: Indicates this has a corresponding action plugin so some parts of the options can be executed on the controller.
  async:
    support: full
    description: Supports being used with the ``async`` keyword.
  check_mode:
    support: full
    description: Can run in check_mode and return changed status prediction without modifying target. If not supported, the action will be skipped.
"""

RETURN = r"""
output:
    description:
        List of each TSO command output.
    returned: always
    type: list
    elements: dict
    contains:
        command:
            description:
                The executed TSO command.
            returned: always
            type: str
        rc:
            description:
                The return code from the executed TSO command.
            returned: always
            type: int
            sample: 0
        max_rc:
            description:
                - Specifies the maximum return code allowed for a TSO command.
                - If more than one TSO command is submitted, the I(max_rc) applies to all TSO commands.
            returned: always
            type: int
            sample: 0
        content:
            description:
                The response resulting from the execution of the TSO command.
            returned: always
            type: list
            sample:
                [
                "NO MODEL DATA SET                                                OMVSADM",
                "TERMUACC                                                                ",
                "SUBGROUP(S)= VSAMDSET SYSCTLG  BATCH    SASS     MASS     IMSGRP1       ",
                "             IMSGRP2  IMSGRP3  DSNCAT   DSN120   J42      M63           ",
                "             J91      J09      J97      J93      M82      D67           ",
                "             D52      M12      CCG      D17      M32      IMSVS         ",
                "             DSN210   DSN130   RAD      CATLG4   VCAT     CSP           ",
                ]
        lines:
            description:
                The line number of the content.
            returned: always
            type: int
"""

EXAMPLES = r"""
- name: Execute TSO commands to allocate a new dataset.
<<<<<<< HEAD
  zos_tso_command:
    commands:
      - alloc da('TEST.HILL3.TEST') like('TEST.HILL3')
      - delete 'TEST.HILL3.TEST'

- name: Execute TSO command List User (LU) for TESTUSER to obtain TSO information.
  zos_tso_command:
    commands:
      - LU TESTUSER

- name: Execute TSO command List Dataset (LISTDSD) and allow for maximum return code of 4.
  zos_tso_command:
    commands:
      - LISTDSD DATASET('HLQ.DATA.SET') ALL GENERIC
    max_rc: 4

- name: Execute TSO command to run a REXX script explicitly from a data set.
  zos_tso_command:
    commands:
      - EXEC HLQ.DATASET.REXX exec

=======
  zos_tso_command:
    commands:
      - alloc da('TEST.HILL3.TEST') like('TEST.HILL3')
      - delete 'TEST.HILL3.TEST'

- name: Execute TSO command List User (LU) for TESTUSER to obtain TSO information.
  zos_tso_command:
    commands:
      - LU TESTUSER

- name: Execute TSO command List Dataset (LISTDSD) and allow for maximum return code of 4.
  zos_tso_command:
    commands:
      - LISTDSD DATASET('HLQ.DATA.SET') ALL GENERIC
    max_rc: 4

- name: Execute TSO command to run a REXX script explicitly from a data set.
  zos_tso_command:
    commands:
      - EXEC HLQ.DATASET.REXX exec

>>>>>>> 5eddec59
- name: Chain multiple TSO commands into one invocation using semicolons.
  zos_tso_command:
    commands: >-
      ALLOCATE DDNAME(IN1) DSNAME('HLQ.PDSE.DATA.SRC(INPUT)') SHR;
      ALLOCATE DDNAME(OUT1) DSNAME('HLQ.PDSE.DATA.DEST(OUTPUT)') SHR;
      OCOPY INDD(IN1) OUTDD(OUT1) BINARY;
"""

from ansible.module_utils.basic import AnsibleModule
from ansible_collections.ibm.ibm_zos_core.plugins.module_utils import data_set
from os import chmod
import re
from tempfile import NamedTemporaryFile
from stat import S_IEXEC, S_IREAD, S_IWRITE
from ansible_collections.ibm.ibm_zos_core.plugins.module_utils.better_arg_parser import (
    BetterArgParser,
)


def run_tso_command(commands, module, max_rc):
    """Run tso command.

    Parameters
    ----------
    commands : str
        Commands to run.
    module : AnsibleModule
        Ansible module to run the command with.
    max_rc : int
        Max return code.

    Returns
    -------
    Union[dict]
        The command result details.

    """
    script = """/* REXX */
PARSE ARG cmd
address tso
x = outtrap('listcato.', '*')
cmd
rc = RC
do j = 1 to listcato.0
    say listcato.j
end
x = outtrap('OFF')
exit rc
"""
    command_detail_json = copy_rexx_and_run_commands(script, commands, module, max_rc)
    return command_detail_json


def copy_rexx_and_run_commands(script, commands, module, max_rc):
    """Copy rexx into a temporary file and run commands.

    Parameters
    ----------
    script : str
        Script to run the command.
    commands : str
        Commands to run.
    module : AnsibleModule
        Ansible module to run the command with.
    max_rc : int
        Max return code.

    Returns
    -------
    Union[dict]
        The command result details.
    """
    command_detail_json = []
    delete_on_close = True
    tmp_file = NamedTemporaryFile(delete=delete_on_close)
    with open(tmp_file.name, "w") as f:
        f.write(script)
    chmod(tmp_file.name, S_IEXEC | S_IREAD | S_IWRITE)
    for command in commands:
        rc, stdout, stderr = module.run_command([tmp_file.name, command], errors='replace')
        command_results = {}
        command_results["command"] = command
        command_results["rc"] = rc
        command_results["content"] = stdout.split("\n")
        command_results["lines"] = len(command_results.get("content", []))
        command_results["stderr"] = stderr

        if rc <= max_rc:
            command_results["failed"] = False
        else:
            command_results["failed"] = True

        command_detail_json.append(command_results)
        if command_results["failed"]:
            break

    return command_detail_json


def list_or_str_type(contents, dependencies):
    """Checks if a variable contains a string or a list of strings and returns it as a list of strings.

    Parameters
    ----------
    contents : str | list[str]
        String or list of strings.
    dependencies
        Unused.

    Returns
    -------
    str | Union[str]
        The parameter given as a list of strings.

    Raises
    ------
    ValueError
        Invalid argument type. Expected "string or list of strings".
    """
    failed = False
    if isinstance(contents, list):
        for item in contents:
            if not isinstance(item, str):
                failed = True
                break
    elif isinstance(contents, str):
        contents = [contents]
    else:
        failed = True
    if failed:
        raise ValueError(
            'Invalid argument type for "{0}". expected "string or list of strings"'.format(
                contents
            )
        )
    return contents


def preprocess_data_set_names(command):
    """
    Applies necessary preprocessing to the data set names, such as converting
    a GDS relative name into an absolute one.

    Parameters
    ----------
    command : str
        command in which to look for a data set name.

    Returns
    -------
    str
        The command with the modified data set names if any.

    """
    pattern = r"(?:(?:[A-Z$#@]{1}[A-Z0-9$#@-]{0,7})(?:[.]{1})){1,21}[A-Z$#@]{1}[A-Z0-9$#@-]{0,7}(?:\([A-Z$#@]{1}[A-Z0-9$#@]{0,7}\)|\((?:[-+]?[0-9]+)\)){0,1}"
    data_set_list = re.findall(pattern, command)
    for name in data_set_list:
        if data_set.DataSet.is_gds_relative_name(name):
            dataset_name = data_set.DataSet.resolve_gds_absolute_name(name)
            command = command.replace(name, dataset_name)
    return command


def run_module():
    """Initialize module.

    Raises
    ------
    fail_json
        ValueError on BetterArgParser.
    fail_json
        Some command(s) failed.
    fail_json
        An unexpected error occurred.
    """
    module_args = dict(
        commands=dict(type="raw", required=True, aliases=["command"]),
        max_rc=dict(type="int", required=False, default=0),
    )

    module = AnsibleModule(argument_spec=module_args, supports_check_mode=True)
    result = dict(
        changed=False,
        failed=True,
    )

    arg_defs = dict(
        commands=dict(type=list_or_str_type, required=True, aliases=["command"]),
        max_rc=dict(type="int", required=False, default=0),
    )
    try:
        parser = BetterArgParser(arg_defs)
        parsed_args = parser.parse_args(module.params)
    except ValueError as e:
        module.fail_json(msg=repr(e), **result)

    commands = parsed_args.get("commands")
    commands = list(map(preprocess_data_set_names, commands))
    max_rc = parsed_args.get("max_rc")
    if max_rc is None:
        max_rc = 0

    try:
        result["output"] = run_tso_command(commands, module, max_rc)
        result["max_rc"] = max_rc
        errors_found = False
        result_list = []

        for cmd in result.get("output"):
            tmp_string = 'Command "' + cmd.get("command", "") + '" execution'
            if cmd.get("rc") > max_rc:
                errors_found = True
                if max_rc > 0:
                    result_list.append(tmp_string + "failed.  RC was {0}; max_rc was {1}".format(cmd.get("rc"), max_rc))
                else:
                    result_list.append(tmp_string + "failed.  RC was {0}.".format(cmd.get("rc")))
            else:
                result_list.append(tmp_string + "succeeded.  RC was {0}.".format(cmd.get("rc")))

        if errors_found:
            result_string = "\n".join(result_list)

            module.fail_json(
                msg="Some ({0}) command(s) failed:\n{1}".format(errors_found, result_string),
                **result
            )

        result["changed"] = True
        result["failed"] = False
        module.exit_json(**result)

    except Exception as e:
        module.fail_json(
            msg="An unexpected error occurred: {0}".format(repr(e)), **result
        )


def main():
    run_module()


if __name__ == "__main__":
    main()<|MERGE_RESOLUTION|>--- conflicted
+++ resolved
@@ -1,11 +1,7 @@
 #!/usr/bin/python
 # -*- coding: utf-8 -*-
 
-<<<<<<< HEAD
-# Copyright (c) IBM Corporation 2019, 2024
-=======
 # Copyright (c) IBM Corporation 2019, 2025
->>>>>>> 5eddec59
 # Licensed under the Apache License, Version 2.0 (the "License");
 # you may not use this file except in compliance with the License.
 # You may obtain a copy of the License at
@@ -111,7 +107,6 @@
 
 EXAMPLES = r"""
 - name: Execute TSO commands to allocate a new dataset.
-<<<<<<< HEAD
   zos_tso_command:
     commands:
       - alloc da('TEST.HILL3.TEST') like('TEST.HILL3')
@@ -133,29 +128,6 @@
     commands:
       - EXEC HLQ.DATASET.REXX exec
 
-=======
-  zos_tso_command:
-    commands:
-      - alloc da('TEST.HILL3.TEST') like('TEST.HILL3')
-      - delete 'TEST.HILL3.TEST'
-
-- name: Execute TSO command List User (LU) for TESTUSER to obtain TSO information.
-  zos_tso_command:
-    commands:
-      - LU TESTUSER
-
-- name: Execute TSO command List Dataset (LISTDSD) and allow for maximum return code of 4.
-  zos_tso_command:
-    commands:
-      - LISTDSD DATASET('HLQ.DATA.SET') ALL GENERIC
-    max_rc: 4
-
-- name: Execute TSO command to run a REXX script explicitly from a data set.
-  zos_tso_command:
-    commands:
-      - EXEC HLQ.DATASET.REXX exec
-
->>>>>>> 5eddec59
 - name: Chain multiple TSO commands into one invocation using semicolons.
   zos_tso_command:
     commands: >-
