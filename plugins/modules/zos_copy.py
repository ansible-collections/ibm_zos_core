--- conflicted
+++ resolved
@@ -2231,12 +2231,9 @@
             if remote_src and os.path.isdir(src):
                 is_src_dir = True
 
-<<<<<<< HEAD
-=======
             # When the destination is a dataset, we'll normalize the source
             # file to UTF-8 for the record length computation as Python
             # generally uses UTF-8 as the default encoding.
->>>>>>> 0e552400
             if not is_uss:
                 new_src = temp_path or src
                 new_src = os.path.normpath(new_src)
@@ -2442,22 +2439,15 @@
             emergency_backup = data_set.DataSet.temp_name()
             data_set.DataSet.allocate_model_data_set(emergency_backup, dest_name)
 
-<<<<<<< HEAD
-=======
     # Here we'll use the normalized source file by shadowing the
     # original one. This change applies only to the
     # allocate_destination_data_set call.
->>>>>>> 0e552400
     if converted_src:
         if remote_src:
             original_src = src
             src = converted_src
         else:
-<<<<<<< HEAD
-            original_temp_path = temp_path
-=======
             original_temp = temp_path
->>>>>>> 0e552400
             temp_path = converted_src
 
     try:
@@ -2476,20 +2466,11 @@
         if dest_exists and not force:
             restore_backup(dest_name, emergency_backup, dest_ds_type, use_backup)
             erase_backup(emergency_backup, dest_ds_type)
-<<<<<<< HEAD
-
-=======
->>>>>>> 0e552400
         if converted_src:
             if remote_src:
                 src = original_src
             else:
-<<<<<<< HEAD
-                temp_path = original_temp_path
-
-=======
                 temp_path = original_temp
->>>>>>> 0e552400
         module.fail_json(
             msg="Unable to allocate destination data set: {0}".format(str(err)),
             dest_exists=dest_exists
@@ -2499,11 +2480,7 @@
         if remote_src:
             src = original_src
         else:
-<<<<<<< HEAD
-            temp_path = original_temp_path
-=======
             temp_path = original_temp
->>>>>>> 0e552400
 
     # ********************************************************************
     # Encoding conversion is only valid if the source is a local file,
