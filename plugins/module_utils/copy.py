# Copyright (c) IBM Corporation 2019, 2024
# Licensed under the Apache License, Version 2.0 (the "License");
# you may not use this file except in compliance with the License.
# You may obtain a copy of the License at
#     http://www.apache.org/licenses/LICENSE-2.0
# Unless required by applicable law or agreed to in writing, software
# distributed under the License is distributed on an "AS IS" BASIS,
# WITHOUT WARRANTIES OR CONDITIONS OF ANY KIND, either express or implied.
# See the License for the specific language governing permissions and
# limitations under the License.


from __future__ import absolute_import, division, print_function

__metaclass__ = type


import traceback
from os import path
from ansible_collections.ibm.ibm_zos_core.plugins.module_utils.ansible_module import (
    AnsibleModuleHelper,
)
from ansible_collections.ibm.ibm_zos_core.plugins.module_utils.better_arg_parser import (
    BetterArgParser,
)
from ansible_collections.ibm.ibm_zos_core.plugins.module_utils.mvs_cmd import (
    ikjeft01
)
from ansible_collections.ibm.ibm_zos_core.plugins.module_utils.import_handler import \
    ZOAUImportError

from shlex import quote

try:
    from zoautil_py import datasets, gdgs
except Exception:
    datasets = ZOAUImportError(traceback.format_exc())
    gdgs = ZOAUImportError(traceback.format_exc())

REPRO = """  REPRO INDATASET({}) -
    OUTDATASET({}) REPLACE """


def _validate_data_set_name(ds):
    """Validate data set name using BetterArgParser.

    Parameters
    ----------
    ds : str
        The source dataset.

    Returns
    -------
    str
        Parsed dataset.
    """
    arg_defs = dict(ds=dict(arg_type="data_set"),)
    parser = BetterArgParser(arg_defs)
    parsed_args = parser.parse_args({"ds": ds})
    return parsed_args.get("ds")


def _validate_path(path):
    """Validate path using BetterArgParser.

    Parameters
    ----------
    path : str
        The path.

    Returns
    -------
    str
        Parsed path.
    """
    arg_defs = dict(path=dict(arg_type="path"),)
    parser = BetterArgParser(arg_defs)
    parsed_args = parser.parse_args({"path": path})
    return parsed_args.get("path")


def copy_uss2mvs(src, dest, ds_type, is_binary=False):
    """Copy uss a file or path to an MVS data set.

    Parameters
    ----------
    src : str
        The uss file or path to be copied.
    dest : str
        The destination MVS data set, it must be a PS or PDS(E).
    ds_type : str
        The dsorg of the dest.

    Keyword Parameters
    ------------------
    is_binary : bool
        Whether the file to be copied contains binary data.

    Returns
    -------
    bool
        The return code after the copy command executed successfully.
    str
        The stdout after the copy command executed successfully.
    str
        The stderr after the copy command executed successfully.

    Raises
    ------
    USSCmdExecError
        When any exception is raised during the conversion.
    """
    module = AnsibleModuleHelper(argument_spec={})
    src = _validate_path(src)
    dest = _validate_data_set_name(dest)
    if ds_type == "PO":
        cp_uss2mvs = "cp -CM -F rec {0} \"//'{1}'\"".format(quote(src), dest)
    else:
        cp_uss2mvs = "cp -F rec {0} \"//'{1}'\"".format(quote(src), dest)
    if is_binary:
        cp_uss2mvs = cp_uss2mvs.replace("rec", "bin", 1)
    rc, out, err = module.run_command(cp_uss2mvs, errors='replace')
    if rc:
        raise USSCmdExecError(cp_uss2mvs, rc, out, err)
    return rc, out, err


def copy_ps2uss(src, dest, is_binary=False):
    """Copy a PS data set to a uss file.

    Parameters
    ----------
    src : str
        The MVS data set to be copied, it must be a PS data set
        or a PDS(E) member.
    dest : str
        The destination uss file.

    Keyword Parameters
    ------------------
    is_binary : bool
        Whether the file to be copied contains binary data.

    Returns
    -------
    bool
        The return code after the copy command executed successfully.
    str
        The stdout after the copy command executed successfully.
    str
        The stderr after the copy command executed successfully.

    Raises
    ------
    USSCmdExecError
        When any exception is raised during the conversion.
    """
    module = AnsibleModuleHelper(argument_spec={})
    src = _validate_data_set_name(src)
    dest = _validate_path(dest)
    cp_ps2uss = "cp -F rec \"//'{0}'\" {1}".format(src, quote(dest))
    if is_binary:
        cp_ps2uss = cp_ps2uss.replace("rec", "bin", 1)
    rc, out, err = module.run_command(cp_ps2uss, errors='replace')
    if rc:
        raise USSCmdExecError(cp_ps2uss, rc, out, err)
    return rc, out, err


def copy_pds2uss(src, dest, is_binary=False, asa_text=False):
    """Copy the whole PDS(E) to a uss path.

    Parameters
    ----------
    src : str
        The MVS data set to be copied, it must be a PDS(E) data set.
    dest : str
        The destination uss path.

    Keyword Parameters
    ------------------
    is_binary : bool
        Whether the file to be copied contains binary data.
    asa_text : bool
        Whether the file to be copied contains ASA control
        characters.

    Returns
    -------
    bool
        The return code after the USS command executed successfully.
    str
        The stdout after the USS command executed successfully.
    str
        The stderr after the USS command executed successfully.

    Raises
    ------
    USSCmdExecError
        When any exception is raised during the conversion.
    """
    module = AnsibleModuleHelper(argument_spec={})
    src = _validate_data_set_name(src)
    dest = _validate_path(dest)

    cp_pds2uss = "cp -U -F rec \"//'{0}'\" {1}".format(src, quote(dest))

    # When dealing with ASA control chars, each record follows a
    # different format than what '-F rec' means, so we remove it
    # to allow the system to leave the control chars in the
    # destination.
    if asa_text:
        cp_pds2uss = cp_pds2uss.replace("-F rec", "", 1)
    elif is_binary:
        cp_pds2uss = cp_pds2uss.replace("rec", "bin", 1)

    rc, out, err = module.run_command(cp_pds2uss, errors='replace')
    if rc:
        raise USSCmdExecError(cp_pds2uss, rc, out, err)

    return rc, out, err


def copy_gdg2uss(src, dest, is_binary=False, asa_text=False):
    """Copy a whole GDG to a USS path.

    Parameters
    ----------
    src : str
        The MVS data set to be copied, it must be a generation data group.
    dest : str
        The destination USS path.

    Keyword Parameters
    ------------------
    is_binary : bool
        Whether the file to be copied contains binary data.
    asa_text : bool
        Whether the file to be copied contains ASA control
        characters.

    Returns
    -------
    bool
        True if all copies were successful, False otherwise.
    """
    src_view = gdgs.GenerationDataGroupView(src)
    generations = src_view.generations()

    copy_args = {
        "options": ""
    }

    if is_binary or asa_text:
        copy_args["options"] = "-B"

    for gds in generations:
        dest_file = path.join(dest, gds.name)
        rc = datasets.copy(gds.name, dest_file, **copy_args)

        if rc != 0:
            return False

    return True


def copy_uss2uss_binary(src, dest):
    """Copy a USS file to a USS location in binary mode.

    Parameters
    ----------
    src : str
        The source USS path.
    dest : str
        The destination USS path.

    Returns
    -------
    bool
        The return code after the USS command executed successfully.
    str
        The stdout after the USS command executed successfully.
    str
        The stderr after the USS command executed successfully.

    Raises
    ------
    USSCmdExecError
        When any exception is raised during the conversion.
    """
    module = AnsibleModuleHelper(argument_spec={})
    src = _validate_path(src)
    dest = _validate_path(dest)
    cp_uss2uss = "cp -F bin {0} {1}".format(quote(src), quote(dest))
    rc, out, err = module.run_command(cp_uss2uss, errors='replace')
    if rc:
        raise USSCmdExecError(cp_uss2uss, rc, out, err)
    return rc, out, err


def copy_mvs2mvs(src, dest, is_binary=False):
    """Copy an MVS source to MVS target.

    Parameters
    ----------
    src : str
        Name of source data set.
    dest : str
        Name of destination data set.

    Keyword Parameters
    ------------------
    is_binary : bool
        Whether the data set to be copied contains binary data.

    Returns
    -------
    bool
        The return code after the USS command executed successfully.
    str
        The stdout after the USS command executed successfully.
    str
        The stderr after the USS command executed successfully.

    Raises
    ------
    USSCmdExecError
        When any exception is raised during the conversion.
    """
    module = AnsibleModuleHelper(argument_spec={})
    src = _validate_data_set_name(src)
    dest = _validate_data_set_name(dest)
    cp_mvs2mvs = "cp -F rec \"//'{0}'\" \"//'{1}'\"".format(src, dest)
    if is_binary:
        cp_mvs2mvs = cp_mvs2mvs.replace("rec", "bin", 1)
    rc, out, err = module.run_command(cp_mvs2mvs, errors='replace')
    if rc:
        raise USSCmdExecError(cp_mvs2mvs, rc, out, err)
    return rc, out, err


def copy_vsam_ps(src, dest, tmphlq=None):
    """Copy a VSAM(KSDS) data set to a PS data set vise versa.

    Parameters
    ----------
    src : str
        The VSAM(KSDS) or PS data set to be copied.
    dest : str
        The PS or VSAM(KSDS) data set.
    tmphlq : str
        High Level Qualifier for temporary datasets.

    Returns
    -------
    bool
        The return code after the USS command executed successfully.
    str
        The stdout after the USS command executed successfully.
    str
        The stderr after the USS command executed successfully.

    Raises
    ------
    USSCmdExecError
        When any exception is raised during the conversion.
    """
    module = AnsibleModuleHelper(argument_spec={})
    src = _validate_data_set_name(src)
    dest = _validate_data_set_name(dest)
    repro_cmd = REPRO.format(src, dest)

    cmd = "mvscmdauth --pgm=idcams --sysprint=stdout --sysin=stdin"
    if tmphlq:
        cmd = "{0} -Q={1}".format(cmd, tmphlq)

    rc, out, err = module.run_command(cmd, data=repro_cmd, errors='replace')
    if rc:
        raise USSCmdExecError(cmd, rc, out, err)
    return rc, out, err


def copy_asa_uss2mvs(src, dest, tmphlq=None):
    """Copy a file from USS to an ASA sequential data set or PDS/E member.

    Parameters
    ----------
    src : str
        Path of the USS file.
    dest : str
        The MVS destination data set or member.
    tmphlq : str
        High Level Qualifier for temporary datasets.

    Returns
    -------
    bool
        The return code after the copy command executed successfully.
    str
        The stdout after the copy command executed successfully.
    str
        The stderr after the copy command executed successfully.
    """
<<<<<<< HEAD

    module = AnsibleModuleHelper(argument_spec={})
    oget_cmd = f"tsocmd \" OGET '{src}' '{dest}' \""
    rc, out, err = module.run_command(oget_cmd)
=======
    oget_cmd = "OGET '{0}' '{1}'".format(src, dest)
    rc, out, err = ikjeft01(oget_cmd, authorized=True, tmphlq=tmphlq)
>>>>>>> 5c05a250

    return TSOCmdResponse(rc, out, err)


def copy_asa_mvs2uss(src, dest, tmphlq=None):
    """Copy an ASA sequential data set or member to USS.

    Parameters
    ----------
    src : str
        The MVS data set to be copied.
    dest : str
        Destination path in USS.
    tmphlq : str
        High Level Qualifier for temporary datasets.

    Returns
    -------
    bool
        The return code after the copy command executed successfully.
    str
        The stdout after the copy command executed successfully.
    str
        The stderr after the copy command executed successfully.
    """
    src = _validate_data_set_name(src)
    dest = _validate_path(dest)

    oput_cmd = "OPUT '{0}' '{1}'".format(src, dest)
    rc, out, err = ikjeft01(oput_cmd, authorized=True, tmphlq=tmphlq)

    return TSOCmdResponse(rc, out, err)


def copy_asa_pds2uss(src, dest, tmphlq=None):
    """Copy all members from an ASA PDS/E to USS.

    Parameters
    ----------
    src : str
        The MVS data set to be copied.
    dest : str
        Destination path in USS (must be a directory).
    tmphlq : str
        High Level Qualifier for temporary datasets.

    Returns
    -------
    bool
        The return code after the copy command executed successfully.
    str
        The stdout after the copy command executed successfully.
    str
        The stderr after the copy command executed successfully.
    """
    from os import path
    import traceback
    from ansible_collections.ibm.ibm_zos_core.plugins.module_utils.import_handler import (
        ZOAUImportError,
    )

    try:
        from zoautil_py import datasets
    except Exception:
        datasets = ZOAUImportError(traceback.format_exc())

    src = _validate_data_set_name(src)
    dest = _validate_path(dest)

    for member in datasets.list_members(src):
        src_member = '{0}({1})'.format(src, member)
        dest_path = path.join(dest, member)

        oput_cmd = "OPUT '{0}' '{1}'".format(src_member, dest_path)
        rc, out, err = ikjeft01(oput_cmd, authorized=True, tmphlq=tmphlq)

        if rc != 0:
            return TSOCmdResponse(rc, out, err)

    return TSOCmdResponse(0, '', '')


class TSOCmdResponse():
    def __init__(self, rc, stdout, stderr):
        """Builds TSO cmd response.

        Parameters
        ----------
        rc : int
            Return code.
        stdout : str
            Standard output.
        stderr : str
            Standard error.

        Attributes
        ----------
        rc : int
            Return code.
        stdout : str
            Standard output.
        stderr : str
            Standard error.
        """
        self.rc = rc
        self.stdout_response = stdout
        self.stderr_response = stderr


class USSCmdExecError(Exception):
    def __init__(self, uss_cmd, rc, out, err):
        """Error during USS cmd execution.

        Parameters
        ----------
        uss_cmd : str
            USS command.
        rc : int
            Return code.
        out : str
            Standard output.
        err : str
            Standard error.

        Attributes
        ----------
        msg : str
            Human readable string describing the exception.
        """
        self.msg = (
            "Failed during execution of usscmd: {0}, Return code: {1}; "
            "stdout: {2}; stderr: {3}".format(uss_cmd, rc, out, err)
        )
        super().__init__(self.msg)<|MERGE_RESOLUTION|>--- conflicted
+++ resolved
@@ -401,15 +401,10 @@
     str
         The stderr after the copy command executed successfully.
     """
-<<<<<<< HEAD
 
     module = AnsibleModuleHelper(argument_spec={})
     oget_cmd = f"tsocmd \" OGET '{src}' '{dest}' \""
     rc, out, err = module.run_command(oget_cmd)
-=======
-    oget_cmd = "OGET '{0}' '{1}'".format(src, dest)
-    rc, out, err = ikjeft01(oget_cmd, authorized=True, tmphlq=tmphlq)
->>>>>>> 5c05a250
 
     return TSOCmdResponse(rc, out, err)
 
