--- conflicted
+++ resolved
@@ -1,11 +1,7 @@
 #!/usr/bin/python
 # -*- coding: utf-8 -*-
 
-<<<<<<< HEAD
-# Copyright (c) IBM Corporation 2022, 2024
-=======
 # Copyright (c) IBM Corporation 2022, 2025
->>>>>>> 5eddec59
 # Licensed under the Apache License, Version 2.0 (the "License");
 # you may not use this file except in compliance with the License.
 # You may obtain a copy of the License at
@@ -139,7 +135,6 @@
 except ImportError:
     zsystem = ZOAUImportError(traceback.format_exc())
 
-<<<<<<< HEAD
 
 def zinfo_facts_list_builder(gather_subset):
     """Builds a list of strings to pass into 'zinfo' based off the
@@ -150,18 +145,6 @@
     gather_subset : list
         A list of subsets to pass in.
 
-=======
-
-def zinfo_facts_list_builder(gather_subset):
-    """Builds a list of strings to pass into 'zinfo' based off the
-        gather_subset list.
-
-    Parameters
-    ----------
-    gather_subset : list
-        A list of subsets to pass in.
-
->>>>>>> 5eddec59
     Returns
     -------
     Union[str]
