--- conflicted
+++ resolved
@@ -1,9 +1,5 @@
 name: ibm_zos_core
-<<<<<<< HEAD
-version: "1.15.0-beta.1"
-=======
 version: "1.15.0"
->>>>>>> 6e7574b8
 managed_requirements:
     -
         name: "IBM Open Enterprise SDK for Python"
