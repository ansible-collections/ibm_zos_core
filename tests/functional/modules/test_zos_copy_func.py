--- conflicted
+++ resolved
@@ -20,11 +20,8 @@
 import yaml
 import tempfile
 import subprocess
-<<<<<<< HEAD
 import pytest
-=======
 from shellescape import quote
->>>>>>> 0271a586
 
 # pylint: disable-next=import-error
 from ibm_zos_core.tests.helpers.volumes import Volume_Handler
@@ -391,17 +388,12 @@
     if add_data:
         record_src = get_random_file_name(dir=TMP_DIRECTORY)
 
-<<<<<<< HEAD
-        hosts.all.zos_copy(content=VSAM_RECORDS, dest=record_src)
+        hosts.all.shell(cmd=f"echo '{VSAM_RECORDS}' > '{record_src}' ")
         hosts.all.zos_encode(
             src=record_src,
             dest=name,
             encoding={"from": "ISO8859-1", "to": "IBM-1047"}
         )
-=======
-        hosts.all.shell(cmd=f"echo '{VSAM_RECORDS}' > '{record_src}' ")
-        hosts.all.zos_encode(src=record_src, dest=name, encoding={"from": "ISO8859-1", "to": "IBM-1047"})
->>>>>>> 0271a586
         hosts.all.file(path=record_src, state="absent")
 
 
@@ -577,17 +569,12 @@
 
 def generate_executable_uss(hosts, dir, src, src_jcl_call):
     hosts.all.zos_copy(content=hello_world, dest=src, force=True)
-<<<<<<< HEAD
-    hosts.all.zos_copy(content=call_c_hello_jcl, dest=src_jcl_call, force=True)
-    hosts.all.shell(cmd="xlc -o hello_world hello_world.c", chdir="/tmp/c/")
-    hosts.all.shell(cmd=f"submit {src_jcl_call}")
-    verify_exe_src = hosts.all.shell(cmd="/tmp/c/hello_world")
-=======
+
     hosts.all.zos_copy(content=call_c_hello_jcl.format(dir), dest=src_jcl_call, force=True)
     hosts.all.shell(cmd="xlc -o hello_world hello_world.c", chdir=dir)
-    hosts.all.shell(cmd="submit {0}".format(src_jcl_call))
+    hosts.all.shell(cmd=f"submit {src_jcl_call}")
     verify_exe_src = hosts.all.shell(cmd="{0}/hello_world".format(dir))
->>>>>>> 0271a586
+
     for res in verify_exe_src.contacted.values():
         assert res.get("rc") == 0
         stdout = res.get("stdout")
@@ -797,13 +784,8 @@
 def test_copy_file_to_uss_dir_missing_parents(ansible_zos_module):
     hosts = ansible_zos_module
     src = "/etc/profile"
-<<<<<<< HEAD
-    dest_dir = "/tmp/parent_dir"
-    dest = f"{dest_dir}/subdir/profile"
-=======
     dest_dir = get_random_file_name(dir=TMP_DIRECTORY)
     dest = "{0}/subdir/profile".format(dest_dir)
->>>>>>> 0271a586
 
     try:
         hosts.all.file(path=dest_dir, state="absent")
@@ -893,17 +875,10 @@
 @pytest.mark.uss
 def test_copy_dir_to_existing_uss_dir_not_forced(ansible_zos_module):
     hosts = ansible_zos_module
-<<<<<<< HEAD
-    src_dir = "/tmp/new_dir/"
-    src_file = f"{src_dir}profile"
-    dest_dir = "/tmp/test_dir"
-    dest_old_content = f"{dest_dir}/old_dir"
-=======
     src_dir = get_random_file_name(dir=TMP_DIRECTORY, suffix='/')
     src_file = "{0}profile".format(src_dir)
     dest_dir = get_random_file_name(dir=TMP_DIRECTORY, suffix='/')
     dest_old_content = "{0}/old_dir".format(dest_dir)
->>>>>>> 0271a586
 
     try:
         hosts.all.file(path=src_dir, state="directory")
@@ -1133,15 +1108,9 @@
 def test_copy_uss_dir_to_non_existing_dir(ansible_zos_module, copy_directory):
     hosts = ansible_zos_module
     src_basename = "source_dir" if copy_directory else "source_dir/"
-<<<<<<< HEAD
-    src_dir = f"/tmp/{src_basename}"
-    src_file = os.path.normpath(f"{src_dir}/profile")
-    dest_dir = "/tmp/dest_dir"
-=======
     src_dir = get_random_file_name(dir=TMP_DIRECTORY) + "/" + src_basename
     src_file = os.path.normpath("{0}/profile".format(src_dir))
     dest_dir = get_random_file_name(dir=TMP_DIRECTORY)
->>>>>>> 0271a586
 
     try:
         hosts.all.file(path=src_dir, state="directory")
@@ -1188,13 +1157,8 @@
 @pytest.mark.parametrize("copy_directory", [False, True])
 def test_copy_local_dir_to_existing_dir_forced(ansible_zos_module, copy_directory):
     hosts = ansible_zos_module
-<<<<<<< HEAD
-    dest_path = "/tmp/new_dir"
+    dest_path = get_random_file_name(dir=TMP_DIRECTORY)
     dest_file = f"{dest_path}/profile"
-=======
-    dest_path = get_random_file_name(dir=TMP_DIRECTORY)
-    dest_file = "{0}/profile".format(dest_path)
->>>>>>> 0271a586
 
     temp_path = tempfile.mkdtemp()
     source_basename = "source" if copy_directory else "source/"
@@ -1253,20 +1217,12 @@
 @pytest.mark.parametrize("copy_directory", [False, True])
 def test_copy_uss_dir_to_existing_dir_forced(ansible_zos_module, copy_directory):
     hosts = ansible_zos_module
-<<<<<<< HEAD
-    src_basename = "source_dir" if copy_directory else "source_dir/"
-    src_dir = f"/tmp/{src_basename}"
-    src_file = os.path.normpath(f"{src_dir}/profile")
-    dest_dir = "/tmp/dest_dir"
-    dest_file = f"{dest_dir}/file"
-=======
     src_basename = get_random_file_name() if copy_directory else get_random_file_name(suffix='/')
     src_parent = get_random_file_name(dir=TMP_DIRECTORY, suffix='/')
     src_dir = src_parent + src_basename
     src_file = os.path.normpath("{0}/profile".format(src_dir))
     dest_dir = get_random_file_name(dir=TMP_DIRECTORY)
-    dest_file = "{0}/file".format(dest_dir)
->>>>>>> 0271a586
+    dest_file = f"{dest_dir}/file"
 
     try:
         hosts.all.file(path=src_dir, state="directory")
@@ -1416,15 +1372,9 @@
     source_path = f"{source_parent_path}/{source_basename}"
     mode = "0755"
 
-<<<<<<< HEAD
-    dest_path = "/tmp/new_dir"
+    dest_path = get_random_file_name(dir=TMP_DIRECTORY)
     dest_profile = f"{dest_path}/profile"
     dest_subdir = f"{dest_path}/{source_basename}"
-=======
-    dest_path = get_random_file_name(dir=TMP_DIRECTORY)
-    dest_profile = "{0}/profile".format(dest_path)
-    dest_subdir = "{0}/{1}".format(dest_path, source_basename)
->>>>>>> 0271a586
     if copy_directory:
         dest_old_file = f"{dest_subdir}/file1"
     else:
@@ -1509,23 +1459,13 @@
 def test_copy_uss_dir_and_change_mode(ansible_zos_module, copy_directory):
     hosts = ansible_zos_module
 
-<<<<<<< HEAD
-    source_basename = "source" if copy_directory else "source/"
-    source_path = f"/tmp/{source_basename}"
-    mode = "0755"
-
-    dest_path = "/tmp/new_dir"
-    dest_subdir = f"{dest_path}/{source_basename}"
-    dest_profile = f"{dest_path}/profile"
-=======
     source_basename = get_random_file_name() if copy_directory else get_random_file_name(suffix='/')
     source_path = "/{0}/{1}".format(TMP_DIRECTORY, source_basename)
     mode = "0755"
 
     dest_path = get_random_file_name(dir=TMP_DIRECTORY)
-    dest_subdir = "{0}/{1}".format(dest_path, source_basename)
-    dest_profile = "{0}/profile".format(dest_path)
->>>>>>> 0271a586
+    dest_subdir = f"{dest_path}/{source_basename}"
+    dest_profile = f"{dest_path}/profile"
     if copy_directory:
         dest_old_file = f"{dest_subdir}/file1"
     else:
@@ -1622,7 +1562,7 @@
         hosts.all.file(path=dest, state="touch")
 
         if backup:
-<<<<<<< HEAD
+            backup_name = get_random_file_name(dir=TMP_DIRECTORY)
             copy_res = hosts.all.zos_copy(
                 src=src,
                 dest=dest,
@@ -1630,10 +1570,7 @@
                 backup=True,
                 backup_name=backup
             )
-=======
-            backup_name = get_random_file_name(dir=TMP_DIRECTORY)
-            copy_res = hosts.all.zos_copy(src=src, dest=dest, force=True, backup=True, backup_name=backup_name)
->>>>>>> 0271a586
+
         else:
             copy_res = hosts.all.zos_copy(src=src, dest=dest, force=True, backup=True)
 
@@ -1706,20 +1643,12 @@
         hosts.all.file(path=dest_path, state="directory")
 
         # Adding the template vars to each host.
-<<<<<<< HEAD
         template_vars = {
-            "var":"This should be rendered",
+            "var":"This should be rendered with 'quotes'.",
             "if_var":5,
             "array":[1, 2, 3]
         }
-        # pylint: disable-next=protected-access
-=======
-        template_vars = dict(
-            var="This should be rendered with 'quotes'.",
-            if_var=5,
-            array=[1, 2, 3]
-        )
->>>>>>> 0271a586
+
         for host in hosts["options"]["inventory_manager"]._inventory.hosts.values():
             host.vars.update(template_vars)
 
@@ -1986,11 +1915,7 @@
         # We only need to escape $ character in this notation
         dest_escaped = dest.replace('$', '\\$')
         verify_copy = hosts.all.shell(
-<<<<<<< HEAD
-            cmd=f"cat \"//'{dest}'\"",
-=======
-            cmd="cat \"//'{0}'\"".format(dest_escaped),
->>>>>>> 0271a586
+            cmd=f"cat \"//'{dest_escaped}'\"",
             executable=SHELL_EXECUTABLE,
         )
 
@@ -2015,11 +1940,7 @@
     try:
         dest = get_tmp_ds_name()
         hosts.all.zos_data_set(name=dest, state="absent")
-<<<<<<< HEAD
-        full_dest = f"{dest}(TEST)"
-=======
-        full_dest = "{0}(TE$@#)".format(dest)
->>>>>>> 0271a586
+        full_dest = f"{dest}(TE$@#)"
 
         copy_result = hosts.all.zos_copy(
             content=ASA_SAMPLE_CONTENT,
@@ -2033,11 +1954,7 @@
         # We only need to escape $ character in this notation
         dest_escaped = full_dest.replace('$', '\\$')
         verify_copy = hosts.all.shell(
-<<<<<<< HEAD
-            cmd=f"cat \"//'{full_dest}'\"",
-=======
-            cmd="cat \"//'{0}'\"".format(dest_escaped),
->>>>>>> 0271a586
+            cmd=f"cat \"//'{dest_escaped}'\"",
             executable=SHELL_EXECUTABLE,
         )
 
@@ -2092,11 +2009,7 @@
         # We only need to escape $ character in this notation
         dest_escaped = dest.replace('$', '\\$')
         verify_copy = hosts.all.shell(
-<<<<<<< HEAD
-            cmd=f"cat \"//'{dest}'\"",
-=======
-            cmd="cat \"//'{0}'\"".format(dest_escaped),
->>>>>>> 0271a586
+            cmd=f"cat \"//'{dest_escaped}'\"",
             executable=SHELL_EXECUTABLE,
         )
 
@@ -2129,14 +2042,10 @@
             replace=True
         )
 
-<<<<<<< HEAD
-        dest = get_tmp_ds_name()
-        full_dest = f"{dest}(MEMBER)"
-=======
         dest = get_tmp_ds_name(llq_size=4)
         dest = f"{dest}$#@"
-        full_dest = "{0}(MEMB$#@)".format(dest)
->>>>>>> 0271a586
+        dest = get_tmp_ds_name()
+        full_dest = f"{dest}(MEMB$#@)"
         hosts.all.zos_data_set(name=dest, state="absent")
 
         hosts.all.zos_copy(
@@ -2157,11 +2066,7 @@
         # We only need to escape $ character in this notation
         dest_escaped = full_dest.replace('$', '\\$')
         verify_copy = hosts.all.shell(
-<<<<<<< HEAD
-            cmd=f"cat \"//'{full_dest}'\"",
-=======
-            cmd="cat \"//'{0}'\"".format(dest_escaped),
->>>>>>> 0271a586
+            cmd=f"cat \"//'{dest_escaped}'\"",
             executable=SHELL_EXECUTABLE,
         )
 
@@ -2185,14 +2090,9 @@
     hosts = ansible_zos_module
 
     try:
-<<<<<<< HEAD
-        src = get_tmp_ds_name()
-        full_src = f"{src}(MEMBER)"
-=======
         src = get_tmp_ds_name(llq_size=4)
         src = f"{src}$#@"
-        full_src = "{0}(MEM$#@)".format(src)
->>>>>>> 0271a586
+        full_src = f"{src}(MEM$#@)"
         hosts.all.zos_data_set(
             name=src,
             state="present",
@@ -2222,11 +2122,7 @@
         # We only need to escape $ character in this notation
         dest_escaped = dest.replace('$', '\\$')
         verify_copy = hosts.all.shell(
-<<<<<<< HEAD
-            cmd=f"cat \"//'{dest}'\"",
-=======
-            cmd="cat \"//'{0}'\"".format(dest_escaped),
->>>>>>> 0271a586
+            cmd=f"cat \"//'{dest_escaped}'\"",
             executable=SHELL_EXECUTABLE,
         )
 
@@ -2250,14 +2146,9 @@
     hosts = ansible_zos_module
 
     try:
-<<<<<<< HEAD
-        src = get_tmp_ds_name()
-        full_src = f"{src}(MEMBER)"
-=======
         src = get_tmp_ds_name(llq_size=4)
         src = f"{src}$#@"
-        full_src = "{0}(MEMBER)".format(src)
->>>>>>> 0271a586
+        full_src = f"{src}(MEMBER)"
         hosts.all.zos_data_set(
             name=src,
             state="present",
@@ -2265,14 +2156,11 @@
             replace=True
         )
 
-<<<<<<< HEAD
-        dest = get_tmp_ds_name()
-        full_dest = f"{dest}(MEMBER)"
-=======
         dest = get_tmp_ds_name(llq_size=4)
         dest = f"{dest}$#@"
-        full_dest = "{0}(MEM$#@)".format(dest)
->>>>>>> 0271a586
+        dest = get_tmp_ds_name()
+        full_dest = f"{dest}(MEM$#@)"
+
         hosts.all.zos_data_set(name=dest, state="absent")
 
         hosts.all.zos_copy(
@@ -2293,11 +2181,7 @@
         # We only need to escape $ character in this notation
         dest_escaped = full_dest.replace('$', '\\$')
         verify_copy = hosts.all.shell(
-<<<<<<< HEAD
-            cmd=f"cat \"//'{full_dest}'\"",
-=======
-            cmd="cat \"//'{0}'\"".format(dest_escaped),
->>>>>>> 0271a586
+            cmd=f"cat \"//'{dest_escaped}'\"",
             executable=SHELL_EXECUTABLE,
         )
 
@@ -2349,11 +2233,7 @@
         )
 
         verify_copy = hosts.all.shell(
-<<<<<<< HEAD
-            cmd=f"cat {dest}",
-=======
-            cmd="cat '{0}'".format(dest),
->>>>>>> 0271a586
+            cmd=f"cat '{dest}'",
             executable=SHELL_EXECUTABLE,
         )
 
@@ -2458,16 +2338,6 @@
         dest_data_set = data_set_2
 
     try:
-<<<<<<< HEAD
-        hosts = ansible_zos_module
-        hosts.all.zos_data_set(name=data_set_1, state="present", type=ds_type, replace=True)
-        hosts.all.zos_data_set(name=data_set_2, state="present", type=ds_type, replace=True)
-        if ds_type in ["pds", "pdse"]:
-            hosts.all.zos_data_set(name=src_data_set, state="present", type="member", replace=True)
-            hosts.all.zos_data_set(name=dest_data_set, state="present", type="member", replace=True)
-        # copy text_in source
-        hosts.all.shell(cmd=f"decho \"{DUMMY_DATA}\" \"{src_data_set}\"")
-=======
         ds_creation_result = hosts.all.zos_data_set(
             name=data_set_1,
             state="present",
@@ -2525,7 +2395,6 @@
             assert result.get("changed") is True
             assert result.get("failed", False) is False
 
->>>>>>> 0271a586
         # copy/compile c program and copy jcl to hold data set lock for n seconds in background(&)
         temp_dir = get_random_file_name(dir=TMP_DIRECTORY)
         c_src_result = hosts.all.zos_copy(content=c_pgm, dest=f'{temp_dir}/pdse-lock.c', force=True)
@@ -2572,23 +2441,6 @@
         )
 
         for result in results.contacted.values():
-<<<<<<< HEAD
-            assert result.get("changed") is True
-            assert result.get("msg") is None
-            # verify that the content is the same
-            verify_copy = hosts.all.shell(
-                cmd=f"dcat \"{dest_data_set}\"",
-                executable=SHELL_EXECUTABLE,
-            )
-            for vp_result in verify_copy.contacted.values():
-                verify_copy_2 = hosts.all.shell(
-                    cmd=f"dcat \"{src_data_set}\"",
-                    executable=SHELL_EXECUTABLE,
-                )
-                for vp_result_2 in verify_copy_2.contacted.values():
-                    assert vp_result_2.get("stdout") == vp_result.get("stdout")
-
-=======
             assert_msg = result.get("stdout", "")
             print(result)
             if f_lock: #and apf_auth_user:
@@ -2622,7 +2474,6 @@
             return False
         else:
             raise
->>>>>>> 0271a586
     finally:
         # extract pid
         ps_list_res = hosts.all.shell(cmd="ps -e | grep -i 'pdse-lock'")
@@ -3399,18 +3250,14 @@
         hosts.all.zos_data_set(name=dest, type="seq", state="present")
 
         if backup:
-<<<<<<< HEAD
+            backup_name = get_tmp_ds_name()
             copy_res = hosts.all.zos_copy(
                 src=src,
                 dest=dest,
                 force=True,
                 backup=True,
-                backup_name=backup
+                backup_name=backup_name
             )
-=======
-            backup_name = get_tmp_ds_name()
-            copy_res = hosts.all.zos_copy(src=src, dest=dest, force=True, backup=True, backup_name=backup_name)
->>>>>>> 0271a586
         else:
             copy_res = hosts.all.zos_copy(src=src, dest=dest, force=True, backup=True)
 
@@ -3422,11 +3269,7 @@
                 assert backup_name == result.get("backup_name")
 
         stat_res = hosts.all.shell(
-<<<<<<< HEAD
-            cmd=f"tsocmd \"LISTDS '{backup_name}'\"",
-=======
             cmd="tsocmd \"LISTDS '{0}'\"".format(result_backup_name),
->>>>>>> 0271a586
             executable=SHELL_EXECUTABLE,
         )
         for result in stat_res.contacted.values():
@@ -4945,13 +4788,8 @@
                 replace=True
             )
         copy_uss_to_mvs_res = hosts.all.zos_copy(
-<<<<<<< HEAD
-            src="/tmp/c/hello_world",
+            src=f"{c_dir}/hello_world",
             dest=f"{dest}({member})",
-=======
-            src=f"{c_dir}/hello_world",
-            dest="{0}({1})".format(dest, member),
->>>>>>> 0271a586
             remote_src=True,
             executable=True,
             force=True
@@ -5112,13 +4950,8 @@
 def test_copy_member_to_non_existing_uss_file(ansible_zos_module, ds_type):
     hosts = ansible_zos_module
     data_set = get_tmp_ds_name()
-<<<<<<< HEAD
     src = f"{data_set}(MEMBER)"
-    dest = "/tmp/member"
-=======
-    src = "{0}(MEMBER)".format(data_set)
     dest = get_random_file_name(dir=TMP_DIRECTORY)
->>>>>>> 0271a586
 
     try:
         hosts.all.file(path=dest, state="absent")
@@ -5171,13 +5004,8 @@
 def test_copy_member_to_existing_uss_file(ansible_zos_module, args):
     hosts = ansible_zos_module
     data_set = get_tmp_ds_name()
-<<<<<<< HEAD
     src = f"{data_set}(MEMBER)"
-    dest = "/tmp/member"
-=======
-    src = "{0}(MEMBER)".format(data_set)
     dest = get_random_file_name(dir=TMP_DIRECTORY)
->>>>>>> 0271a586
 
     try:
         hosts.all.file(path=dest, state="touch")
@@ -5219,13 +5047,8 @@
 def test_copy_pdse_to_uss_dir(ansible_zos_module, src_type):
     hosts = ansible_zos_module
     src_ds = get_tmp_ds_name()
-<<<<<<< HEAD
-    dest = "/tmp/"
-    dest_path = f"/tmp/{src_ds}"
-=======
     dest = get_random_file_name(dir=TMP_DIRECTORY)
     dest_path = "{0}/{1}".format(dest, src_ds)
->>>>>>> 0271a586
 
     try:
         hosts.all.zos_data_set(name=src_ds, type=src_type, state="present")
@@ -5269,15 +5092,10 @@
 def test_copy_member_to_uss_dir(ansible_zos_module, src_type):
     hosts = ansible_zos_module
     src_ds = get_tmp_ds_name()
-<<<<<<< HEAD
     src = f"{src_ds}(MEMBER)"
-    dest = "/tmp/"
-    dest_path = "/tmp/MEMBER"
-=======
-    src = "{0}(MEMBER)".format(src_ds)
     dest = get_random_file_name(dir=TMP_DIRECTORY, suffix='/')
     dest_path = f"{dest}MEMBER"
->>>>>>> 0271a586
+
 
     try:
         hosts.all.zos_data_set(name=src_ds, type=src_type, state="present")
@@ -5454,29 +5272,10 @@
 
 @pytest.mark.pdse
 @pytest.mark.parametrize("args", [
-<<<<<<< HEAD
-    {
-        "type":"pds",
-        "backup":None
-    },
-    {
-        "type":"pds",
-        "backup":"USER.TEST.PDS.BACKUP"
-    },
-    {
-        "type":"pdse",
-        "backup":None
-    },
-    {
-        "type":"pdse",
-        "backup":"USER.TEST.PDSE.BACKUP"
-    },
-=======
     dict(type="pds", backup=False),
     dict(type="pds", backup=True),
     dict(type="pdse", backup=False),
     dict(type="pdse", backup=True),
->>>>>>> 0271a586
 ])
 def test_backup_pds(ansible_zos_module, args):
     hosts = ansible_zos_module
@@ -5490,18 +5289,14 @@
         populate_partitioned_data_set(hosts, dest, args["type"], members)
 
         if args["backup"]:
-<<<<<<< HEAD
+            backup_name = get_tmp_ds_name()
             copy_res = hosts.all.zos_copy(
                 src=src,
                 dest=dest,
                 force=True,
                 backup=True,
-                backup_name=args["backup"]
+                backup_name=backup_name
             )
-=======
-            backup_name = get_tmp_ds_name()
-            copy_res = hosts.all.zos_copy(src=src, dest=dest, force=True, backup=True, backup_name=backup_name)
->>>>>>> 0271a586
         else:
             copy_res = hosts.all.zos_copy(
                 src=src,
@@ -5661,19 +5456,15 @@
         create_vsam_data_set(hosts, dest, "ksds", add_data=True, key_length=12, key_offset=0)
 
         if backup:
-<<<<<<< HEAD
+            backup_name = get_tmp_ds_name()
             copy_res = hosts.all.zos_copy(
                 src=src,
                 dest=dest,
                 backup=True,
-                backup_name=backup,
+                backup_name=backup_name,
                 remote_src=True,
                 force=True
             )
-=======
-            backup_name = get_tmp_ds_name()
-            copy_res = hosts.all.zos_copy(src=src, dest=dest, backup=True, backup_name=backup_name, remote_src=True, force=True)
->>>>>>> 0271a586
         else:
             copy_res = hosts.all.zos_copy(
                 src=src,
@@ -5895,39 +5686,12 @@
 
 
 @pytest.mark.parametrize("options", [
-<<<<<<< HEAD
-    {
-        "src":"/etc/profile",
-        "dest":"/tmp/zos_copy_test_profile",
-        "force":True,
-        "is_remote":False,
-        "verbosity":"-vvvvv",
-        "verbosity_level":5
-    },
-    {
-        "src":"/etc/profile",
-        "dest":"/mp/zos_copy_test_profile",
-        "force":True,
-        "is_remote":False,
-        "verbosity":"-vvvv",
-        "verbosity_level":4
-    },
-    {
-        "src":"/etc/profile",
-        "dest":"/tmp/zos_copy_test_profile",
-        "force":True,
-        "is_remote":False,
-        "verbosity":"",
-        "verbosity_level":0
-    },
-=======
     dict(src="/etc/profile",
          force=True, is_remote=False, verbosity="-vvvvv", verbosity_level=5),
     dict(src="/etc/profile", force=True,
          is_remote=False, verbosity="-vvvv", verbosity_level=4),
     dict(src="/etc/profile",
          force=True, is_remote=False, verbosity="", verbosity_level=0),
->>>>>>> 0271a586
 ])
 def test_display_verbosity_in_zos_copy_plugin(ansible_zos_module, options):
     """Test the display verbosity, ensure it matches the verbosity_level.
@@ -5956,9 +5720,6 @@
             assert "play context verbosity:" not in output
 
     finally:
-<<<<<<< HEAD
-        hosts.all.file(path=options["dest"], state="absent")
-=======
         hosts.all.file(path=dest_path, state="absent")
 
 
@@ -6629,5 +6390,4 @@
         assert "changed=2" in result.stdout
         assert result.stderr == ""
     finally:
-        ansible_zos_module.all.zos_data_set(name=ds_name, state="absent")
->>>>>>> 0271a586
+        ansible_zos_module.all.zos_data_set(name=ds_name, state="absent")