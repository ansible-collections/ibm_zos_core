# -*- coding: utf-8 -*-

# Copyright (c) IBM Corporation 2020, 2021, 2023
# Licensed under the Apache License, Version 2.0 (the "License");
# you may not use this file except in compliance with the License.
# You may obtain a copy of the License at
#     http://www.apache.org/licenses/LICENSE-2.0
# Unless required by applicable law or agreed to in writing, software
# distributed under the License is distributed on an "AS IS" BASIS,
# WITHOUT WARRANTIES OR CONDITIONS OF ANY KIND, either express or implied.
# See the License for the specific language governing permissions and
# limitations under the License.

from __future__ import absolute_import, division, print_function

import pytest
import os
import shutil
import re
import time
import tempfile
from tempfile import mkstemp
import subprocess

from ibm_zos_core.tests.volumes import (
    ls_Volume,
    get_disposal_vol,
    free_vol)
__metaclass__ = type


DUMMY_DATA = """DUMMY DATA ---- LINE 001 ------
DUMMY DATA ---- LINE 002 ------
DUMMY DATA ---- LINE 003 ------
DUMMY DATA ---- LINE 004 ------
DUMMY DATA ---- LINE 005 ------
DUMMY DATA ---- LINE 006 ------
DUMMY DATA ---- LINE 007 ------"""

DUMMY_DATA_SPECIAL_CHARS = """DUMMY DATA ---- LINE 001 ------
DUMMY DATA ---- LINE ÁÁÁ------
DUMMY DATA ---- LINE ÈÈÈ ------
DUMMY DATA ---- LINE 004 ------
DUMMY DATA ---- LINE 005 ------
DUMMY DATA ---- LINE 006 ------
DUMMY DATA ---- LINE 007 ------
"""

DUMMY_DATA_CRLF = b"00000001 DUMMY DATA\r\n00000002 DUMMY DATA\r\n"

# FD is outside of the range of UTF-8, so it should be useful when testing
# that binary data is not getting converted.
DUMMY_DATA_BINARY = b"\xFD\xFD\xFD\xFD"
DUMMY_DATA_BINARY_ESCAPED = "\\xFD\\xFD\\xFD\\xFD"

VSAM_RECORDS = """00000001A record
00000002A record
00000003A record
"""

TEMPLATE_CONTENT = """
This is a Jinja2 test: {{ var }}

{# This is a comment. #}

If:
{% if if_var is divisibleby 5 %}
Condition is true.
{% endif %}

Inside a loop:
{% for i in array %}
Current element: {{ i }}
{% endfor %}
"""

TEMPLATE_CONTENT_NON_DEFAULT_MARKERS = """
This is a Jinja2 test: (( var ))

#% This is a comment. %#

If:
{% if if_var is divisibleby 5 %}
Condition is true.
{% endif %}

Inside a loop:
{% for i in array %}
Current element: (( i ))
{% endfor %}
"""

# SHELL_EXECUTABLE = "/usr/lpp/rsusr/ported/bin/bash"
SHELL_EXECUTABLE = "/bin/sh"
TEST_PS = "IMSTESTL.IMS01.DDCHKPT"
TEST_PDS = "IMSTESTL.COMNUC"
TEST_PDS_MEMBER = "IMSTESTL.COMNUC(ATRQUERY)"
TEST_VSAM = "IMSTESTL.LDS01.WADS2"
TEST_VSAM_KSDS = "SYS1.STGINDEX"
TEST_PDSE = "SYS1.NFSLIBE"
TEST_PDSE_MEMBER = "SYS1.NFSLIBE(GFSAMAIN)"

COBOL_SRC = """
       IDENTIFICATION DIVISION.\n
       PROGRAM-ID. HELLOWRD.\n
\n
       PROCEDURE DIVISION.\n
           DISPLAY "SIMPLE HELLO WORLD".\n
           STOP RUN.\n
"""

LINK_JCL = """
//COMPLINK  JOB MSGCLASS=H,MSGLEVEL=(1,1),NOTIFY=&SYSUID,REGION=0M
//STEP1     EXEC PGM=IGYCRCTL
//STEPLIB   DD DSN=IGYV5R10.SIGYCOMP,DISP=SHR
//          DD DSN=IGYV5R10.SIGYMAC,DISP=SHR
//SYSIN     DD DISP=SHR,DSN={0}
//SYSPRINT  DD SYSOUT=*
//SYSLIN   DD  UNIT=SYSDA,DISP=(MOD),
//             SPACE=(CYL,(1,1)),
//             DCB=(RECFM=FB,LRECL=80,BLKSIZE=27920),
//             DSN=&&LOADSET
//SYSUT1    DD SPACE=(80,(10,10),,,ROUND),UNIT=SYSDA
//SYSUT2    DD SPACE=(80,(10,10),,,ROUND),UNIT=SYSDA
//SYSUT3    DD SPACE=(80,(10,10),,,ROUND),UNIT=SYSDA
//SYSUT4    DD SPACE=(80,(10,10),,,ROUND),UNIT=SYSDA
//SYSUT5    DD SPACE=(80,(10,10),,,ROUND),UNIT=SYSDA
//SYSUT6    DD SPACE=(80,(10,10),,,ROUND),UNIT=SYSDA
//SYSUT7    DD SPACE=(80,(10,10),,,ROUND),UNIT=SYSDA
//SYSUT8    DD SPACE=(80,(10,10),,,ROUND),UNIT=SYSDA
//SYSUT9    DD SPACE=(80,(10,10),,,ROUND),UNIT=SYSDA
//SYSUT10   DD SPACE=(80,(10,10),,,ROUND),UNIT=SYSDA
//SYSUT11   DD SPACE=(80,(10,10),,,ROUND),UNIT=SYSDA
//SYSUT12   DD SPACE=(80,(10,10),,,ROUND),UNIT=SYSDA
//SYSUT13   DD SPACE=(80,(10,10),,,ROUND),UNIT=SYSDA
//SYSUT14   DD SPACE=(80,(10,10),,,ROUND),UNIT=SYSDA
//SYSUT15   DD SPACE=(80,(10,10),,,ROUND),UNIT=SYSDA
//SYSMDECK  DD SPACE=(80,(10,10),,,ROUND),UNIT=SYSDA
//*
//LKED     EXEC PGM=IEWL,REGION=0M
//SYSPRINT DD  SYSOUT=*
//SYSLIB   DD  DSN=CEE.SCEELKED,DISP=SHR
//         DD  DSN=CEE.SCEELKEX,DISP=SHR
//SYSLMOD  DD  DSN={1},
//             DISP=SHR
//SYSUT1   DD  UNIT=SYSDA,DCB=BLKSIZE=1024,
//             SPACE=(TRK,(3,3))
//SYSTERM  DD  SYSOUT=*
//SYSPRINT DD  SYSOUT=*
//SYSLIN   DD  DSN=&&LOADSET,DISP=(OLD,KEEP)
//SYSIN    DD  DUMMY
//*

"""

hello_world = """#include <stdio.h>
int main()
{
   printf("Hello World!");
   return 0;
}
"""

call_c_hello_jcl="""//PDSELOCK JOB MSGCLASS=A,MSGLEVEL=(1,1),NOTIFY=&SYSUID,REGION=0M
//LOCKMEM  EXEC PGM=BPXBATCH
//STDPARM DD *
SH /tmp/c/hello_world
//STDIN  DD DUMMY
//STDOUT DD SYSOUT=*
//STDERR DD SYSOUT=*
//"""

c_pgm="""#include <stdio.h>
#include <stdlib.h>
#include <string.h>
int main(int argc, char** argv)
{
    char dsname[ strlen(argv[1]) + 4];
    sprintf(dsname, "//'%s'", argv[1]);
    FILE* member;
    member = fopen(dsname, "rb,type=record");
    sleep(300);
    fclose(member);
    return 0;
}
"""

call_c_jcl="""//PDSELOCK JOB MSGCLASS=A,MSGLEVEL=(1,1),NOTIFY=&SYSUID,REGION=0M
//LOCKMEM  EXEC PGM=BPXBATCH
//STDPARM DD *
SH /tmp/disp_shr/pdse-lock '{0}({1})'
//STDIN  DD DUMMY
//STDOUT DD SYSOUT=*
//STDERR DD SYSOUT=*
//"""


def populate_dir(dir_path):
    for i in range(5):
        with open(dir_path + "/" + "file" + str(i + 1), "w") as infile:
            infile.write(DUMMY_DATA)


def create_template_file(dir_path, use_default_markers=True, encoding="utf-8"):
    content = TEMPLATE_CONTENT if use_default_markers else TEMPLATE_CONTENT_NON_DEFAULT_MARKERS
    template_path = os.path.join(dir_path, "template")

    with open(template_path, "w", encoding=encoding) as infile:
        infile.write(content)

    return template_path


def populate_dir_crlf_endings(dir_path):
    for i in range(5):
        with open(os.path.join(dir_path, "file{0}".format(i)), "wb") as infile:
            infile.write(DUMMY_DATA_CRLF)


def populate_partitioned_data_set(hosts, name, ds_type, members=None):
    """Creates a new partitioned data set and inserts records into various
    members of it.

    Arguments:
        hosts (object) -- Ansible instance(s) that can call modules.
        name (str) -- Name of the data set.
        ds_type (str) -- Type of the data set (either PDS or PDSE).
        members (list, optional) -- List of member names to create.
    """
    if not members:
        members = ["MEMBER1", "MEMBER2", "MEMBER3"]
    ds_list = ["{0}({1})".format(name, member) for member in members]

    hosts.all.zos_data_set(name=name, type=ds_type, state="present")

    for member in ds_list:
        hosts.all.shell(
            cmd="decho '{0}' '{1}'".format(DUMMY_DATA, member),
            executable=SHELL_EXECUTABLE
        )


def get_listcat_information(hosts, name, ds_type):
    """Runs IDCAMS to get information about a data set.

    Arguments:
        hosts (object) -- Ansible instance(s) that can call modules.
        name (str) -- Name of the data set.
        ds_type (str) -- Type of data set ("SEQ", "PDS", "PDSE", "KSDS").
    """
    if ds_type.upper() == "KSDS":
        idcams_input = " LISTCAT ENT('{0}') DATA ALL".format(name)
    else:
        idcams_input = " LISTCAT ENTRIES('{0}')".format(name)

    return hosts.all.zos_mvs_raw(
        program_name="idcams",
        auth=True,
        dds=[
            dict(dd_output=dict(
                dd_name="sysprint",
                return_content=dict(type="text")
            )),
            dict(dd_input=dict(
                dd_name="sysin",
                content=idcams_input
            ))
        ]
    )


def create_vsam_data_set(hosts, name, ds_type, add_data=False, key_length=None, key_offset=None):
    """Creates a new VSAM on the system.

    Arguments:
        hosts (object) -- Ansible instance(s) that can call modules.
        name (str) -- Name of the VSAM data set.
        type (str) -- Type of the VSAM (KSDS, ESDS, RRDS, LDS)
        add_data (bool, optional) -- Whether to add records to the VSAM.
        key_length (int, optional) -- Key length (only for KSDS data sets).
        key_offset (int, optional) -- Key offset (only for KSDS data sets).
    """
    params = dict(
        name=name,
        type=ds_type,
        state="present"
    )
    if ds_type == "KSDS":
        params["key_length"] = key_length
        params["key_offset"] = key_offset

    hosts.all.zos_data_set(**params)

    if add_data:
        record_src = "/tmp/zos_copy_vsam_record"

        hosts.all.zos_copy(content=VSAM_RECORDS, dest=record_src)
        hosts.all.zos_encode(src=record_src, dest=name, encoding={"from": "ISO8859-1", "to": "IBM-1047"})
        hosts.all.file(path=record_src, state="absent")


def link_loadlib_from_cobol(hosts, ds_name, cobol_pds):
    """
    Given a PDSE, links a cobol program making allocated in a temp ds resulting in ds_name
    as a loadlib.

    Arguments:
        ds_name (str) -- PDS/E to be linked with the cobol program.
        cobol_src (str) -- Cobol source code to be used as the program.

        Notes: PDS names are in the format of SOME.PDSNAME(MEMBER)
    """
    # Copy the Link program
    temp_jcl = "/tmp/link.jcl"
    rc = 0
    try:
        cp_res = hosts.all.zos_copy(
            content=LINK_JCL.format(cobol_pds, ds_name),
            dest="/tmp/link.jcl",
            force=True,
        )
        # Link the temp ds with ds_name
        job_result = hosts.all.zos_job_submit(
            src="/tmp/link.jcl",
            location="USS",
            wait_time_s=60
        )
        for result in job_result.contacted.values():
            #print("link job submit result {0}".format(result))
            rc = result.get("jobs")[0].get("ret_code").get("code")
    finally:
        hosts.all.file(path=temp_jcl, state="absent")
    return rc


@pytest.mark.uss
@pytest.mark.parametrize("src", [
    dict(src="/etc/profile", is_file=True, is_binary=False, is_remote=False),
    dict(src="/etc/profile", is_file=True, is_binary=True, is_remote=False),
    dict(src="Example inline content", is_file=False, is_binary=False, is_remote=False),
    dict(src="Example inline content", is_file=False, is_binary=True, is_remote=False),
    dict(src="/etc/profile", is_file=True, is_binary=False, is_remote=True),
    dict(src="/etc/profile", is_file=True, is_binary=True, is_remote=True),
])
def test_copy_file_to_non_existing_uss_file(ansible_zos_module, src):
    hosts = ansible_zos_module
    dest_path = "/tmp/zos_copy_test_profile"

    try:
        hosts.all.file(path=dest_path, state="absent")

        if src["is_file"]:
            copy_res = hosts.all.zos_copy(src=src["src"], dest=dest_path, is_binary=src["is_binary"], remote_src=src["is_remote"])
        else:
            copy_res = hosts.all.zos_copy(content=src["src"], dest=dest_path, is_binary=src["is_binary"])

        stat_res = hosts.all.stat(path=dest_path)
        for result in copy_res.contacted.values():
            assert result.get("msg") is None
            assert result.get("changed") is True
            assert result.get("dest") == dest_path
            assert result.get("state") == "file"
        for result in stat_res.contacted.values():
            assert result.get("stat").get("exists") is True
    finally:
        hosts.all.file(path=dest_path, state="absent")


@pytest.mark.uss
@pytest.mark.parametrize("src", [
    dict(src="/etc/profile", is_file=True, force=False, is_remote=False),
    dict(src="/etc/profile", is_file=True, force=True, is_remote=False),
    dict(src="Example inline content", is_file=False, force=False, is_remote=False),
    dict(src="Example inline content", is_file=False, force=True, is_remote=False),
    dict(src="/etc/profile", is_file=True, force=False, is_remote=True),
    dict(src="/etc/profile", is_file=True, force=True, is_remote=True),
])
def test_copy_file_to_existing_uss_file(ansible_zos_module, src):
    hosts = ansible_zos_module
    dest_path = "/tmp/test_profile"

    try:
        hosts.all.file(path=dest_path, state="absent")
        hosts.all.file(path=dest_path, state="touch")
        stat_res = list(hosts.all.stat(path=dest_path).contacted.values())
        timestamp = stat_res[0].get("stat").get("atime")
        assert timestamp is not None

        if src["is_file"]:
            copy_res = hosts.all.zos_copy(src=src["src"], dest=dest_path, force=src["force"], remote_src=src["is_remote"])
        else:
            copy_res = hosts.all.zos_copy(content=src["src"], dest=dest_path, force=src["force"])

        stat_res = hosts.all.stat(path=dest_path)

        for result in copy_res.contacted.values():
            if src["force"]:
                assert result.get("msg") is None
                assert result.get("changed") is True
                assert result.get("dest") == dest_path
                assert result.get("state") == "file"
            else:
                assert result.get("msg") is not None
                assert result.get("changed") is False
        for result in stat_res.contacted.values():
            assert result.get("stat").get("exists") is True
    finally:
        hosts.all.file(path=dest_path, state="absent")


@pytest.mark.uss
@pytest.mark.parametrize("src", [
    dict(src="/etc/profile", is_binary=False, is_remote=False),
    dict(src="/etc/profile", is_binary=True, is_remote=False),
    dict(src="/etc/profile", is_binary=False, is_remote=True),
    dict(src="/etc/profile", is_binary=True, is_remote=True),
])
def test_copy_file_to_uss_dir(ansible_zos_module, src):
    hosts = ansible_zos_module
    dest = "/tmp"
    dest_path = "/tmp/profile"

    try:
        hosts.all.file(path=dest_path, state="absent")

        copy_res = hosts.all.zos_copy(src=src["src"], dest=dest, is_binary=src["is_binary"], remote_src=src["is_remote"])

        stat_res = hosts.all.stat(path=dest_path)
        for result in copy_res.contacted.values():
            assert result.get("msg") is None
            assert result.get("changed") is True
            assert result.get("dest") == dest_path
            assert result.get("state") == "file"
        for st in stat_res.contacted.values():
            assert st.get("stat").get("exists") is True
    finally:
        hosts.all.file(path=dest_path, state="absent")


@pytest.mark.uss
def test_copy_file_to_uss_dir_missing_parents(ansible_zos_module):
    hosts = ansible_zos_module
    src = "/etc/profile"
    dest_dir = "/tmp/parent_dir"
    dest = "{0}/subdir/profile".format(dest_dir)

    try:
        hosts.all.file(path=dest_dir, state="absent")
        copy_res = hosts.all.zos_copy(src=src, dest=dest)
        stat_res = hosts.all.stat(path=dest)

        for result in copy_res.contacted.values():
            assert result.get("msg") is None
            assert result.get("changed") is True
            assert result.get("dest") == dest
            assert result.get("state") == "file"
        for st in stat_res.contacted.values():
            assert st.get("stat").get("exists") is True
    finally:
        hosts.all.file(path=dest_dir, state="absent")


@pytest.mark.uss
def test_copy_local_symlink_to_uss_file(ansible_zos_module):
    hosts = ansible_zos_module
    src_lnk = "/tmp/etclnk"
    dest_path = "/tmp/profile"
    try:
        try:
            os.symlink("/etc/profile", src_lnk)
        except FileExistsError:
            pass
        copy_res = hosts.all.zos_copy(src=src_lnk, dest=dest_path, local_follow=True)
        verify_copy = hosts.all.shell(
            cmd="head {0}".format(dest_path), executable=SHELL_EXECUTABLE
        )
        stat_res = hosts.all.stat(path=dest_path)
        for result in copy_res.contacted.values():
            assert result.get("msg") is None
        for result in stat_res.contacted.values():
            assert result.get("stat").get("exists") is True
        for result in verify_copy.contacted.values():
            assert result.get("rc") == 0
            assert result.get("stdout") != ""
    finally:
        hosts.all.file(path=dest_path, state="absent")
        os.remove(src_lnk)


@pytest.mark.uss
def test_copy_local_file_to_uss_file_convert_encoding(ansible_zos_module):
    hosts = ansible_zos_module
    dest_path = "/tmp/profile"
    try:
        hosts.all.file(path=dest_path, state="absent")
        copy_res = hosts.all.zos_copy(
            src="/etc/profile",
            dest=dest_path,
            encoding={"from": "ISO8859-1", "to": "IBM-1047"},
        )
        stat_res = hosts.all.stat(path=dest_path)
        for result in copy_res.contacted.values():
            assert result.get("msg") is None
            assert result.get("changed") is True
            assert result.get("dest") == dest_path
            assert result.get("state") == "file"
        for result in stat_res.contacted.values():
            assert result.get("stat").get("exists") is True
    finally:
        hosts.all.file(path=dest_path, state="absent")


@pytest.mark.uss
def test_copy_inline_content_to_uss_dir(ansible_zos_module):
    hosts = ansible_zos_module
    dest = "/tmp/"
    dest_path = "/tmp/inline_copy"

    try:
        copy_res = hosts.all.zos_copy(content="Inline content", dest=dest)
        stat_res = hosts.all.stat(path=dest_path)

        for result in copy_res.contacted.values():
            assert result.get("msg") is None
            assert result.get("changed") is True
            assert result.get("dest") == dest_path
        for result in stat_res.contacted.values():
            assert result.get("stat").get("exists") is True
    finally:
        hosts.all.file(path=dest_path, state="absent")


@pytest.mark.uss
def test_copy_dir_to_existing_uss_dir_not_forced(ansible_zos_module):
    hosts = ansible_zos_module
    src_dir = "/tmp/new_dir/"
    src_file = "{0}profile".format(src_dir)
    dest_dir = "/tmp/test_dir"
    dest_old_content = "{0}/old_dir".format(dest_dir)

    try:
        hosts.all.file(path=src_dir, state="directory")
        hosts.all.file(path=src_file, state="touch")
        hosts.all.file(path=dest_old_content, state="directory")

        copy_result = hosts.all.zos_copy(
            src=src_dir,
            dest=dest_dir,
            remote_src=True,
            force=False
        )

        for result in copy_result.contacted.values():
            assert result.get("msg") is not None
            assert result.get("changed") is False
            assert "Error" in result.get("msg")
            assert "EDC5117I" in result.get("stdout")
    finally:
        hosts.all.file(path=src_dir, state="absent")
        hosts.all.file(path=dest_dir, state="absent")


@pytest.mark.uss
def test_copy_subdirs_folders_and_validate_recursive_encoding(ansible_zos_module):
    hosts = ansible_zos_module

    # Remote path
    path = "/tmp/ansible"

    # Remote src path with original files
    src_path = path + "/src"

    # Nested src dirs
    src_dir_one = src_path + "/dir_one"
    src_dir_two = src_dir_one + "/dir_two"
    src_dir_three = src_dir_two + "/dir_three"

    # Nested src IBM-1047 files
    src_file_one = src_path + "/dir_one/one.txt"
    src_file_two = src_dir_one + "/dir_two/two.txt"
    src_file_three = src_dir_two + "/dir_three/three.txt"

    # Remote dest path to encoded files placed
    dest_path = path + "/dest"

    # Nested dest UTF-8 files
    dst_file_one = dest_path + "/dir_one/one.txt"
    dst_file_two = dest_path + "/dir_one/dir_two/two.txt"
    dst_file_three = dest_path + "/dir_one/dir_two//dir_three/three.txt"

    # Strings echo'd to files on USS
    str_one = "This is file one."
    str_two = "This is file two."
    str_three = "This is file three."

    # Hex values for expected results, expected used beause pytest-ansible does not allow for delegate_to
    # and depending on where the `od` runs, you may face big/little endian issues, so using expected utf-8
    str_one_big_endian_hex="""0000000000      5468    6973    2069    7320    6669    6C65    206F    6E65
0000000020      2E0A
0000000022"""

    str_two_big_endian_hex="""0000000000      5468    6973    2069    7320    6669    6C65    2074    776F
0000000020      2E0A
0000000022"""

    str_three_big_endian_hex="""0000000000      5468    6973    2069    7320    6669    6C65    2074    6872
0000000020      6565    2E0A
0000000024"""

    try:
        # Ensure clean slate
        results = hosts.all.file(path=path, state="absent")

        # Create nested directories
        hosts.all.file(path=src_dir_three, state="directory", mode="0755")

        # Touch empty files
        hosts.all.file(path=src_file_one, state = "touch")
        hosts.all.file(path=src_file_two, state = "touch")
        hosts.all.file(path=src_file_three, state = "touch")

        # Echo contents into files (could use zos_lineinfile or zos_copy), echo'ing will
        # result in managed node's locale which currently is IBM-1047
        hosts.all.raw("echo '{0}' > '{1}'".format(str_one, src_file_one))
        hosts.all.raw("echo '{0}' > '{1}'".format(str_two, src_file_two))
        hosts.all.raw("echo '{0}' > '{1}'".format(str_three, src_file_three))

        # Lets stat the deepest nested directory, not necessary to stat all of them
        results = hosts.all.stat(path=src_file_three)
        for result in results.contacted.values():
            assert result.get("stat").get("exists") is True

        # Nested zos_copy from IBM-1047 to UTF-8
        # Testing src ending in / such that the contents of the src directory will be copied
        copy_res = hosts.all.zos_copy(src=src_path+"/", dest=dest_path, encoding={"from": "IBM-1047", "to": "UTF-8"}, remote_src=True)

        for result in copy_res.contacted.values():
            assert result.get("msg") is None
            assert result.get("changed") is True

        # File z/OS dest is now UTF-8, dump the hex value and compare it to an
        # expected big-endian version, can't run delegate_to local host so expected
        # value is the work around for now.
        str_one_od_dst = hosts.all.shell(cmd="od -x {0}".format(dst_file_one))
        str_two_od_dst = hosts.all.shell(cmd="od -x {0}".format(dst_file_two))
        str_three_od_dst = hosts.all.shell(cmd="od -x {0}".format(dst_file_three))

        for result in str_one_od_dst.contacted.values():
            assert result.get("stdout") == str_one_big_endian_hex

        for result in str_two_od_dst.contacted.values():
            assert result.get("stdout") == str_two_big_endian_hex

        for result in str_three_od_dst.contacted.values():
            assert result.get("stdout") == str_three_big_endian_hex

    finally:
        hosts.all.file(path=path, state="absent")


@pytest.mark.uss
def test_copy_subdirs_folders_and_validate_recursive_encoding_local(ansible_zos_module):
    hosts = ansible_zos_module
    dest_path = "/tmp/test/"

    try:
        source_1 = tempfile.TemporaryDirectory(prefix="level_", suffix="_1")
        source = source_1.name
        source_2 = tempfile.TemporaryDirectory(dir = source, prefix="level_", suffix="_2")
        full_source = source_2.name
        populate_dir(source)
        populate_dir(full_source)
        level_1 = os.path.basename(source)
        level_2 = os.path.basename(full_source)

        copy_res = hosts.all.zos_copy(src=source, dest=dest_path, encoding={"from": "ISO8859-1", "to": "IBM-1047"})

        for result in copy_res.contacted.values():
            assert result.get("msg") is None
            assert result.get("changed") is True

        full_outer_file= "{0}/{1}/file3".format(dest_path, level_1)
        full_iner_file= "{0}/{1}/{2}/file3".format(dest_path, level_1, level_2)
        verify_copy_1 = hosts.all.shell(cmd="cat {0}".format(full_outer_file))
        verify_copy_2 = hosts.all.shell(cmd="cat {0}".format(full_iner_file))

        for result in verify_copy_1.contacted.values():
            print(result)
            assert result.get("stdout") == DUMMY_DATA
        for result in verify_copy_2.contacted.values():
            print(result)
            assert result.get("stdout") == DUMMY_DATA
    finally:
        hosts.all.file(name=dest_path, state="absent")
        source_1.cleanup()


@pytest.mark.uss
@pytest.mark.parametrize("copy_directory", [False, True])
def test_copy_local_dir_to_non_existing_dir(ansible_zos_module, copy_directory):
    hosts = ansible_zos_module
    dest_path = "/tmp/new_dir"

    temp_path = tempfile.mkdtemp()
    src_basename = "source" if copy_directory else "source/"
    source_path = "{0}/{1}".format(temp_path, src_basename)

    try:
        os.mkdir(source_path)
        populate_dir(source_path)

        copy_result = hosts.all.zos_copy(src=source_path, dest=dest_path)

        stat_source_res = hosts.all.stat(path="{0}/{1}".format(dest_path, src_basename))
        if copy_directory:
            stat_file_res = hosts.all.stat(path="{0}/{1}/file3".format(dest_path, src_basename))
        else:
            stat_file_res = hosts.all.stat(path="{0}/file3".format(dest_path))

        for result in copy_result.contacted.values():
            assert result.get("msg") is None
            assert result.get("changed") is True

            if copy_directory:
                assert result.get("dest") == "{0}/{1}".format(dest_path, src_basename)
            else:
                assert result.get("dest") == dest_path

        for result in stat_source_res.contacted.values():
            if copy_directory:
                assert result.get("stat").get("exists") is True
                assert result.get("stat").get("isdir") is True
            else:
                assert result.get("stat").get("exists") is False

        for result in stat_file_res.contacted.values():
            assert result.get("stat").get("exists") is True
            assert result.get("stat").get("isdir") is False

    finally:
        hosts.all.file(path=dest_path, state="absent")
        shutil.rmtree(temp_path)


@pytest.mark.uss
@pytest.mark.parametrize("copy_directory", [False, True])
def test_copy_uss_dir_to_non_existing_dir(ansible_zos_module, copy_directory):
    hosts = ansible_zos_module
    src_basename = "source_dir" if copy_directory else "source_dir/"
    src_dir = "/tmp/{0}".format(src_basename)
    src_file = os.path.normpath("{0}/profile".format(src_dir))
    dest_dir = "/tmp/dest_dir"

    try:
        hosts.all.file(path=src_dir, state="directory")
        hosts.all.file(path=src_file, state="touch")

        copy_result = hosts.all.zos_copy(
            src=src_dir,
            dest=dest_dir,
            remote_src=True
        )

        stat_dir_res = hosts.all.stat(path="{0}/{1}".format(dest_dir, src_basename))
        if copy_directory:
            stat_file_res = hosts.all.stat(path="{0}/{1}/profile".format(dest_dir, src_basename))
        else:
            stat_file_res = hosts.all.stat(path="{0}/profile".format(dest_dir))

        for result in copy_result.contacted.values():
            assert result.get("msg") is None
            assert result.get("changed") is True

            if copy_directory:
                assert result.get("dest") == "{0}/{1}".format(dest_dir, src_basename)
            else:
                assert result.get("dest") == dest_dir

        for result in stat_dir_res.contacted.values():
            if copy_directory:
                assert result.get("stat").get("exists") is True
                assert result.get("stat").get("isdir") is True
            else:
                assert result.get("stat").get("exists") is False

        for result in stat_file_res.contacted.values():
            assert result.get("stat").get("exists") is True
            assert result.get("stat").get("isdir") is False

    finally:
        hosts.all.file(path=src_dir, state="absent")
        hosts.all.file(path=dest_dir, state="absent")


@pytest.mark.uss
@pytest.mark.parametrize("copy_directory", [False, True])
def test_copy_local_dir_to_existing_dir_forced(ansible_zos_module, copy_directory):
    hosts = ansible_zos_module
    dest_path = "/tmp/new_dir"
    dest_file = "{0}/profile".format(dest_path)

    temp_path = tempfile.mkdtemp()
    source_basename = "source" if copy_directory else "source/"
    source_path = "{0}/{1}".format(temp_path, source_basename)

    try:
        os.mkdir(source_path)
        populate_dir(source_path)

        hosts.all.file(path=dest_path, state="directory")
        hosts.all.file(path=dest_file, state="touch")

        copy_result = hosts.all.zos_copy(
            src=source_path,
            dest=dest_path,
            force=True
        )

        stat_source_res = hosts.all.stat(path="{0}/{1}".format(dest_path, source_basename))
        stat_old_file_res = hosts.all.stat(path=dest_file)
        if copy_directory:
            stat_new_file_res = hosts.all.stat(path="{0}/{1}/file3".format(dest_path, source_basename))
        else:
            stat_new_file_res = hosts.all.stat(path="{0}/file3".format(dest_path))

        for result in copy_result.contacted.values():
            assert result.get("msg") is None
            assert result.get("changed") is True

            if copy_directory:
                assert result.get("dest") == "{0}/{1}".format(dest_path, source_basename)
            else:
                assert result.get("dest") == dest_path

        for result in stat_source_res.contacted.values():
            if copy_directory:
                assert result.get("stat").get("exists") is True
                assert result.get("stat").get("isdir") is True
            else:
                assert result.get("stat").get("exists") is False

        for result in stat_old_file_res.contacted.values():
            assert result.get("stat").get("exists") is True
            assert result.get("stat").get("isdir") is False

        for result in stat_new_file_res.contacted.values():
            assert result.get("stat").get("exists") is True
            assert result.get("stat").get("isdir") is False

    finally:
        shutil.rmtree(temp_path)
        hosts.all.file(path=dest_path, state="absent")


@pytest.mark.uss
@pytest.mark.parametrize("copy_directory", [False, True])
def test_copy_uss_dir_to_existing_dir_forced(ansible_zos_module, copy_directory):
    hosts = ansible_zos_module
    src_basename = "source_dir" if copy_directory else "source_dir/"
    src_dir = "/tmp/{0}".format(src_basename)
    src_file = os.path.normpath("{0}/profile".format(src_dir))
    dest_dir = "/tmp/dest_dir"
    dest_file = "{0}/file".format(dest_dir)

    try:
        hosts.all.file(path=src_dir, state="directory")
        hosts.all.file(path=src_file, state="touch")

        hosts.all.file(path=dest_dir, state="directory")
        hosts.all.file(path=dest_file, state="touch")

        copy_result = hosts.all.zos_copy(
            src=src_dir,
            dest=dest_dir,
            remote_src=True,
            force=True
        )

        stat_dir_res = hosts.all.stat(path="{0}/{1}".format(dest_dir, src_basename))
        stat_old_file_res = hosts.all.stat(path=dest_file)
        if copy_directory:
            stat_new_file_res = hosts.all.stat(path="{0}/{1}/profile".format(dest_dir, src_basename))
        else:
            stat_new_file_res = hosts.all.stat(path="{0}/profile".format(dest_dir))

        for result in copy_result.contacted.values():
            assert result.get("msg") is None
            assert result.get("changed") is True

            if copy_directory:
                assert result.get("dest") == "{0}/{1}".format(dest_dir, src_basename)
            else:
                assert result.get("dest") == dest_dir

        for result in stat_dir_res.contacted.values():
            if copy_directory:
                assert result.get("stat").get("exists") is True
                assert result.get("stat").get("isdir") is True
            else:
                assert result.get("stat").get("exists") is False

        for result in stat_new_file_res.contacted.values():
            assert result.get("stat").get("exists") is True
            assert result.get("stat").get("isdir") is False

        for result in stat_old_file_res.contacted.values():
            assert result.get("stat").get("exists") is True
            assert result.get("stat").get("isdir") is False

    finally:
        hosts.all.file(path=src_dir, state="absent")
        hosts.all.file(path=dest_dir, state="absent")


@pytest.mark.uss
@pytest.mark.parametrize("create_dest", [False, True])
def test_copy_local_nested_dir_to_uss(ansible_zos_module, create_dest):
    hosts = ansible_zos_module
    dest_path = "/tmp/new_dir"

    source_path = tempfile.mkdtemp()
    if not source_path.endswith("/"):
        source_path = "{0}/".format(source_path)
    subdir_a_path = "{0}subdir_a".format(source_path)
    subdir_b_path = "{0}subdir_b".format(source_path)

    try:
        os.mkdir(subdir_a_path)
        os.mkdir(subdir_b_path)
        populate_dir(subdir_a_path)
        populate_dir(subdir_b_path)

        if create_dest:
            hosts.all.file(path=dest_path, state="directory")

        copy_result = hosts.all.zos_copy(
            src=source_path,
            dest=dest_path,
            force=create_dest
        )

        stat_subdir_a_res = hosts.all.stat(path="{0}/subdir_a".format(dest_path))
        stat_subdir_b_res = hosts.all.stat(path="{0}/subdir_b".format(dest_path))

        for result in copy_result.contacted.values():
            assert result.get("msg") is None
            assert result.get("changed") is True
            assert result.get("dest") == dest_path
        for result in stat_subdir_a_res.contacted.values():
            assert result.get("stat").get("exists") is True
            assert result.get("stat").get("isdir") is True
        for result in stat_subdir_b_res.contacted.values():
            assert result.get("stat").get("exists") is True
            assert result.get("stat").get("isdir") is True

    finally:
        hosts.all.file(path=dest_path, state="absent")
        shutil.rmtree(source_path)


@pytest.mark.uss
@pytest.mark.parametrize("create_dest", [False, True])
def test_copy_uss_nested_dir_to_uss(ansible_zos_module, create_dest):
    hosts = ansible_zos_module
    source_path = "/tmp/old_dir/"
    dest_path = "/tmp/new_dir"

    subdir_a_path = "{0}subdir_a".format(source_path)
    subdir_b_path = "{0}subdir_b".format(source_path)

    try:
        hosts.all.file(path=subdir_a_path, state="directory")
        hosts.all.file(path=subdir_b_path, state="directory")
        if create_dest:
            hosts.all.file(path=dest_path, state="directory")

        copy_result = hosts.all.zos_copy(
            src=source_path,
            dest=dest_path,
            remote_src=True,
            force=create_dest
        )

        stat_subdir_a_res = hosts.all.stat(path="{0}/subdir_a".format(dest_path))
        stat_subdir_b_res = hosts.all.stat(path="{0}/subdir_b".format(dest_path))

        for result in copy_result.contacted.values():
            assert result.get("msg") is None
            assert result.get("changed") is True
            assert result.get("dest") == dest_path
        for result in stat_subdir_a_res.contacted.values():
            assert result.get("stat").get("exists") is True
            assert result.get("stat").get("isdir") is True
        for result in stat_subdir_b_res.contacted.values():
            assert result.get("stat").get("exists") is True
            assert result.get("stat").get("isdir") is True

    finally:
        hosts.all.file(path=source_path, state="absent")
        hosts.all.file(path=dest_path, state="absent")


@pytest.mark.uss
@pytest.mark.parametrize("copy_directory", [False, True])
def test_copy_local_dir_and_change_mode(ansible_zos_module, copy_directory):
    hosts = ansible_zos_module

    source_parent_path = tempfile.mkdtemp()
    source_basename = "source" if copy_directory else "source/"
    source_path = "{0}/{1}".format(source_parent_path, source_basename)
    mode = "0755"

    dest_path = "/tmp/new_dir"
    dest_profile = "{0}/profile".format(dest_path)
    dest_subdir = "{0}/{1}".format(dest_path, source_basename)
    if copy_directory:
        dest_old_file = "{0}/file1".format(dest_subdir)
    else:
        dest_old_file = "{0}/file1".format(dest_path)
    dest_mode = "0644"

    try:
        os.mkdir(source_path)
        populate_dir(source_path)

        if copy_directory:
            hosts.all.file(path=dest_subdir, state="directory", mode=dest_mode)
        else:
            hosts.all.file(path=dest_path, state="directory", mode=dest_mode)
        hosts.all.file(path=dest_profile, state="touch", mode=dest_mode)
        hosts.all.file(path=dest_old_file, state="touch", mode=dest_mode)

        copy_result = hosts.all.zos_copy(
            src=source_path,
            dest=dest_path,
            force=True,
            mode=mode
        )

        stat_dir_res = hosts.all.stat(path=dest_path)
        stat_subdir_res = hosts.all.stat(path=dest_subdir)
        stat_old_file_res = hosts.all.stat(path=dest_profile)
        stat_overwritten_file_res = hosts.all.stat(path=dest_old_file)
        if copy_directory:
            stat_new_file_res = hosts.all.stat(path="{0}/file3".format(dest_subdir))
        else:
            stat_new_file_res = hosts.all.stat(path="{0}/file3".format(dest_path))

        for result in copy_result.contacted.values():
            assert result.get("msg") is None
            assert result.get("changed") is True

            if copy_directory:
                assert result.get("dest") == dest_subdir
            else:
                assert result.get("dest") == dest_path

        for result in stat_dir_res.contacted.values():
            assert result.get("stat").get("exists") is True
            assert result.get("stat").get("isdir") is True

            if copy_directory:
                assert result.get("stat").get("mode") == dest_mode
            else:
                assert result.get("stat").get("mode") == mode

        for result in stat_subdir_res.contacted.values():
            if copy_directory:
                assert result.get("stat").get("exists") is True
                assert result.get("stat").get("isdir") is True
                assert result.get("stat").get("mode") == mode
            else:
                assert result.get("stat").get("exists") is False

        for result in stat_old_file_res.contacted.values():
            assert result.get("stat").get("exists") is True
            assert result.get("stat").get("isdir") is False
            assert result.get("stat").get("mode") == dest_mode

        for result in stat_overwritten_file_res.contacted.values():
            assert result.get("stat").get("exists") is True
            assert result.get("stat").get("isdir") is False
            assert result.get("stat").get("mode") == mode

        for result in stat_new_file_res.contacted.values():
            assert result.get("stat").get("exists") is True
            assert result.get("stat").get("isdir") is False
            assert result.get("stat").get("mode") == mode

    finally:
        hosts.all.file(path=dest_path, state="absent")
        shutil.rmtree(source_parent_path)


@pytest.mark.uss
@pytest.mark.parametrize("copy_directory", [False, True])
def test_copy_uss_dir_and_change_mode(ansible_zos_module, copy_directory):
    hosts = ansible_zos_module

    source_basename = "source" if copy_directory else "source/"
    source_path = "/tmp/{0}".format(source_basename)
    mode = "0755"

    dest_path = "/tmp/new_dir"
    dest_subdir = "{0}/{1}".format(dest_path, source_basename)
    dest_profile = "{0}/profile".format(dest_path)
    if copy_directory:
        dest_old_file = "{0}/file1".format(dest_subdir)
    else:
        dest_old_file = "{0}/file1".format(dest_path)
    dest_mode = "0644"

    try:
        hosts.all.file(path=source_path, state="directory")
        for i in range(1, 4):
            current_file_path = os.path.normpath("{0}/file{1}".format(source_path, i))
            hosts.all.file(path=current_file_path, state="touch")

        if copy_directory:
            hosts.all.file(path=dest_subdir, state="directory", mode=dest_mode)
        else:
            hosts.all.file(path=dest_path, state="directory", mode=dest_mode)
        hosts.all.file(path=dest_profile, state="touch", mode=dest_mode)
        hosts.all.file(path=dest_old_file, state="touch", mode=dest_mode)

        copy_result = hosts.all.zos_copy(
            src=source_path,
            dest=dest_path,
            force=True,
            remote_src=True,
            mode=mode
        )

        stat_dir_res = hosts.all.stat(path=dest_path)
        stat_subdir_res = hosts.all.stat(path=dest_subdir)
        stat_old_file_res = hosts.all.stat(path=dest_profile)
        stat_overwritten_file_res = hosts.all.stat(path=dest_old_file)
        if copy_directory:
            stat_new_file_res = hosts.all.stat(path="{0}/file3".format(dest_subdir))
        else:
            stat_new_file_res = hosts.all.stat(path="{0}/file3".format(dest_path))

        for result in copy_result.contacted.values():
            assert result.get("msg") is None
            assert result.get("changed") is True

            if copy_directory:
                assert result.get("dest") == dest_subdir
            else:
                assert result.get("dest") == dest_path

        for result in stat_dir_res.contacted.values():
            assert result.get("stat").get("exists") is True
            assert result.get("stat").get("isdir") is True

            if copy_directory:
                assert result.get("stat").get("mode") == dest_mode
            else:
                assert result.get("stat").get("mode") == mode

        for result in stat_subdir_res.contacted.values():
            if copy_directory:
                assert result.get("stat").get("exists") is True
                assert result.get("stat").get("isdir") is True
                assert result.get("stat").get("mode") == mode
            else:
                assert result.get("stat").get("exists") is False

        for result in stat_old_file_res.contacted.values():
            assert result.get("stat").get("exists") is True
            assert result.get("stat").get("isdir") is False
            assert result.get("stat").get("mode") == dest_mode

        for result in stat_overwritten_file_res.contacted.values():
            assert result.get("stat").get("exists") is True
            assert result.get("stat").get("isdir") is False
            assert result.get("stat").get("mode") == mode

        for result in stat_new_file_res.contacted.values():
            assert result.get("stat").get("exists") is True
            assert result.get("stat").get("isdir") is False
            assert result.get("stat").get("mode") == mode

    finally:
        hosts.all.file(path=source_path, state="absent")
        hosts.all.file(path=dest_path, state="absent")


@pytest.mark.uss
@pytest.mark.parametrize("backup", [None, "/tmp/uss_backup"])
def test_backup_uss_file(ansible_zos_module, backup):
    hosts = ansible_zos_module
    src = "/etc/profile"
    dest = "/tmp/profile"
    backup_name = None

    try:
        hosts.all.file(path=dest, state="touch")
        if backup:
            copy_res = hosts.all.zos_copy(src=src, dest=dest, force=True, backup=True, backup_name=backup)
        else:
            copy_res = hosts.all.zos_copy(src=src, dest=dest, force=True, backup=True)

        for result in copy_res.contacted.values():
            assert result.get("msg") is None
            backup_name = result.get("backup_name")

            if backup:
                assert backup_name == backup
            else:
                assert backup_name is not None

        stat_res = hosts.all.stat(path=backup_name)
        for result in stat_res.contacted.values():
            assert result.get("stat").get("exists") is True

    finally:
        hosts.all.file(path=dest, state="absent")
        if backup_name:
            hosts.all.file(path=backup_name, state="absent")


@pytest.mark.uss
def test_copy_file_insufficient_read_permission_fails(ansible_zos_module):
    hosts = ansible_zos_module
    src_path = "/tmp/testfile"
    dest = "/tmp"
    try:
        open(src_path, "w").close()
        os.chmod(src_path, 0)
        copy_res = hosts.all.zos_copy(src=src_path, dest=dest)
        for result in copy_res.contacted.values():
            assert result.get("msg") is not None
            assert "read permission" in result.get("msg")
    finally:
        if os.path.exists(src_path):
            os.remove(src_path)


@pytest.mark.uss
@pytest.mark.parametrize("is_remote", [False, True])
def test_copy_non_existent_file_fails(ansible_zos_module, is_remote):
    hosts = ansible_zos_module
    src_path = "/tmp/non_existent_src"
    dest = "/tmp"

    copy_res = hosts.all.zos_copy(src=src_path, dest=dest, remote_src=is_remote)
    for result in copy_res.contacted.values():
        assert result.get("msg") is not None
        assert "does not exist" in result.get("msg")


@pytest.mark.uss
@pytest.mark.template
@pytest.mark.parametrize("encoding", ["utf-8", "iso8859-1"])
def test_copy_template_file(ansible_zos_module, encoding):
    hosts = ansible_zos_module
    dest_path = "/tmp/new_dir"
    temp_dir = tempfile.mkdtemp()

    try:
        temp_template = create_template_file(
            temp_dir,
            use_default_markers=True,
            encoding=encoding
        )
        dest_template = os.path.join(dest_path, os.path.basename(temp_template))

        hosts.all.file(path=dest_path, state="directory")

        # Adding the template vars to each host.
        template_vars = dict(
            var="This should be rendered",
            if_var=5,
            array=[1, 2, 3]
        )
        for host in hosts["options"]["inventory_manager"]._inventory.hosts.values():
            host.vars.update(template_vars)

        copy_result = hosts.all.zos_copy(
            src=temp_template,
            dest=dest_path,
            use_template=True,
            encoding={
                "from": encoding,
                "to": "IBM-1047"
            }
        )

        verify_copy = hosts.all.shell(
            cmd="cat {0}".format(dest_template),
            executable=SHELL_EXECUTABLE,
        )

        for cp_res in copy_result.contacted.values():
            assert cp_res.get("msg") is None
            assert cp_res.get("changed") is True
            assert cp_res.get("dest") == dest_template
        for v_cp in verify_copy.contacted.values():
            assert v_cp.get("rc") == 0
            # Checking that all markers got replaced.
            assert "{{" not in v_cp.get("stdout")
            assert "{%" not in v_cp.get("stdout")
            # Checking comments didn't get rendered.
            assert "{#" not in v_cp.get("stdout")
            # Checking that the vars where substituted.
            assert template_vars["var"] in v_cp.get("stdout")
            assert "Condition is true." in v_cp.get("stdout")
            assert "Current element: 2" in v_cp.get("stdout")
    finally:
        hosts.all.file(path=dest_path, state="absent")
        shutil.rmtree(temp_dir)


@pytest.mark.uss
@pytest.mark.template
def test_copy_template_dir(ansible_zos_module):
    hosts = ansible_zos_module
    dest_path = "/tmp/new_dir"

    # Ensuring there's a traling slash to copy the contents of the directory.
    temp_dir = os.path.normpath(tempfile.mkdtemp())
    temp_dir = "{0}/".format(temp_dir)

    temp_subdir_a = os.path.join(temp_dir, "subdir_a")
    temp_subdir_b = os.path.join(temp_dir, "subdir_b")
    os.makedirs(temp_subdir_a)
    os.makedirs(temp_subdir_b)

    try:
        temp_template_a = create_template_file(temp_subdir_a, use_default_markers=True)
        temp_template_b = create_template_file(temp_subdir_b, use_default_markers=True)
        dest_template_a = os.path.join(
            dest_path,
            "subdir_a",
            os.path.basename(temp_template_a)
        )
        dest_template_b = os.path.join(
            dest_path,
            "subdir_b",
            os.path.basename(temp_template_b)
        )

        hosts.all.file(path=dest_path, state="directory")

        # Adding the template vars to each host.
        template_vars = dict(
            var="This should be rendered",
            if_var=5,
            array=[1, 2, 3]
        )
        for host in hosts["options"]["inventory_manager"]._inventory.hosts.values():
            host.vars.update(template_vars)

        copy_result = hosts.all.zos_copy(
            src=temp_dir,
            dest=dest_path,
            use_template=True,
            force=True
        )

        verify_copy_a = hosts.all.shell(
            cmd="cat {0}".format(dest_template_a),
            executable=SHELL_EXECUTABLE,
        )
        verify_copy_b = hosts.all.shell(
            cmd="cat {0}".format(dest_template_b),
            executable=SHELL_EXECUTABLE,
        )

        for cp_res in copy_result.contacted.values():
            assert cp_res.get("msg") is None
            assert cp_res.get("changed") is True
            assert cp_res.get("dest") == dest_path
        for v_cp in verify_copy_a.contacted.values():
            assert v_cp.get("rc") == 0
            # Checking that all markers got replaced.
            assert "{{" not in v_cp.get("stdout")
            assert "{%" not in v_cp.get("stdout")
            # Checking comments didn't get rendered.
            assert "{#" not in v_cp.get("stdout")
            # Checking that the vars where substituted.
            assert template_vars["var"] in v_cp.get("stdout")
            assert "Condition is true." in v_cp.get("stdout")
            assert "Current element: 2" in v_cp.get("stdout")
        for v_cp in verify_copy_b.contacted.values():
            assert v_cp.get("rc") == 0
            # Checking that all markers got replaced.
            assert "{{" not in v_cp.get("stdout")
            assert "{%" not in v_cp.get("stdout")
            # Checking comments didn't get rendered.
            assert "{#" not in v_cp.get("stdout")
            # Checking that the vars where substituted.
            assert template_vars["var"] in v_cp.get("stdout")
            assert "Condition is true." in v_cp.get("stdout")
            assert "Current element: 2" in v_cp.get("stdout")
    finally:
        hosts.all.file(path=dest_path, state="absent")
        shutil.rmtree(temp_dir)


@pytest.mark.uss
@pytest.mark.template
def test_copy_template_file_with_non_default_markers(ansible_zos_module):
    hosts = ansible_zos_module
    dest_path = "/tmp/new_dir"
    temp_dir = tempfile.mkdtemp()

    try:
        temp_template = create_template_file(temp_dir, use_default_markers=False)
        dest_template = os.path.join(dest_path, os.path.basename(temp_template))

        hosts.all.file(path=dest_path, state="directory")

        # Adding the template vars to each host.
        template_vars = dict(
            var="This should be rendered",
            if_var=5,
            array=[1, 2, 3]
        )
        for host in hosts["options"]["inventory_manager"]._inventory.hosts.values():
            host.vars.update(template_vars)

        copy_result = hosts.all.zos_copy(
            src=temp_template,
            dest=dest_path,
            use_template=True,
            template_parameters=dict(
                variable_start_string="((",
                variable_end_string="))",
                comment_start_string="#%",
                comment_end_string="%#"
            )
        )

        verify_copy = hosts.all.shell(
            cmd="cat {0}".format(dest_template),
            executable=SHELL_EXECUTABLE,
        )

        for cp_res in copy_result.contacted.values():
            assert cp_res.get("msg") is None
            assert cp_res.get("changed") is True
            assert cp_res.get("dest") == dest_template
        for v_cp in verify_copy.contacted.values():
            assert v_cp.get("rc") == 0
            # Checking that all markers got replaced.
            assert "((" not in v_cp.get("stdout")
            assert "{%" not in v_cp.get("stdout")
            # Checking comments didn't get rendered.
            assert "#%" not in v_cp.get("stdout")
            # Checking that the vars where substituted.
            assert template_vars["var"] in v_cp.get("stdout")
            assert "Condition is true." in v_cp.get("stdout")
            assert "Current element: 2" in v_cp.get("stdout")
    finally:
        hosts.all.file(path=dest_path, state="absent")
        shutil.rmtree(temp_dir)


@pytest.mark.seq
@pytest.mark.pdse
@pytest.mark.template
def test_copy_template_file_to_dataset(ansible_zos_module):
    hosts = ansible_zos_module
    dest_dataset = "USER.PRIVATE.TEST.TEMPLATE"
    temp_dir = tempfile.mkdtemp()

    try:
        temp_template = create_template_file(temp_dir, use_default_markers=True)

        # Adding the template vars to each host.
        template_vars = dict(
            var="This should be rendered",
            if_var=5,
            array=[1, 2, 3]
        )
        for host in hosts["options"]["inventory_manager"]._inventory.hosts.values():
            host.vars.update(template_vars)

        copy_result = hosts.all.zos_copy(
            src=temp_template,
            dest=dest_dataset,
            use_template=True
        )

        verify_copy = hosts.all.shell(
            cmd="cat \"//'{0}'\"".format(dest_dataset),
            executable=SHELL_EXECUTABLE,
        )

        for cp_res in copy_result.contacted.values():
            assert cp_res.get("msg") is None
            assert cp_res.get("changed") is True
            assert cp_res.get("dest") == dest_dataset
        for v_cp in verify_copy.contacted.values():
            assert v_cp.get("rc") == 0
            # Checking that all markers got replaced.
            assert "{{" not in v_cp.get("stdout")
            assert "{%" not in v_cp.get("stdout")
            # Checking comments didn't get rendered.
            assert "{#" not in v_cp.get("stdout")
            # Checking that the vars where substituted.
            assert template_vars["var"] in v_cp.get("stdout")
            assert "Condition is true." in v_cp.get("stdout")
            assert "Current element: 2" in v_cp.get("stdout")
    finally:
        hosts.all.zos_data_set(name=dest_dataset, state="absent")
        shutil.rmtree(temp_dir)


@pytest.mark.parametrize("src", [
    dict(src="/etc/profile", is_remote=False),
    dict(src="/etc/profile", is_remote=True),])
def test_ensure_copy_file_does_not_change_permission_on_dest(ansible_zos_module, src):
    hosts = ansible_zos_module
    dest_path = "/tmp/test/"
    mode = "750"
    other_mode = "744"
    mode_overwrite = "0777"
    full_path = "{0}/profile".format(dest_path)
    try:
        hosts.all.file(path=dest_path, state="directory", mode=mode)
        permissions_before = hosts.all.stat(path=dest_path)
        hosts.all.zos_copy(src=src["src"], dest=dest_path, mode=other_mode)
        permissions = hosts.all.stat(path=dest_path)

        for before in permissions_before.contacted.values():
            permissions_be_copy = before.get("stat").get("mode")

        for after in permissions.contacted.values():
            permissions_af_copy = after.get("stat").get("mode")

        assert permissions_be_copy == permissions_af_copy

        # Extra asserts to ensure change mode rewrite a copy
        hosts.all.zos_copy(src=src["src"], dest=dest_path, mode=mode_overwrite)
        permissions_overwriten = hosts.all.stat(path = full_path)
        for over in permissions_overwriten.contacted.values():
            assert over.get("stat").get("mode") == mode_overwrite
    finally:
        hosts.all.file(path=dest_path, state="absent")


@pytest.mark.seq
def test_copy_dest_lock(ansible_zos_module):
    DATASET_1 = "USER.PRIVATE.TESTDS"
    DATASET_2 = "ADMI.PRIVATE.TESTDS"
    MEMBER_1 = "MEM1"
    try:
        hosts = ansible_zos_module
        hosts.all.zos_data_set(name=DATASET_1, state="present", type="pdse", replace=True)
        hosts.all.zos_data_set(name=DATASET_2, state="present", type="pdse", replace=True)
        hosts.all.zos_data_set(name=DATASET_1 + "({0})".format(MEMBER_1), state="present", type="member", replace=True)
        hosts.all.zos_data_set(name=DATASET_2 + "({0})".format(MEMBER_1), state="present", type="member", replace=True)
        # copy text_in source
        hosts.all.shell(cmd="echo \"{0}\" > {1}".format(DUMMY_DATA, DATASET_2+"({0})".format(MEMBER_1)))
        # copy/compile c program and copy jcl to hold data set lock for n seconds in background(&)
        hosts.all.zos_copy(content=c_pgm, dest='/tmp/disp_shr/pdse-lock.c', force=True)
        hosts.all.zos_copy(
            content=call_c_jcl.format(DATASET_1, MEMBER_1),
            dest='/tmp/disp_shr/call_c_pgm.jcl',
            force=True
        )
        hosts.all.shell(cmd="xlc -o pdse-lock pdse-lock.c", chdir="/tmp/disp_shr/")
        # submit jcl
        hosts.all.shell(cmd="submit call_c_pgm.jcl", chdir="/tmp/disp_shr/")
        # pause to ensure c code acquires lock
        time.sleep(5)
        results = hosts.all.zos_copy(
            src = DATASET_2 + "({0})".format(MEMBER_1),
            dest = DATASET_1 + "({0})".format(MEMBER_1),
            remote_src = True
        )
        for result in results.contacted.values():
            print(result)
            assert result.get("changed") == False
            assert result.get("msg") is not None
    finally:
        # extract pid
        ps_list_res = hosts.all.shell(cmd="ps -e | grep -i 'pdse-lock'")
        # kill process - release lock - this also seems to end the job
        pid = list(ps_list_res.contacted.values())[0].get('stdout').strip().split(' ')[0]
        hosts.all.shell(cmd="kill 9 {0}".format(pid.strip()))
        # clean up c code/object/executable files, jcl
        hosts.all.shell(cmd='rm -r /tmp/disp_shr')
        # remove pdse
        hosts.all.zos_data_set(name=DATASET_1, state="absent")
        hosts.all.zos_data_set(name=DATASET_2, state="absent")


@pytest.mark.uss
@pytest.mark.seq
def test_copy_file_record_length_to_sequential_data_set(ansible_zos_module):
    hosts = ansible_zos_module
    dest = "USER.TEST.SEQ.FUNCTEST"

    fd, src = tempfile.mkstemp()
    os.close(fd)
    with open(src, "w") as infile:
        infile.write(DUMMY_DATA)

    try:
        hosts.all.zos_data_set(name=dest, state="absent")

        copy_result = hosts.all.zos_copy(
            src=src,
            dest=dest,
            remote_src=False,
            is_binary=False
        )

        verify_copy = hosts.all.shell(
            cmd="cat \"//'{0}'\" > /dev/null 2>/dev/null".format(dest),
            executable=SHELL_EXECUTABLE,
        )

        verify_recl = hosts.all.shell(
            cmd="dls -l {0}".format(dest),
            executable=SHELL_EXECUTABLE,
        )

        for cp_res in copy_result.contacted.values():
            assert cp_res.get("msg") is None
            assert cp_res.get("changed") is True
            assert cp_res.get("dest") == dest
        for v_cp in verify_copy.contacted.values():
            assert v_cp.get("rc") == 0
        for v_recl in verify_recl.contacted.values():
            assert v_recl.get("rc") == 0
            stdout = v_recl.get("stdout").split()
            assert len(stdout) == 5
            # Verifying the dataset type (sequential).
            assert stdout[1] == "PS"
            # Verifying the record format is Fixed Block.
            assert stdout[2] == "FB"
            # Verifying the record length is 31. The dummy data has 31
            # characters per line.
            assert stdout[3] == "31"
    finally:
        hosts.all.zos_data_set(name=dest, state="absent")
        os.remove(src)


@pytest.mark.uss
@pytest.mark.seq
def test_copy_file_crlf_endings_to_sequential_data_set(ansible_zos_module):
    hosts = ansible_zos_module
    dest = "USER.TEST.SEQ.FUNCTEST"

    fd, src = tempfile.mkstemp()
    os.close(fd)
    with open(src, "wb") as infile:
        infile.write(DUMMY_DATA_CRLF)

    try:
        hosts.all.zos_data_set(name=dest, state="absent")

        copy_result = hosts.all.zos_copy(
            src=src,
            dest=dest,
            remote_src=False,
            is_binary=False
        )

        verify_copy = hosts.all.shell(
            cmd="cat \"//'{0}'\"".format(dest),
            executable=SHELL_EXECUTABLE,
        )

        verify_recl = hosts.all.shell(
            cmd="dls -l {0}".format(dest),
            executable=SHELL_EXECUTABLE,
        )

        for cp_res in copy_result.contacted.values():
            assert cp_res.get("msg") is None
            assert cp_res.get("changed") is True
            assert cp_res.get("dest") == dest
        for v_cp in verify_copy.contacted.values():
            assert v_cp.get("rc") == 0
            assert len(v_cp.get("stdout_lines")) == 2
        for v_recl in verify_recl.contacted.values():
            assert v_recl.get("rc") == 0
            stdout = v_recl.get("stdout").split()
            assert len(stdout) == 5
            # Verifying the dataset type (sequential).
            assert stdout[1] == "PS"
            # Verifying the record format is Fixed Block.
            assert stdout[2] == "FB"
            # Verifying the record length is 19. The dummy data has 19
            # characters per line.
            assert stdout[3] == "19"
    finally:
        hosts.all.zos_data_set(name=dest, state="absent")
        os.remove(src)


# The following two tests are to address the bugfix for issue #807.
@pytest.mark.uss
@pytest.mark.seq
def test_copy_local_binary_file_without_encoding_conversion(ansible_zos_module):
    hosts = ansible_zos_module
    dest = "USER.TEST.SEQ.FUNCTEST"

    fd, src = tempfile.mkstemp()
    os.close(fd)
    with open(src, "wb") as infile:
        infile.write(DUMMY_DATA_BINARY)

    try:
        hosts.all.zos_data_set(name=dest, state="absent")

        copy_result = hosts.all.zos_copy(
            src=src,
            dest=dest,
            remote_src=False,
            is_binary=True
        )

        for cp_res in copy_result.contacted.values():
            assert cp_res.get("msg") is None
            assert cp_res.get("changed") is True
            assert cp_res.get("dest") == dest
    finally:
        hosts.all.zos_data_set(name=dest, state="absent")
        os.remove(src)


@pytest.mark.uss
@pytest.mark.seq
def test_copy_remote_binary_file_without_encoding_conversion(ansible_zos_module):
    hosts = ansible_zos_module
    src = "/tmp/zos_copy_binary_file"
    dest = "USER.TEST.SEQ.FUNCTEST"

    try:
        hosts.all.zos_data_set(name=dest, state="absent")

        # Creating a binary file on the remote system through Python
        # to avoid encoding issues if we were to copy a local file
        # or use the shell directly.
        python_cmd = """python3 -c 'with open("{0}", "wb") as f: f.write(b"{1}")'""".format(
            src,
            DUMMY_DATA_BINARY_ESCAPED
        )
        python_result = hosts.all.shell(python_cmd)
        for result in python_result.contacted.values():
            assert result.get("msg") is None or result.get("msg") == ""
            assert result.get("stderr") is None or result.get("stderr") == ""

        # Because the original bug report used a file tagged as 'binary'
        # on z/OS, we'll recreate that use case here.
        hosts.all.shell("chtag -b {0}".format(src))

        copy_result = hosts.all.zos_copy(
            src=src,
            dest=dest,
            remote_src=True,
            is_binary=True
        )

        for cp_res in copy_result.contacted.values():
            assert cp_res.get("msg") is None
            assert cp_res.get("changed") is True
            assert cp_res.get("dest") == dest
    finally:
        hosts.all.zos_data_set(name=dest, state="absent")
        hosts.all.file(path=src, state="absent")


@pytest.mark.uss
@pytest.mark.seq
@pytest.mark.parametrize("src", [
    dict(src="/etc/profile", is_file=True, is_binary=False, is_remote=False),
    dict(src="/etc/profile", is_file=True, is_binary=True, is_remote=False),
    dict(src="Example inline content", is_file=False, is_binary=False, is_remote=False),
    dict(src="Example inline content", is_file=False, is_binary=True, is_remote=False),
    dict(src="/etc/profile", is_file=True, is_binary=False, is_remote=True),
    dict(src="/etc/profile", is_file=True, is_binary=True, is_remote=True),
])
def test_copy_file_to_non_existing_sequential_data_set(ansible_zos_module, src):
    hosts = ansible_zos_module
    dest = "USER.TEST.SEQ.FUNCTEST"

    try:
        hosts.all.zos_data_set(name=dest, state="absent")

        if src["is_file"]:
            copy_result = hosts.all.zos_copy(src=src["src"], dest=dest, remote_src=src["is_remote"], is_binary=src["is_binary"])
        else:
            copy_result = hosts.all.zos_copy(content=src["src"], dest=dest, remote_src=src["is_remote"], is_binary=src["is_binary"])

        verify_copy = hosts.all.shell(
            cmd="cat \"//'{0}'\" > /dev/null 2>/dev/null".format(dest),
            executable=SHELL_EXECUTABLE,
        )

        for cp_res in copy_result.contacted.values():
            assert cp_res.get("msg") is None
            assert cp_res.get("changed") is True
            assert cp_res.get("dest") == dest
            assert cp_res.get("dest_created") is True
            assert cp_res.get("is_binary") == src["is_binary"]
        for v_cp in verify_copy.contacted.values():
            assert v_cp.get("rc") == 0
    finally:
        hosts.all.zos_data_set(name=dest, state="absent")


@pytest.mark.uss
@pytest.mark.seq
@pytest.mark.parametrize("src", [
    dict(src="/etc/profile", is_file=True, force=True, is_remote=False),
    dict(src="Example inline content", is_file=False, force=True, is_remote=False),
    dict(src="/etc/profile", is_file=True, force=True, is_remote=True),
    dict(src="/etc/profile", is_file=True, force=False, is_remote=False),
    dict(src="Example inline content", is_file=False, force=False, is_remote=False),
    dict(src="/etc/profile", is_file=True, force=False, is_remote=True),
])
def test_copy_file_to_empty_sequential_data_set(ansible_zos_module, src):
    hosts = ansible_zos_module
    dest = "USER.TEST.SEQ.FUNCTEST"

    try:
        hosts.all.zos_data_set(name=dest, type="seq", state="present")

        if src["is_file"]:
            copy_result = hosts.all.zos_copy(src=src["src"], dest=dest, remote_src=src["is_remote"], force=src["force"])
        else:
            copy_result = hosts.all.zos_copy(content=src["src"], dest=dest, remote_src=src["is_remote"], force=src["force"])

        for result in copy_result.contacted.values():
            assert result.get("msg") is None
            assert result.get("changed") is True
            assert result.get("dest") == dest
    finally:
        hosts.all.zos_data_set(name=dest, state="absent")


@pytest.mark.uss
@pytest.mark.seq
@pytest.mark.parametrize("src", [
    dict(src="/etc/profile", force=False, is_remote=False),
    dict(src="/etc/profile", force=True, is_remote=False),
    dict(src="/etc/profile", force=False, is_remote=True),
    dict(src="/etc/profile", force=True, is_remote=True),
])
def test_copy_file_to_non_empty_sequential_data_set(ansible_zos_module, src):
    hosts = ansible_zos_module
    dest = "USER.TEST.SEQ.FUNCTEST"

    try:
        hosts.all.zos_data_set(name=dest, type="seq", state="absent")
        hosts.all.zos_copy(content="Inline content", dest=dest)

        copy_result = hosts.all.zos_copy(src=src["src"], dest=dest, remote_src=src["is_remote"], force=src["force"])

        for result in copy_result.contacted.values():
            if src["force"]:
                assert result.get("msg") is None
                assert result.get("changed") is True
                assert result.get("dest") == dest
            else:
                assert result.get("msg") is not None
                assert result.get("changed") is False
    finally:
        hosts.all.zos_data_set(name=dest, state="absent")


@pytest.mark.uss
@pytest.mark.seq
def test_copy_ps_to_non_existing_uss_file(ansible_zos_module):
    hosts = ansible_zos_module
    src_ds = TEST_PS
    dest = "/tmp/ddchkpt"

    try:
        copy_res = hosts.all.zos_copy(src=src_ds, dest=dest, remote_src=True)
        stat_res = hosts.all.stat(path=dest)
        verify_copy = hosts.all.shell(
            cmd="cat {0}".format(dest), executable=SHELL_EXECUTABLE
        )

        for result in copy_res.contacted.values():
            assert result.get("msg") is None
            assert result.get("changed") is True
            assert result.get("dest") == dest
        for result in stat_res.contacted.values():
            assert result.get("stat").get("exists") is True
        for result in verify_copy.contacted.values():
            assert result.get("rc") == 0
            assert result.get("stdout") != ""
    finally:
        hosts.all.file(path=dest, state="absent")


@pytest.mark.uss
@pytest.mark.seq
@pytest.mark.parametrize("force", [False, True])
def test_copy_ps_to_existing_uss_file(ansible_zos_module, force):
    hosts = ansible_zos_module
    src_ds = TEST_PS
    dest = "/tmp/ddchkpt"

    try:
        hosts.all.file(path=dest, state="touch")

        copy_res = hosts.all.zos_copy(src=src_ds, dest=dest, remote_src=True, force=force)
        stat_res = hosts.all.stat(path=dest)
        verify_copy = hosts.all.shell(
            cmd="cat {0}".format(dest), executable=SHELL_EXECUTABLE
        )

        for result in copy_res.contacted.values():
            if force:
                assert result.get("msg") is None
                assert result.get("changed") is True
                assert result.get("dest") == dest
            else:
                assert result.get("msg") is not None
                assert result.get("changed") is False
        for result in stat_res.contacted.values():
            assert result.get("stat").get("exists") is True
        for result in verify_copy.contacted.values():
            assert result.get("rc") == 0
    finally:
        hosts.all.file(path=dest, state="absent")


@pytest.mark.uss
@pytest.mark.seq
def test_copy_ps_to_existing_uss_dir(ansible_zos_module):
    hosts = ansible_zos_module
    src_ds = TEST_PS
    dest = "/tmp/ddchkpt"
    dest_path = dest + "/" + TEST_PS

    try:
        hosts.all.file(path=dest, state="directory")
        copy_res = hosts.all.zos_copy(src=src_ds, dest=dest, remote_src=True)
        stat_res = hosts.all.stat(path=dest_path)
        verify_copy = hosts.all.shell(
            cmd="cat {0}".format(dest_path), executable=SHELL_EXECUTABLE
        )

        for result in copy_res.contacted.values():
            assert result.get("msg") is None
            assert result.get("changed") is True
        for result in stat_res.contacted.values():
            assert result.get("stat").get("exists") is True
        for result in verify_copy.contacted.values():
            assert result.get("rc") == 0
            assert result.get("stdout") != ""
    finally:
        hosts.all.file(path=dest, state="absent")


@pytest.mark.seq
def test_copy_ps_to_non_existing_ps(ansible_zos_module):
    hosts = ansible_zos_module
    src_ds = TEST_PS
    dest = "USER.TEST.SEQ.FUNCTEST"

    try:
        hosts.all.zos_data_set(name=dest, state="absent")
        copy_res = hosts.all.zos_copy(src=src_ds, dest=dest, remote_src=True)
        verify_copy = hosts.all.shell(
            cmd="cat \"//'{0}'\"".format(dest), executable=SHELL_EXECUTABLE
        )

        for result in copy_res.contacted.values():
            assert result.get("msg") is None
            assert result.get("changed") is True
            assert result.get("dest") == dest
            assert result.get("dest_created") is True
        for result in verify_copy.contacted.values():
            assert result.get("rc") == 0
            assert result.get("stdout") != ""
    finally:
        hosts.all.zos_data_set(name=dest, state="absent")


@pytest.mark.seq
@pytest.mark.parametrize("force", [False, True])
def test_copy_ps_to_empty_ps(ansible_zos_module, force):
    hosts = ansible_zos_module
    src_ds = TEST_PS
    dest = "USER.TEST.SEQ.FUNCTEST"

    try:
        hosts.all.zos_data_set(name=dest, type="seq", state="present")

        copy_res = hosts.all.zos_copy(src=src_ds, dest=dest, remote_src=True, force=force)
        verify_copy = hosts.all.shell(
            cmd="cat \"//'{0}'\"".format(dest), executable=SHELL_EXECUTABLE
        )

        for result in copy_res.contacted.values():
            assert result.get("msg") is None
            assert result.get("changed") is True
            assert result.get("dest") == dest
        for result in verify_copy.contacted.values():
            assert result.get("rc") == 0
            assert result.get("stdout") != ""
    finally:
        hosts.all.zos_data_set(name=dest, state="absent")


@pytest.mark.seq
@pytest.mark.parametrize("force", [False, True])
def test_copy_ps_to_non_empty_ps(ansible_zos_module, force):
    hosts = ansible_zos_module
    src_ds = TEST_PS
    dest = "USER.TEST.SEQ.FUNCTEST"

    try:
        hosts.all.zos_data_set(name=dest, type="seq", state="absent")
        hosts.all.zos_copy(content="Inline content", dest=dest)

        copy_res = hosts.all.zos_copy(src=src_ds, dest=dest, remote_src=True, force=force)
        verify_copy = hosts.all.shell(
            cmd="cat \"//'{0}'\"".format(dest), executable=SHELL_EXECUTABLE
        )

        for result in copy_res.contacted.values():
            if force:
                assert result.get("msg") is None
                assert result.get("changed") is True
                assert result.get("dest") == dest
            else:
                assert result.get("msg") is not None
                assert result.get("changed") is False
        for result in verify_copy.contacted.values():
            assert result.get("rc") == 0
            assert result.get("stdout") != ""
    finally:
        hosts.all.zos_data_set(name=dest, state="absent")


@pytest.mark.seq
@pytest.mark.parametrize("force", [False, True])
def test_copy_ps_to_non_empty_ps_with_special_chars(ansible_zos_module, force):
    hosts = ansible_zos_module
    src_ds = TEST_PS
    dest = "USER.TEST.SEQ.FUNCTEST"

    try:
        hosts.all.zos_data_set(name=dest, type="seq", state="absent")
        hosts.all.zos_copy(content=DUMMY_DATA_SPECIAL_CHARS, dest=dest)

        copy_res = hosts.all.zos_copy(src=src_ds, dest=dest, remote_src=True, force=force)
        verify_copy = hosts.all.shell(
            cmd="cat \"//'{0}'\"".format(dest), executable=SHELL_EXECUTABLE
        )

        for result in copy_res.contacted.values():
            if force:
                assert result.get("msg") is None
                assert result.get("changed") is True
                assert result.get("dest") == dest
            else:
                assert result.get("msg") is not None
                assert result.get("changed") is False
        for result in verify_copy.contacted.values():
            assert result.get("rc") == 0
            assert result.get("stdout") != ""
    finally:
        hosts.all.zos_data_set(name=dest, state="absent")


@pytest.mark.seq
@pytest.mark.parametrize("backup", [None, "USER.TEST.SEQ.FUNCTEST.BACK"])
def test_backup_sequential_data_set(ansible_zos_module, backup):
    hosts = ansible_zos_module
    src = "/etc/profile"
    dest = "USER.TEST.SEQ.FUNCTEST"

    try:
        hosts.all.zos_data_set(name=dest, type="seq", state="present")

        if backup:
            copy_res = hosts.all.zos_copy(src=src, dest=dest, force=True, backup=True, backup_name=backup)
        else:
            copy_res = hosts.all.zos_copy(src=src, dest=dest, force=True, backup=True)

        for result in copy_res.contacted.values():
            assert result.get("msg") is None
            backup_name = result.get("backup_name")
            assert backup_name is not None

        stat_res = hosts.all.shell(
            cmd="tsocmd \"LISTDS '{0}'\"".format(backup_name),
            executable=SHELL_EXECUTABLE,
        )
        for result in stat_res.contacted.values():
            assert result.get("rc") == 0
            assert "NOT IN CATALOG" not in result.get("stdout")
            assert "NOT IN CATALOG" not in result.get("stderr")

    finally:
        hosts.all.zos_data_set(name=dest, state="absent")
        if backup_name:
            hosts.all.zos_data_set(name=backup_name, state="absent")


@pytest.mark.uss
@pytest.mark.pdse
@pytest.mark.parametrize("src", [
    dict(src="/etc/profile", is_file=True, is_binary=False, is_remote=False),
    dict(src="/etc/profile", is_file=True, is_binary=True, is_remote=False),
    dict(src="Example inline content", is_file=False, is_binary=False, is_remote=False),
    dict(src="Example inline content", is_file=False, is_binary=True, is_remote=False),
    dict(src="/etc/profile", is_file=True, is_binary=False, is_remote=True),
    dict(src="/etc/profile", is_file=True, is_binary=True, is_remote=True),
])
def test_copy_file_to_non_existing_member(ansible_zos_module, src):
    hosts = ansible_zos_module
    data_set = "USER.TEST.PDS.FUNCTEST"
    dest = "{0}(PROFILE)".format(data_set)

    try:
        hosts.all.zos_data_set(
            name=data_set,
            type="pdse",
            space_primary=5,
            space_type="M",
            record_format="fba",
            record_length=80,
            replace=True
        )

        if src["is_file"]:
            copy_result = hosts.all.zos_copy(src=src["src"], dest=dest, is_binary=src["is_binary"], remote_src=src["is_remote"])
        else:
            copy_result = hosts.all.zos_copy(content=src["src"], dest=dest, is_binary=src["is_binary"])

        verify_copy = hosts.all.shell(
            cmd="cat \"//'{0}'\" > /dev/null 2>/dev/null".format(dest),
            executable=SHELL_EXECUTABLE,
        )

        for cp_res in copy_result.contacted.values():
            assert cp_res.get("msg") is None
            assert cp_res.get("changed") is True
            assert cp_res.get("dest") == dest
        for v_cp in verify_copy.contacted.values():
            assert v_cp.get("rc") == 0
    finally:
        hosts.all.zos_data_set(name=data_set, state="absent")


@pytest.mark.uss
@pytest.mark.pdse
@pytest.mark.parametrize("src", [
    dict(src="/etc/profile", is_file=True, force=False, is_remote=False),
    dict(src="/etc/profile", is_file=True, force=True, is_remote=False),
    dict(src="Example inline content", is_file=False, force=False, is_remote=False),
    dict(src="Example inline content", is_file=False, force=True, is_remote=False),
    dict(src="/etc/profile", is_file=True, force=False, is_remote=True),
    dict(src="/etc/profile", is_file=True, force=True, is_remote=True)
])
def test_copy_file_to_existing_member(ansible_zos_module, src):
    hosts = ansible_zos_module
    data_set = "USER.TEST.PDS.FUNCTEST"
    dest = "{0}(PROFILE)".format(data_set)

    try:
        hosts.all.zos_data_set(
            name=data_set,
            type="pdse",
            space_primary=5,
            space_type="M",
            record_format="fba",
            record_length=80,
            replace=True
        )
        hosts.all.zos_data_set(name=dest, type="member", state="present")

        if src["is_file"]:
            copy_result = hosts.all.zos_copy(src=src["src"], dest=dest, force=src["force"], remote_src=src["is_remote"])
        else:
            copy_result = hosts.all.zos_copy(content=src["src"], dest=dest, force=src["force"])

        verify_copy = hosts.all.shell(
            cmd="cat \"//'{0}'\" > /dev/null 2>/dev/null".format(dest),
            executable=SHELL_EXECUTABLE,
        )

        for cp_res in copy_result.contacted.values():
            if src["force"]:
                assert cp_res.get("msg") is None
                assert cp_res.get("changed") is True
                assert cp_res.get("dest") == dest
            else:
                assert cp_res.get("msg") is not None
                assert cp_res.get("changed") is False
        for v_cp in verify_copy.contacted.values():
            assert v_cp.get("rc") == 0
    finally:
        hosts.all.zos_data_set(name=data_set, state="absent")


@pytest.mark.seq
@pytest.mark.pdse
@pytest.mark.parametrize("args", [
    dict(type="seq", is_binary=False),
    dict(type="seq", is_binary=True),
    dict(type="pds", is_binary=False),
    dict(type="pds", is_binary=True),
    dict(type="pdse", is_binary=False),
    dict(type="pdse", is_binary=True)
])
def test_copy_data_set_to_non_existing_member(ansible_zos_module, args):
    hosts = ansible_zos_module
    src_data_set = "USER.TEST.PDS.SOURCE"
    src = src_data_set if args["type"] == "seq" else "{0}(TEST)".format(src_data_set)
    dest_data_set = "USER.TEST.PDS.FUNCTEST"
    dest = "{0}(MEMBER)".format(dest_data_set)

    try:
        hosts.all.zos_data_set(name=src_data_set, type=args["type"])
        if args["type"] != "seq":
            hosts.all.zos_data_set(name=src, type="member")

        hosts.all.shell(
            "decho 'Records for test' '{0}'".format(src),
            executable=SHELL_EXECUTABLE
        )

        hosts.all.zos_data_set(name=dest_data_set, type="pdse", replace=True)
        copy_result = hosts.all.zos_copy(src=src, dest=dest, is_binary=args["is_binary"], remote_src=True)

        verify_copy = hosts.all.shell(
            cmd="cat \"//'{0}'\"".format(dest),
            executable=SHELL_EXECUTABLE,
        )

        for cp_res in copy_result.contacted.values():
            assert cp_res.get("msg") is None
            assert cp_res.get("changed") is True
            assert cp_res.get("dest") == dest
        for v_cp in verify_copy.contacted.values():
            assert v_cp.get("rc") == 0
            assert v_cp.get("stdout") != ""
    finally:
        hosts.all.zos_data_set(name=src_data_set, state="absent")
        hosts.all.zos_data_set(name=dest_data_set, state="absent")


@pytest.mark.seq
@pytest.mark.pdse
@pytest.mark.parametrize("args", [
    dict(type="seq", force=False),
    dict(type="seq", force=True),
    dict(type="pds", force=False),
    dict(type="pds", force=True),
    dict(type="pdse", force=False),
    dict(type="pdse", force=True)
])
def test_copy_data_set_to_existing_member(ansible_zos_module, args):
    hosts = ansible_zos_module
    src_data_set = "USER.TEST.PDS.SOURCE"
    src = src_data_set if args["type"] == "seq" else "{0}(TEST)".format(src_data_set)
    dest_data_set = "USER.TEST.PDS.FUNCTEST"
    dest = "{0}(MEMBER)".format(dest_data_set)

    try:
        hosts.all.zos_data_set(name=src_data_set, type=args["type"])
        if args["type"] != "seq":
            hosts.all.zos_data_set(name=src, type="member")

        hosts.all.shell(
            "decho 'Records for test' '{0}'".format(src),
            executable=SHELL_EXECUTABLE
        )

        hosts.all.zos_data_set(name=dest_data_set, type="pdse", replace=True)
        hosts.all.zos_data_set(name=dest, type="member")
        copy_result = hosts.all.zos_copy(src=src, dest=dest, force=args["force"], remote_src=True)

        verify_copy = hosts.all.shell(
            cmd="cat \"//'{0}'\"".format(dest),
            executable=SHELL_EXECUTABLE,
        )

        for cp_res in copy_result.contacted.values():
            if args["force"]:
                assert cp_res.get("msg") is None
                assert cp_res.get("changed") is True
                assert cp_res.get("dest") == dest
            else:
                assert cp_res.get("msg") is not None
                assert cp_res.get("changed") is False
        for v_cp in verify_copy.contacted.values():
            assert v_cp.get("rc") == 0
            if args["force"]:
                assert v_cp.get("stdout") != ""
    finally:
        hosts.all.zos_data_set(name=src_data_set, state="absent")
        hosts.all.zos_data_set(name=dest_data_set, state="absent")


@pytest.mark.uss
@pytest.mark.pdse
@pytest.mark.parametrize("is_remote", [False, True])
def test_copy_file_to_non_existing_pdse(ansible_zos_module, is_remote):
    hosts = ansible_zos_module
    dest = "USER.TEST.PDS.FUNCTEST"
    dest_path = "{0}(PROFILE)".format(dest)
    src_file = "/etc/profile"

    try:
        hosts.all.zos_data_set(name=dest, state="absent")

        copy_result = hosts.all.zos_copy(src=src_file, dest=dest_path, remote_src=is_remote)
        verify_copy = hosts.all.shell(
            cmd="cat \"//'{0}'\" > /dev/null 2>/dev/null".format(dest_path),
            executable=SHELL_EXECUTABLE,
        )

        for cp_res in copy_result.contacted.values():
            assert cp_res.get("msg") is None
            assert cp_res.get("changed") is True
            assert cp_res.get("dest") == dest_path
            assert cp_res.get("dest_created") is True
        for v_cp in verify_copy.contacted.values():
            assert v_cp.get("rc") == 0
    finally:
        hosts.all.zos_data_set(name=dest, state="absent")


@pytest.mark.uss
@pytest.mark.pdse
def test_copy_dir_to_non_existing_pdse(ansible_zos_module):
    hosts = ansible_zos_module
    src_dir = "/tmp/testdir"
    dest = "USER.TEST.PDSE.FUNCTEST"

    try:
        hosts.all.file(path=src_dir, state="directory")
        for i in range(5):
            hosts.all.file(path=src_dir + "/" + "file" + str(i), state="touch")

        copy_res = hosts.all.zos_copy(src=src_dir, dest=dest, remote_src=True)
        verify_copy = hosts.all.shell(
            cmd="cat \"//'{0}'\" > /dev/null 2>/dev/null".format(dest + "(FILE2)"),
            executable=SHELL_EXECUTABLE,
        )

        for result in copy_res.contacted.values():
            assert result.get("msg") is None
            assert result.get("changed") is True
            assert result.get("dest") == dest
            assert result.get("dest_created") is True
        for result in verify_copy.contacted.values():
            assert result.get("rc") == 0
    finally:
        hosts.all.file(path=src_dir, state="absent")
        hosts.all.zos_data_set(name=dest, state="absent")


@pytest.mark.uss
@pytest.mark.pdse
def test_copy_dir_crlf_endings_to_non_existing_pdse(ansible_zos_module):
    hosts = ansible_zos_module
    dest = "USER.TEST.PDSE.FUNCTEST"

    temp_path = tempfile.mkdtemp()
    src_basename = "source/"
    source_path = "{0}/{1}".format(temp_path, src_basename)

    try:
        os.mkdir(source_path)
        populate_dir_crlf_endings(source_path)

        copy_res = hosts.all.zos_copy(src=source_path, dest=dest)
        verify_copy = hosts.all.shell(
            cmd="cat \"//'{0}({1})'\"".format(dest, "FILE2"),
            executable=SHELL_EXECUTABLE,
        )

        for result in copy_res.contacted.values():
            assert result.get("msg") is None
            assert result.get("changed") is True
            assert result.get("dest") == dest
            assert result.get("dest_created") is True
        for result in verify_copy.contacted.values():
            assert result.get("rc") == 0
            assert len(result.get("stdout_lines")) == 2
    finally:
        shutil.rmtree(temp_path)
        hosts.all.zos_data_set(name=dest, state="absent")


@pytest.mark.uss
@pytest.mark.pdse
@pytest.mark.parametrize("src_type", ["pds", "pdse"])
def test_copy_dir_to_existing_pdse(ansible_zos_module, src_type):
    hosts = ansible_zos_module
    src_dir = "/tmp/testdir"
    dest = "USER.TEST.PDS.FUNCTEST"

    try:
        hosts.all.file(path=src_dir, state="directory")
        for i in range(5):
            hosts.all.file(path=src_dir + "/" + "file" + str(i), state="touch")

        hosts.all.zos_data_set(
            name=dest,
            type=src_type,
            space_primary=5,
            space_type="M",
            record_format="fba",
            record_length=80,
        )

        copy_result = hosts.all.zos_copy(src=src_dir, dest=dest, remote_src=True)
        verify_copy = hosts.all.shell(
            cmd="cat \"//'{0}'\" > /dev/null 2>/dev/null".format(dest + "(FILE2)"),
            executable=SHELL_EXECUTABLE,
        )

        for cp_res in copy_result.contacted.values():
            assert cp_res.get("msg") is None
            assert cp_res.get("changed") is True
            assert cp_res.get("dest") == dest
        for v_cp in verify_copy.contacted.values():
            assert v_cp.get("rc") == 0
    finally:
        hosts.all.file(path=src_dir, state="absent")
        hosts.all.zos_data_set(name=dest, state="absent")


@pytest.mark.seq
@pytest.mark.pdse
@pytest.mark.parametrize("src_type", ["seq", "pds", "pdse"])
def test_copy_data_set_to_non_existing_pdse(ansible_zos_module, src_type):
    hosts = ansible_zos_module
    src_data_set = "USER.TEST.PDS.SOURCE"
    src = src_data_set if src_type == "seq" else "{0}(TEST)".format(src_data_set)
    dest_data_set = "USER.TEST.PDS.FUNCTEST"
    dest = "{0}(MEMBER)".format(dest_data_set)

    try:
        hosts.all.zos_data_set(name=src_data_set, type=src_type)
        if src_type != "seq":
            hosts.all.zos_data_set(name=src, type="member")

        hosts.all.shell(
            "decho 'Records for test' '{0}'".format(src),
            executable=SHELL_EXECUTABLE
        )

        hosts.all.zos_data_set(name=dest_data_set, state="absent")
        copy_result = hosts.all.zos_copy(src=src, dest=dest, remote_src=True)

        verify_copy = hosts.all.shell(
            cmd="cat \"//'{0}'\"".format(dest),
            executable=SHELL_EXECUTABLE,
        )

        for cp_res in copy_result.contacted.values():
            assert cp_res.get("msg") is None
            assert cp_res.get("changed") is True
            assert cp_res.get("dest") == dest
            assert cp_res.get("dest_created") is True
        for v_cp in verify_copy.contacted.values():
            assert v_cp.get("rc") == 0
            assert v_cp.get("stdout") != ""
    finally:
        hosts.all.zos_data_set(name=src_data_set, state="absent")
        hosts.all.zos_data_set(name=dest_data_set, state="absent")


@pytest.mark.pdse
@pytest.mark.parametrize("args", [
    dict(src_type="pds", dest_type="pds"),
    dict(src_type="pds", dest_type="pdse"),
    dict(src_type="pdse", dest_type="pds"),
    dict(src_type="pdse", dest_type="pdse"),
])
def test_copy_pds_to_existing_pds(ansible_zos_module, args):
    hosts = ansible_zos_module
    src = "USER.TEST.PDS.SRC"
    dest = "USER.TEST.PDS.DEST"

    try:
        populate_partitioned_data_set(hosts, src, args["src_type"])
        hosts.all.zos_data_set(name=dest, type=args["dest_type"])

        copy_res = hosts.all.zos_copy(src=src, dest=dest, remote_src=True)
        verify_copy = hosts.all.shell(
            cmd="mls {0}".format(dest),
            executable=SHELL_EXECUTABLE
        )

        for result in copy_res.contacted.values():
            assert result.get("msg") is None
            assert result.get("changed") is True
            assert result.get("dest") == dest

        for v_cp in verify_copy.contacted.values():
            assert v_cp.get("rc") == 0
            stdout = v_cp.get("stdout")
            assert stdout is not None
            assert len(stdout.splitlines()) == 3
    finally:
        hosts.all.zos_data_set(name=src, state="absent")
        hosts.all.zos_data_set(name=dest, state="absent")


@pytest.mark.pdse
@pytest.mark.parametrize("is_created", ["true", "false"])
def test_copy_pds_loadlib_member_to_pds_loadlib_member(ansible_zos_module, is_created):
    hosts = ansible_zos_module
    # The volume for this dataset should use a system symbol.
    # This dataset and member should be available on any z/OS system.
    src = "USER.LOAD.SRC"
    dest = "USER.LOAD.DEST"
    cobol_pds = "USER.COBOL.SRC"
    uss_dest = "/tmp/HELLO"
    try:
        hosts.all.zos_data_set(
            name=src,
            state="present",
            type="pdse",
            record_format="U",
            record_length=0,
            block_size=32760,
            space_primary=2,
            space_type="M",
            replace=True
        )
        if is_created:
            hosts.all.zos_data_set(
                name=dest,
                state="present",
                type="pdse",
                record_format="U",
                record_length=0,
                block_size=32760,
                space_primary=2,
                space_type="M",
                replace=True
            )

        hosts.all.zos_data_set(
            name=cobol_pds,
            state="present",
            type="pds",
            space_primary=2,
            record_format="FB",
            record_length=80,
            block_size=3120,
            replace=True,
        )
        member = "HELLOSRC"
        cobol_pds = "{0}({1})".format(cobol_pds, member)
        rc = hosts.all.zos_copy(
            content=COBOL_SRC,
            dest=cobol_pds
        )
        dest_name = "{0}({1})".format(dest, member)
        src_name = "{0}({1})".format(src, member)
        # both src and dest need to be a loadlib
        rc = link_loadlib_from_cobol(hosts, dest_name, cobol_pds)
        assert rc == 0
        # make sure is executable
        cmd = "mvscmd --pgm={0}  --steplib={1} --sysprint=* --stderr=* --stdout=*"
        exec_res = hosts.all.shell(
            cmd=cmd.format(member, dest)
        )
        for result in exec_res.contacted.values():
            assert result.get("rc") == 0
        rc = link_loadlib_from_cobol(hosts, src_name, cobol_pds)
        assert rc == 0

        exec_res = hosts.all.shell(
            cmd=cmd.format(member, src)
        )
        for result in exec_res.contacted.values():
            assert result.get("rc") == 0
        # Execute the copy from pdse to another with executable and validate it
        copy_res = hosts.all.zos_copy(
            src="{0}({1})".format(src, member),
            dest="{0}({1})".format(dest, "MEM1"),
<<<<<<< HEAD
            remote_src=True)
=======
            remote_src=True,
            executable=True)
>>>>>>> 2d92df5b

        verify_copy = hosts.all.shell(
            cmd="mls {0}".format(dest),
            executable=SHELL_EXECUTABLE
        )

        for result in copy_res.contacted.values():
            assert result.get("msg") is None
            assert result.get("changed") is True
            assert result.get("dest") == "{0}({1})".format(dest, "MEM1")

        for v_cp in verify_copy.contacted.values():
            assert v_cp.get("rc") == 0
            stdout = v_cp.get("stdout")
            assert stdout is not None
            # number of members
            assert len(stdout.splitlines()) == 2
        # Copy to a uss file executable from the library execute and validate
        copy_uss_res = hosts.all.zos_copy(
            src="{0}({1})".format(dest, "MEM1"),
            dest=uss_dest,
            remote_src=True,
            executable=True,
            force=True)

        for result in copy_uss_res.contacted.values():
            assert result.get("msg") is None
            assert result.get("changed") is True

        verify_exe_uss = hosts.all.shell(
            cmd="{0}".format(uss_dest)
        )

        for v_cp_u in verify_exe_uss.contacted.values():
            assert v_cp_u.get("rc") == 0
            stdout = v_cp_u.get("stdout")
            assert  "SIMPLE HELLO WORLD" in str(stdout)

    finally:
        hosts.all.zos_data_set(name=dest, state="absent")
        hosts.all.zos_data_set(name=src, state="absent")
        hosts.all.zos_data_set(name=cobol_pds, state="absent")
        hosts.all.file(name=uss_dest, state="absent")


@pytest.mark.pdse
@pytest.mark.uss
@pytest.mark.parametrize("is_created", ["true", "false"])
def test_copy_executables_uss_to_member(ansible_zos_module, is_created):
    hosts= ansible_zos_module
    src= "/tmp/c/hello_world.c"
    src_jcl_call= "/tmp/c/call_hw_pgm.jcl"
    dest_uss="/tmp/c/hello_world_2"
    dest = "USER.LOAD.DEST"
    member = "HELLOSRC"
    try:
        hosts.all.zos_copy(content=hello_world, dest=src, force=True)
        hosts.all.zos_copy(content=call_c_hello_jcl, dest=src_jcl_call, force=True)
        hosts.all.shell(cmd="xlc -o hello_world hello_world.c", chdir="/tmp/c/")
        hosts.all.shell(cmd="submit {0}".format(src_jcl_call))
        verify_exe_src = hosts.all.shell(cmd="/tmp/c/hello_world")
        for res in verify_exe_src.contacted.values():
            assert res.get("rc") == 0
            stdout = res.get("stdout")
            assert  "Hello World" in str(stdout)
        copy_uss_res = hosts.all.zos_copy(
            src="/tmp/c/hello_world",
            dest=dest_uss,
            remote_src=True,
            executable=True,
            force=True
        )
        verify_exe_dst = hosts.all.shell(cmd="/tmp/c/hello_world_2")
        for result in copy_uss_res.contacted.values():
            assert result.get("msg") is None
            assert result.get("changed") is True
        for res in verify_exe_dst.contacted.values():
            assert res.get("rc") == 0
            stdout = res.get("stdout")
            assert  "Hello World" in str(stdout)
        if is_created:
            hosts.all.zos_data_set(
                name=dest,
                state="present",
                type="pdse",
                record_format="U",
                record_length=0,
                block_size=32760,
                space_primary=2,
                space_type="M",
                replace=True
            )
        copy_uss_to_mvs_res = hosts.all.zos_copy(
            src="/tmp/c/hello_world",
            dest="{0}({1})".format(dest, member),
            remote_src=True,
            executable=True,
            force=True
        )
        cmd = "mvscmd --pgm={0}  --steplib={1} --sysprint=* --stderr=* --stdout=*"
        exec_res = hosts.all.shell(
            cmd=cmd.format(member, dest)
        )
        for result in copy_uss_to_mvs_res.contacted.values():
            assert result.get("msg") is None
            assert result.get("changed") is True
        for res in exec_res.contacted.values():
            assert res.get("rc") == 0
            stdout = res.get("stdout")
            assert  "Hello World" in str(stdout)
    finally:
        hosts.all.shell(cmd='rm -r /tmp/c')
        hosts.all.zos_data_set(name=dest, state="absent")


@pytest.mark.pdse
def test_copy_pds_member_with_system_symbol(ansible_zos_module,):
    """This test is for bug #543 in GitHub. In some versions of ZOAU,
    datasets.listing can't handle system symbols in volume names and
    therefore fails to get details from a dataset.

    Note: `listcat ent('SYS1.SAMPLIB') all` will display 'volser = ******'
    and `D SYMBOLS` will show you that `&SYSR2. = "RES80A"` where
    the symbols for this volume correspond to volume `RES80A`
    """
    hosts = ansible_zos_module
    # The volume for this dataset should use a system symbol.
    # This dataset and member should be available on any z/OS system.
    src = "SYS1.SAMPLIB(IZUPRM00)"
    dest = "USER.TEST.PDS.DEST"

    try:
        hosts.all.zos_data_set(
            name=dest,
            state="present",
            type="pdse",
            replace=True
        )

        copy_res = hosts.all.zos_copy(src=src, dest=dest, remote_src=True)
        verify_copy = hosts.all.shell(
            cmd="mls {0}".format(dest),
            executable=SHELL_EXECUTABLE
        )

        for result in copy_res.contacted.values():
            assert result.get("msg") is None
            assert result.get("changed") is True
            assert result.get("dest") == dest

        for v_cp in verify_copy.contacted.values():
            assert v_cp.get("rc") == 0
            stdout = v_cp.get("stdout")
            assert stdout is not None
            assert len(stdout.splitlines()) == 1

    finally:
        hosts.all.zos_data_set(name=dest, state="absent")


@pytest.mark.pdse
def test_copy_multiple_data_set_members(ansible_zos_module):
    hosts = ansible_zos_module
    src = "USER.FUNCTEST.SRC.PDS"
    src_wildcard = "{0}(ABC*)".format(src)

    dest = "USER.FUNCTEST.DEST.PDS"
    member_list = ["MEMBER1", "ABCXYZ", "ABCASD"]
    ds_list = ["{0}({1})".format(src, member) for member in member_list]

    try:
        hosts.all.zos_data_set(name=src, type="pds")
        hosts.all.zos_data_set(name=dest, type="pds")

        for member in ds_list:
            hosts.all.shell(
                cmd="decho '{0}' '{1}'".format(DUMMY_DATA, member),
                executable=SHELL_EXECUTABLE
            )

        copy_res = hosts.all.zos_copy(src=src_wildcard, dest=dest, remote_src=True)
        for result in copy_res.contacted.values():
            assert result.get("msg") is None
            assert result.get("changed") is True
            assert result.get("dest") == dest

        verify_copy = hosts.all.shell(
            cmd="mls {0}".format(dest),
            executable=SHELL_EXECUTABLE
        )

        for v_cp in verify_copy.contacted.values():
            assert v_cp.get("rc") == 0
            stdout = v_cp.get("stdout")
            assert stdout is not None
            assert len(stdout.splitlines()) == 2

    finally:
        hosts.all.zos_data_set(name=src, state="absent")
        hosts.all.zos_data_set(name=dest, state="absent")


@pytest.mark.pdse
def test_copy_multiple_data_set_members_in_loop(ansible_zos_module):
    """
    This test case was included in case the module is called inside a loop,
    issue was discovered in https://github.com/ansible-collections/ibm_zos_core/issues/560.
    """
    hosts = ansible_zos_module
    src = "USER.FUNCTEST.SRC.PDS"

    dest = "USER.FUNCTEST.DEST.PDS"
    member_list = ["MEMBER1", "ABCXYZ", "ABCASD"]
    src_ds_list = ["{0}({1})".format(src, member) for member in member_list]
    dest_ds_list = ["{0}({1})".format(dest, member) for member in member_list]

    try:
        hosts.all.zos_data_set(name=src, type="pds")
        hosts.all.zos_data_set(name=dest, type="pds")

        for src_member in src_ds_list:
            hosts.all.shell(
                cmd="decho '{0}' '{1}'".format(DUMMY_DATA, src_member),
                executable=SHELL_EXECUTABLE
            )

        for src_member, dest_member in zip(src_ds_list, dest_ds_list):
            copy_res = hosts.all.zos_copy(src=src_member, dest=dest_member, remote_src=True)
            for result in copy_res.contacted.values():
                assert result.get("msg") is None
                assert result.get("changed") is True
                assert result.get("dest") == dest_member

        verify_copy = hosts.all.shell(
            cmd="mls {0}".format(dest),
            executable=SHELL_EXECUTABLE
        )

        for v_cp in verify_copy.contacted.values():
            assert v_cp.get("rc") == 0
            stdout = v_cp.get("stdout")
            assert stdout is not None
            assert len(stdout.splitlines()) == 3

    finally:
        hosts.all.zos_data_set(name=src, state="absent")
        hosts.all.zos_data_set(name=dest, state="absent")


@pytest.mark.uss
@pytest.mark.pdse
@pytest.mark.parametrize("ds_type", ["pds", "pdse"])
def test_copy_member_to_non_existing_uss_file(ansible_zos_module, ds_type):
    hosts = ansible_zos_module
    data_set = "USER.TEST.PDSE.SOURCE"
    src = "{0}(MEMBER)".format(data_set)
    dest = "/tmp/member"

    try:
        hosts.all.file(path=dest, state="absent")
        hosts.all.zos_data_set(name=data_set, state="present", type=ds_type)
        hosts.all.shell(
            cmd="decho 'Record for data set' '{0}'".format(src),
            executable=SHELL_EXECUTABLE
        )

        copy_res = hosts.all.zos_copy(src=src, dest=dest, remote_src=True)
        stat_res = hosts.all.stat(path=dest)
        verify_copy = hosts.all.shell(
            cmd="head {0}".format(dest), executable=SHELL_EXECUTABLE
        )

        for result in copy_res.contacted.values():
            assert result.get("msg") is None
            assert result.get("changed") is True
            assert result.get("dest") == dest
        for result in stat_res.contacted.values():
            assert result.get("stat").get("exists") is True
        for result in verify_copy.contacted.values():
            assert result.get("rc") == 0
            assert result.get("stdout") != ""
    finally:
        hosts.all.zos_data_set(path=data_set, state="absent")
        hosts.all.file(path=dest, state="absent")


@pytest.mark.uss
@pytest.mark.pdse
@pytest.mark.parametrize("args", [
    dict(ds_type="pds", force=False),
    dict(ds_type="pds", force=True),
    dict(ds_type="pdse", force=False),
    dict(ds_type="pdse", force=True)
])
def test_copy_member_to_existing_uss_file(ansible_zos_module, args):
    hosts = ansible_zos_module
    data_set = "USER.TEST.PDSE.SOURCE"
    src = "{0}(MEMBER)".format(data_set)
    dest = "/tmp/member"

    try:
        hosts.all.file(path=dest, state="touch")
        hosts.all.zos_data_set(name=data_set, state="present", type=args["ds_type"])
        hosts.all.shell(
            cmd="decho 'Record for data set' '{0}'".format(src),
            executable=SHELL_EXECUTABLE
        )

        copy_res = hosts.all.zos_copy(src=src, dest=dest, remote_src=True, force=args["force"])
        stat_res = hosts.all.stat(path=dest)
        verify_copy = hosts.all.shell(
            cmd="head {0}".format(dest), executable=SHELL_EXECUTABLE
        )

        for result in copy_res.contacted.values():
            if args["force"]:
                assert result.get("msg") is None
                assert result.get("changed") is True
                assert result.get("dest") == dest
            else:
                assert result.get("msg") is not None
                assert result.get("changed") is False
        for result in stat_res.contacted.values():
            assert result.get("stat").get("exists") is True
        for result in verify_copy.contacted.values():
            assert result.get("rc") == 0
            if args["force"]:
                assert result.get("stdout") != ""
    finally:
        hosts.all.zos_data_set(name=data_set, state="absent")
        hosts.all.file(path=dest, state="absent")


@pytest.mark.uss
@pytest.mark.pdse
@pytest.mark.parametrize("src_type", ["pds", "pdse"])
def test_copy_pdse_to_uss_dir(ansible_zos_module, src_type):
    hosts = ansible_zos_module
    src_ds = "USER.TEST.FUNCTEST"
    dest = "/tmp/"
    dest_path = "/tmp/{0}".format(src_ds)

    try:
        hosts.all.zos_data_set(name=src_ds, type=src_type, state="present")
        members = ["MEMBER1", "MEMBER2", "MEMBER3"]
        ds_list = ["{0}({1})".format(src_ds, member) for member in members]
        for member in ds_list:
            hosts.all.shell(
                cmd="decho '{0}' '{1}'".format(DUMMY_DATA, member),
                executable=SHELL_EXECUTABLE
            )

        hosts.all.file(path=dest_path, state="directory")

        copy_res = hosts.all.zos_copy(src=src_ds, dest=dest, remote_src=True)
        stat_res = hosts.all.stat(path=dest_path)

        for result in copy_res.contacted.values():
            assert result.get("msg") is None
            assert result.get("changed") is True
            assert result.get("dest") == dest
        for result in stat_res.contacted.values():
            assert result.get("stat").get("exists") is True
            assert result.get("stat").get("isdir") is True
    finally:
        hosts.all.zos_data_set(name=src_ds, state="absent")
        hosts.all.file(path=dest_path, state="absent")


@pytest.mark.uss
@pytest.mark.pdse
@pytest.mark.parametrize("src_type", ["pds", "pdse"])
def test_copy_member_to_uss_dir(ansible_zos_module, src_type):
    hosts = ansible_zos_module
    src_ds = "USER.TEST.FUNCTEST"
    src = "{0}(MEMBER)".format(src_ds)
    dest = "/tmp/"
    dest_path = "/tmp/MEMBER"

    try:
        hosts.all.zos_data_set(name=src_ds, type=src_type, state="present")
        hosts.all.shell(
            cmd="decho '{0}' '{1}'".format(DUMMY_DATA, src),
            executable=SHELL_EXECUTABLE
        )

        copy_res = hosts.all.zos_copy(src=src, dest=dest, remote_src=True)
        stat_res = hosts.all.stat(path=dest_path)
        verify_copy = hosts.all.shell(
            cmd="head {0}".format(dest_path),
            executable=SHELL_EXECUTABLE
        )

        for result in copy_res.contacted.values():
            assert result.get("msg") is None
            assert result.get("changed") is True
            assert result.get("dest") == dest
        for result in stat_res.contacted.values():
            assert result.get("stat").get("exists") is True
        for result in verify_copy.contacted.values():
            assert result.get("rc") == 0
            assert result.get("stdout") != ""
    finally:
        hosts.all.zos_data_set(name=src_ds, state="absent")
        hosts.all.file(path=dest_path, state="absent")


@pytest.mark.seq
@pytest.mark.pdse
@pytest.mark.parametrize("src_type", ["pds", "pdse"])
def test_copy_member_to_non_existing_seq_data_set(ansible_zos_module, src_type):
    hosts = ansible_zos_module
    src_ds = "USER.TEST.PDS.SOURCE"
    src = "{0}(MEMBER)".format(src_ds)
    dest = "USER.TEST.SEQ.FUNCTEST"

    try:
        hosts.all.zos_data_set(name=dest, state="absent")
        hosts.all.zos_data_set(name=src_ds, type=src_type, state="present")
        hosts.all.shell(
            cmd="decho 'A record' '{0}'".format(src),
            executable=SHELL_EXECUTABLE
        )

        copy_res = hosts.all.zos_copy(src=src, dest=dest, remote_src=True)
        verify_copy = hosts.all.shell(
            cmd="head \"//'{0}'\"".format(dest), executable=SHELL_EXECUTABLE
        )

        for result in copy_res.contacted.values():
            assert result.get("msg") is None
            assert result.get("changed") is True
            assert result.get("dest") == dest
            assert result.get("dest_created") is True
        for result in verify_copy.contacted.values():
            assert result.get("rc") == 0
            assert result.get("stdout") != ""
    finally:
        hosts.all.zos_data_set(name=src_ds, state="absent")
        hosts.all.zos_data_set(name=dest, state="absent")


@pytest.mark.seq
@pytest.mark.pdse
@pytest.mark.parametrize("args", [
    dict(type="pds", force=False),
    dict(type="pds", force=True),
    dict(type="pdse", force=False),
    dict(type="pdse", force=True),
])
def test_copy_member_to_existing_seq_data_set(ansible_zos_module, args):
    hosts = ansible_zos_module
    src_ds = "USER.TEST.PDS.SOURCE"
    src = "{0}(MEMBER)".format(src_ds)
    dest = "USER.TEST.SEQ.FUNCTEST"

    try:
        hosts.all.zos_data_set(name=dest, type="seq", state="present", replace=True)
        hosts.all.zos_data_set(name=src_ds, type=args["type"], state="present")

        for data_set in [src, dest]:
            hosts.all.shell(
                cmd="decho 'A record' '{0}'".format(data_set),
                executable=SHELL_EXECUTABLE
            )

        copy_res = hosts.all.zos_copy(src=src, dest=dest, force=args["force"], remote_src=True)
        verify_copy = hosts.all.shell(
            cmd="head \"//'{0}'\"".format(dest), executable=SHELL_EXECUTABLE
        )

        for result in copy_res.contacted.values():
            if args["force"]:
                assert result.get("msg") is None
                assert result.get("changed") is True
                assert result.get("dest") == dest
            else:
                assert result.get("msg") is not None
                assert result.get("changed") is False
        for result in verify_copy.contacted.values():
            assert result.get("rc") == 0
            if args["force"]:
                assert result.get("stdout") != ""
    finally:
        hosts.all.zos_data_set(name=src_ds, state="absent")
        hosts.all.zos_data_set(name=dest, state="absent")


@pytest.mark.uss
@pytest.mark.pdse
@pytest.mark.parametrize("dest_type", ["pds", "pdse"])
def test_copy_file_to_member_convert_encoding(ansible_zos_module, dest_type):
    hosts = ansible_zos_module
    src = "/etc/profile"
    dest = "USER.TEST.PDS.FUNCTEST"

    try:
        hosts.all.zos_data_set(
            type=dest_type,
            space_primary=5,
            space_type="M",
            record_format="fba",
            record_length=25,
        )

        copy_res = hosts.all.zos_copy(
            src=src,
            dest=dest,
            remote_src=False,
            encoding={
                "from": "UTF-8",
                "to": "IBM-1047"
            },
        )

        verify_copy = hosts.all.shell(
            cmd="head \"//'{0}'\"".format(dest + "(PROFILE)"),
            executable=SHELL_EXECUTABLE,
        )

        for result in copy_res.contacted.values():
            assert result.get("msg") is None
            assert result.get("changed") is True
            assert result.get("dest") == dest
        for result in verify_copy.contacted.values():
            assert result.get("rc") == 0
            assert result.get("stdout") != ""
    finally:
        hosts.all.zos_data_set(name=dest, state="absent")


@pytest.mark.pdse
@pytest.mark.parametrize("args", [
    dict(type="pds", backup=None),
    dict(type="pds", backup="USER.TEST.PDS.BACKUP"),
    dict(type="pdse", backup=None),
    dict(type="pdse", backup="USER.TEST.PDSE.BACKUP"),
])
def test_backup_pds(ansible_zos_module, args):
    hosts = ansible_zos_module
    src = tempfile.mkdtemp()
    dest = "USER.TEST.PDS.FUNCTEST"
    members = ["FILE1", "FILE2", "FILE3", "FILE4", "FILE5"]
    backup_name = None

    try:
        populate_dir(src)
        populate_partitioned_data_set(hosts, dest, args["type"], members)

        if args["backup"]:
            copy_res = hosts.all.zos_copy(src=src, dest=dest, force=True, backup=True, backup_name=args["backup"])
        else:
            copy_res = hosts.all.zos_copy(src=src, dest=dest, force=True, backup=True)

        for result in copy_res.contacted.values():
            assert result.get("msg") is None
            assert result.get("changed") is True
            assert result.get("dest") == dest

            backup_name = result.get("backup_name")
            assert backup_name is not None
            if args["backup"]:
                assert backup_name == args["backup"]

        verify_copy = get_listcat_information(hosts, backup_name, args["type"])

        for result in verify_copy.contacted.values():
            assert result.get("dd_names") is not None
            dd_names = result.get("dd_names")
            assert len(dd_names) > 0
            output = "\n".join(dd_names[0]["content"])
            assert "IN-CAT" in output

    finally:
        shutil.rmtree(src)
        hosts.all.zos_data_set(name=dest, state="absent")
        if backup_name:
            hosts.all.zos_data_set(name=backup_name, state="absent")


@pytest.mark.seq
@pytest.mark.pdse
@pytest.mark.parametrize("src_type", ["seq", "pds", "pdse"])
def test_copy_data_set_to_volume(ansible_zos_module, get_volumes, src_type):
    hosts = ansible_zos_module
    source = "USER.TEST.FUNCTEST.SRC"
    dest = "USER.TEST.FUNCTEST.DEST"
    volumes = ls_Volume(*get_volumes)
    volume_1 = get_disposal_vol(volumes)

    try:
        hosts.all.zos_data_set(name=source, type=src_type, state='present')
        copy_res = hosts.all.zos_copy(
            src=source,
            dest=dest,
            remote_src=True,
            volume=volume_1
        )

        for cp in copy_res.contacted.values():
            assert cp.get('msg') is None
            assert cp.get('changed') is True
            assert cp.get('dest') == dest

        check_vol = hosts.all.shell(
            cmd="tsocmd \"LISTDS '{0}'\"".format(dest),
            executable=SHELL_EXECUTABLE,
        )

        for cv in check_vol.contacted.values():
            assert cv.get('rc') == 0
            assert volume_1 in cv.get('stdout')
    finally:
        free_vol(volume_1, volumes)
        hosts.all.zos_data_set(name=source, state='absent')
        hosts.all.zos_data_set(name=dest, state='absent')


@pytest.mark.vsam
def test_copy_ksds_to_non_existing_ksds(ansible_zos_module):
    hosts = ansible_zos_module
    src_ds = TEST_VSAM_KSDS
    dest_ds = "USER.TEST.VSAM.KSDS"

    try:
        copy_res = hosts.all.zos_copy(src=src_ds, dest=dest_ds, remote_src=True)
        verify_copy = get_listcat_information(hosts, dest_ds, "ksds")

        for result in copy_res.contacted.values():
            assert result.get("msg") is None
            assert result.get("changed") is True
            assert result.get("dest") == dest_ds
        for result in verify_copy.contacted.values():
            assert result.get("dd_names") is not None
            dd_names = result.get("dd_names")
            assert len(dd_names) > 0
            output = "\n".join(dd_names[0]["content"])
            assert "IN-CAT" in output
            assert re.search(r"\bINDEXED\b", output)
    finally:
        hosts.all.zos_data_set(name=dest_ds, state="absent")


@pytest.mark.vsam
@pytest.mark.parametrize("force", [False, True])
def test_copy_ksds_to_existing_ksds(ansible_zos_module, force):
    hosts = ansible_zos_module
    src_ds = "USER.TEST.VSAM.SOURCE"
    dest_ds = "USER.TEST.VSAM.KSDS"

    try:
        create_vsam_data_set(hosts, src_ds, "KSDS", add_data=True, key_length=12, key_offset=0)
        create_vsam_data_set(hosts, dest_ds, "KSDS", add_data=True, key_length=12, key_offset=0)

        copy_res = hosts.all.zos_copy(src=src_ds, dest=dest_ds, remote_src=True, force=force)
        verify_copy = get_listcat_information(hosts, dest_ds, "ksds")

        for result in copy_res.contacted.values():
            if force:
                assert result.get("msg") is None
                assert result.get("changed") is True
                assert result.get("dest") == dest_ds
            else:
                assert result.get("msg") is not None
                assert result.get("changed") is False

        for result in verify_copy.contacted.values():
            assert result.get("dd_names") is not None
            dd_names = result.get("dd_names")
            assert len(dd_names) > 0
            output = "\n".join(dd_names[0]["content"])
            assert "IN-CAT" in output
            assert re.search(r"\bINDEXED\b", output)
    finally:
        hosts.all.zos_data_set(name=src_ds, state="absent")
        hosts.all.zos_data_set(name=dest_ds, state="absent")


@pytest.mark.vsam
@pytest.mark.parametrize("backup", [None, "USER.TEST.VSAM.KSDS.BACK"])
def test_backup_ksds(ansible_zos_module, backup):
    hosts = ansible_zos_module
    src = "USER.TEST.VSAM.SOURCE"
    dest = "USER.TEST.VSAM.KSDS"
    backup_name = None

    try:
        create_vsam_data_set(hosts, src, "KSDS", add_data=True, key_length=12, key_offset=0)
        create_vsam_data_set(hosts, dest, "KSDS", add_data=True, key_length=12, key_offset=0)

        if backup:
            copy_res = hosts.all.zos_copy(src=src, dest=dest, backup=True, backup_name=backup, remote_src=True, force=True)
        else:
            copy_res = hosts.all.zos_copy(src=src, dest=dest, backup=True, remote_src=True, force=True)

        for result in copy_res.contacted.values():
            assert result.get("msg") is None
            assert result.get("changed") is True
            backup_name = result.get("backup_name")
            assert backup_name is not None

            if backup:
                assert backup_name == backup

        verify_copy = get_listcat_information(hosts, dest, "ksds")
        verify_backup = get_listcat_information(hosts, backup_name, "ksds")

        for result in verify_copy.contacted.values():
            assert result.get("dd_names") is not None
            dd_names = result.get("dd_names")
            assert len(dd_names) > 0
            output = "\n".join(dd_names[0]["content"])
            assert "IN-CAT" in output
            assert re.search(r"\bINDEXED\b", output)
        for result in verify_backup.contacted.values():
            assert result.get("dd_names") is not None
            dd_names = result.get("dd_names")
            assert len(dd_names) > 0
            output = "\n".join(dd_names[0]["content"])
            assert "IN-CAT" in output
            assert re.search(r"\bINDEXED\b", output)

    finally:
        hosts.all.zos_data_set(name=src, state="absent")
        hosts.all.zos_data_set(name=dest, state="absent")
        if backup_name:
            hosts.all.zos_data_set(name=backup_name, state="absent")


@pytest.mark.vsam
def test_copy_ksds_to_volume(ansible_zos_module, get_volumes):
    hosts = ansible_zos_module
    src_ds = TEST_VSAM_KSDS
    dest_ds = "USER.TEST.VSAM.KSDS"
    volumes = ls_Volume(*get_volumes)
    volume_1 = get_disposal_vol(volumes)

    try:
        copy_res = hosts.all.zos_copy(
            src=src_ds,
            dest=dest_ds,
            remote_src=True,
            volume=volume_1
        )
        verify_copy = get_listcat_information(hosts, dest_ds, "ksds")

        for result in copy_res.contacted.values():
            assert result.get("msg") is None
            assert result.get("changed") is True
            assert result.get("dest") == dest_ds
        for result in verify_copy.contacted.values():
            assert result.get("dd_names") is not None
            dd_names = result.get("dd_names")
            assert len(dd_names) > 0
            output = "\n".join(dd_names[0]["content"])
            assert "IN-CAT" in output
            assert re.search(r"\bINDEXED\b", output)
            assert re.search(r"\b{0}\b".format(volume_1), output)
    finally:
        free_vol(volume_1, volumes)
        hosts.all.zos_data_set(name=dest_ds, state="absent")


def test_dest_data_set_parameters(ansible_zos_module, get_volumes):
    hosts = ansible_zos_module
    src = "/etc/profile"
    dest = "USER.TEST.DEST"
    volumes = ls_Volume(*get_volumes)
    volume = get_disposal_vol(volumes)
    space_primary = 3
    space_secondary = 2
    space_type = "K"
    record_format = "VB"
    record_length = 100
    block_size = 21000

    try:
        copy_result = hosts.all.zos_copy(
            src=src,
            dest=dest,
            remote_src=True,
            volume=volume,
            dest_data_set=dict(
                type="SEQ",
                space_primary=space_primary,
                space_secondary=space_secondary,
                space_type=space_type,
                record_format=record_format,
                record_length=record_length,
                block_size=block_size
            )
        )

        verify_copy = hosts.all.shell(
            cmd="tsocmd \"LISTDS '{0}'\"".format(dest),
            executable=SHELL_EXECUTABLE,
        )

        for result in copy_result.contacted.values():
            assert result.get("msg") is None
            assert result.get("changed") is True
            assert result.get("dest") == dest
        for result in verify_copy.contacted.values():
            # The tsocmd returns 5 lines like this:
            # USER.TEST.DEST
            # --RECFM-LRECL-BLKSIZE-DSORG
            #   VB    100   21000   PS
            # --VOLUMES--
            #   000000
            assert result.get("rc") == 0
            output_lines = result.get("stdout").split("\n")
            assert len(output_lines) == 5
            data_set_attributes = output_lines[2].strip().split()
            assert len(data_set_attributes) == 4
            assert data_set_attributes[0] == record_format
            assert data_set_attributes[1] == str(record_length)
            assert data_set_attributes[2] == str(block_size)
            assert data_set_attributes[3] == "PS"
            assert volume in output_lines[4]
    finally:
        free_vol(volume, volumes)
        hosts.all.zos_data_set(name=dest, state="absent")


def test_ensure_tmp_cleanup(ansible_zos_module):
    hosts = ansible_zos_module
    src = "/etc/profile"
    dest = "/tmp"
    dest_path = "/tmp/profile"

    temp_files_patterns = [
        re.compile(r"\bansible-zos-copy-payload"),
        re.compile(r"\bconverted"),
        re.compile(r"\bansible-zos-copy-data-set-dump")
    ]

    try:
        copy_res = hosts.all.zos_copy(src=src, dest=dest)
        for result in copy_res.contacted.values():
            assert result.get("msg") is None
            assert result.get("changed") is True

        stat_dir = hosts.all.shell(
            cmd="ls",
            executable=SHELL_EXECUTABLE,
            chdir="/tmp/"
        )

        for result in stat_dir.contacted.values():
            tmp_files = result.get("stdout")
            for pattern in temp_files_patterns:
                assert not pattern.search(tmp_files)

    finally:
        hosts.all.file(path=dest_path, state="absent")


@pytest.mark.vsam
@pytest.mark.parametrize("force", [False, True])
def test_copy_uss_file_to_existing_sequential_data_set_twice_with_tmphlq_option(ansible_zos_module, force):
    hosts = ansible_zos_module
    dest = "USER.TEST.SEQ.FUNCTEST"
    src_file = "/etc/profile"
    tmphlq = "TMPHLQ"
    try:
        hosts.all.zos_data_set(name=dest, type="seq", state="present")
        copy_result = hosts.all.zos_copy(src=src_file, dest=dest, remote_src=True, force=force)
        copy_result = hosts.all.zos_copy(src=src_file, dest=dest, remote_src=True, backup=True, tmp_hlq=tmphlq, force=force)

        verify_copy = None
        if force:
            verify_copy = hosts.all.shell(
                cmd="cat \"//'{0}'\" > /dev/null 2>/dev/null".format(dest),
                executable=SHELL_EXECUTABLE,
            )

        for cp_res in copy_result.contacted.values():
            if force:
                assert cp_res.get("msg") is None
                assert cp_res.get("backup_name")[:6] == tmphlq
            else:
                assert cp_res.get("msg") is not None
                assert cp_res.get("changed") is False
        if force:
            for v_cp in verify_copy.contacted.values():
                assert v_cp.get("rc") == 0
    finally:
        hosts.all.zos_data_set(name=dest, state="absent")



@pytest.mark.parametrize("options", [
    dict(src="/etc/profile", dest="/tmp/zos_copy_test_profile",
         force=True, is_remote=False, verbosity="-vvvvv", verbosity_level=5),
    dict(src="/etc/profile", dest="/mp/zos_copy_test_profile", force=True,
         is_remote=False, verbosity="-vvvv", verbosity_level=4),
    dict(src="/etc/profile", dest="/tmp/zos_copy_test_profile",
         force=True, is_remote=False, verbosity="", verbosity_level=0),
])
def test_display_verbosity_in_zos_copy_plugin(ansible_zos_module, options):
    """Test the display verbosity, ensure it matches the verbosity_level.
     This test requires access to verbosity and pytest-ansbile provides no
     reasonable handle for this so for now subprocess is used. This test
     results in no actual copy happening, the interest is in the verbosity"""

    try:
        hosts = ansible_zos_module
        user = hosts["options"]["user"]
        # Optionally hosts["options"]["inventory_manager"].list_hosts()[0]
        node = hosts["options"]["inventory"].rstrip(',')
        python_path = hosts["options"]["ansible_python_path"]

        # This is an adhoc command, because there was no
        cmd = "ansible all -i " + str(node) + ", -u " + user + " -m ibm.ibm_zos_core.zos_copy -a \"src=" + options["src"] + " dest=" + options["dest"] + " is_remote=" + str(
            options["is_remote"]) + " encoding={{enc}} \" -e '{\"enc\":{\"from\": \"ISO8859-1\", \"to\": \"IBM-1047\"}}' -e \"ansible_python_interpreter=" + python_path + "\" " + options["verbosity"] + ""

        result = subprocess.Popen(cmd, shell=True, stdout=subprocess.PIPE).stdout
        output = result.read().decode()

        if options["verbosity_level"] != 0:
            assert ("play context verbosity: "+ str(options["verbosity_level"])+"" in output)
        else:
            assert ("play context verbosity:" not in output)

    finally:
        hosts.all.file(path=options["dest"], state="absent")
<|MERGE_RESOLUTION|>--- conflicted
+++ resolved
@@ -2585,12 +2585,8 @@
         copy_res = hosts.all.zos_copy(
             src="{0}({1})".format(src, member),
             dest="{0}({1})".format(dest, "MEM1"),
-<<<<<<< HEAD
-            remote_src=True)
-=======
             remote_src=True,
             executable=True)
->>>>>>> 2d92df5b
 
         verify_copy = hosts.all.shell(
             cmd="mls {0}".format(dest),
