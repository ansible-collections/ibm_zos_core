# -*- coding: utf-8 -*-

# Copyright (c) IBM Corporation 2020, 2021, 2023
# Licensed under the Apache License, Version 2.0 (the "License");
# you may not use this file except in compliance with the License.
# You may obtain a copy of the License at
#     http://www.apache.org/licenses/LICENSE-2.0
# Unless required by applicable law or agreed to in writing, software
# distributed under the License is distributed on an "AS IS" BASIS,
# WITHOUT WARRANTIES OR CONDITIONS OF ANY KIND, either express or implied.
# See the License for the specific language governing permissions and
# limitations under the License.

from __future__ import absolute_import, division, print_function

import pytest
import os
import shutil
import re
import time
import tempfile
from tempfile import mkstemp

__metaclass__ = type


DUMMY_DATA = """DUMMY DATA ---- LINE 001 ------
DUMMY DATA ---- LINE 002 ------
DUMMY DATA ---- LINE 003 ------
DUMMY DATA ---- LINE 004 ------
DUMMY DATA ---- LINE 005 ------
DUMMY DATA ---- LINE 006 ------
DUMMY DATA ---- LINE 007 ------"""

DUMMY_DATA_SPECIAL_CHARS = """DUMMY DATA ---- LINE 001 ------
DUMMY DATA ---- LINE ÁÁÁ------
DUMMY DATA ---- LINE ÈÈÈ ------
DUMMY DATA ---- LINE 004 ------
DUMMY DATA ---- LINE 005 ------
DUMMY DATA ---- LINE 006 ------
DUMMY DATA ---- LINE 007 ------
"""

DUMMY_DATA_CRLF = b"00000001 DUMMY DATA\r\n00000002 DUMMY DATA\r\n"

VSAM_RECORDS = """00000001A record
00000002A record
00000003A record
"""

# SHELL_EXECUTABLE = "/usr/lpp/rsusr/ported/bin/bash"
SHELL_EXECUTABLE = "/bin/sh"
TEST_PS = "IMSTESTL.IMS01.DDCHKPT"
TEST_PDS = "IMSTESTL.COMNUC"
TEST_PDS_MEMBER = "IMSTESTL.COMNUC(ATRQUERY)"
TEST_VSAM = "IMSTESTL.LDS01.WADS2"
TEST_VSAM_KSDS = "SYS1.STGINDEX"
TEST_PDSE = "SYS1.NFSLIBE"
TEST_PDSE_MEMBER = "SYS1.NFSLIBE(GFSAMAIN)"

COBOL_SRC = """
       IDENTIFICATION DIVISION.\n
       PROGRAM-ID. HELLOWRD.\n
\n
       PROCEDURE DIVISION.\n
           DISPLAY "SIMPLE HELLO WORLD".\n
           STOP RUN.\n
"""

LINK_JCL = """
//COMPLINK  JOB MSGCLASS=H,MSGLEVEL=(1,1),NOTIFY=&SYSUID,REGION=0M
//STEP1     EXEC PGM=IGYCRCTL
//STEPLIB   DD DSN=IGYV5R10.SIGYCOMP,DISP=SHR
//          DD DSN=IGYV5R10.SIGYMAC,DISP=SHR
//SYSIN     DD DISP=SHR,DSN={0}
//SYSPRINT  DD SYSOUT=*
//SYSLIN   DD  UNIT=SYSDA,DISP=(MOD),
//             SPACE=(CYL,(1,1)),
//             DCB=(RECFM=FB,LRECL=80,BLKSIZE=27920),
//             DSN=&&LOADSET
//SYSUT1    DD SPACE=(80,(10,10),,,ROUND),UNIT=SYSDA
//SYSUT2    DD SPACE=(80,(10,10),,,ROUND),UNIT=SYSDA
//SYSUT3    DD SPACE=(80,(10,10),,,ROUND),UNIT=SYSDA
//SYSUT4    DD SPACE=(80,(10,10),,,ROUND),UNIT=SYSDA
//SYSUT5    DD SPACE=(80,(10,10),,,ROUND),UNIT=SYSDA
//SYSUT6    DD SPACE=(80,(10,10),,,ROUND),UNIT=SYSDA
//SYSUT7    DD SPACE=(80,(10,10),,,ROUND),UNIT=SYSDA
//SYSUT8    DD SPACE=(80,(10,10),,,ROUND),UNIT=SYSDA
//SYSUT9    DD SPACE=(80,(10,10),,,ROUND),UNIT=SYSDA
//SYSUT10   DD SPACE=(80,(10,10),,,ROUND),UNIT=SYSDA
//SYSUT11   DD SPACE=(80,(10,10),,,ROUND),UNIT=SYSDA
//SYSUT12   DD SPACE=(80,(10,10),,,ROUND),UNIT=SYSDA
//SYSUT13   DD SPACE=(80,(10,10),,,ROUND),UNIT=SYSDA
//SYSUT14   DD SPACE=(80,(10,10),,,ROUND),UNIT=SYSDA
//SYSUT15   DD SPACE=(80,(10,10),,,ROUND),UNIT=SYSDA
//SYSMDECK  DD SPACE=(80,(10,10),,,ROUND),UNIT=SYSDA
//*
//LKED     EXEC PGM=IEWL,REGION=0M
//SYSPRINT DD  SYSOUT=*
//SYSLIB   DD  DSN=CEE.SCEELKED,DISP=SHR
//         DD  DSN=CEE.SCEELKEX,DISP=SHR
//SYSLMOD  DD  DSN={1},
//             DISP=SHR
//SYSUT1   DD  UNIT=SYSDA,DCB=BLKSIZE=1024,
//             SPACE=(TRK,(3,3))
//SYSTERM  DD  SYSOUT=*
//SYSPRINT DD  SYSOUT=*
//SYSLIN   DD  DSN=&&LOADSET,DISP=(OLD,KEEP)
//SYSIN    DD  DUMMY
//*

"""

def populate_dir(dir_path):
    for i in range(5):
        with open(dir_path + "/" + "file" + str(i + 1), "w") as infile:
            infile.write(DUMMY_DATA)


def populate_dir_crlf_endings(dir_path):
    for i in range(5):
        with open(os.path.join(dir_path, "file{0}".format(i)), "wb") as infile:
            infile.write(DUMMY_DATA_CRLF)


def populate_partitioned_data_set(hosts, name, ds_type, members=None):
    """Creates a new partitioned data set and inserts records into various
    members of it.

    Arguments:
        hosts (object) -- Ansible instance(s) that can call modules.
        name (str) -- Name of the data set.
        ds_type (str) -- Type of the data set (either PDS or PDSE).
        members (list, optional) -- List of member names to create.
    """
    if not members:
        members = ["MEMBER1", "MEMBER2", "MEMBER3"]
    ds_list = ["{0}({1})".format(name, member) for member in members]

    hosts.all.zos_data_set(name=name, type=ds_type, state="present")

    for member in ds_list:
        hosts.all.shell(
            cmd="decho '{0}' '{1}'".format(DUMMY_DATA, member),
            executable=SHELL_EXECUTABLE
        )


def get_listcat_information(hosts, name, ds_type):
    """Runs IDCAMS to get information about a data set.

    Arguments:
        hosts (object) -- Ansible instance(s) that can call modules.
        name (str) -- Name of the data set.
        ds_type (str) -- Type of data set ("SEQ", "PDS", "PDSE", "KSDS").
    """
    if ds_type.upper() == "KSDS":
        idcams_input = " LISTCAT ENT('{0}') DATA ALL".format(name)
    else:
        idcams_input = " LISTCAT ENTRIES('{0}')".format(name)

    return hosts.all.zos_mvs_raw(
        program_name="idcams",
        auth=True,
        dds=[
            dict(dd_output=dict(
                dd_name="sysprint",
                return_content=dict(type="text")
            )),
            dict(dd_input=dict(
                dd_name="sysin",
                content=idcams_input
            ))
        ]
    )


def create_vsam_data_set(hosts, name, ds_type, add_data=False, key_length=None, key_offset=None):
    """Creates a new VSAM on the system.

    Arguments:
        hosts (object) -- Ansible instance(s) that can call modules.
        name (str) -- Name of the VSAM data set.
        type (str) -- Type of the VSAM (KSDS, ESDS, RRDS, LDS)
        add_data (bool, optional) -- Whether to add records to the VSAM.
        key_length (int, optional) -- Key length (only for KSDS data sets).
        key_offset (int, optional) -- Key offset (only for KSDS data sets).
    """
    params = dict(
        name=name,
        type=ds_type,
        state="present"
    )
    if ds_type == "KSDS":
        params["key_length"] = key_length
        params["key_offset"] = key_offset

    hosts.all.zos_data_set(**params)

    if add_data:
        record_src = "/tmp/zos_copy_vsam_record"

        hosts.all.zos_copy(content=VSAM_RECORDS, dest=record_src)
        hosts.all.zos_encode(src=record_src, dest=name, encoding={"from": "ISO8859-1", "to": "IBM-1047"})
        hosts.all.file(path=record_src, state="absent")


def link_loadlib_from_cobol(hosts, ds_name, cobol_pds):
    """
    Given a PDSE, links a cobol program making allocated in a temp ds resulting in ds_name
    as a loadlib.

    Arguments:
        ds_name (str) -- PDS/E to be linked with the cobol program.
        cobol_src (str) -- Cobol source code to be used as the program.

        Notes: PDS names are in the format of SOME.PDSNAME(MEMBER)
    """
    # Copy the Link program
    temp_jcl = "/tmp/link.jcl"
    rc = 0
    try:
        cp_res = hosts.all.zos_copy(
            content=LINK_JCL.format(cobol_pds, ds_name),
            dest="/tmp/link.jcl",
            force=True,
        )
        for res in cp_res.contacted.values():
            print("copy link program result {0}".format(res))
        # Link the temp ds with ds_name
        job_result = hosts.all.zos_job_submit(
            src="/tmp/link.jcl",
            location="USS",
            wait_time_s=60
        )
        for result in job_result.contacted.values():
            print("link job submit result {0}".format(result))
            rc = result.get("jobs")[0].get("ret_code").get("code")
    finally:
        hosts.all.file(path=temp_jcl, state="absent")
    return rc


@pytest.mark.uss
@pytest.mark.parametrize("src", [
    dict(src="/etc/profile", is_file=True, is_binary=False, is_remote=False),
    dict(src="/etc/profile", is_file=True, is_binary=True, is_remote=False),
    dict(src="Example inline content", is_file=False, is_binary=False, is_remote=False),
    dict(src="Example inline content", is_file=False, is_binary=True, is_remote=False),
    dict(src="/etc/profile", is_file=True, is_binary=False, is_remote=True),
    dict(src="/etc/profile", is_file=True, is_binary=True, is_remote=True),
])
def test_copy_file_to_non_existing_uss_file(ansible_zos_module, src):
    hosts = ansible_zos_module
    dest_path = "/tmp/zos_copy_test_profile"

    try:
        hosts.all.file(path=dest_path, state="absent")

        if src["is_file"]:
            copy_res = hosts.all.zos_copy(src=src["src"], dest=dest_path, is_binary=src["is_binary"], remote_src=src["is_remote"])
        else:
            copy_res = hosts.all.zos_copy(content=src["src"], dest=dest_path, is_binary=src["is_binary"])

        stat_res = hosts.all.stat(path=dest_path)
        for result in copy_res.contacted.values():
            assert result.get("msg") is None
            assert result.get("changed") is True
            assert result.get("dest") == dest_path
            assert result.get("state") == "file"
        for result in stat_res.contacted.values():
            assert result.get("stat").get("exists") is True
    finally:
        hosts.all.file(path=dest_path, state="absent")


@pytest.mark.uss
@pytest.mark.parametrize("src", [
    dict(src="/etc/profile", is_file=True, force=False, is_remote=False),
    dict(src="/etc/profile", is_file=True, force=True, is_remote=False),
    dict(src="Example inline content", is_file=False, force=False, is_remote=False),
    dict(src="Example inline content", is_file=False, force=True, is_remote=False),
    dict(src="/etc/profile", is_file=True, force=False, is_remote=True),
    dict(src="/etc/profile", is_file=True, force=True, is_remote=True),
])
def test_copy_file_to_existing_uss_file(ansible_zos_module, src):
    hosts = ansible_zos_module
    dest_path = "/tmp/test_profile"

    try:
        hosts.all.file(path=dest_path, state="absent")
        hosts.all.file(path=dest_path, state="touch")
        stat_res = list(hosts.all.stat(path=dest_path).contacted.values())
        timestamp = stat_res[0].get("stat").get("atime")
        assert timestamp is not None

        if src["is_file"]:
            copy_res = hosts.all.zos_copy(src=src["src"], dest=dest_path, force=src["force"], remote_src=src["is_remote"])
        else:
            copy_res = hosts.all.zos_copy(content=src["src"], dest=dest_path, force=src["force"])

        stat_res = hosts.all.stat(path=dest_path)

        for result in copy_res.contacted.values():
            if src["force"]:
                assert result.get("msg") is None
                assert result.get("changed") is True
                assert result.get("dest") == dest_path
                assert result.get("state") == "file"
            else:
                assert result.get("msg") is not None
                assert result.get("changed") is False
        for result in stat_res.contacted.values():
            assert result.get("stat").get("exists") is True
    finally:
        hosts.all.file(path=dest_path, state="absent")


@pytest.mark.uss
@pytest.mark.parametrize("src", [
    dict(src="/etc/profile", is_binary=False, is_remote=False),
    dict(src="/etc/profile", is_binary=True, is_remote=False),
    dict(src="/etc/profile", is_binary=False, is_remote=True),
    dict(src="/etc/profile", is_binary=True, is_remote=True),
])
def test_copy_file_to_uss_dir(ansible_zos_module, src):
    hosts = ansible_zos_module
    dest = "/tmp"
    dest_path = "/tmp/profile"

    try:
        hosts.all.file(path=dest_path, state="absent")

        copy_res = hosts.all.zos_copy(src=src["src"], dest=dest, is_binary=src["is_binary"], remote_src=src["is_remote"])

        stat_res = hosts.all.stat(path=dest_path)
        for result in copy_res.contacted.values():
            assert result.get("msg") is None
            assert result.get("changed") is True
            assert result.get("dest") == dest_path
            assert result.get("state") == "file"
        for st in stat_res.contacted.values():
            assert st.get("stat").get("exists") is True
    finally:
        hosts.all.file(path=dest_path, state="absent")


@pytest.mark.uss
def test_copy_file_to_uss_dir_missing_parents(ansible_zos_module):
    hosts = ansible_zos_module
    src = "/etc/profile"
    dest_dir = "/tmp/parent_dir"
    dest = "{0}/subdir/profile".format(dest_dir)

    try:
        hosts.all.file(path=dest_dir, state="absent")
        copy_res = hosts.all.zos_copy(src=src, dest=dest)
        stat_res = hosts.all.stat(path=dest)

        for result in copy_res.contacted.values():
            assert result.get("msg") is None
            assert result.get("changed") is True
            assert result.get("dest") == dest
            assert result.get("state") == "file"
        for st in stat_res.contacted.values():
            assert st.get("stat").get("exists") is True
    finally:
        hosts.all.file(path=dest_dir, state="absent")


@pytest.mark.uss
def test_copy_local_symlink_to_uss_file(ansible_zos_module):
    hosts = ansible_zos_module
    src_lnk = "/tmp/etclnk"
    dest_path = "/tmp/profile"
    try:
        try:
            os.symlink("/etc/profile", src_lnk)
        except FileExistsError:
            pass
        copy_res = hosts.all.zos_copy(src=src_lnk, dest=dest_path, local_follow=True)
        verify_copy = hosts.all.shell(
            cmd="head {0}".format(dest_path), executable=SHELL_EXECUTABLE
        )
        stat_res = hosts.all.stat(path=dest_path)
        for result in copy_res.contacted.values():
            assert result.get("msg") is None
        for result in stat_res.contacted.values():
            assert result.get("stat").get("exists") is True
        for result in verify_copy.contacted.values():
            assert result.get("rc") == 0
            assert result.get("stdout") != ""
    finally:
        hosts.all.file(path=dest_path, state="absent")
        os.remove(src_lnk)


@pytest.mark.uss
def test_copy_local_file_to_uss_file_convert_encoding(ansible_zos_module):
    hosts = ansible_zos_module
    dest_path = "/tmp/profile"
    try:
        hosts.all.file(path=dest_path, state="absent")
        copy_res = hosts.all.zos_copy(
            src="/etc/profile",
            dest=dest_path,
            encoding={"from": "ISO8859-1", "to": "IBM-1047"},
        )
        stat_res = hosts.all.stat(path=dest_path)
        for result in copy_res.contacted.values():
            assert result.get("msg") is None
            assert result.get("changed") is True
            assert result.get("dest") == dest_path
            assert result.get("state") == "file"
        for result in stat_res.contacted.values():
            assert result.get("stat").get("exists") is True
    finally:
        hosts.all.file(path=dest_path, state="absent")


@pytest.mark.uss
def test_copy_inline_content_to_uss_dir(ansible_zos_module):
    hosts = ansible_zos_module
    dest = "/tmp/"
    dest_path = "/tmp/inline_copy"

    try:
        copy_res = hosts.all.zos_copy(content="Inline content", dest=dest)
        stat_res = hosts.all.stat(path=dest_path)

        for result in copy_res.contacted.values():
            assert result.get("msg") is None
            assert result.get("changed") is True
            assert result.get("dest") == dest_path
        for result in stat_res.contacted.values():
            assert result.get("stat").get("exists") is True
    finally:
        hosts.all.file(path=dest_path, state="absent")


@pytest.mark.uss
def test_copy_dir_to_existing_uss_dir_not_forced(ansible_zos_module):
    hosts = ansible_zos_module
    src_dir = "/tmp/new_dir/"
    src_file = "{0}profile".format(src_dir)
    dest_dir = "/tmp/test_dir"
    dest_old_content = "{0}/old_dir".format(dest_dir)

    try:
        hosts.all.file(path=src_dir, state="directory")
        hosts.all.file(path=src_file, state="touch")
        hosts.all.file(path=dest_old_content, state="directory")

        copy_result = hosts.all.zos_copy(
            src=src_dir,
            dest=dest_dir,
            remote_src=True,
            force=False
        )

        for result in copy_result.contacted.values():
            assert result.get("msg") is not None
            assert result.get("changed") is False
            assert "error" in result.get("msg").lower()
            # assert "EDC5117I" in result.get("stdout")  # No longer valid, because different utility was used
    finally:
        hosts.all.file(path=src_dir, state="absent")
        hosts.all.file(path=dest_dir, state="absent")


@pytest.mark.uss
def test_copy_subdirs_folders_and_validate_recursive_encoding(ansible_zos_module):
    hosts = ansible_zos_module
    dest_path = "/tmp/test/"
    text_outer_file = "Hi I am point A"
    text_inner_file = "Hi I am point B"
    src_path = "/tmp/level_1/"
    outer_file = "/tmp/level_1/text_A.txt"
    inner_src_path = "/tmp/level_1/level_2/"
    inner_file = "/tmp/level_1/level_2/text_B.txt"

    try:
        hosts.all.file(path=inner_src_path, state="directory")
        hosts.all.file(path=inner_file, state = "touch")
        hosts.all.file(path=outer_file, state = "touch")
        hosts.all.shell(cmd="echo '{0}' > '{1}'".format(text_outer_file, outer_file))
        hosts.all.shell(cmd="echo '{0}' > '{1}'".format(text_inner_file, inner_file))

        copy_res = hosts.all.zos_copy(src=src_path, dest=dest_path, encoding={"from": "ISO8859-1", "to": "IBM-1047"}, remote_src=True)

        for result in copy_res.contacted.values():
            assert result.get("msg") is None
            assert result.get("changed") is True

        stat_res = hosts.all.stat(path="/tmp/test/level_2/")
        for st in stat_res.contacted.values():
            assert st.get("stat").get("exists") is True

        full_inner_path = dest_path + "/level_2/text_B.txt"
        full_outer_path = dest_path + "/text_A.txt"
        inner_file_text_aft_encoding = hosts.all.shell(cmd="cat {0}".format(full_inner_path))
        outer_file_text_aft_encoding = hosts.all.shell(cmd="cat {0}".format(full_outer_path))
        for text in outer_file_text_aft_encoding.contacted.values():
            text_outer = text.get("stdout")
        for text in inner_file_text_aft_encoding.contacted.values():
            text_inner = text.get("stdout")

        assert text_inner == text_inner_file
        assert text_outer == text_outer_file
    finally:
        hosts.all.file(path=src_path, state="absent")
        hosts.all.file(path=dest_path, state="absent")


@pytest.mark.uss
def test_copy_subdirs_folders_and_validate_recursive_encoding_local(ansible_zos_module):
    hosts = ansible_zos_module
    dest_path = "/tmp/test/"

    try:
        source_1 = tempfile.TemporaryDirectory(prefix="level_", suffix="_1")
        source = source_1.name
        source_2 = tempfile.TemporaryDirectory(dir = source, prefix="level_", suffix="_2")
        full_source = source_2.name
        populate_dir(source)
        populate_dir(full_source)
        level_1 = os.path.basename(source)
        level_2 = os.path.basename(full_source)

        copy_res = hosts.all.zos_copy(src=source, dest=dest_path, encoding={"from": "ISO8859-1", "to": "IBM-1047"})

        for result in copy_res.contacted.values():
            assert result.get("msg") is None
            assert result.get("changed") is True

        full_outer_file= "{0}/{1}/file3".format(dest_path, level_1)
        full_iner_file= "{0}/{1}/{2}/file3".format(dest_path, level_1, level_2)
        verify_copy_1 = hosts.all.shell(cmd="cat {0}".format(full_outer_file))
        verify_copy_2 = hosts.all.shell(cmd="cat {0}".format(full_iner_file))

        for result in verify_copy_1.contacted.values():
            print(result)
            assert result.get("stdout") == DUMMY_DATA
        for result in verify_copy_2.contacted.values():
            print(result)
            assert result.get("stdout") == DUMMY_DATA
    finally:
        hosts.all.file(name=dest_path, state="absent")
        source_1.cleanup()


@pytest.mark.uss
@pytest.mark.parametrize("copy_directory", [False, True])
def test_copy_local_dir_to_non_existing_dir(ansible_zos_module, copy_directory):
    hosts = ansible_zos_module
    dest_path = "/tmp/new_dir"

    temp_path = tempfile.mkdtemp()
    src_basename = "source" if copy_directory else "source/"
    source_path = "{0}/{1}".format(temp_path, src_basename)

    try:
        os.mkdir(source_path)
        populate_dir(source_path)

        copy_result = hosts.all.zos_copy(src=source_path, dest=dest_path)

        stat_source_res = hosts.all.stat(path="{0}/{1}".format(dest_path, src_basename))
        if copy_directory:
            stat_file_res = hosts.all.stat(path="{0}/{1}/file3".format(dest_path, src_basename))
        else:
            stat_file_res = hosts.all.stat(path="{0}/file3".format(dest_path))

        for result in copy_result.contacted.values():
            assert result.get("msg") is None
            assert result.get("changed") is True

            if copy_directory:
                assert result.get("dest") == "{0}/{1}".format(dest_path, src_basename)
            else:
                assert result.get("dest") == dest_path

        for result in stat_source_res.contacted.values():
            if copy_directory:
                assert result.get("stat").get("exists") is True
                assert result.get("stat").get("isdir") is True
            else:
                assert result.get("stat").get("exists") is False

        for result in stat_file_res.contacted.values():
            assert result.get("stat").get("exists") is True
            assert result.get("stat").get("isdir") is False

    finally:
        hosts.all.file(path=dest_path, state="absent")
        shutil.rmtree(temp_path)


@pytest.mark.uss
@pytest.mark.parametrize("copy_directory", [False, True])
def test_copy_uss_dir_to_non_existing_dir(ansible_zos_module, copy_directory):
    hosts = ansible_zos_module
    src_basename = "source_dir" if copy_directory else "source_dir/"
    src_dir = "/tmp/{0}".format(src_basename)
    src_file = os.path.normpath("{0}/profile".format(src_dir))
    dest_dir = "/tmp/dest_dir"

    try:
        hosts.all.file(path=src_dir, state="directory")
        hosts.all.file(path=src_file, state="touch")

        copy_result = hosts.all.zos_copy(
            src=src_dir,
            dest=dest_dir,
            remote_src=True
        )

        stat_dir_res = hosts.all.stat(path="{0}/{1}".format(dest_dir, src_basename))
        if copy_directory:
            stat_file_res = hosts.all.stat(path="{0}/{1}/profile".format(dest_dir, src_basename))
        else:
            stat_file_res = hosts.all.stat(path="{0}/profile".format(dest_dir))

        for result in copy_result.contacted.values():
            assert result.get("msg") is None
            assert result.get("changed") is True

            if copy_directory:
                assert result.get("dest") == "{0}/{1}".format(dest_dir, src_basename)
            else:
                assert result.get("dest") == dest_dir

        for result in stat_dir_res.contacted.values():
            if copy_directory:
                assert result.get("stat").get("exists") is True
                assert result.get("stat").get("isdir") is True
            else:
                assert result.get("stat").get("exists") is False

        for result in stat_file_res.contacted.values():
            assert result.get("stat").get("exists") is True
            assert result.get("stat").get("isdir") is False

    finally:
        hosts.all.file(path=src_dir, state="absent")
        hosts.all.file(path=dest_dir, state="absent")


@pytest.mark.uss
@pytest.mark.parametrize("copy_directory", [False, True])
def test_copy_local_dir_to_existing_dir_forced(ansible_zos_module, copy_directory):
    hosts = ansible_zos_module
    dest_path = "/tmp/new_dir"
    dest_file = "{0}/profile".format(dest_path)

    temp_path = tempfile.mkdtemp()
    source_basename = "source" if copy_directory else "source/"
    source_path = "{0}/{1}".format(temp_path, source_basename)

    try:
        os.mkdir(source_path)
        populate_dir(source_path)

        hosts.all.file(path=dest_path, state="directory")
        hosts.all.file(path=dest_file, state="touch")

        copy_result = hosts.all.zos_copy(
            src=source_path,
            dest=dest_path,
            force=True
        )

        stat_source_res = hosts.all.stat(path="{0}/{1}".format(dest_path, source_basename))
        stat_old_file_res = hosts.all.stat(path=dest_file)
        if copy_directory:
            stat_new_file_res = hosts.all.stat(path="{0}/{1}/file3".format(dest_path, source_basename))
        else:
            stat_new_file_res = hosts.all.stat(path="{0}/file3".format(dest_path))

        for result in copy_result.contacted.values():
            assert result.get("msg") is None
            assert result.get("changed") is True

            if copy_directory:
                assert result.get("dest") == "{0}/{1}".format(dest_path, source_basename)
            else:
                assert result.get("dest") == dest_path

        for result in stat_source_res.contacted.values():
            if copy_directory:
                assert result.get("stat").get("exists") is True
                assert result.get("stat").get("isdir") is True
            else:
                assert result.get("stat").get("exists") is False

        for result in stat_old_file_res.contacted.values():
            assert result.get("stat").get("exists") is True
            assert result.get("stat").get("isdir") is False

        for result in stat_new_file_res.contacted.values():
            assert result.get("stat").get("exists") is True
            assert result.get("stat").get("isdir") is False

    finally:
        shutil.rmtree(temp_path)
        hosts.all.file(path=dest_path, state="absent")


@pytest.mark.uss
@pytest.mark.parametrize("copy_directory", [False, True])
def test_copy_uss_dir_to_existing_dir_forced(ansible_zos_module, copy_directory):
    hosts = ansible_zos_module
    src_basename = "source_dir" if copy_directory else "source_dir/"
    src_dir = "/tmp/{0}".format(src_basename)
    src_file = os.path.normpath("{0}/profile".format(src_dir))
    dest_dir = "/tmp/dest_dir"
    dest_file = "{0}/file".format(dest_dir)

    try:
        hosts.all.file(path=src_dir, state="directory")
        hosts.all.file(path=src_file, state="touch")

        hosts.all.file(path=dest_dir, state="directory")
        hosts.all.file(path=dest_file, state="touch")

        copy_result = hosts.all.zos_copy(
            src=src_dir,
            dest=dest_dir,
            remote_src=True,
            force=True
        )

        stat_dir_res = hosts.all.stat(path="{0}/{1}".format(dest_dir, src_basename))
        stat_old_file_res = hosts.all.stat(path=dest_file)
        if copy_directory:
            stat_new_file_res = hosts.all.stat(path="{0}/{1}/profile".format(dest_dir, src_basename))
        else:
            stat_new_file_res = hosts.all.stat(path="{0}/profile".format(dest_dir))

        for result in copy_result.contacted.values():
            assert result.get("msg") is None
            assert result.get("changed") is True

            if copy_directory:
                assert result.get("dest") == "{0}/{1}".format(dest_dir, src_basename)
            else:
                assert result.get("dest") == dest_dir

        for result in stat_dir_res.contacted.values():
            if copy_directory:
                assert result.get("stat").get("exists") is True
                assert result.get("stat").get("isdir") is True
            else:
                assert result.get("stat").get("exists") is False

        for result in stat_new_file_res.contacted.values():
            assert result.get("stat").get("exists") is True
            assert result.get("stat").get("isdir") is False

        for result in stat_old_file_res.contacted.values():
            assert result.get("stat").get("exists") is True
            assert result.get("stat").get("isdir") is False

    finally:
        hosts.all.file(path=src_dir, state="absent")
        hosts.all.file(path=dest_dir, state="absent")


@pytest.mark.uss
@pytest.mark.parametrize("create_dest", [False, True])
def test_copy_local_nested_dir_to_uss(ansible_zos_module, create_dest):
    hosts = ansible_zos_module
    dest_path = "/tmp/new_dir"

    source_path = tempfile.mkdtemp()
    if not source_path.endswith("/"):
        source_path = "{0}/".format(source_path)
    subdir_a_path = "{0}subdir_a".format(source_path)
    subdir_b_path = "{0}subdir_b".format(source_path)

    try:
        os.mkdir(subdir_a_path)
        os.mkdir(subdir_b_path)
        populate_dir(subdir_a_path)
        populate_dir(subdir_b_path)

        if create_dest:
            hosts.all.file(path=dest_path, state="directory")

        copy_result = hosts.all.zos_copy(
            src=source_path,
            dest=dest_path,
            force=create_dest
        )

        stat_subdir_a_res = hosts.all.stat(path="{0}/subdir_a".format(dest_path))
        stat_subdir_b_res = hosts.all.stat(path="{0}/subdir_b".format(dest_path))

        for result in copy_result.contacted.values():
            assert result.get("msg") is None
            assert result.get("changed") is True
            assert result.get("dest") == dest_path
        for result in stat_subdir_a_res.contacted.values():
            assert result.get("stat").get("exists") is True
            assert result.get("stat").get("isdir") is True
        for result in stat_subdir_b_res.contacted.values():
            assert result.get("stat").get("exists") is True
            assert result.get("stat").get("isdir") is True

    finally:
        hosts.all.file(path=dest_path, state="absent")
        shutil.rmtree(source_path)


@pytest.mark.uss
@pytest.mark.parametrize("create_dest", [False, True])
def test_copy_uss_nested_dir_to_uss(ansible_zos_module, create_dest):
    hosts = ansible_zos_module
    source_path = "/tmp/old_dir/"
    dest_path = "/tmp/new_dir"

    subdir_a_path = "{0}subdir_a".format(source_path)
    subdir_b_path = "{0}subdir_b".format(source_path)

    try:
        hosts.all.file(path=subdir_a_path, state="directory")
        hosts.all.file(path=subdir_b_path, state="directory")
        if create_dest:
            hosts.all.file(path=dest_path, state="directory")

        copy_result = hosts.all.zos_copy(
            src=source_path,
            dest=dest_path,
            remote_src=True,
            force=create_dest
        )

        stat_subdir_a_res = hosts.all.stat(path="{0}/subdir_a".format(dest_path))
        stat_subdir_b_res = hosts.all.stat(path="{0}/subdir_b".format(dest_path))

        for result in copy_result.contacted.values():
            assert result.get("msg") is None
            assert result.get("changed") is True
            assert result.get("dest") == dest_path
        for result in stat_subdir_a_res.contacted.values():
            assert result.get("stat").get("exists") is True
            assert result.get("stat").get("isdir") is True
        for result in stat_subdir_b_res.contacted.values():
            assert result.get("stat").get("exists") is True
            assert result.get("stat").get("isdir") is True

    finally:
        hosts.all.file(path=source_path, state="absent")
        hosts.all.file(path=dest_path, state="absent")


@pytest.mark.uss
@pytest.mark.parametrize("copy_directory", [False, True])
def test_copy_local_dir_and_change_mode(ansible_zos_module, copy_directory):
    hosts = ansible_zos_module

    source_parent_path = tempfile.mkdtemp()
    source_basename = "source" if copy_directory else "source/"
    source_path = "{0}/{1}".format(source_parent_path, source_basename)
    mode = "0755"

    dest_path = "/tmp/new_dir"
    dest_profile = "{0}/profile".format(dest_path)
    dest_subdir = "{0}/{1}".format(dest_path, source_basename)
    if copy_directory:
        dest_old_file = "{0}/file1".format(dest_subdir)
    else:
        dest_old_file = "{0}/file1".format(dest_path)
    dest_mode = "0644"

    try:
        os.mkdir(source_path)
        populate_dir(source_path)

        if copy_directory:
            hosts.all.file(path=dest_subdir, state="directory", mode=dest_mode)
        else:
            hosts.all.file(path=dest_path, state="directory", mode=dest_mode)
        hosts.all.file(path=dest_profile, state="touch", mode=dest_mode)
        hosts.all.file(path=dest_old_file, state="touch", mode=dest_mode)

        copy_result = hosts.all.zos_copy(
            src=source_path,
            dest=dest_path,
            force=True,
            mode=mode
        )

        stat_dir_res = hosts.all.stat(path=dest_path)
        stat_subdir_res = hosts.all.stat(path=dest_subdir)
        stat_old_file_res = hosts.all.stat(path=dest_profile)
        stat_overwritten_file_res = hosts.all.stat(path=dest_old_file)
        if copy_directory:
            stat_new_file_res = hosts.all.stat(path="{0}/file3".format(dest_subdir))
        else:
            stat_new_file_res = hosts.all.stat(path="{0}/file3".format(dest_path))

        for result in copy_result.contacted.values():
            assert result.get("msg") is None
            assert result.get("changed") is True

            if copy_directory:
                assert result.get("dest") == dest_subdir
            else:
                assert result.get("dest") == dest_path

        for result in stat_dir_res.contacted.values():
            assert result.get("stat").get("exists") is True
            assert result.get("stat").get("isdir") is True

            if copy_directory:
                assert result.get("stat").get("mode") == dest_mode
            else:
                assert result.get("stat").get("mode") == mode

        for result in stat_subdir_res.contacted.values():
            if copy_directory:
                assert result.get("stat").get("exists") is True
                assert result.get("stat").get("isdir") is True
                assert result.get("stat").get("mode") == mode
            else:
                assert result.get("stat").get("exists") is False

        for result in stat_old_file_res.contacted.values():
            assert result.get("stat").get("exists") is True
            assert result.get("stat").get("isdir") is False
            assert result.get("stat").get("mode") == dest_mode

        for result in stat_overwritten_file_res.contacted.values():
            assert result.get("stat").get("exists") is True
            assert result.get("stat").get("isdir") is False
            assert result.get("stat").get("mode") == mode

        for result in stat_new_file_res.contacted.values():
            assert result.get("stat").get("exists") is True
            assert result.get("stat").get("isdir") is False
            assert result.get("stat").get("mode") == mode

    finally:
        hosts.all.file(path=dest_path, state="absent")
        shutil.rmtree(source_parent_path)


@pytest.mark.uss
@pytest.mark.parametrize("copy_directory", [False, True])
def test_copy_uss_dir_and_change_mode(ansible_zos_module, copy_directory):
    hosts = ansible_zos_module

    source_basename = "source" if copy_directory else "source/"
    source_path = "/tmp/{0}".format(source_basename)
    mode = "0755"

    dest_path = "/tmp/new_dir"
    dest_subdir = "{0}/{1}".format(dest_path, source_basename)
    dest_profile = "{0}/profile".format(dest_path)
    if copy_directory:
        dest_old_file = "{0}/file1".format(dest_subdir)
    else:
        dest_old_file = "{0}/file1".format(dest_path)
    dest_mode = "0644"

    try:
        hosts.all.file(path=source_path, state="directory")
        for i in range(1, 4):
            current_file_path = os.path.normpath("{0}/file{1}".format(source_path, i))
            hosts.all.file(path=current_file_path, state="touch")

        if copy_directory:
            hosts.all.file(path=dest_subdir, state="directory", mode=dest_mode)
        else:
            hosts.all.file(path=dest_path, state="directory", mode=dest_mode)
        hosts.all.file(path=dest_profile, state="touch", mode=dest_mode)
        hosts.all.file(path=dest_old_file, state="touch", mode=dest_mode)

        copy_result = hosts.all.zos_copy(
            src=source_path,
            dest=dest_path,
            force=True,
            remote_src=True,
            mode=mode
        )

        stat_dir_res = hosts.all.stat(path=dest_path)
        stat_subdir_res = hosts.all.stat(path=dest_subdir)
        stat_old_file_res = hosts.all.stat(path=dest_profile)
        stat_overwritten_file_res = hosts.all.stat(path=dest_old_file)
        if copy_directory:
            stat_new_file_res = hosts.all.stat(path="{0}/file3".format(dest_subdir))
        else:
            stat_new_file_res = hosts.all.stat(path="{0}/file3".format(dest_path))

        for result in copy_result.contacted.values():
            assert result.get("msg") is None
            assert result.get("changed") is True

            if copy_directory:
                assert result.get("dest") == dest_subdir
            else:
                assert result.get("dest") == dest_path

        for result in stat_dir_res.contacted.values():
            assert result.get("stat").get("exists") is True
            assert result.get("stat").get("isdir") is True

            if copy_directory:
                assert result.get("stat").get("mode") == dest_mode
            else:
                assert result.get("stat").get("mode") == mode

        for result in stat_subdir_res.contacted.values():
            if copy_directory:
                assert result.get("stat").get("exists") is True
                assert result.get("stat").get("isdir") is True
                assert result.get("stat").get("mode") == mode
            else:
                assert result.get("stat").get("exists") is False

        for result in stat_old_file_res.contacted.values():
            assert result.get("stat").get("exists") is True
            assert result.get("stat").get("isdir") is False
            assert result.get("stat").get("mode") == dest_mode

        for result in stat_overwritten_file_res.contacted.values():
            assert result.get("stat").get("exists") is True
            assert result.get("stat").get("isdir") is False
            assert result.get("stat").get("mode") == mode

        for result in stat_new_file_res.contacted.values():
            assert result.get("stat").get("exists") is True
            assert result.get("stat").get("isdir") is False
            assert result.get("stat").get("mode") == mode

    finally:
        hosts.all.file(path=source_path, state="absent")
        hosts.all.file(path=dest_path, state="absent")


@pytest.mark.uss
@pytest.mark.parametrize("backup", [None, "/tmp/uss_backup"])
def test_backup_uss_file(ansible_zos_module, backup):
    hosts = ansible_zos_module
    src = "/etc/profile"
    dest = "/tmp/profile"
    backup_name = None

    try:
        hosts.all.file(path=dest, state="touch")
        if backup:
            copy_res = hosts.all.zos_copy(src=src, dest=dest, force=True, backup=True, backup_name=backup)
        else:
            copy_res = hosts.all.zos_copy(src=src, dest=dest, force=True, backup=False)

        for result in copy_res.contacted.values():
            assert result.get("msg") is None
            backup_name = result.get("backup_name")

            if backup:
                assert backup_name == backup
            else:
                assert backup_name is None
                # behavior was changed so that backup_name is not kept/generated if backup is not true

        if backup and backup_name:
            stat_res = hosts.all.stat(path=backup_name)
            for result in stat_res.contacted.values():
                assert result.get("stat").get("exists") is True

    finally:
        hosts.all.file(path=dest, state="absent")
        if backup_name:
            hosts.all.file(path=backup_name, state="absent")


@pytest.mark.uss
def test_copy_file_insufficient_read_permission_fails(ansible_zos_module):
    hosts = ansible_zos_module
    src_path = "/tmp/testfile"
    dest = "/tmp"
    try:
        open(src_path, "w").close()
        os.chmod(src_path, 0)
        copy_res = hosts.all.zos_copy(src=src_path, dest=dest)
        for result in copy_res.contacted.values():
            assert result.get("msg") is not None
            assert "read permission" in result.get("msg")
    finally:
        if os.path.exists(src_path):
            os.remove(src_path)


@pytest.mark.uss
@pytest.mark.parametrize("is_remote", [False, True])
def test_copy_non_existent_file_fails(ansible_zos_module, is_remote):
    hosts = ansible_zos_module
    src_path = "/tmp/non_existent_src"
    dest = "/tmp"

    copy_res = hosts.all.zos_copy(src=src_path, dest=dest, remote_src=is_remote)
    for result in copy_res.contacted.values():
        assert result.get("msg") is not None
        assert "does not exist" in result.get("msg")


@pytest.mark.uss
@pytest.mark.parametrize("src", [
    dict(src="/etc/profile", is_remote=False),
    dict(src="/etc/profile", is_remote=True),])
def test_ensure_copy_file_does_not_change_permission_on_dest(ansible_zos_module, src):
    hosts = ansible_zos_module
    dest_path = "/tmp/test/"
    mode = "750"
    other_mode = "744"
    mode_overwrite = "0777"
    full_path = "{0}/profile".format(dest_path)
    try:
        hosts.all.file(path=dest_path, state="directory", mode=mode)
        permissions_before = hosts.all.stat(path=dest_path)
        hosts.all.zos_copy(src=src["src"], dest=dest_path, mode=other_mode)
        permissions = hosts.all.stat(path=dest_path)

        for before in permissions_before.contacted.values():
<<<<<<< HEAD
            permissions_be_copy = before.get("stdout")

        for after in permissions.contacted.values():
            permissions_af_copy = after.get("stdout")

        permissions_be_copy = permissions_be_copy.splitlines()[1].split()[0]
        permissions_af_copy = permissions_af_copy.splitlines()[1].split()[0]

        assert permissions_be_copy == permissions_af_copy
    finally:
        hosts.all.file(path=dest_path, state="absent")


@pytest.mark.uss
@pytest.mark.parametrize("src", [
    dict(src="/etc/", is_remote=False),
    dict(src="/etc/", is_remote=True),])
def test_ensure_copy_directory_does_not_change_permission_on_dest(ansible_zos_module, src):
    hosts = ansible_zos_module
    dest_path = "/tmp/test/"
    try:
        hosts.all.file(path=dest_path, state="directory", mode="750")
        permissions_before = hosts.all.shell(cmd="ls -la {0}".format(dest_path))
        hosts.all.zos_copy(content=src["src"], dest=dest_path)
        permissions = hosts.all.shell(cmd="ls -la {0}".format(dest_path))

        for before in permissions_before.contacted.values():
            permissions_be_copy = before.get("stdout")

        for after in permissions.contacted.values():
            permissions_af_copy = after.get("stdout")

        permissions_be_copy = permissions_be_copy.splitlines()[1].split()[0]
        permissions_af_copy = permissions_af_copy.splitlines()[1].split()[0]

=======
            permissions_be_copy = before.get("stat").get("mode")

        for after in permissions.contacted.values():
            permissions_af_copy = after.get("stat").get("mode")

>>>>>>> 04486401
        assert permissions_be_copy == permissions_af_copy

        # Extra asserts to ensure change mode rewrite a copy
        hosts.all.zos_copy(src=src["src"], dest=dest_path, mode=mode_overwrite)
        permissions_overwriten = hosts.all.stat(path = full_path)
        for over in permissions_overwriten.contacted.values():
            assert over.get("stat").get("mode") == mode_overwrite
    finally:
        hosts.all.file(path=dest_path, state="absent")


@pytest.mark.uss
@pytest.mark.seq
def test_copy_file_record_length_to_sequential_data_set(ansible_zos_module):
    hosts = ansible_zos_module
    dest = "USER.TEST.SEQ.FUNCTEST"

    fd, src = tempfile.mkstemp()
    os.close(fd)
    with open(src, "w") as infile:
        infile.write(DUMMY_DATA)

    try:
        hosts.all.zos_data_set(name=dest, state="absent")

        copy_result = hosts.all.zos_copy(
            src=src,
            dest=dest,
            remote_src=False,
            is_binary=False
        )

        verify_copy = hosts.all.shell(
            cmd="cat \"//'{0}'\" > /dev/null 2>/dev/null".format(dest),
            executable=SHELL_EXECUTABLE,
        )

        verify_recl = hosts.all.shell(
            cmd="dls -l {0}".format(dest),
            executable=SHELL_EXECUTABLE,
        )

        for cp_res in copy_result.contacted.values():
            assert cp_res.get("msg") is None
            assert cp_res.get("changed") is True
            assert cp_res.get("dest") == dest
        for v_cp in verify_copy.contacted.values():
            assert v_cp.get("rc") == 0
        for v_recl in verify_recl.contacted.values():
            assert v_recl.get("rc") == 0
            stdout = v_recl.get("stdout").split()
            assert len(stdout) == 5
            # Verifying the dataset type (sequential).
            assert stdout[1] == "PS"
            # Verifying the record format is Fixed Block.
            assert stdout[2] == "FB"
            # Verifying the record length is 31. The dummy data has 31
            # characters per line.
            assert stdout[3] == "31"
    finally:
        hosts.all.zos_data_set(name=dest, state="absent")
        os.remove(src)


@pytest.mark.uss
@pytest.mark.seq
def test_copy_file_crlf_endings_to_sequential_data_set(ansible_zos_module):
    hosts = ansible_zos_module
    dest = "USER.TEST.SEQ.FUNCTEST"

    fd, src = tempfile.mkstemp()
    os.close(fd)
    with open(src, "wb") as infile:
        infile.write(DUMMY_DATA_CRLF)

    try:
        hosts.all.zos_data_set(name=dest, state="absent")

        copy_result = hosts.all.zos_copy(
            src=src,
            dest=dest,
            remote_src=False,
            is_binary=False
        )

        verify_copy = hosts.all.shell(
            cmd="cat \"//'{0}'\"".format(dest),
            executable=SHELL_EXECUTABLE,
        )

        verify_recl = hosts.all.shell(
            cmd="dls -l {0}".format(dest),
            executable=SHELL_EXECUTABLE,
        )

        for cp_res in copy_result.contacted.values():
            assert cp_res.get("msg") is None
            assert cp_res.get("changed") is True
            assert cp_res.get("dest") == dest
        for v_cp in verify_copy.contacted.values():
            assert v_cp.get("rc") == 0
            assert len(v_cp.get("stdout_lines")) == 2
        for v_recl in verify_recl.contacted.values():
            assert v_recl.get("rc") == 0
            stdout = v_recl.get("stdout").split()
            assert len(stdout) == 5
            # Verifying the dataset type (sequential).
            assert stdout[1] == "PS"
            # Verifying the record format is Fixed Block.
            assert stdout[2] == "FB"
            # Verifying the record length is 19. The dummy data has 19
            # characters per line.
            assert stdout[3] == "19"
    finally:
        hosts.all.zos_data_set(name=dest, state="absent")
        os.remove(src)


@pytest.mark.uss
@pytest.mark.seq
@pytest.mark.parametrize("src", [
    dict(src="/etc/profile", is_file=True, is_binary=False, is_remote=False),
    dict(src="/etc/profile", is_file=True, is_binary=True, is_remote=False),
    dict(src="Example inline content", is_file=False, is_binary=False, is_remote=False),
    dict(src="Example inline content", is_file=False, is_binary=True, is_remote=False),
    dict(src="/etc/profile", is_file=True, is_binary=False, is_remote=True),
    dict(src="/etc/profile", is_file=True, is_binary=True, is_remote=True),
])
def test_copy_file_to_non_existing_sequential_data_set(ansible_zos_module, src):
    hosts = ansible_zos_module
    dest = "USER.TEST.SEQ.FUNCTEST"

    try:
        hosts.all.zos_data_set(name=dest, state="absent")

        if src["is_file"]:
            copy_result = hosts.all.zos_copy(src=src["src"], dest=dest, remote_src=src["is_remote"], is_binary=src["is_binary"])
        else:
            copy_result = hosts.all.zos_copy(content=src["src"], dest=dest, remote_src=src["is_remote"], is_binary=src["is_binary"])

        verify_copy = hosts.all.shell(
            cmd="cat \"//'{0}'\" > /dev/null 2>/dev/null".format(dest),
            executable=SHELL_EXECUTABLE,
        )

        for cp_res in copy_result.contacted.values():
            assert cp_res.get("msg") is None
            assert cp_res.get("changed") is True
            assert cp_res.get("dest") == dest
            assert cp_res.get("dest_created") is True
            assert cp_res.get("is_binary") == src["is_binary"]
        for v_cp in verify_copy.contacted.values():
            assert v_cp.get("rc") == 0
    finally:
        hosts.all.zos_data_set(name=dest, state="absent")


@pytest.mark.uss
@pytest.mark.seq
@pytest.mark.parametrize("src", [
    dict(src="/etc/profile", is_file=True, force=True, is_remote=False),
    dict(src="Example inline content", is_file=False, force=True, is_remote=False),
    dict(src="/etc/profile", is_file=True, force=True, is_remote=True),
    dict(src="/etc/profile", is_file=True, force=False, is_remote=False),
    dict(src="Example inline content", is_file=False, force=False, is_remote=False),
    dict(src="/etc/profile", is_file=True, force=False, is_remote=True),
])
def test_copy_file_to_empty_sequential_data_set(ansible_zos_module, src):
    hosts = ansible_zos_module
    dest = "USER.TEST.SEQ.FUNCTEST"

    try:
        hosts.all.zos_data_set(name=dest, type="seq", state="present")

        if src["is_file"]:
            copy_result = hosts.all.zos_copy(src=src["src"], dest=dest, remote_src=src["is_remote"], force=src["force"])
        else:
            copy_result = hosts.all.zos_copy(content=src["src"], dest=dest, remote_src=src["is_remote"], force=src["force"])

        for result in copy_result.contacted.values():
            assert result.get("msg") is None
            assert result.get("changed") is True
            assert result.get("dest") == dest
    finally:
        hosts.all.zos_data_set(name=dest, state="absent")


@pytest.mark.uss
@pytest.mark.seq
@pytest.mark.parametrize("src", [
    dict(src="/etc/profile", force=False, is_remote=False),
    dict(src="/etc/profile", force=True, is_remote=False),
    dict(src="/etc/profile", force=False, is_remote=True),
    dict(src="/etc/profile", force=True, is_remote=True),
])
def test_copy_file_to_non_empty_sequential_data_set(ansible_zos_module, src):
    hosts = ansible_zos_module
    dest = "USER.TEST.SEQ.FUNCTEST"

    try:
        hosts.all.zos_data_set(name=dest, type="seq", state="absent")
        hosts.all.zos_copy(content="Inline content", dest=dest)

        copy_result = hosts.all.zos_copy(src=src["src"], dest=dest, remote_src=src["is_remote"], force=src["force"])

        for result in copy_result.contacted.values():
            if src["force"]:
                assert result.get("msg") is None
                assert result.get("changed") is True
                assert result.get("dest") == dest
            else:
                assert result.get("msg") is not None
                assert result.get("changed") is False
    finally:
        hosts.all.zos_data_set(name=dest, state="absent")


@pytest.mark.uss
@pytest.mark.seq
def test_copy_ps_to_non_existing_uss_file(ansible_zos_module):
    hosts = ansible_zos_module
    src_ds = TEST_PS
    dest = "/tmp/ddchkpt"

    try:
        copy_res = hosts.all.zos_copy(src=src_ds, dest=dest, remote_src=True)
        stat_res = hosts.all.stat(path=dest)
        verify_copy = hosts.all.shell(
            cmd="cat {0}".format(dest), executable=SHELL_EXECUTABLE
        )

        for result in copy_res.contacted.values():
            assert result.get("msg") is None
            assert result.get("changed") is True
            assert result.get("dest") == dest
        for result in stat_res.contacted.values():
            assert result.get("stat").get("exists") is True
        for result in verify_copy.contacted.values():
            assert result.get("rc") == 0
            assert result.get("stdout") != ""
    finally:
        hosts.all.file(path=dest, state="absent")


@pytest.mark.uss
@pytest.mark.seq
@pytest.mark.parametrize("force", [False, True])
def test_copy_ps_to_existing_uss_file(ansible_zos_module, force):
    hosts = ansible_zos_module
    src_ds = TEST_PS
    dest = "/tmp/ddchkpt"

    try:
        hosts.all.file(path=dest, state="touch")

        copy_res = hosts.all.zos_copy(src=src_ds, dest=dest, remote_src=True, force=force)
        stat_res = hosts.all.stat(path=dest)
        verify_copy = hosts.all.shell(
            cmd="cat {0}".format(dest), executable=SHELL_EXECUTABLE
        )

        for result in copy_res.contacted.values():
            if force:
                assert result.get("msg") is None
                assert result.get("changed") is True
                assert result.get("dest") == dest
            else:
                assert result.get("msg") is not None
                assert result.get("changed") is False
        for result in stat_res.contacted.values():
            assert result.get("stat").get("exists") is True
        for result in verify_copy.contacted.values():
            assert result.get("rc") == 0
    finally:
        hosts.all.file(path=dest, state="absent")


@pytest.mark.uss
@pytest.mark.seq
def test_copy_ps_to_existing_uss_dir(ansible_zos_module):
    hosts = ansible_zos_module
    src_ds = TEST_PS
    dest = "/tmp/ddchkpt"
    dest_path = dest + "/" + TEST_PS

    try:
        hosts.all.file(path=dest, state="directory")
        copy_res = hosts.all.zos_copy(src=src_ds, dest=dest, remote_src=True)
        stat_res = hosts.all.stat(path=dest_path)
        verify_copy = hosts.all.shell(
            cmd="cat {0}".format(dest_path), executable=SHELL_EXECUTABLE
        )

        for result in copy_res.contacted.values():
            assert result.get("msg") is None
            assert result.get("changed") is True
        for result in stat_res.contacted.values():
            assert result.get("stat").get("exists") is True
        for result in verify_copy.contacted.values():
            assert result.get("rc") == 0
            assert result.get("stdout") != ""
    finally:
        hosts.all.file(path=dest, state="absent")


@pytest.mark.seq
def test_copy_ps_to_non_existing_ps(ansible_zos_module):
    hosts = ansible_zos_module
    src_ds = TEST_PS
    dest = "USER.TEST.SEQ.FUNCTEST"

    try:
        hosts.all.zos_data_set(name=dest, state="absent")
        copy_res = hosts.all.zos_copy(src=src_ds, dest=dest, remote_src=True)
        verify_copy = hosts.all.shell(
            cmd="cat \"//'{0}'\"".format(dest), executable=SHELL_EXECUTABLE
        )

        for result in copy_res.contacted.values():
            assert result.get("msg") is None
            assert result.get("changed") is True
            assert result.get("dest") == dest
            assert result.get("dest_created") is True
        for result in verify_copy.contacted.values():
            assert result.get("rc") == 0
            assert result.get("stdout") != ""
    finally:
        hosts.all.zos_data_set(name=dest, state="absent")


@pytest.mark.seq
@pytest.mark.parametrize("force", [False, True])
def test_copy_ps_to_empty_ps(ansible_zos_module, force):
    hosts = ansible_zos_module
    src_ds = TEST_PS
    dest = "USER.TEST.SEQ.FUNCTEST"

    try:
        hosts.all.zos_data_set(name=dest, type="seq", state="present")

        copy_res = hosts.all.zos_copy(src=src_ds, dest=dest, remote_src=True, force=force)
        verify_copy = hosts.all.shell(
            cmd="cat \"//'{0}'\"".format(dest), executable=SHELL_EXECUTABLE
        )

        for result in copy_res.contacted.values():
            assert result.get("msg") is None
            assert result.get("changed") is True
            assert result.get("dest") == dest
        for result in verify_copy.contacted.values():
            assert result.get("rc") == 0
            assert result.get("stdout") != ""
    finally:
        hosts.all.zos_data_set(name=dest, state="absent")


@pytest.mark.seq
@pytest.mark.parametrize("force", [False, True])
def test_copy_ps_to_non_empty_ps(ansible_zos_module, force):
    hosts = ansible_zos_module
    src_ds = TEST_PS
    dest = "USER.TEST.SEQ.FUNCTEST"

    try:
        hosts.all.zos_data_set(name=dest, type="seq", state="absent")
        hosts.all.zos_copy(content="Inline content", dest=dest)

        copy_res = hosts.all.zos_copy(src=src_ds, dest=dest, remote_src=True, force=force)
        verify_copy = hosts.all.shell(
            cmd="cat \"//'{0}'\"".format(dest), executable=SHELL_EXECUTABLE
        )

        for result in copy_res.contacted.values():
            if force:
                assert result.get("msg") is None
                assert result.get("changed") is True
                assert result.get("dest") == dest
            else:
                assert result.get("msg") is not None
                assert result.get("changed") is False
        for result in verify_copy.contacted.values():
            assert result.get("rc") == 0
            assert result.get("stdout") != ""
    finally:
        hosts.all.zos_data_set(name=dest, state="absent")


@pytest.mark.seq
@pytest.mark.parametrize("force", [False, True])
def test_copy_ps_to_non_empty_ps_with_special_chars(ansible_zos_module, force):
    hosts = ansible_zos_module
    src_ds = TEST_PS
    dest = "USER.TEST.SEQ.FUNCTEST"

    try:
        hosts.all.zos_data_set(name=dest, type="seq", state="absent")
        hosts.all.zos_copy(content=DUMMY_DATA_SPECIAL_CHARS, dest=dest)

        copy_res = hosts.all.zos_copy(src=src_ds, dest=dest, remote_src=True, force=force)
        verify_copy = hosts.all.shell(
            cmd="cat \"//'{0}'\"".format(dest), executable=SHELL_EXECUTABLE
        )

        for result in copy_res.contacted.values():
            if force:
                assert result.get("msg") is None
                assert result.get("changed") is True
                assert result.get("dest") == dest
            else:
                assert result.get("msg") is not None
                assert result.get("changed") is False
        for result in verify_copy.contacted.values():
            assert result.get("rc") == 0
            assert result.get("stdout") != ""
    finally:
        hosts.all.zos_data_set(name=dest, state="absent")


@pytest.mark.seq
@pytest.mark.parametrize("backup", [None, "USER.TEST.SEQ.FUNCTEST.BACK"])
def test_backup_sequential_data_set(ansible_zos_module, backup):
    hosts = ansible_zos_module
    src = "/etc/profile"
    dest = "USER.TEST.SEQ.FUNCTEST"

    try:
        hosts.all.zos_data_set(name=dest, type="seq", state="present")

        if backup:
            copy_res = hosts.all.zos_copy(src=src, dest=dest, force=True, backup=True, backup_name=backup)
        else:
            copy_res = hosts.all.zos_copy(src=src, dest=dest, force=True, backup=True)

        for result in copy_res.contacted.values():
            assert result.get("msg") is None
            backup_name = result.get("backup_name")
            assert backup_name is not None

        stat_res = hosts.all.shell(
            cmd="tsocmd \"LISTDS '{0}'\"".format(backup_name),
            executable=SHELL_EXECUTABLE,
        )
        for result in stat_res.contacted.values():
            assert result.get("rc") == 0
            assert "NOT IN CATALOG" not in result.get("stdout")
            assert "NOT IN CATALOG" not in result.get("stderr")

    finally:
        hosts.all.zos_data_set(name=dest, state="absent")
        if backup_name:
            hosts.all.zos_data_set(name=backup_name, state="absent")


@pytest.mark.uss
@pytest.mark.pdse
@pytest.mark.parametrize("src", [
    dict(src="/etc/profile", is_file=True, is_binary=False, is_remote=False),
    dict(src="/etc/profile", is_file=True, is_binary=True, is_remote=False),
    dict(src="Example inline content", is_file=False, is_binary=False, is_remote=False),
    dict(src="Example inline content", is_file=False, is_binary=True, is_remote=False),
    dict(src="/etc/profile", is_file=True, is_binary=False, is_remote=True),
    dict(src="/etc/profile", is_file=True, is_binary=True, is_remote=True),
])
def test_copy_file_to_non_existing_member(ansible_zos_module, src):
    hosts = ansible_zos_module
    data_set = "USER.TEST.PDS.FUNCTEST"
    dest = "{0}(PROFILE)".format(data_set)

    try:
        hosts.all.zos_data_set(
            name=data_set,
            type="pdse",
            space_primary=5,
            space_type="M",
            record_format="fba",
            record_length=80,
            replace=True
        )

        if src["is_file"]:
            copy_result = hosts.all.zos_copy(src=src["src"], dest=dest, is_binary=src["is_binary"], remote_src=src["is_remote"])
        else:
            copy_result = hosts.all.zos_copy(content=src["src"], dest=dest, is_binary=src["is_binary"])

        verify_copy = hosts.all.shell(
            cmd="cat \"//'{0}'\" > /dev/null 2>/dev/null".format(dest),
            executable=SHELL_EXECUTABLE,
        )

        for cp_res in copy_result.contacted.values():
            assert cp_res.get("msg") is None
            assert cp_res.get("changed") is True
            assert cp_res.get("dest") == dest
        for v_cp in verify_copy.contacted.values():
            assert v_cp.get("rc") == 0
    finally:
        hosts.all.zos_data_set(name=data_set, state="absent")


@pytest.mark.uss
@pytest.mark.pdse
@pytest.mark.parametrize("src", [
    dict(src="/etc/profile", is_file=True, force=False, is_remote=False),
    dict(src="/etc/profile", is_file=True, force=True, is_remote=False),
    dict(src="Example inline content", is_file=False, force=False, is_remote=False),
    dict(src="Example inline content", is_file=False, force=True, is_remote=False),
    dict(src="/etc/profile", is_file=True, force=False, is_remote=True),
    dict(src="/etc/profile", is_file=True, force=True, is_remote=True)
])
def test_copy_file_to_existing_member(ansible_zos_module, src):
    hosts = ansible_zos_module
    data_set = "USER.TEST.PDS.FUNCTEST"
    dest = "{0}(PROFILE)".format(data_set)

    try:
        hosts.all.zos_data_set(
            name=data_set,
            type="pdse",
            space_primary=5,
            space_type="M",
            record_format="fba",
            record_length=80,
            replace=True
        )
        hosts.all.zos_data_set(name=dest, type="member", state="present")

        if src["is_file"]:
            copy_result = hosts.all.zos_copy(src=src["src"], dest=dest, force=src["force"], remote_src=src["is_remote"])
        else:
            copy_result = hosts.all.zos_copy(content=src["src"], dest=dest, force=src["force"])

        verify_copy = hosts.all.shell(
            cmd="cat \"//'{0}'\" > /dev/null 2>/dev/null".format(dest),
            executable=SHELL_EXECUTABLE,
        )

        for cp_res in copy_result.contacted.values():
            if src["force"]:
                assert cp_res.get("msg") is None
                assert cp_res.get("changed") is True
                assert cp_res.get("dest") == dest
            else:
                assert cp_res.get("msg") is not None
                assert cp_res.get("changed") is False
        for v_cp in verify_copy.contacted.values():
            assert v_cp.get("rc") == 0
    finally:
        hosts.all.zos_data_set(name=data_set, state="absent")


@pytest.mark.seq
@pytest.mark.pdse
@pytest.mark.parametrize("args", [
    dict(type="seq", is_binary=False),
    dict(type="seq", is_binary=True),
    dict(type="pds", is_binary=False),
    dict(type="pds", is_binary=True),
    dict(type="pdse", is_binary=False),
    dict(type="pdse", is_binary=True)
])
def test_copy_data_set_to_non_existing_member(ansible_zos_module, args):
    hosts = ansible_zos_module
    src_data_set = "USER.TEST.PDS.SOURCE"
    src = src_data_set if args["type"] == "seq" else "{0}(TEST)".format(src_data_set)
    dest_data_set = "USER.TEST.PDS.FUNCTEST"
    dest = "{0}(MEMBER)".format(dest_data_set)

    try:
        hosts.all.zos_data_set(name=src_data_set, type=args["type"])
        if args["type"] != "seq":
            hosts.all.zos_data_set(name=src, type="member")

        hosts.all.shell(
            "decho 'Records for test' '{0}'".format(src),
            executable=SHELL_EXECUTABLE
        )

        hosts.all.zos_data_set(name=dest_data_set, type="pdse", replace=True)
        copy_result = hosts.all.zos_copy(src=src, dest=dest, is_binary=args["is_binary"], remote_src=True)

        verify_copy = hosts.all.shell(
            cmd="cat \"//'{0}'\"".format(dest),
            executable=SHELL_EXECUTABLE,
        )

        for cp_res in copy_result.contacted.values():
            assert cp_res.get("msg") is None
            assert cp_res.get("changed") is True
            assert cp_res.get("dest") == dest
        for v_cp in verify_copy.contacted.values():
            assert v_cp.get("rc") == 0
            assert v_cp.get("stdout") != ""
    finally:
        hosts.all.zos_data_set(name=src_data_set, state="absent")
        hosts.all.zos_data_set(name=dest_data_set, state="absent")


@pytest.mark.seq
@pytest.mark.pdse
@pytest.mark.parametrize("args", [
    dict(type="seq", force=False),
    dict(type="seq", force=True),
    dict(type="pds", force=False),
    dict(type="pds", force=True),
    dict(type="pdse", force=False),
    dict(type="pdse", force=True)
])
def test_copy_data_set_to_existing_member(ansible_zos_module, args):
    hosts = ansible_zos_module
    src_data_set = "USER.TEST.PDS.SOURCE"
    src = src_data_set if args["type"] == "seq" else "{0}(TEST)".format(src_data_set)
    dest_data_set = "USER.TEST.PDS.FUNCTEST"
    dest = "{0}(MEMBER)".format(dest_data_set)

    try:
        hosts.all.zos_data_set(name=src_data_set, type=args["type"])
        if args["type"] != "seq":
            hosts.all.zos_data_set(name=src, type="member")

        hosts.all.shell(
            "decho 'Records for test' '{0}'".format(src),
            executable=SHELL_EXECUTABLE
        )

        hosts.all.zos_data_set(name=dest_data_set, type="pdse", replace=True)
        hosts.all.zos_data_set(name=dest, type="member")
        copy_result = hosts.all.zos_copy(src=src, dest=dest, force=args["force"], remote_src=True)

        verify_copy = hosts.all.shell(
            cmd="cat \"//'{0}'\"".format(dest),
            executable=SHELL_EXECUTABLE,
        )

        for cp_res in copy_result.contacted.values():
            if args["force"]:
                assert cp_res.get("msg") is None
                assert cp_res.get("changed") is True
                assert cp_res.get("dest") == dest
            else:
                assert cp_res.get("msg") is not None
                assert cp_res.get("changed") is False
        for v_cp in verify_copy.contacted.values():
            assert v_cp.get("rc") == 0
            if args["force"]:
                assert v_cp.get("stdout") != ""
    finally:
        hosts.all.zos_data_set(name=src_data_set, state="absent")
        hosts.all.zos_data_set(name=dest_data_set, state="absent")


@pytest.mark.uss
@pytest.mark.pdse
@pytest.mark.parametrize("is_remote", [False, True])
def test_copy_file_to_non_existing_pdse(ansible_zos_module, is_remote):
    hosts = ansible_zos_module
    dest = "USER.TEST.PDS.FUNCTEST"
    dest_path = "{0}(PROFILE)".format(dest)
    src_file = "/etc/profile"

    try:
        hosts.all.zos_data_set(name=dest, state="absent")

        copy_result = hosts.all.zos_copy(src=src_file, dest=dest_path, remote_src=is_remote)
        verify_copy = hosts.all.shell(
            cmd="cat \"//'{0}'\" > /dev/null 2>/dev/null".format(dest_path),
            executable=SHELL_EXECUTABLE,
        )

        for cp_res in copy_result.contacted.values():
            assert cp_res.get("msg") is None
            assert cp_res.get("changed") is True
            assert cp_res.get("dest") == dest_path
            assert cp_res.get("dest_created") is True
        for v_cp in verify_copy.contacted.values():
            assert v_cp.get("rc") == 0
    finally:
        hosts.all.zos_data_set(name=dest, state="absent")


@pytest.mark.uss
@pytest.mark.pdse
def test_copy_dir_to_non_existing_pdse(ansible_zos_module):
    hosts = ansible_zos_module
    src_dir = "/tmp/testdir"
    dest = "USER.TEST.PDSE.FUNCTEST"

    try:
        hosts.all.file(path=src_dir, state="directory")
        for i in range(5):
            hosts.all.file(path=src_dir + "/" + "file" + str(i), state="touch")

        copy_res = hosts.all.zos_copy(src=src_dir, dest=dest, remote_src=True)
        verify_copy = hosts.all.shell(
            cmd="cat \"//'{0}'\" > /dev/null 2>/dev/null".format(dest + "(FILE2)"),
            executable=SHELL_EXECUTABLE,
        )

        for result in copy_res.contacted.values():
            assert result.get("msg") is None
            assert result.get("changed") is True
            assert result.get("dest") == dest
            assert result.get("dest_created") is True
        for result in verify_copy.contacted.values():
            assert result.get("rc") == 0
    finally:
        hosts.all.file(path=src_dir, state="absent")
        hosts.all.zos_data_set(name=dest, state="absent")


@pytest.mark.uss
@pytest.mark.pdse
def test_copy_dir_crlf_endings_to_non_existing_pdse(ansible_zos_module):
    hosts = ansible_zos_module
    dest = "USER.TEST.PDSE.FUNCTEST"

    temp_path = tempfile.mkdtemp()
    src_basename = "source/"
    source_path = "{0}/{1}".format(temp_path, src_basename)

    try:
        os.mkdir(source_path)
        populate_dir_crlf_endings(source_path)

        copy_res = hosts.all.zos_copy(src=source_path, dest=dest)
        verify_copy = hosts.all.shell(
            cmd="cat \"//'{0}({1})'\"".format(dest, "FILE2"),
            executable=SHELL_EXECUTABLE,
        )

        for result in copy_res.contacted.values():
            assert result.get("msg") is None
            assert result.get("changed") is True
            assert result.get("dest") == dest
            assert result.get("dest_created") is True
        for result in verify_copy.contacted.values():
            assert result.get("rc") == 0
            assert len(result.get("stdout_lines")) == 2
    finally:
        shutil.rmtree(temp_path)
        hosts.all.zos_data_set(name=dest, state="absent")


@pytest.mark.uss
@pytest.mark.pdse
@pytest.mark.parametrize("src_type", ["pds", "pdse"])
def test_copy_dir_to_existing_pdse(ansible_zos_module, src_type):
    hosts = ansible_zos_module
    src_dir = "/tmp/testdir"
    dest = "USER.TEST.PDS.FUNCTEST"

    try:
        hosts.all.file(path=src_dir, state="directory")
        for i in range(5):
            hosts.all.file(path=src_dir + "/" + "file" + str(i), state="touch")

        hosts.all.zos_data_set(
            name=dest,
            type=src_type,
            space_primary=5,
            space_type="M",
            record_format="fba",
            record_length=80,
        )

        copy_result = hosts.all.zos_copy(src=src_dir, dest=dest, remote_src=True)
        verify_copy = hosts.all.shell(
            cmd="cat \"//'{0}'\" > /dev/null 2>/dev/null".format(dest + "(FILE2)"),
            executable=SHELL_EXECUTABLE,
        )

        for cp_res in copy_result.contacted.values():
            assert cp_res.get("msg") is None
            assert cp_res.get("changed") is True
            assert cp_res.get("dest") == dest
        for v_cp in verify_copy.contacted.values():
            assert v_cp.get("rc") == 0
    finally:
        hosts.all.file(path=src_dir, state="absent")
        hosts.all.zos_data_set(name=dest, state="absent")


@pytest.mark.seq
@pytest.mark.pdse
@pytest.mark.parametrize("src_type", ["seq", "pds", "pdse"])
def test_copy_data_set_to_non_existing_pdse(ansible_zos_module, src_type):
    hosts = ansible_zos_module
    src_data_set = "USER.TEST.PDS.SOURCE"
    src = src_data_set if src_type == "seq" else "{0}(TEST)".format(src_data_set)
    dest_data_set = "USER.TEST.PDS.FUNCTEST"
    dest = "{0}(MEMBER)".format(dest_data_set)

    try:
        hosts.all.zos_data_set(name=src_data_set, type=src_type)
        if src_type != "seq":
            hosts.all.zos_data_set(name=src, type="member")

        hosts.all.shell(
            "decho 'Records for test' '{0}'".format(src),
            executable=SHELL_EXECUTABLE
        )

        hosts.all.zos_data_set(name=dest_data_set, state="absent")
        copy_result = hosts.all.zos_copy(src=src, dest=dest, remote_src=True)

        verify_copy = hosts.all.shell(
            cmd="cat \"//'{0}'\"".format(dest),
            executable=SHELL_EXECUTABLE,
        )

        for cp_res in copy_result.contacted.values():
            assert cp_res.get("msg") is None
            assert cp_res.get("changed") is True
            assert cp_res.get("dest") == dest
            assert cp_res.get("dest_created") is True
        for v_cp in verify_copy.contacted.values():
            assert v_cp.get("rc") == 0
            assert v_cp.get("stdout") != ""
    finally:
        hosts.all.zos_data_set(name=src_data_set, state="absent")
        hosts.all.zos_data_set(name=dest_data_set, state="absent")


@pytest.mark.pdse
@pytest.mark.parametrize("args", [
    dict(src_type="pds", dest_type="pds"),
    dict(src_type="pds", dest_type="pdse"),
    dict(src_type="pdse", dest_type="pds"),
    dict(src_type="pdse", dest_type="pdse"),
])
def test_copy_pds_to_existing_pds(ansible_zos_module, args):
    hosts = ansible_zos_module
    src = "USER.TEST.PDS.SRC"
    dest = "USER.TEST.PDS.DEST"

    try:
        populate_partitioned_data_set(hosts, src, args["src_type"])
        hosts.all.zos_data_set(name=dest, type=args["dest_type"])

        copy_res = hosts.all.zos_copy(src=src, dest=dest, remote_src=True)
        verify_copy = hosts.all.shell(
            cmd="mls {0}".format(dest),
            executable=SHELL_EXECUTABLE
        )

        for result in copy_res.contacted.values():
            assert result.get("msg") is None
            assert result.get("changed") is True
            assert result.get("dest") == dest

        for v_cp in verify_copy.contacted.values():
            assert v_cp.get("rc") == 0
            stdout = v_cp.get("stdout")
            assert stdout is not None
            assert len(stdout.splitlines()) == 3
    finally:
        hosts.all.zos_data_set(name=src, state="absent")
        hosts.all.zos_data_set(name=dest, state="absent")


@pytest.mark.pdse
def test_copy_pds_loadlib_member_to_pds_loadlib_member(ansible_zos_module,):
    hosts = ansible_zos_module
    # The volume for this dataset should use a system symbol.
    # This dataset and member should be available on any z/OS system.
    src = "USER.LOAD.SRC"
    dest = "USER.LOAD.DEST"
    cobol_pds = "USER.COBOL.SRC"
    try:
        hosts.all.zos_data_set(
            name=src,
            state="present",
            type="pdse",
            record_format="U",
            record_length=0,
            block_size=32760,
            space_primary=2,
            space_type="M",
            replace=True
        )

        hosts.all.zos_data_set(
            name=dest,
            state="present",
            type="pdse",
            record_format="U",
            record_length=0,
            block_size=32760,
            space_primary=2,
            space_type="M",
            replace=True
        )

        hosts.all.zos_data_set(
            name=cobol_pds,
            state="present",
            type="pds",
            space_primary=2,
            record_format="FB",
            record_length=80,
            block_size=3120,
            replace=True,
        )
        member = "HELLOSRC"
        cobol_pds = "{0}({1})".format(cobol_pds, member)
        rc = hosts.all.zos_copy(
            content=COBOL_SRC,
            dest=cobol_pds,
        )
        dest_name = "{0}({1})".format(dest, member)
        src_name = "{0}({1})".format(src, member)
        # both src and dest need to be a loadlib
        rc = link_loadlib_from_cobol(hosts, dest_name, cobol_pds)
        assert rc == 0
        # make sure is executable
        cmd = "mvscmd --pgm={0}  --steplib={1} --sysprint=* --stderr=* --stdout=*"
        exec_res = hosts.all.shell(
            cmd=cmd.format(member, dest)
        )
        for result in exec_res.contacted.values():
            assert result.get("rc") == 0
        rc = link_loadlib_from_cobol(hosts, src_name, cobol_pds)
        assert rc == 0

        exec_res = hosts.all.shell(
            cmd=cmd.format(member, src)
        )
        for result in exec_res.contacted.values():
            assert result.get("rc") == 0

        copy_res = hosts.all.zos_copy(
            src="{0}({1})".format(src, member),
            dest="{0}({1})".format(dest, "MEM1"),
            remote_src=True)

        verify_copy = hosts.all.shell(
            cmd="mls {0}".format(dest),
            executable=SHELL_EXECUTABLE
        )

        for result in copy_res.contacted.values():
            assert result.get("msg") is None
            assert result.get("changed") is True
            assert result.get("dest") == "{0}({1})".format(dest, "MEM1")

        for v_cp in verify_copy.contacted.values():
            assert v_cp.get("rc") == 0
            stdout = v_cp.get("stdout")
            assert stdout is not None
            # number of members
            assert len(stdout.splitlines()) == 2

    finally:
        hosts.all.zos_data_set(name=dest, state="absent")
        hosts.all.zos_data_set(name=src, state="absent")
        hosts.all.zos_data_set(name=cobol_pds, state="absent")


@pytest.mark.pdse
def test_copy_pds_member_with_system_symbol(ansible_zos_module,):
    """This test is for bug #543 in GitHub. In some versions of ZOAU,
    datasets.listing can't handle system symbols in volume names and
    therefore fails to get details from a dataset.

    Note: `listcat ent('SYS1.SAMPLIB') all` will display 'volser = ******'
    and `D SYMBOLS` will show you that `&SYSR2. = "RES80A"` where
    the symbols for this volume correspond to volume `RES80A`
    """
    hosts = ansible_zos_module
    # The volume for this dataset should use a system symbol.
    # This dataset and member should be available on any z/OS system.
    src = "SYS1.SAMPLIB(IZUPRM00)"
    dest = "USER.TEST.PDS.DEST"

    try:
        hosts.all.zos_data_set(
            name=dest,
            state="present",
            type="pdse",
            replace=True
        )

        copy_res = hosts.all.zos_copy(src=src, dest=dest, remote_src=True)
        verify_copy = hosts.all.shell(
            cmd="mls {0}".format(dest),
            executable=SHELL_EXECUTABLE
        )

        for result in copy_res.contacted.values():
            assert result.get("msg") is None
            assert result.get("changed") is True
            assert result.get("dest") == dest

        for v_cp in verify_copy.contacted.values():
            assert v_cp.get("rc") == 0
            stdout = v_cp.get("stdout")
            assert stdout is not None
            assert len(stdout.splitlines()) == 1

    finally:
        hosts.all.zos_data_set(name=dest, state="absent")


@pytest.mark.pdse
def test_copy_multiple_data_set_members(ansible_zos_module):
    hosts = ansible_zos_module
    src = "USER.FUNCTEST.SRC.PDS"
    src_wildcard = "{0}(ABC*)".format(src)

    dest = "USER.FUNCTEST.DEST.PDS"
    member_list = ["MEMBER1", "ABCXYZ", "ABCASD"]
    ds_list = ["{0}({1})".format(src, member) for member in member_list]

    try:
        hosts.all.zos_data_set(name=src, type="pds")
        hosts.all.zos_data_set(name=dest, type="pds")

        for member in ds_list:
            hosts.all.shell(
                cmd="decho '{0}' '{1}'".format(DUMMY_DATA, member),
                executable=SHELL_EXECUTABLE
            )

        copy_res = hosts.all.zos_copy(src=src_wildcard, dest=dest, remote_src=True)
        for result in copy_res.contacted.values():
            assert result.get("msg") is None
            assert result.get("changed") is True
            assert result.get("dest") == dest

        verify_copy = hosts.all.shell(
            cmd="mls {0}".format(dest),
            executable=SHELL_EXECUTABLE
        )

        for v_cp in verify_copy.contacted.values():
            assert v_cp.get("rc") == 0
            stdout = v_cp.get("stdout")
            assert stdout is not None
            assert len(stdout.splitlines()) == 2

    finally:
        hosts.all.zos_data_set(name=src, state="absent")
        hosts.all.zos_data_set(name=dest, state="absent")


@pytest.mark.pdse
def test_copy_multiple_data_set_members_in_loop(ansible_zos_module):
    """
    This test case was included in case the module is called inside a loop,
    issue was discovered in https://github.com/ansible-collections/ibm_zos_core/issues/560.
    """
    hosts = ansible_zos_module
    src = "USER.FUNCTEST.SRC.PDS"

    dest = "USER.FUNCTEST.DEST.PDS"
    member_list = ["MEMBER1", "ABCXYZ", "ABCASD"]
    src_ds_list = ["{0}({1})".format(src, member) for member in member_list]
    dest_ds_list = ["{0}({1})".format(dest, member) for member in member_list]

    try:
        hosts.all.zos_data_set(name=src, type="pds")
        hosts.all.zos_data_set(name=dest, type="pds")

        for src_member in src_ds_list:
            hosts.all.shell(
                cmd="decho '{0}' '{1}'".format(DUMMY_DATA, src_member),
                executable=SHELL_EXECUTABLE
            )

        for src_member, dest_member in zip(src_ds_list, dest_ds_list):
            copy_res = hosts.all.zos_copy(src=src_member, dest=dest_member, remote_src=True)
            for result in copy_res.contacted.values():
                assert result.get("msg") is None
                assert result.get("changed") is True
                assert result.get("dest") == dest_member

        verify_copy = hosts.all.shell(
            cmd="mls {0}".format(dest),
            executable=SHELL_EXECUTABLE
        )

        for v_cp in verify_copy.contacted.values():
            assert v_cp.get("rc") == 0
            stdout = v_cp.get("stdout")
            assert stdout is not None
            assert len(stdout.splitlines()) == 3

    finally:
        hosts.all.zos_data_set(name=src, state="absent")
        hosts.all.zos_data_set(name=dest, state="absent")


@pytest.mark.uss
@pytest.mark.pdse
@pytest.mark.parametrize("ds_type", ["pds", "pdse"])
def test_copy_member_to_non_existing_uss_file(ansible_zos_module, ds_type):
    hosts = ansible_zos_module
    data_set = "USER.TEST.PDSE.SOURCE"
    src = "{0}(MEMBER)".format(data_set)
    dest = "/tmp/member"

    try:
        hosts.all.file(path=dest, state="absent")
        hosts.all.zos_data_set(name=data_set, state="present", type=ds_type)
        hosts.all.shell(
            cmd="decho 'Record for data set' '{0}'".format(src),
            executable=SHELL_EXECUTABLE
        )

        copy_res = hosts.all.zos_copy(src=src, dest=dest, remote_src=True)
        stat_res = hosts.all.stat(path=dest)
        verify_copy = hosts.all.shell(
            cmd="head {0}".format(dest), executable=SHELL_EXECUTABLE
        )

        for result in copy_res.contacted.values():
            assert result.get("msg") is None
            assert result.get("changed") is True
            assert result.get("dest") == dest
        for result in stat_res.contacted.values():
            assert result.get("stat").get("exists") is True
        for result in verify_copy.contacted.values():
            assert result.get("rc") == 0
            assert result.get("stdout") != ""
    finally:
        hosts.all.zos_data_set(path=data_set, state="absent")
        hosts.all.file(path=dest, state="absent")


@pytest.mark.uss
@pytest.mark.pdse
@pytest.mark.parametrize("args", [
    dict(ds_type="pds", force=False),
    dict(ds_type="pds", force=True),
    dict(ds_type="pdse", force=False),
    dict(ds_type="pdse", force=True)
])
def test_copy_member_to_existing_uss_file(ansible_zos_module, args):
    hosts = ansible_zos_module
    data_set = "USER.TEST.PDSE.SOURCE"
    src = "{0}(MEMBER)".format(data_set)
    dest = "/tmp/member"

    try:
        hosts.all.file(path=dest, state="touch")
        hosts.all.zos_data_set(name=data_set, state="present", type=args["ds_type"])
        hosts.all.shell(
            cmd="decho 'Record for data set' '{0}'".format(src),
            executable=SHELL_EXECUTABLE
        )

        copy_res = hosts.all.zos_copy(src=src, dest=dest, remote_src=True, force=args["force"])
        stat_res = hosts.all.stat(path=dest)
        verify_copy = hosts.all.shell(
            cmd="head {0}".format(dest), executable=SHELL_EXECUTABLE
        )

        for result in copy_res.contacted.values():
            if args["force"]:
                assert result.get("msg") is None
                assert result.get("changed") is True
                assert result.get("dest") == dest
            else:
                assert result.get("msg") is not None
                assert result.get("changed") is False
        for result in stat_res.contacted.values():
            assert result.get("stat").get("exists") is True
        for result in verify_copy.contacted.values():
            assert result.get("rc") == 0
            if args["force"]:
                assert result.get("stdout") != ""
    finally:
        hosts.all.zos_data_set(name=data_set, state="absent")
        hosts.all.file(path=dest, state="absent")


@pytest.mark.uss
@pytest.mark.pdse
@pytest.mark.parametrize("src_type", ["pds", "pdse"])
def test_copy_pdse_to_uss_dir(ansible_zos_module, src_type):
    hosts = ansible_zos_module
    src_ds = "USER.TEST.FUNCTEST"
    dest = "/tmp/"
    dest_path = "/tmp/{0}".format(src_ds)

    try:
        hosts.all.zos_data_set(name=src_ds, type=src_type, state="present")
        members = ["MEMBER1", "MEMBER2", "MEMBER3"]
        ds_list = ["{0}({1})".format(src_ds, member) for member in members]
        for member in ds_list:
            hosts.all.shell(
                cmd="decho '{0}' '{1}'".format(DUMMY_DATA, member),
                executable=SHELL_EXECUTABLE
            )

        hosts.all.file(path=dest_path, state="directory")

        copy_res = hosts.all.zos_copy(src=src_ds, dest=dest, remote_src=True)
        stat_res = hosts.all.stat(path=dest_path)

        for result in copy_res.contacted.values():
            assert result.get("msg") is None
            assert result.get("changed") is True
            assert result.get("dest") == dest
        for result in stat_res.contacted.values():
            assert result.get("stat").get("exists") is True
            assert result.get("stat").get("isdir") is True
    finally:
        hosts.all.zos_data_set(name=src_ds, state="absent")
        hosts.all.file(path=dest_path, state="absent")


@pytest.mark.uss
@pytest.mark.pdse
@pytest.mark.parametrize("src_type", ["pds", "pdse"])
def test_copy_member_to_uss_dir(ansible_zos_module, src_type):
    hosts = ansible_zos_module
    src_ds = "USER.TEST.FUNCTEST"
    src = "{0}(MEMBER)".format(src_ds)
    dest = "/tmp/"
    dest_path = "/tmp/MEMBER"

    try:
        hosts.all.zos_data_set(name=src_ds, type=src_type, state="present")
        hosts.all.shell(
            cmd="decho '{0}' '{1}'".format(DUMMY_DATA, src),
            executable=SHELL_EXECUTABLE
        )

        copy_res = hosts.all.zos_copy(src=src, dest=dest, remote_src=True)
        stat_res = hosts.all.stat(path=dest_path)
        verify_copy = hosts.all.shell(
            cmd="head {0}".format(dest_path),
            executable=SHELL_EXECUTABLE
        )

        for result in copy_res.contacted.values():
            assert result.get("msg") is None
            assert result.get("changed") is True
            assert result.get("dest") == dest
        for result in stat_res.contacted.values():
            assert result.get("stat").get("exists") is True
        for result in verify_copy.contacted.values():
            assert result.get("rc") == 0
            assert result.get("stdout") != ""
    finally:
        hosts.all.zos_data_set(name=src_ds, state="absent")
        hosts.all.file(path=dest_path, state="absent")


@pytest.mark.seq
@pytest.mark.pdse
@pytest.mark.parametrize("src_type", ["pds", "pdse"])
def test_copy_member_to_non_existing_seq_data_set(ansible_zos_module, src_type):
    hosts = ansible_zos_module
    src_ds = "USER.TEST.PDS.SOURCE"
    src = "{0}(MEMBER)".format(src_ds)
    dest = "USER.TEST.SEQ.FUNCTEST"

    try:
        hosts.all.zos_data_set(name=dest, state="absent")
        hosts.all.zos_data_set(name=src_ds, type=src_type, state="present")
        hosts.all.shell(
            cmd="decho 'A record' '{0}'".format(src),
            executable=SHELL_EXECUTABLE
        )

        copy_res = hosts.all.zos_copy(src=src, dest=dest, remote_src=True)
        verify_copy = hosts.all.shell(
            cmd="head \"//'{0}'\"".format(dest), executable=SHELL_EXECUTABLE
        )

        for result in copy_res.contacted.values():
            assert result.get("msg") is None
            assert result.get("changed") is True
            assert result.get("dest") == dest
            assert result.get("dest_created") is True
        for result in verify_copy.contacted.values():
            assert result.get("rc") == 0
            assert result.get("stdout") != ""
    finally:
        hosts.all.zos_data_set(name=src_ds, state="absent")
        hosts.all.zos_data_set(name=dest, state="absent")


@pytest.mark.seq
@pytest.mark.pdse
@pytest.mark.parametrize("args", [
    dict(type="pds", force=False),
    dict(type="pds", force=True),
    dict(type="pdse", force=False),
    dict(type="pdse", force=True),
])
def test_copy_member_to_existing_seq_data_set(ansible_zos_module, args):
    hosts = ansible_zos_module
    src_ds = "USER.TEST.PDS.SOURCE"
    src = "{0}(MEMBER)".format(src_ds)
    dest = "USER.TEST.SEQ.FUNCTEST"

    try:
        hosts.all.zos_data_set(name=dest, type="seq", state="present", replace=True)
        hosts.all.zos_data_set(name=src_ds, type=args["type"], state="present")

        for data_set in [src, dest]:
            hosts.all.shell(
                cmd="decho 'A record' '{0}'".format(data_set),
                executable=SHELL_EXECUTABLE
            )

        copy_res = hosts.all.zos_copy(src=src, dest=dest, force=args["force"], remote_src=True)
        verify_copy = hosts.all.shell(
            cmd="head \"//'{0}'\"".format(dest), executable=SHELL_EXECUTABLE
        )

        for result in copy_res.contacted.values():
            if args["force"]:
                assert result.get("msg") is None
                assert result.get("changed") is True
                assert result.get("dest") == dest
            else:
                assert result.get("msg") is not None
                assert result.get("changed") is False
        for result in verify_copy.contacted.values():
            assert result.get("rc") == 0
            if args["force"]:
                assert result.get("stdout") != ""
    finally:
        hosts.all.zos_data_set(name=src_ds, state="absent")
        hosts.all.zos_data_set(name=dest, state="absent")


@pytest.mark.uss
@pytest.mark.pdse
@pytest.mark.parametrize("dest_type", ["pds", "pdse"])
def test_copy_file_to_member_convert_encoding(ansible_zos_module, dest_type):
    hosts = ansible_zos_module
    src = "/etc/profile"
    dest = "USER.TEST.PDS.FUNCTEST"

    try:
        hosts.all.zos_data_set(
            type=dest_type,
            space_primary=5,
            space_type="M",
            record_format="fba",
            record_length=25,
        )

        copy_res = hosts.all.zos_copy(
            src=src,
            dest=dest,
            remote_src=False,
            encoding={
                "from": "UTF-8",
                "to": "IBM-1047"
            },
        )

        verify_copy = hosts.all.shell(
            cmd="head \"//'{0}'\"".format(dest + "(PROFILE)"),
            executable=SHELL_EXECUTABLE,
        )

        for result in copy_res.contacted.values():
            assert result.get("msg") is None
            assert result.get("changed") is True
            assert result.get("dest") == dest
        for result in verify_copy.contacted.values():
            assert result.get("rc") == 0
            assert result.get("stdout") != ""
    finally:
        hosts.all.zos_data_set(name=dest, state="absent")


@pytest.mark.pdse
@pytest.mark.parametrize("args", [
    dict(type="pds", backup=None),
    dict(type="pds", backup="USER.TEST.PDS.BACKUP"),
    dict(type="pdse", backup=None),
    dict(type="pdse", backup="USER.TEST.PDSE.BACKUP"),
])
def test_backup_pds(ansible_zos_module, args):
    hosts = ansible_zos_module
    src = tempfile.mkdtemp()
    dest = "USER.TEST.PDS.FUNCTEST"
    members = ["FILE1", "FILE2", "FILE3", "FILE4", "FILE5"]
    backup_name = None

    try:
        populate_dir(src)
        populate_partitioned_data_set(hosts, dest, args["type"], members)

        if args["backup"]:
            copy_res = hosts.all.zos_copy(src=src, dest=dest, force=True, backup=True, backup_name=args["backup"])
        else:
            copy_res = hosts.all.zos_copy(src=src, dest=dest, force=True, backup=True)

        for result in copy_res.contacted.values():
            assert result.get("msg") is None
            assert result.get("changed") is True
            assert result.get("dest") == dest

            backup_name = result.get("backup_name")
            assert backup_name is not None
            if args["backup"]:
                assert backup_name == args["backup"]

        verify_copy = get_listcat_information(hosts, backup_name, args["type"])

        for result in verify_copy.contacted.values():
            assert result.get("dd_names") is not None
            dd_names = result.get("dd_names")
            assert len(dd_names) > 0
            output = "\n".join(dd_names[0]["content"])
            assert "IN-CAT" in output

    finally:
        shutil.rmtree(src)
        hosts.all.zos_data_set(name=dest, state="absent")
        if backup_name:
            hosts.all.zos_data_set(name=backup_name, state="absent")


@pytest.mark.seq
@pytest.mark.pdse
@pytest.mark.parametrize("src_type", ["seq", "pds", "pdse"])
def test_copy_data_set_to_volume(ansible_zos_module, src_type):
    hosts = ansible_zos_module
    source = "USER.TEST.FUNCTEST.SRC"
    dest = "USER.TEST.FUNCTEST.DEST"

    try:
        hosts.all.zos_data_set(name=source, type=src_type, state='present')
        copy_res = hosts.all.zos_copy(
            src=source,
            dest=dest,
            remote_src=True,
            volume='000000'
        )

        for cp in copy_res.contacted.values():
            assert cp.get('msg') is None
            assert cp.get('changed') is True
            assert cp.get('dest') == dest

        check_vol = hosts.all.shell(
            cmd="tsocmd \"LISTDS '{0}'\"".format(dest),
            executable=SHELL_EXECUTABLE,
        )

        for cv in check_vol.contacted.values():
            assert cv.get('rc') == 0
            assert "000000" in cv.get('stdout')
    finally:
        hosts.all.zos_data_set(name=source, state='absent')
        hosts.all.zos_data_set(name=dest, state='absent')


@pytest.mark.vsam
def test_copy_ksds_to_non_existing_ksds(ansible_zos_module):
    hosts = ansible_zos_module
    src_ds = TEST_VSAM_KSDS
    dest_ds = "USER.TEST.VSAM.KSDS"

    try:
        copy_res = hosts.all.zos_copy(src=src_ds, dest=dest_ds, remote_src=True)
        verify_copy = get_listcat_information(hosts, dest_ds, "ksds")

        for result in copy_res.contacted.values():
            assert result.get("msg") is None
            assert result.get("changed") is True
            assert result.get("dest") == dest_ds
        for result in verify_copy.contacted.values():
            assert result.get("dd_names") is not None
            dd_names = result.get("dd_names")
            assert len(dd_names) > 0
            output = "\n".join(dd_names[0]["content"])
            assert "IN-CAT" in output
            assert re.search(r"\bINDEXED\b", output)
    finally:
        hosts.all.zos_data_set(name=dest_ds, state="absent")


@pytest.mark.vsam
@pytest.mark.parametrize("force", [False, True])
def test_copy_ksds_to_existing_ksds(ansible_zos_module, force):
    hosts = ansible_zos_module
    src_ds = "USER.TEST.VSAM.SOURCE"
    dest_ds = "USER.TEST.VSAM.KSDS"

    try:
        create_vsam_data_set(hosts, src_ds, "KSDS", add_data=True, key_length=12, key_offset=0)
        create_vsam_data_set(hosts, dest_ds, "KSDS", add_data=True, key_length=12, key_offset=0)

        copy_res = hosts.all.zos_copy(src=src_ds, dest=dest_ds, remote_src=True, force=force)
        verify_copy = get_listcat_information(hosts, dest_ds, "ksds")

        for result in copy_res.contacted.values():
            if force:
                assert result.get("msg") is None
                assert result.get("changed") is True
                assert result.get("dest") == dest_ds
            else:
                assert result.get("msg") is not None
                assert result.get("changed") is False

        for result in verify_copy.contacted.values():
            assert result.get("dd_names") is not None
            dd_names = result.get("dd_names")
            assert len(dd_names) > 0
            output = "\n".join(dd_names[0]["content"])
            assert "IN-CAT" in output
            assert re.search(r"\bINDEXED\b", output)
    finally:
        hosts.all.zos_data_set(name=src_ds, state="absent")
        hosts.all.zos_data_set(name=dest_ds, state="absent")


@pytest.mark.vsam
@pytest.mark.parametrize("backup", [None, "USER.TEST.VSAM.KSDS.BACK"])
def test_backup_ksds(ansible_zos_module, backup):
    hosts = ansible_zos_module
    src = "USER.TEST.VSAM.SOURCE"
    dest = "USER.TEST.VSAM.KSDS"
    backup_name = None

    try:
        create_vsam_data_set(hosts, src, "KSDS", add_data=True, key_length=12, key_offset=0)
        create_vsam_data_set(hosts, dest, "KSDS", add_data=True, key_length=12, key_offset=0)

        if backup:
            copy_res = hosts.all.zos_copy(src=src, dest=dest, backup=True, backup_name=backup, remote_src=True, force=True)
        else:
            copy_res = hosts.all.zos_copy(src=src, dest=dest, backup=True, remote_src=True, force=True)

        for result in copy_res.contacted.values():
            assert result.get("msg") is None
            assert result.get("changed") is True
            backup_name = result.get("backup_name")
            assert backup_name is not None

            if backup:
                assert backup_name == backup

        verify_copy = get_listcat_information(hosts, dest, "ksds")
        verify_backup = get_listcat_information(hosts, backup_name, "ksds")

        for result in verify_copy.contacted.values():
            assert result.get("dd_names") is not None
            dd_names = result.get("dd_names")
            assert len(dd_names) > 0
            output = "\n".join(dd_names[0]["content"])
            assert "IN-CAT" in output
            assert re.search(r"\bINDEXED\b", output)
        for result in verify_backup.contacted.values():
            assert result.get("dd_names") is not None
            dd_names = result.get("dd_names")
            assert len(dd_names) > 0
            output = "\n".join(dd_names[0]["content"])
            assert "IN-CAT" in output
            assert re.search(r"\bINDEXED\b", output)

    finally:
        hosts.all.zos_data_set(name=src, state="absent")
        hosts.all.zos_data_set(name=dest, state="absent")
        if backup_name:
            hosts.all.zos_data_set(name=backup_name, state="absent")


@pytest.mark.vsam
def test_copy_ksds_to_volume(ansible_zos_module):
    hosts = ansible_zos_module
    src_ds = TEST_VSAM_KSDS
    dest_ds = "USER.TEST.VSAM.KSDS"

    try:
        copy_res = hosts.all.zos_copy(
            src=src_ds,
            dest=dest_ds,
            remote_src=True,
            volume="000000"
        )
        verify_copy = get_listcat_information(hosts, dest_ds, "ksds")

        for result in copy_res.contacted.values():
            assert result.get("msg") is None
            assert result.get("changed") is True
            assert result.get("dest") == dest_ds
        for result in verify_copy.contacted.values():
            assert result.get("dd_names") is not None
            dd_names = result.get("dd_names")
            assert len(dd_names) > 0
            output = "\n".join(dd_names[0]["content"])
            assert "IN-CAT" in output
            assert re.search(r"\bINDEXED\b", output)
            assert re.search(r"\b000000\b", output)
    finally:
        hosts.all.zos_data_set(name=dest_ds, state="absent")


def test_dest_data_set_parameters(ansible_zos_module):
    hosts = ansible_zos_module
    src = "/etc/profile"
    dest = "USER.TEST.DEST"
    volume = "000000"
    space_primary = 3
    space_secondary = 2
    space_type = "K"
    record_format = "VB"
    record_length = 100
    block_size = 21000

    try:
        copy_result = hosts.all.zos_copy(
            src=src,
            dest=dest,
            remote_src=True,
            volume=volume,
            dest_data_set=dict(
                type="SEQ",
                space_primary=space_primary,
                space_secondary=space_secondary,
                space_type=space_type,
                record_format=record_format,
                record_length=record_length,
                block_size=block_size
            )
        )

        verify_copy = hosts.all.shell(
            cmd="tsocmd \"LISTDS '{0}'\"".format(dest),
            executable=SHELL_EXECUTABLE,
        )

        for result in copy_result.contacted.values():
            assert result.get("msg") is None
            assert result.get("changed") is True
            assert result.get("dest") == dest
        for result in verify_copy.contacted.values():
            # The tsocmd returns 5 lines like this:
            # USER.TEST.DEST
            # --RECFM-LRECL-BLKSIZE-DSORG
            #   VB    100   21000   PS
            # --VOLUMES--
            #   000000
            assert result.get("rc") == 0
            output_lines = result.get("stdout").split("\n")
            assert len(output_lines) == 5
            data_set_attributes = output_lines[2].strip().split()
            assert len(data_set_attributes) == 4
            assert data_set_attributes[0] == record_format
            assert data_set_attributes[1] == str(record_length)
            assert data_set_attributes[2] == str(block_size)
            assert data_set_attributes[3] == "PS"
            assert volume in output_lines[4]
    finally:
        hosts.all.zos_data_set(name=dest, state="absent")


def test_ensure_tmp_cleanup(ansible_zos_module):
    hosts = ansible_zos_module
    src = "/etc/profile"
    dest = "/tmp"
    dest_path = "/tmp/profile"

    temp_files_patterns = [
        re.compile(r"\bansible-zos-copy-payload"),
        re.compile(r"\bconverted"),
        re.compile(r"\bansible-zos-copy-data-set-dump")
    ]

    try:
        copy_res = hosts.all.zos_copy(src=src, dest=dest)
        for result in copy_res.contacted.values():
            assert result.get("msg") is None
            assert result.get("changed") is True

        stat_dir = hosts.all.shell(
            cmd="ls",
            executable=SHELL_EXECUTABLE,
            chdir="/tmp/"
        )

        for result in stat_dir.contacted.values():
            tmp_files = result.get("stdout")
            for pattern in temp_files_patterns:
                assert not pattern.search(tmp_files)

    finally:
        hosts.all.file(path=dest_path, state="absent")


@pytest.mark.vsam
@pytest.mark.parametrize("force", [False, True])
def test_copy_uss_file_to_existing_sequential_data_set_twice_with_tmphlq_option(ansible_zos_module, force):
    hosts = ansible_zos_module
    dest = "USER.TEST.SEQ.FUNCTEST"
    src_file = "/etc/profile"
    tmphlq = "TMPHLQ"
    try:
        hosts.all.zos_data_set(name=dest, type="seq", state="present")
        copy_result = hosts.all.zos_copy(src=src_file, dest=dest, remote_src=True, force=force)
        copy_result = hosts.all.zos_copy(src=src_file, dest=dest, remote_src=True, backup=True, tmp_hlq=tmphlq, force=force)

        verify_copy = None
        if force:
            verify_copy = hosts.all.shell(
                cmd="cat \"//'{0}'\" > /dev/null 2>/dev/null".format(dest),
                executable=SHELL_EXECUTABLE,
            )

        for cp_res in copy_result.contacted.values():
            if force:
                assert cp_res.get("msg") is None
                assert cp_res.get("backup_name")[:6] == tmphlq
            else:
                assert cp_res.get("msg") is not None
                assert cp_res.get("changed") is False
        if force:
            for v_cp in verify_copy.contacted.values():
                assert v_cp.get("rc") == 0
    finally:
        hosts.all.zos_data_set(name=dest, state="absent")<|MERGE_RESOLUTION|>--- conflicted
+++ resolved
@@ -1124,49 +1124,11 @@
         permissions = hosts.all.stat(path=dest_path)
 
         for before in permissions_before.contacted.values():
-<<<<<<< HEAD
-            permissions_be_copy = before.get("stdout")
-
-        for after in permissions.contacted.values():
-            permissions_af_copy = after.get("stdout")
-
-        permissions_be_copy = permissions_be_copy.splitlines()[1].split()[0]
-        permissions_af_copy = permissions_af_copy.splitlines()[1].split()[0]
-
-        assert permissions_be_copy == permissions_af_copy
-    finally:
-        hosts.all.file(path=dest_path, state="absent")
-
-
-@pytest.mark.uss
-@pytest.mark.parametrize("src", [
-    dict(src="/etc/", is_remote=False),
-    dict(src="/etc/", is_remote=True),])
-def test_ensure_copy_directory_does_not_change_permission_on_dest(ansible_zos_module, src):
-    hosts = ansible_zos_module
-    dest_path = "/tmp/test/"
-    try:
-        hosts.all.file(path=dest_path, state="directory", mode="750")
-        permissions_before = hosts.all.shell(cmd="ls -la {0}".format(dest_path))
-        hosts.all.zos_copy(content=src["src"], dest=dest_path)
-        permissions = hosts.all.shell(cmd="ls -la {0}".format(dest_path))
-
-        for before in permissions_before.contacted.values():
-            permissions_be_copy = before.get("stdout")
-
-        for after in permissions.contacted.values():
-            permissions_af_copy = after.get("stdout")
-
-        permissions_be_copy = permissions_be_copy.splitlines()[1].split()[0]
-        permissions_af_copy = permissions_af_copy.splitlines()[1].split()[0]
-
-=======
             permissions_be_copy = before.get("stat").get("mode")
 
         for after in permissions.contacted.values():
             permissions_af_copy = after.get("stat").get("mode")
 
->>>>>>> 04486401
         assert permissions_be_copy == permissions_af_copy
 
         # Extra asserts to ensure change mode rewrite a copy
@@ -1174,6 +1136,33 @@
         permissions_overwriten = hosts.all.stat(path = full_path)
         for over in permissions_overwriten.contacted.values():
             assert over.get("stat").get("mode") == mode_overwrite
+    finally:
+        hosts.all.file(path=dest_path, state="absent")
+
+
+@pytest.mark.uss
+@pytest.mark.parametrize("src", [
+    dict(src="/etc/", is_remote=False),
+    dict(src="/etc/", is_remote=True),])
+def test_ensure_copy_directory_does_not_change_permission_on_dest(ansible_zos_module, src):
+    hosts = ansible_zos_module
+    dest_path = "/tmp/test/"
+    try:
+        hosts.all.file(path=dest_path, state="directory", mode="750")
+        permissions_before = hosts.all.shell(cmd="ls -la {0}".format(dest_path))
+        hosts.all.zos_copy(content=src["src"], dest=dest_path)
+        permissions = hosts.all.shell(cmd="ls -la {0}".format(dest_path))
+
+        for before in permissions_before.contacted.values():
+            permissions_be_copy = before.get("stdout")
+
+        for after in permissions.contacted.values():
+            permissions_af_copy = after.get("stdout")
+
+        permissions_be_copy = permissions_be_copy.splitlines()[1].split()[0]
+        permissions_af_copy = permissions_af_copy.splitlines()[1].split()[0]
+
+        assert permissions_be_copy == permissions_af_copy
     finally:
         hosts.all.file(path=dest_path, state="absent")
 
