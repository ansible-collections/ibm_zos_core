--- conflicted
+++ resolved
@@ -79,13 +79,8 @@
   type: bool
 jobs:
   description:
-<<<<<<< HEAD
-     The list of z/OS job(s) and status.
-     If no job status is found, this will return an empty job code with msg=JOB NOT FOUND.
-=======
     The output information for a list of jobs matching specified criteria.
     If no job status is found, this will return an empty job code with msg=JOB NOT FOUND.
->>>>>>> 4026cc4f
   returned: success
   type: list
   elements: dict
