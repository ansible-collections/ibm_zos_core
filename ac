--- conflicted
+++ resolved
@@ -24,7 +24,6 @@
 
 VENV_HOME_MANAGED=${PWD%/venv}/venv
 
-<<<<<<< HEAD
 # ------------------------------------------------------------------------------
 # This method will terminate the entire script by killing the parent process.
 # When exiting from within a function, use exit_all' not 'exit n' else the parent
@@ -35,10 +34,6 @@
 }
 
 # Normalize the version from 3.10.2 to 3010002000
-=======
-# Normalize the version from 3.10.2 to 3010002000
-# Do we we need that 4th octet?
->>>>>>> 53f3eb85
 normalize_version() {
     echo "$@" | awk -F. '{ printf("%d%03d%03d%03d\n", $1,$2,$3,$4); }';
 }
@@ -116,7 +111,6 @@
 # ==============================================================================
 # Arg parsing helpers
 # ==============================================================================
-<<<<<<< HEAD
 
 # ------------------------------------------------------------------------------
 # This method generates an INFO message with green color and dividers. This
@@ -139,34 +133,6 @@
     printf '%s\n' "${RED}ERROR:${ENDC} ${1}" >&2
     printf '%s\n' "${RED}${DIV}${ENDC}" >&2
     exit_all
-=======
-
-# ------------------------------------------------------------------------------
-# This method generates an INFO message with green color and dividers. This
-# message will always be sent to STDERR so that STDOUT can be reserved for
-# return codes.. Use this method for messages to the console.
-# ------------------------------------------------------------------------------
-message(){
-    printf '%s\n' "${GRN}${DIV}${ENDC}" >&2
-    printf '%s\n' "${GRN}INFO:${ENDC} ${1}" >&2
-    printf '%s\n' "${GRN}${DIV}${ENDC}" >&2
-}
-
-# ------------------------------------------------------------------------------
-# This method generates an ERROR message with red color. This message
-# will always be sent to STDERR so that STDOUT can be reserved for return codes.
-# Use this method for error messages to the console.
-# ------------------------------------------------------------------------------
-message_error(){
-    ERROR_MSG="${RED}ERROR${ENDC}: $1"
-    printf '%s\n' "${ERROR_MSG}" >&2
-    exit 1
-}
-
-message_warn(){
-    WARN_MSG="${YEL}WARN${ENDC}: $1"
-    printf '%s\n' "${WARN_MSG}" >&2
->>>>>>> 53f3eb85
 }
 
 # ------------------------------------------------------------------------------
@@ -618,17 +584,11 @@
 ##          - Default, latest venv, eg venv-2.xx
 ##          - If value 'local', collection is installed on the host
 ## Example:
-<<<<<<< HEAD
 ##  $ ac --ac-test --host ec01150a --python 3.11 --zoau 1.3.1\
 ##  $    --file tests/functional/modules/test_zos_operator_func.py --test test_zos_operator_positive_path --debug true
 ##  $ ac --ac-test --host ec33012a --python 3.11 --zoau 1.3.1 --file tests/functional/modules/test_zos_operator_func.py --debug true
 ##  $ ac --ac-test --host ec01130a --python 3.11 --zoau 1.3.1 --file invalid/test/returns/rc/of/4/to/stderr 2>>/dev/null
 ##  $ ac --ac-test --host ec01130a --python 3.11 --zoau 1.3.1 --file tests/functional/modules/test_zos_tso_command_func.py --name venv-2.17
-=======
-##  $ ac --ac-test --host ec01150a --python 3.10 --zoau 1.2.2\
-##  $    --file tests/functional/modules/test_zos_operator_func.py --test test_zos_operator_positive_path --debug true
-##  $ ac --ac-test --host ec33012a --python 3.10 --zoau 1.2.2 --file tests/functional/modules/test_zos_operator_func.py --debug true
->>>>>>> 53f3eb85
 ##  $ ac --ac-test --file tests/functional/modules/test_zos_operator_func.py --debug true
 ##  $ ac --ac-test
 ##  $ ac --ac-test --host ec01130a --python 3.10 --zoau 1.3.1 --file invalid/test/returns/rc/of/4/to/stderr 2>>/dev/null
@@ -665,19 +625,11 @@
 	fi
 
     if [ "$file" ]; then
-<<<<<<< HEAD
         . ${VENV_BIN}/activate && export ANSIBLE_LIBRARY=$VENV/ansible_collections/ibm/ibm_zos_core/plugins/modules;export ANSIBLE_CONFIG=$VENV/ansible.cfg;${VENV_BIN}/pytest $CURR_DIR/${file} --ignore="${skip}" --host-pattern=all --zinventory=${VENV}/config.yml ${debug} >&2 ; echo $? >&1
     else
         for file in `ls tests/functional/modules/*.py`; do
             if [ "$file" != "$skip" ]; then
                 . ${VENV_BIN}/activate &&  export ANSIBLE_LIBRARY=$VENV/ansible_collections/ibm/ibm_zos_core/plugins/modules;export ANSIBLE_CONFIG=$VENV/ansible.cfg;${VENV_BIN}/pytest $CURR_DIR/${file} --ignore="${skip}" --host-pattern=all --zinventory=${VENV}/config.yml ${debug} >&2 ; echo $? >&1
-=======
-        . ${VENV_BIN}/activate && ${VENV_BIN}/pytest $CURR_DIR/${file} --ignore="${skip}" --host-pattern=all --zinventory=${VENV}/config.yml ${debug} >&2 ; echo $? >&1
-    else
-        for file in `ls tests/functional/modules/*.py`; do
-            if [ "$file" != "$skip" ]; then
-                . ${VENV_BIN}/activate && ${VENV_BIN}/pytest $CURR_DIR/${file} --ignore="${skip}" --host-pattern=all --zinventory=${VENV}/config.yml ${debug} >&2 ; echo $? >&1
->>>>>>> 53f3eb85
             fi
         done
     fi
@@ -685,7 +637,6 @@
     # Clean up the collections folder after running the tests, temporary work around.
     rm -rf collections/ansible_collections
 }
-<<<<<<< HEAD
 
 # ------------------------------------------------------------------------------
 # Run concurrent executor:
@@ -1027,349 +978,6 @@
         returncode="--no-returncode"
     fi
 
-=======
-
-# ------------------------------------------------------------------------------
-# Run concurrent executor:
-# ------------------------------------------------------------------------------
-#->test-concurrent:
-## Run the conncurrent executor (CE) that can drive test cases to a cluster of hosts.
-## Usage: ac --test-concurrent [--host <str, str>] [--user <str>] --python <str> [--zoau <str>] [--pythonpath <str>]
-##                             [--volumes <str, str>] [--file <str, str>] [--skip <str, str>] [--itr <int>] [--replay <int>]
-##                             [--timeout <int>] [--throttle <bool>] [--workers <int>] [--maxjob <int>] [--maxnode <int>]
-##                             [--bal <int>] [--verbose <bool>] [--verbosity <int>] [--debug <bool>] [--extra <str>]
-## Options:
-##     host (optional):
-##          - Space or comma delimited managed nodes to use.
-##          - Entering one more managed nodes overrries the auto detection feature which
-##            will build a cluster of managed nodes to run on.
-##          - Only the host prefix is needed, e.g. 'ec01150a'
-##     user (optional):
-##          - Ansible user authorized to run tests on the managed node.
-##     python (requred): ->
-##          - IBM enterprise python version, e.g 3.10', '3.11', '3.12'
-##     zoau (optional):
-##          - ZOAU version to use. e.g. 1.2.5, 1.3.0, 1.3.1
-##     pythonpath (optional):
-##          - The absolute path to where the ZOAU python module is located.
-##          - The can be for the precopiled binary, wheels or setup tools installation home.
-##          - Default is to use the precompiled binary (until we establish wheel locations)
-##     volumes (optional):
-##          - The volumes to use with the test cases, overrides the auto volume assignment.
-#           - Defaults to, "222222,000000"
-##     file (optional):
-##          - Space or comma delimited test suites that should be included in the result.
-##          - A test suite is a collection of test cases in a file that starts with
-##           'test' and ends in '.py'.
-##          - Do not include the absolute path, this is automatically deteremined.
-##          - For all functional tests, use the `functional/*` notation.
-##          - For all unit tests, use the `unit/*` notation for directories.
-##          - Default is all functional and unit tests.
-##          - A directory of test cases is such that it contains test suites.
-##      skip (optional):
-##          - Space or comma delimited test suites that should not be included
-##            in the result.
-##          - Supply only the test suite name, the tooling will prepend the
-##            necessay path.
-##          - Default is to skip 'test_module_security.py', this can not be removed but
-##            it can be replaced with another test or tests.
-##      itr (optional):
-##          - Configure the number of iterations to rerun failed test cases.
-##          - Each iteration will run only the prior iterations failed tests until
-##            either their are no more iterations left or there are no more failed
-##            tests to run.
-##          - Default is 50 so that full regression can succeed.
-##      replay (optional):
-##          - Instruct the CE to replay the entire command with all provided options
-##            for only the failed tests.
-##          - The idea behind this is if you did not set enough iterations, rather than
-##            start all over you could instruce CE to rerun with the failed test cases
-##            it has recorded, giving a higher probabity there will be success.
-##          - Each replay will run only the prior iterations failed tests until
-##            either their are no more replay's left or there are no more failed
-##            tests to run.
-##          - Default is 5, so that full regression can succeed.
-##      timeout (optional):
-##          - The maximum time in seconds a job should wait for completion.
-##          - When set, a subprocess call executing pytest will waith this amount of time.
-##          - Default is 300 seconds (5 minutes).
-##      throttle (optional):
-##          - Configuration throttles the managed node test execution such that a node will
-##            only run one one job at at time, no matter the threads.
-##          - If disabled (False), concurrency will increase, but has the risk of encountering
-##            increased ansible connnection failures, while this could result in shorter regression
-##            it could also result in longer times because of failed connections.
-##          - Default is True, managed nodes will only execute one test at time.
-##       workers (optional):
-##          - The numerical multiplier used to increase the number of worker threads.
-##          - This value is multiplied by the number of managed nodes to calculate the
-##            number of threads to start the CE thread pool with.
-##          - Default is 1, so CE will have 1 thread for each managed node.
-##          - Any value greater than 1, will automatically disable throttle.
-##          - At this time, setting more threads could result in connection failures, see throttle.
-##       maxjob (optional):
-##          - The maximum number of times a test case can fail before its removed from the job queue.
-##          - This is helpful in indentifying a bug, possibly in a test case or module.
-##          - Setting this value sets an upper bound limit on how many times a test case is permitted
-##            to fail.
-##          - Default is 10, such that the test will no longer be permitted to execute after 10.
-##       maxnode (optional):
-##          - The maximum number tests that can fail on a managed node before the node is removed
-##            from the node queue.
-##          - This helpful in identifying a problematic managed node such that it may require an IPL.
-##          - Default is 30, such that the managede will no longer be permitted to run tests after 30.
-##          - After the default is exceeded, the managde node is set to OFFLINE status.
-##       bal (optional):
-##          - The maximum number of times a test is perimtted to fail on a given managed node
-##            before be assigned to a new managed node.
-##          - This is helpful in identifying test cases that may be experiencing managned node latency,
-##            this allows CE to assign the test case to a new less active managed node such that it might
-##            a higher chance of success.
-##          - Default is 10, after a test case fails 10 times on a node it will be assigned to a new managed node.
-##      verbose (optional):
-##          - Instruct CE to run with verbose stdout to the console.
-##          - This will instruct CE to write all statistics to stdout.
-##          - Default is 'False', no verbosity to the console.
-##          - Statistics are always written to directory '/tmp' as text and HTML files.
-##          - Files in '/tmp' will follow this name pattern, eg conncurrent-excutor-log-<replay>-<status>-<date>.<ext>
-##              - examples are:
-##                - concurrent-executor-log-00:21:24.txt
-##                - concurrent-executor-log-replay-1-failure-00:21:24.html
-##                - concurrent-executor-tests-replay-1-success-00:21:24.html
-##       verbosity (optional):
-##          - Configure pytest verbosity level.
-##          - Integer value corresponds to verbosity level.
-##            - 1 = -v, 2 = -vv, 3 = -vvv, 4 = -vvvv
-##          - Default is 0, no verbosity.
-##       debug (optional):
-##          - Instruct Pytest whether to capture any output (stdout/stderr), equivalent of pytest -s.
-##          - Default False
-##       extra (optional):
-##          - Extra commands passed to subprocess before pytest execution
-##          - This is helpful if you want to expose insert an enviroment var or even
-##            run a shell command before exeucting, e.g 'cd ../..'
-##       returncode (optional):
-##          - Instruct CE whether to return a return code.
-##          - If 'True', the stdout is surpressed and a return code is sent to stdout.
-##          - A zero return code means the overall execution has successed for the configuration submitted,
-##            where a non-zero return code represents the number of failed tests.
-##          - Default is False
-## Example:
-##  $ ac --test-concurrent --host ec01130a --python 3.11 --zoau 1.3.0
-##  $ ac --test-concurrent --host ec01130a --python 3.11 --zoau 1.3.0 --file test_zos_operator_func.py --debug true
-##  $ ac --test-concurrent --host "ec01130a,ec33012a,ec33017a" --python 3.11 --zoau 1.3.0\
-##  $    --file test_zos_operator_func.py,test_zos_job_submit_func.py\
-##  $    --skip "test_zos_job_submit_func.py::test_job_from_gdg_source[0]" --debug true
-##  $ ac --test-concurrent --host ec01130a --python 3.11 --zoau 1.3.0 --file test_zos_operator_func.py --returncode True --itr 1
-##  $ ac --test-concurrent --host ec01130a --python 3.11 --zoau 1.3.1 --file test_zos_data_set_func.py --itr 1 --replay 1
-## test_case_1
-test_concurrent(){
-
-    # ----------------------------------------------------------------------------------------------------------------------------------
-    # CE            -> AC           -> AC vars       -> var mapping                               -> defaults
-    # ----------------------------------------------------------------------------------------------------------------------------------
-    # --hostnames   -> --host       -> host=$1       -> pass through                              -> adhoc else auto discovered
-    # --user        -> --user       -> user=$2       -> pass through                              -> adhoc else auto discovered
-    # --pyz         -> --python     -> python=$3     -> pass through                              -> adhoc (auto translated to absolute path)
-    # --zoau        -> --zoau       -> zoau=$4       -> pass through                              -> adhoc (auto translated to absolute path)
-    # --pythonpath  -> --pythonpath -> pythonpath=$5 -> pass through                              -> 'zoau/lib' or 'zoau/lib/<pyz version>'
-    # --volumes     -> --volumes    -> volumes=$6    -> pass through                              -> "222222,000000"
-    # --paths       -> --file       -> file=$7       -> pass through                              -> "functional/*,unit/*"
-    # --skip        -> --skip       -> skip=$8       -> pass through                              -> "test_module_security.py"
-    # --itr         -> --itr        -> itr=$9        -> pass through                              -> 50
-    # --replay      -> --replay     -> replay=$10    -> pass through                              -> 5
-    # --timeout     -> --timeout    -> timeout=$11   -> pass through                              -> 300
-    # --throttle    -> --throttle   -> throttle=$12  -> True = '--throttle', else '--no-throttle' -> True
-    # --workers     -> --workers    -> workers=$13   -> pass through                              -> 1
-    # --maxjob      -> --maxjob     -> maxjob=$14    -> pass through                              -> 10
-    # --maxnode     -> --maxnode    -> maxnode=$15   -> pass through                              -> 30
-    # --bal         -> --bal        -> bal=$16       -> pass through                              -> 10
-    # --verbose     -> --verbose    -> verbose=$17   -> True = '--verbose', else '--no-verbose'   -> False
-    # --verbosity   -> --verbosity  -> verbosity=$18 -> pass through                              -> 0
-    # --capture     -> --debug      -> debug=$19     -> True = '--capture', else '--no-capture'   -> False
-    # --extra       -> --extr       -> extra=$20     -> pass through                              -> "cd `pwd`"
-    # ----------------------------------------------------------------------------------------------------------------------------------
-
-    # echo "host=${1} user=${2} python=${3} zoau=${4} pythonpath=${5} volumes=${6} file=${7} skip=${8} itr=${9} replay=${10}"\
-    # "timeout=${11} throttle=${12} workers=${13} maxjob=${14} maxnode=${15} bal=${16} verbose=${17} verbosity=${18} debug=${19} extra=${20} returncode=${21}"
-
-    host="${1}"
-    user="${2}"
-    python="${3}"
-    zoau="${4}"
-    pythonpath="${5}"
-    volumes="${6}"
-    file="${7}"
-    skip="${8}"
-    itr="${9}"
-    replay="${10}"
-    timeout="${11}"
-    throttle="${12}"
-    workers="${13}"
-    maxjob="${14}"
-    maxnode="${15}"
-    bal="${16}"
-    verbose="${17}"
-    verbosity="${18}"
-    debug="${19}"
-    extra="${20}"
-    returncode="${21}"
-
-    # Invoke shell script helpers to set variables if host is not null
-     if [ ! -z "${host}" ]; then
-        hostname=$($VENV/./venv.sh --host-credentials "${host}")
-
-        if [ -z "${user}" ]; then
-            user=$($VENV/./venv.sh --user-credentials "${host}")
-        fi
-
-        if [ -z "${pass}" ]; then
-            pass=$($VENV/./venv.sh --pass-credentials "${host}")
-        fi
-
-        host=$hostname
-    fi
-
-    # Convert the python from short notation to absolute path
-    python=$($VENV/./mounts.sh --get-python-mount "${python}")
-
-    zoau=$($VENV/./mounts.sh --get-zoau-mount "${zoau}")
-
-    # Build a zoau precompiled binary path if $pythonpath is null
-    if [ -z "${pythonpath}" ]; then
-        zoau_version=`echo ${zoau#*/v}`
-        if [ $(normalize_version "${zoau_version}") -lt 1003000000 ]; then
-                pythonpath=$zoau/lib
-        else
-            suffix=`echo ${python#*cyp/v}`
-            version=`echo ${suffix%*/pyz}`
-            pythonpath_version=`echo $version|sed 's/r/./g'`
-            pythonpath=$zoau/lib/$pythonpath_version
-        fi
-    fi
-
-    first_entry=true
-    file_tests=""
-    strings_func=$(ac_test_pytest_finder "functional/*" "" true true)
-    strings_unit=$(ac_test_pytest_finder "unit/*" "" true true)
-
-    corrected_file=""
-    # Support shorter notation passed to the utils module 'get_test_case()'', the python module
-    # does not support such notation because the module can be run from many locations and requires
-    # absolute paths. This notation is translated to absolute paths.
-    # TODO: Add support for invidual tests, --file test_load_balance_full.py::test_case_1, issue 1636
-    for i in $(echo $file | sed "s/,/ /g") # Optionally: skip=\"`echo $2 | tr ',' ' '`\"
-    do
-        if [ "$i" == "functional/*" ];then
-            if [ "$first_entry" == "true" ];then
-                first_entry=false
-                file_tests="$CURR_DIR/tests/functional/modules/"
-            else
-                file_tests="$file_tests $CURR_DIR/tests/functional/modules/"
-            fi
-        elif [ "$i" == "unit/*" ];then
-            if [ "$first_entry" == "true" ];then
-                first_entry=false
-                file_tests="$CURR_DIR/tests/unit/"
-            else
-                file_tests="$file_tests $CURR_DIR/tests/unit/"
-            fi
-        elif echo $strings_func | tr ' ' '\n'|grep $i >/dev/null; then
-            if [ ! -e "$CURR_DIR/tests/functional/modules/$i" ]; then
-                message_error "File = $CURR_DIR/tests/functional/modules/$i not found."
-            fi
-
-            if [ "$first_entry" == "true" ];then
-                first_entry=false
-                file_tests="$CURR_DIR/tests/functional/modules/$i"
-            else
-                file_tests="$file_tests $CURR_DIR/tests/functional/modules/$i"
-            fi
-        elif echo $strings_unit | tr ' ' '\n'|grep $i >/dev/null; then
-            if [ ! -e "$CURR_DIR/tests/unit/$i" ]; then
-                message_error "File = $CURR_DIR/tests/unit/$i not found."
-            fi
-
-            if [ "$first_entry" == "true" ];then
-                first_entry=false
-                file_tests="$CURR_DIR/tests/unit/"
-            else
-                file_tests="$file_tests $CURR_DIR/tests/unit/$i"
-            fi
-        elif [[ $i == tests/functional/modules/* ]] || [[ $i == $CURR_DIR/tests/functional/modules/* ]] ;then
-            message_warn "It appears an absolute path has been used, 'ac' will try to truncate it to the test suite."
-            suffix=`echo ${i#*/modules/}`
-
-            if [ "$first_entry" == "true" ];then
-                first_entry=false
-                file_tests="$CURR_DIR/tests/functional/modules/$suffix"
-            else
-                file_tests="$file_tests $CURR_DIR/tests/functional/modules/$suffix"
-            fi
-        elif [[ $i == tests/unit/* ]] || [[ $i == $CURR_DIR/tests/unit/* ]] ;then
-            message_warn "It appears an absolute path has been used, 'ac' will try to truncate it to the test suite."
-            suffix=`echo ${i#*/modules/}`
-
-            if [ "$first_entry" == "true" ];then
-                first_entry=false
-                file_tests="$CURR_DIR/tests/unit/$suffix"
-            else
-                file_tests="$file_tests $CURR_DIR/tests/unit/$suffix"
-            fi
-        else
-            message_error "File = $i, not found in project path = $CURR_DIR."
-        fi
-    done
-    first_entry=true
-    file=$file_tests
-
-    # Convert any comma separated strings to space delimited as needed by the tooling.
-    first_entry=true
-    skip_tests=""
-    for i in $(echo $skip | sed "s/,/ /g") # Optionally: skip=\"`echo $2 | tr ',' ' '`\"
-    do
-        if [ "$first_entry" == "true" ];then
-            first_entry=false
-            skip_tests="$CURR_DIR/tests/functional/modules/$i"
-        else
-            skip_tests="$skip_tests $CURR_DIR/tests/functional/modules/$i"
-        fi
-    done
-    skip=$skip_tests
-
-    # Uppercase value for --throttle
-    throttle=`echo $throttle | tr '[:lower:]' '[:upper:]'`
-    if [ "$throttle" == "TRUE" ];then
-        throttle="--throttle"
-    else
-        throttle="--no-throttle"
-    fi
-
-    # Uppercase value for --verbose
-    verbose=`echo $verbose | tr '[:lower:]' '[:upper:]'`
-    if [ "$verbose" == "TRUE" ];then
-        verbose="--verbose"
-    else
-        verbose="--no-verbose"
-    fi
-
-    # Uppercase value for --capture
-    debug=`echo $debug | tr '[:lower:]' '[:upper:]'`
-    if [ "$debug" == "TRUE" ];then
-        debug="--capture"
-    else
-        debug="--no-capture"
-    fi
-
-    # Uppercase value for --capture
-    returncode=`echo $returncode | tr '[:lower:]' '[:upper:]'`
-    if [ "$returncode" == "TRUE" ];then
-        returncode="--returncode"
-    else
-        returncode="--no-returncode"
-    fi
-
->>>>>>> 53f3eb85
     # Useful for debug to see what is acutally passed what ./ac will pass to ce.py
     # echo "host=${host} user=${user} python=${python} zoau=${zoau} pythonpath=${pythonpath} volumes=${volumes},"\
     #         "file=${file} skip=${skip} itr=${itr} replay=${replay} timeout=${timeout} throttle=${throttle}"\
@@ -1431,11 +1039,7 @@
 }
 
 # ------------------------------------------------------------------------------
-<<<<<<< HEAD
 # Get a list of test cases from the dependency finder depending on options.
-=======
-# Get a list of all test cases from the dependency finder depending on options
->>>>>>> 53f3eb85
 # ------------------------------------------------------------------------------
 #->test-dep-find:
 ## Determine which test suites to run given the options selected.
@@ -1454,11 +1058,7 @@
 ##          - Default is to skip 'test_module_security.py', this can not be removed but
 ##            it can be replaced with another test or tests.
 ##     pretty (optional):
-<<<<<<< HEAD
 ##          - Pretty formatting where each value is a line followed by a line feed,
-=======
-##          - Pretty formatting where each value is a line follwoed by a line feed,
->>>>>>> 53f3eb85
 ##            otherwise a list[str] format is returned.
 ## Example:
 ##  $ ac --test-dep-find --branch main --skip "test_module_security.py,test_zos_apf_func.py" --pretty False
@@ -1469,10 +1069,6 @@
 ac_test_dep_finder(){
     branch=$1
     skip="$2"
-<<<<<<< HEAD
-=======
-    gh_branch=`git branch |grep "*" | cut -d" " -f2`
->>>>>>> 53f3eb85
 
     # Convert any comma separated strings to space delimited as needed by the tooling.
     first_entry=true
@@ -1494,11 +1090,7 @@
         message "Compiling a list functional and unit tests suites excluding skipped tests."
         . $VENV_BIN/activate && result=`$VENV_BIN/python ${VENV}/dependencyfinder.py -p ${CURRENT_DIR} -a -s "${skip}"`
     else
-<<<<<<< HEAD
         message "Compiling a list dependent tests cases to run based on the changes between local branch '$GH_BRANCH' and target branch '$branch', excluding skipped tests."
-=======
-        message "Compiling a list dependent tests cases to run based on the changes between local branch '$gh_branch' and target branch '$branch', excluding skipped tests."
->>>>>>> 53f3eb85
         . $VENV_BIN/activate && result=`$VENV_BIN/python ${VENV}/dependencyfinder.py -p ${CURRENT_DIR} -b ${branch} -s "${skip}" -m`
     fi
 
@@ -1550,13 +1142,9 @@
 ac_test_pytest_finder(){
     file=$1
     skip="$2"
-<<<<<<< HEAD
     # Uppercase value for --pretty
     pretty=`echo $3 | tr '[:lower:]' '[:upper:]'`
     slience_messages="$4" # This is an undocumented option to disable INFO messages
-=======
-    slience_messages="$4" # Undocumented internal interface option to disable INFO messages
->>>>>>> 53f3eb85
 
     first_entry=true
     file_tests=""
@@ -1637,11 +1225,6 @@
     . $VENV_BIN/activate && result=`export PYTHONPATH=$VENV;$VENV_BIN/python -c "from modules.utils import get_test_cases;from os import environ;\
         tests = get_test_cases(paths=environ['env_file'], skip=environ['env_skip']);all=','.join(tests);print(all)"`
 
-<<<<<<< HEAD
-=======
-    # Uppercase value for --pretty
-    pretty=`echo $3 | tr '[:lower:]' '[:upper:]'`
->>>>>>> 53f3eb85
     if [ "$pretty" == "TRUE" ];then
         echo $result |tr ',' '\n';
     else
@@ -1651,10 +1234,6 @@
     fi
 }
 
-<<<<<<< HEAD
-
-=======
->>>>>>> 53f3eb85
 # ------------------------------------------------------------------------------
 # Check the version of the ibm_zos_core collection installed
 # ------------------------------------------------------------------------------
@@ -1918,7 +1497,6 @@
 }
 
 # ------------------------------------------------------------------------------
-<<<<<<< HEAD
 # Print the z/OS host IDs and hostnames
 # ------------------------------------------------------------------------------
 #->host-nodes:
@@ -1934,22 +1512,11 @@
 ##     pretty (optional):
 ##          - Pretty formatting where each value is a line followed by a line feed,
 ##            otherwise a list[str] format is returned.
-=======
-# Print the z/OS node IDs and hostnames
-# ------------------------------------------------------------------------------
-#->host-nodes:
-## Display the z/OS node IDs and hostnames
-## Usage: ac [--host-nodes --all <boolean>]
-## Options:
-##     all      - A list of all nodes, default is true. If all is set to false,
-##                only a list space delimited nodes are returned.
->>>>>>> 53f3eb85
 ## Example:
 ##  $ ac --host-nodes [--all <bool>] [--pretty <bool>]
 ##  $ ac --host-nodes
 ##  $ ac --host-nodes --all false
 host_nodes(){
-<<<<<<< HEAD
     # Uppercase value for --all
     all=`echo $1 | tr '[:lower:]' '[:upper:]'`
     pretty=`echo $2 | tr '[:lower:]' '[:upper:]'`
@@ -1972,18 +1539,6 @@
             echo [$result]
         fi
     fi
-=======
-
-
-    if [ "$all" == "false" ]; then
-        message "Print z/OS production hostnames."
-        result=`$VENV/venv.sh --targets-production`
-    else
-        message "Print z/OS node IDs and hostnames."
-        result=`$VENV/venv.sh --targets`
-    fi
-    echo $result
->>>>>>> 53f3eb85
 }
 
 # ------------------------------------------------------------------------------
@@ -2391,11 +1946,7 @@
 elif [ "$option_submitted" ] && [ "$option_submitted" = "--ac-sanity" ] ; then
     ac_sanity $version $name
 elif [ "$option_submitted" ] && [ "$option_submitted" = "--ac-test" ] ; then
-<<<<<<< HEAD
     ac_test ${host:=""} ${python:=""} ${zoau:=""} ${file:=""} ${test:=""} ${debug:=""} ${name:=""}
-=======
-    ac_test ${host:=""} ${python:=""} ${zoau:=""} ${file:=""} ${test:=""} ${debug:=""}
->>>>>>> 53f3eb85
 elif [ "$option_submitted" ] && [ "$option_submitted" = "--test-concurrent" ] ; then
     test_concurrent ${host:=""} ${user:=""} ${python:=""} ${zoau:=""} ${pythonpath:=""}\
     ${volumes:="222222,000000"} ${file:="functional/*,unit/*"} "${skip:="test_module_security.py"}"\
@@ -2403,11 +1954,7 @@
     ${maxjob:="10"} ${maxnode:="30"} ${bal:="10"} ${verbose:="False"} ${verbosity:="0"}\
     ${debug:="False"} ${extra:="cd `pwd`"} ${returncode:="False"}
 elif [ "$option_submitted" ] && [ "$option_submitted" = "--ac-test-config" ] ; then
-<<<<<<< HEAD
     ac_test_config ${name:=""}
-=======
-    ac_test_config
->>>>>>> 53f3eb85
 elif [ "$option_submitted" ] && [ "$option_submitted" = "--test-dep-find" ] ; then
     ac_test_dep_finder ${branch:=""} "${skip:="test_module_security.py"}" ${pretty:="true"}
 elif [ "$option_submitted" ] && [ "$option_submitted" = "--test-pytest-find" ] ; then
@@ -2426,11 +1973,7 @@
 elif [ "$option_submitted" ] && [ "$option_submitted" = "--host-mounts" ] ; then
     host_mounts
 elif [ "$option_submitted" ] && [ "$option_submitted" = "--host-nodes" ] ; then
-<<<<<<< HEAD
     host_nodes ${all:="true"}
-=======
-    host_nodes ${all}
->>>>>>> 53f3eb85
 elif [ "$option_submitted" ] && [ "$option_submitted" = "--venv-setup" ] ; then
     venv_setup $password
 elif [ "$option_submitted" ] && [ "$option_submitted" = "--venv-start" ] ; then
