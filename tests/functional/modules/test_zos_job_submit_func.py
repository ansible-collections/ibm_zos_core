--- conflicted
+++ resolved
@@ -19,11 +19,8 @@
 import tempfile
 import pytest
 import re
-<<<<<<< HEAD
 import os
-=======
 from pprint import pprint
->>>>>>> 0e552400
 
 
 
@@ -122,7 +119,6 @@
 /*
 """
 
-<<<<<<< HEAD
 JCL_TEMPLATES = {
     "Default": """//{{ pgm_name }}    JOB (T043JM,JM00,1,0,0,0),'HELLO WORLD - JRM',CLASS=R,
 //             MSGCLASS=X,MSGLEVEL=1,NOTIFY=S0JM
@@ -145,7 +141,11 @@
 //SYSPRINT DD SYSOUT=*
 //SYSUT1   DD *
 (( message  ))
-=======
+/*
+//SYSUT2   DD SYSOUT=*
+//
+"""
+
 JCL_FILE_CONTENTS_NO_DSN = """//*
 //******************************************************************************
 //* Job containing a non existent DSN that will force an error. 
@@ -180,7 +180,6 @@
 # //
 # """
 
-
 JCL_FILE_CONTENTS_JCL_ERROR_INT = """//*
 //******************************************************************************
 //* Another job containing no job card resulting in a JCLERROR with an value. It
@@ -220,7 +219,6 @@
 //
 """
 
-
 JCL_FILE_CONTENTS_TYPRUN_SCAN = """//*
 //******************************************************************************
 //* Job containing a TYPRUN=SCAN that will cause JES to run a syntax check and
@@ -239,17 +237,10 @@
 //SYSPRINT DD SYSOUT=*
 //SYSUT1   DD *
 HELLO, WORLD
->>>>>>> 0e552400
 /*
 //SYSUT2   DD SYSOUT=*
 //
 """
-
-<<<<<<< HEAD
-    # TODO: add testcase for loop for steps
-}
-=======
->>>>>>> 0e552400
 
 TEMP_PATH = "/tmp/jcl"
 DATA_SET_NAME = "imstestl.ims1.test05"
@@ -547,7 +538,6 @@
         hosts.all.file(path=tmp_file.name, state="absent")
 
 
-<<<<<<< HEAD
 @pytest.mark.template
 @pytest.mark.parametrize("args", [
     dict(
@@ -597,7 +587,8 @@
 
     finally:
         os.remove(tmp_file.name)
-=======
+
+
 def test_negative_job_submit_local_jcl_no_dsn(ansible_zos_module):
     tmp_file = tempfile.NamedTemporaryFile(delete=True)
     with open(tmp_file.name, "w") as f:
@@ -638,5 +629,4 @@
         assert re.search(r'return code was not available', repr(result.get("msg")))
         assert re.search(r'error ? ?', repr(result.get("msg")))
         assert result.get("jobs")[0].get("job_id") is not None
-        assert result.get("jobs")[0].get("ret_code").get("msg_text") == "?"
->>>>>>> 0e552400
+        assert result.get("jobs")[0].get("ret_code").get("msg_text") == "?"