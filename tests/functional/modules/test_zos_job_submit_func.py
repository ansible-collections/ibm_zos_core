--- conflicted
+++ resolved
@@ -342,48 +342,30 @@
 C_SRC_INVALID_UTF8 = """#include <stdio.h>
 int main()
 {
-        unsigned char a=0x64;
-        unsigned char b=0x2A;
-        unsigned char c=0xB8;
-        unsigned char d=0xFF;
-        unsigned char e=0x81;
-        unsigned char f=0x82;
-        unsigned char g=0x83;
-        unsigned char h=0x00;
-        /* The following are non-printables from DBB. */
-        unsigned char nl=0x15;
-        unsigned char cr=0x0D;
-        unsigned char lf=0x25;
-        unsigned char shiftOut=0x0E;
-        unsigned char shiftIn=0x0F;
-
-        printf("Value of a: Hex: %X, character: %c",a,a);
-        printf("Value of b: Hex: %X, character: %c",b,b);
-        printf("Value of c: Hex: %X, character: %c",c,c);
-        printf("Value of d: Hex: %X, character: %c",d,d);
-        printf("Value of e: Hex: %X, character: %c",e,e);
-        printf("Value of f: Hex: %X, character: %c",f,f);
-        printf("Value of g: Hex: %X, character: %c",g,g);
-        printf("Value of h: Hex: %X, character: %c",h,h);
-        printf("Value of NL: Hex: %X, character: %c",nl,nl);
-        printf("Value of CR: Hex: %X, character: %c",cr,cr);
-        printf("Value of LF: Hex: %X, character: %c",lf,lf);
-        printf("Value of Shift-Out: Hex: %X, character: %c",shiftOut,shiftOut);
-        printf("Value of Shift-In: Hex: %X, character: %c",shiftIn,shiftIn);
-        return 0;
+    /* Generate and print all EBCDIC characters to stdout to
+     * ensure non-printable chars can be handled by Python.
+     * This will included the non-printable hex from DBB docs:
+     * nl=0x15, cr=0x0D, lf=0x25, shiftOut=0x0E, shiftIn=0x0F
+    */
+
+    for (int i = 0; i <= 255; i++) {
+        printf("Hex 0x%X is character: (%c)\\\\n",i,(char)(i));
+    }
+
+    return 0;
 }
 """
 
 JCL_INVALID_UTF8_CHARS_EXC = """//*
 //******************************************************************************
 //* Job that runs a C program that returns characters outside of the UTF-8 range
-//* expected by Python. This job tests a bugfix present in ZOAU v1.3.0 onwards
-//* that deals properly with these chars.
+//* expected by Python. This job tests a bugfix present in ZOAU v1.2.5.6 and
+//* later that deals properly with these chars.
 //* The JCL needs to be formatted to give it the directory where the C program
 //* is located.
 //******************************************************************************
 //NOEBCDIC JOB (T043JM,JM00,1,0,0,0),'NOEBCDIC - JRM',
-//             MSGCLASS=X,MSGLEVEL=1,NOTIFY=&SYSUID
+//             MSGCLASS=H,MSGLEVEL=1,NOTIFY=&SYSUID
 //NOPRINT  EXEC PGM=BPXBATCH
 //STDPARM DD *
 SH (
@@ -912,9 +894,10 @@
     for result in results.contacted.values():
         assert result.get("changed") is False
         assert result.get("jobs")[0].get("job_id") is not None
-<<<<<<< HEAD
-        assert result.get("jobs")[0].get("ret_code").get("msg_text") == "?"
-
+        assert re.search(r'long running job', repr(result.get("jobs")[0].get("ret_code").get("msg_txt")))
+        assert result.get("jobs")[0].get("ret_code").get("code") is None
+        assert result.get("jobs")[0].get("ret_code").get("msg") == "AC"
+        assert result.get("jobs")[0].get("ret_code").get("msg_code") == "?"
 
 # This test case is related to the following GitHub issues:
 # - https://github.com/ansible-collections/ibm_zos_core/issues/677
@@ -924,14 +907,12 @@
 def test_zoau_bugfix_invalid_utf8_chars(ansible_zos_module):
     try:
         hosts = ansible_zos_module
-
         # Copy C source and compile it.
         hosts.all.file(path=TEMP_PATH, state="directory")
         hosts.all.shell(
             cmd="echo {0} > {1}/noprint.c".format(quote(C_SRC_INVALID_UTF8), TEMP_PATH)
         )
         hosts.all.shell(cmd="xlc -o {0}/noprint {0}/noprint.c".format(TEMP_PATH))
-
         # Create local JCL and submit it.
         tmp_file = tempfile.NamedTemporaryFile(delete=True)
         with open(tmp_file.name, "w") as f:
@@ -944,16 +925,11 @@
         )
 
         for result in results.contacted.values():
+            print(result)
             # We shouldn't get an error now that ZOAU handles invalid/unprintable
             # UTF-8 chars correctly.
             assert result.get("jobs")[0].get("ret_code").get("msg_code") == "0000"
             assert result.get("jobs")[0].get("ret_code").get("code") == 0
             assert result.get("changed") is True
     finally:
-        hosts.all.file(path=TEMP_PATH, state="absent")
-=======
-        assert re.search(r'long running job', repr(result.get("jobs")[0].get("ret_code").get("msg_txt")))
-        assert result.get("jobs")[0].get("ret_code").get("code") is None
-        assert result.get("jobs")[0].get("ret_code").get("msg") == "AC"
-        assert result.get("jobs")[0].get("ret_code").get("msg_code") == "?"
->>>>>>> d2b64e0d
+        hosts.all.file(path=TEMP_PATH, state="absent")