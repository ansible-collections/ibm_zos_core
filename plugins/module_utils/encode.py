# Copyright (c) IBM Corporation 2020
# Apache License, Version 2.0 (see https://opensource.org/licenses/Apache-2.0)


from __future__ import absolute_import, division, print_function

__metaclass__ = type

from tempfile import NamedTemporaryFile, mkstemp, mkdtemp
from math import floor, ceil
from os import path, walk, makedirs, unlink
from ansible.module_utils.six import PY3

import shutil
import errno
import os
import re
import locale

from ansible_collections.ibm.ibm_zos_core.plugins.module_utils.import_handler import (
    MissingZOAUImport,
)
from ansible_collections.ibm.ibm_zos_core.plugins.module_utils.better_arg_parser import (
    BetterArgParser,
)
from ansible_collections.ibm.ibm_zos_core.plugins.module_utils import copy, system
from ansible_collections.ibm.ibm_zos_core.plugins.module_utils.ansible_module import (
    AnsibleModuleHelper,
)

try:
<<<<<<< HEAD
    from zoautil_py import datasets
=======
    from zoautil_py import Datasets
>>>>>>> 0eac7061
except Exception:
    datasets = MissingZOAUImport()


if PY3:
    from shlex import quote
else:
    from pipes import quote


class Defaults:
    DEFAULT_ASCII_CHARSET = "UTF-8"
    DEFAULT_EBCDIC_USS_CHARSET = "IBM-1047"
    DEFAULT_EBCDIC_MVS_CHARSET = "IBM-037"

    @staticmethod
    def get_default_system_charset():
        """Get the default encoding of the current machine

        Returns:
            str -- The encoding of the current machine
        """
        system_charset = locale.getdefaultlocale()[1]
        if system_charset is None:
            rc, out, err = system.run_command("locale -c charmap")
            if rc != 0 or not out or err:
                if system.is_zos():
                    system_charset = Defaults.DEFAULT_EBCDIC_USS_CHARSET
                else:
                    system_charset = Defaults.DEFAULT_ASCII_CHARSET
            else:
                out = out.splitlines()
                system_charset = out[1].strip() if len(out) > 1 else out[0].strip()

        return system_charset


class EncodeUtils(object):
    def __init__(self):
        """Call the coded character set conversion utility iconv
        to convert a USS file from one coded character set to another

        Arguments:
            module {AnsibleModule} -- The AnsibleModule object from currently running module
        """
        self.module = AnsibleModuleHelper(argument_spec={})

    def _validate_data_set_name(self, ds):
        arg_defs = dict(
            ds=dict(arg_type="data_set"),
        )
        parser = BetterArgParser(arg_defs)
        parsed_args = parser.parse_args({"ds": ds})
        return parsed_args.get("ds")

    def _validate_path(self, path):
        arg_defs = dict(
            path=dict(arg_type="path"),
        )
        parser = BetterArgParser(arg_defs)
        parsed_args = parser.parse_args({"path": path})
        return parsed_args.get("path")

    def _validate_data_set_or_path(self, path):
        arg_defs = dict(
            path=dict(arg_type="data_set_or_path"),
        )
        parser = BetterArgParser(arg_defs)
        parsed_args = parser.parse_args({"path": path})
        return parsed_args.get("path")

    def _validate_encoding(self, encoding):
        arg_defs = dict(
            encoding=dict(arg_type="encoding"),
        )
        parser = BetterArgParser(arg_defs)
        parsed_args = parser.parse_args({"encoding": encoding})
        return parsed_args.get("encoding")

    def listdsi_data_set(self, ds):
        """Invoke IDCAMS LISTCAT command to get the record length and space used
        to estimate the space used by the VSAM data set

        Arguments:
            ds: {str} -- The VSAM data set to be checked.

        Raises:
            EncodeError: When any exception is raised during the conversion.
        Returns:
            int -- The maximum record length of the VSAM data set.
            int -- The space used by the VSAM data set(KB).
        """
        ds = self._validate_data_set_name(ds)
        reclen = 80
        space_u = 1024
        listcat_cmd = " LISTCAT ENT('{0}') ALL".format(ds)
        cmd = "mvscmdauth --pgm=ikjeft01 --systsprt=stdout --systsin=stdin"
        rc, out, err = self.module.run_command(cmd, data=listcat_cmd)
        if rc:
            raise EncodeError(err)
        if out:
            find_reclen = re.findall(r"MAXLRECL-*\d+", out)
            find_cisize = re.findall(r"CISIZE-*\d+", out)
            find_recnum = re.findall(r"REC-TOTAL-*\d+", out)
            find_freeci = re.findall(r"FREESPACE-%CI-*\d+", out)
            find_freeca = re.findall(r"FREESPACE-%CA-*\d+", out)
            find_cioca = re.findall(r"CI/CA-*\d+", out)
            find_trkoca = re.findall(r"TRACKS/CA-*\d+", out)
            if find_reclen:
                reclen = int("".join(re.findall(r"\d+", find_reclen[0])))
            if find_cisize:
                cisize = int("".join(re.findall(r"\d+", find_cisize[0])))
            if find_recnum:
                recnum = int("".join(re.findall(r"\d+", find_recnum[0])))
            if find_freeci:
                freeci = int("".join(re.findall(r"\d+", find_freeci[0])))
            if find_freeca:
                freeca = int("".join(re.findall(r"\d+", find_freeca[0])))
            if find_cioca:
                cioca = int("".join(re.findall(r"\d+", find_cioca[0])))
            if find_trkoca:
                trkoca = int("".join(re.findall(r"\d+", find_trkoca[0])))

            # Algorithm used for VSAM data set space evaluation
            # Step01. Get the number of records in each VSAM CI
            # Step02. The CI used by the VSAM data set
            # Step03. The CA used by the VSAM data set
            # Step04. Calculate the VSAM data set space using the CA number
            # This value will be used by the temporary PS when coping a VSAM data set
            # For DASD volume type 3390, 56664 bytes per track
            rec_in_ci = floor((cisize - cisize * freeci - 10) / reclen)
            ci_num = ceil(recnum / rec_in_ci)
            ca_num = ceil(ci_num / (cioca * (1 - freeca)))
            if ca_num > 0:
                space_u = ceil(ca_num * trkoca * 566664 / 1024)
        return reclen, space_u

    def temp_data_set(self, reclen, space_u):
        """Creates a temporary data set with the given record length and size

        Arguments:
            size {str} -- The size of the data set
            lrecl {int} -- The record length of the data set

        Returns:
            str -- Name of the allocated data set

        Raises:
            OSError: When any exception is raised during the data set allocation
        """
        size = str(space_u * 2) + "K"
        hlq = datasets.hlq()
        temp_ps = datasets.tmp_name(hlq)
        response = datasets._create(
            name=temp_ps,
            type="SEQ",
            primary_space=size,
            record_format="VB",
            record_length=reclen,
        )
        if response.rc:
            raise OSError("Failed when allocating temporary sequential data set!")
        return temp_ps

    def get_codeset(self):
        """Get the list of supported encodings from the  USS command 'iconv -l'

        Raises:
            EncodeError: When any exception is raised during the conversion
        Returns:
            list -- The code set list supported in current USS platform
        """
        code_set = None
        iconv_list_cmd = ["iconv", "-l"]
        rc, out, err = self.module.run_command(iconv_list_cmd)
        if rc:
            raise EncodeError(err)
        if out:
            code_set_list = list(filter(None, re.split(r"[\n|\t]", out)))
            code_set = [c for i, c in enumerate(code_set_list) if i > 0 and i % 2 == 0]
        return code_set

    def string_convert_encoding(self, src, from_encoding, to_encoding):
        """Convert the encoding of the data when the src is a normal string

        Arguments:
            from_code_set: {str} -- The source code set of the string
            to_code_set: {str} -- The destination code set for the string
            src: {str} -- The input string content

        Raises:
            EncodeError: When any exception is raised during the conversion
        Returns:
            str -- The string content after the encoding
        """
        from_encoding = self._validate_encoding(from_encoding)
        to_encoding = self._validate_encoding(to_encoding)
        iconv_cmd = "printf {0} | iconv -f {1} -t {2}".format(
            quote(src), quote(from_encoding), quote(to_encoding)
        )
        rc, out, err = self.module.run_command(iconv_cmd, use_unsafe_shell=True)
        if rc:
            raise EncodeError(err)
        return out

    def uss_convert_encoding(self, src, dest, from_code, to_code):
        """Convert the encoding of the data in a USS file

        Arguments:
            from_code: {str} -- The source code set of the input file
            to_code: {str} -- The destination code set for the output file
            src: {str} -- The input file name, it should be a uss file
            dest: {str} -- The output file name, it should be a uss file

        Raises:
            EncodeError: When any exception is raised during the conversion.
            MoveFileError: When any exception is raised during moving files.
        Returns:
            boolean -- Indicate whether the conversion is successful or not.
        """
        src = self._validate_path(src)
        dest = self._validate_path(dest)
        from_code = self._validate_encoding(from_code)
        to_code = self._validate_encoding(to_code)
        convert_rc = False
        temp_fo = None
        if not src == dest:
            temp_fi = dest
        else:
            temp_fo, temp_fi = mkstemp()
        iconv_cmd = "iconv -f {0} -t {1} {2} > {3}".format(
            quote(from_code), quote(to_code), quote(src), quote(temp_fi)
        )
        try:
            rc, out, err = self.module.run_command(iconv_cmd, use_unsafe_shell=True)
            if rc:
                raise EncodeError(err)
            if dest == temp_fi:
                convert_rc = True
            else:
                try:
                    src_mode = os.stat(src).st_mode
                    temp_mode = os.stat(temp_fi).st_mode
                    if src_mode != temp_mode:
                        os.chmod(temp_fi, src_mode)
                    shutil.move(temp_fi, dest)
                    convert_rc = True
                except (OSError, IOError) as e:
                    raise MoveFileError(src, dest, e)
        except Exception:
            raise
        finally:
            if temp_fo:
                try:
                    os.close(temp_fo)
                    unlink(temp_fi)
                except OSError as e:
                    if e.errno != errno.ENOENT:
                        raise
        return convert_rc

    def uss_convert_encoding_prev(self, src, dest, from_code, to_code):
        """For multiple files conversion, such as a USS path or MVS PDS data set,
        use this method to split then do the conversion

        Arguments:
            from_code: {str} -- The source code set of the input path
            to_code: {str} -- The destination code set for the output path
            src: {str} -- The input uss path or a file
            dest: {str} -- The output uss path or a file

        Raises:
            EncodeError: When direcotry is empty or copy multiple files to a single file
        Returns:
            boolean -- Indicate whether the conversion is successful or not
        """
        src = self._validate_path(src)
        dest = self._validate_path(dest)
        from_code = self._validate_encoding(from_code)
        to_code = self._validate_encoding(to_code)
        convert_rc = False
        file_list = list()
        if path.isdir(src):
            for (dir, subdir, files) in walk(src):
                for file in files:
                    file_list.append(path.join(dir, file))
            if len(file_list) == 0:
                raise EncodeError(
                    "Directory {0} is empty. Please check the path.".format(src)
                )
            elif len(file_list) == 1:
                if path.isdir(dest):
                    file_name = path.basename(file_list[0])
                    src_f = path.join(src, file_name)
                    dest_f = path.join(dest, file_name)
                convert_rc = self.uss_convert_encoding(
                    src_f, dest_f, from_code, to_code
                )
            else:
                if path.isfile(dest):
                    raise EncodeError(
                        "Can't convert multiple files (src) {0} to a single file"
                        " (dest) {1}.".format(src, dest)
                    )
                else:
                    for file in file_list:
                        if dest == src:
                            dest_f = file
                        else:
                            dest_f = file.replace(src, dest, 1)
                            dest_dir = path.dirname(dest_f)
                            if not path.exists(dest_dir):
                                makedirs(dest_dir)
                        convert_rc = self.uss_convert_encoding(
                            file, dest_f, from_code, to_code
                        )
        else:
            if path.isdir(dest):
                file_name = path.basename(path.abspath(src))
                dest = path.join(dest, file_name)
            convert_rc = self.uss_convert_encoding(src, dest, from_code, to_code)

        return convert_rc

    def mvs_convert_encoding(
        self, src, dest, from_code, to_code, src_type=None, dest_type=None
    ):
        """Convert the encoding of the data from
           1) USS to MVS(PS, PDS/E VSAM)
           2) MVS to USS
           3) MVS to MVS

        Arguments:
            src: {str} -- The input MVS data set or USS path to be converted
            dest: {str} -- The output MVS data set or USS path to be converted
            from_code: {str} -- The source code set of the input MVS data set
            to_code: {str} -- The destination code set of the output MVS data set

        Keyword Arguments:
            src_type {[type]} -- The input MVS data set or type: PS, PDS, PDSE, VSAM(KSDS) (default: {None})
            dest_type {[type]} -- The output MVS data set type (default: {None})

        Returns:
            boolean -- Indicate whether the conversion is successful or not
        """
        src = self._validate_data_set_or_path(src)
        dest = self._validate_data_set_or_path(dest)
        from_code = self._validate_encoding(from_code)
        to_code = self._validate_encoding(to_code)
        convert_rc = False
        temp_ps = None
        temp_src = src
        temp_dest = dest
        try:
            if src_type == "PS":
                temp_src_fo = NamedTemporaryFile()
                temp_src = temp_src_fo.name
                rc, out, err = copy.copy_ps2uss(src, temp_src)
            if src_type == "PO":
                temp_src = mkdtemp()
                rc, out, err = copy.copy_pds2uss(src, temp_src)
            if src_type == "VSAM":
                reclen, space_u = self.listdsi_data_set(src.upper())
                temp_ps = self.temp_data_set(reclen, space_u)
                rc, out, err = copy.copy_vsam_ps(src.upper(), temp_ps)
                temp_src_fo = NamedTemporaryFile()
                temp_src = temp_src_fo.name
                rc, out, err = copy.copy_ps2uss(temp_ps, temp_src)
            if dest_type == "PS" or dest_type == "VSAM":
                temp_dest_fo = NamedTemporaryFile()
                temp_dest = temp_dest_fo.name
            if dest_type == "PO":
                temp_dest = mkdtemp()
            rc = self.uss_convert_encoding_prev(temp_src, temp_dest, from_code, to_code)
            if rc:
                if not dest_type:
                    convert_rc = True
                else:
                    if dest_type == "VSAM":
                        reclen, space_u = self.listdsi_data_set(dest.upper())
                        temp_ps = self.temp_data_set(reclen, space_u)
                        rc, out, err = copy.copy_uss2mvs(temp_dest, temp_ps, "PS")
                        rc, out, err = copy.copy_vsam_ps(temp_ps, dest.upper())
                        convert_rc = True
                    elif dest_type == "PO":
                        for (dir, subdir, files) in walk(temp_dest):
                            for file in files:
                                temp_file = path.join(dir, file)
                                rc, out, err = copy.copy_uss2mvs(temp_file, dest, "PO")
                                convert_rc = True
                    else:
                        rc, out, err = copy.copy_uss2mvs(temp_dest, dest, dest_type)
                        convert_rc = True
        except Exception:
            raise
        finally:
            if temp_ps:
<<<<<<< HEAD
                datasets.delete(temp_ps)
=======
                Datasets.delete(temp_ps)
            if temp_src and temp_src != src:
                if os.path.isdir(temp_src):
                    shutil.rmtree(temp_src)
            if temp_dest and temp_dest != dest:
                if os.path.isdir(temp_dest):
                    shutil.rmtree(temp_dest)

>>>>>>> 0eac7061
        return convert_rc


class EncodeError(Exception):
    def __init__(self, message):
        self.msg = 'An error occurred during encoding: "{0}"'.format(message)
        super(EncodeError, self).__init__(self.msg)


class MoveFileError(Exception):
    def __init__(self, src, dest, e):
        self.msg = "Failed when moving {0} to {1}: {2}".format(src, dest, e)
        super().__init__(self.msg)<|MERGE_RESOLUTION|>--- conflicted
+++ resolved
@@ -29,11 +29,7 @@
 )
 
 try:
-<<<<<<< HEAD
     from zoautil_py import datasets
-=======
-    from zoautil_py import Datasets
->>>>>>> 0eac7061
 except Exception:
     datasets = MissingZOAUImport()
 
@@ -431,10 +427,7 @@
             raise
         finally:
             if temp_ps:
-<<<<<<< HEAD
                 datasets.delete(temp_ps)
-=======
-                Datasets.delete(temp_ps)
             if temp_src and temp_src != src:
                 if os.path.isdir(temp_src):
                     shutil.rmtree(temp_src)
@@ -442,7 +435,6 @@
                 if os.path.isdir(temp_dest):
                     shutil.rmtree(temp_dest)
 
->>>>>>> 0eac7061
         return convert_rc
 
 
