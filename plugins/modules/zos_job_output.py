#!/usr/bin/python
# -*- coding: utf-8 -*-

# Copyright (c) IBM Corporation 2019, 2020
# Licensed under the Apache License, Version 2.0 (the "License");
# you may not use this file except in compliance with the License.
# You may obtain a copy of the License at
#     http://www.apache.org/licenses/LICENSE-2.0
# Unless required by applicable law or agreed to in writing, software
# distributed under the License is distributed on an "AS IS" BASIS,
# WITHOUT WARRANTIES OR CONDITIONS OF ANY KIND, either express or implied.
# See the License for the specific language governing permissions and
# limitations under the License.

from __future__ import absolute_import, division, print_function

__metaclass__ = type


DOCUMENTATION = r"""
---
module: zos_job_output
short_description: Display job output
description:
  - Display the z/OS job output for a given criteria (Job id/Job name/owner)
    with/without a data definition name as a filter.
  - At least provide a job id/job name/owner.
  - The job id can be specific such as "STC02560", or one that uses a pattern
    such as "STC*" or "*".
  - The job name can be specific such as "TCPIP", or one that uses a pattern
    such as "TCP*" or "*".
  - The owner can be specific such as "IBMUSER", or one that uses a pattern
    like "*".
  - If there is no ddname, or if ddname="?", output of all the ddnames under
    the given job will be displayed.
version_added: "1.0.0"
author:
  - "Jack Ho (@jacklotusho)"
  - "Demetrios Dimatos (@ddimatos)"
  - "Rich Parker (@richp405)"
options:
  job_id:
    description:
      - The z/OS job ID of the job containing the spool file.
        (e.g "STC02560", "STC*")
    type: str
    required: false
  job_name:
    description:
      - The name of the batch job. (e.g "TCPIP", "C*")
    type: str
    required: false
  owner:
    description:
      - The owner who ran the job. (e.g "IBMUSER", "*")
    type: str
    required: false
  ddname:
    description:
      - Data definition name (show only this DD on a found job).
        (e.g "JESJCL", "?")
    type: str
    required: false
"""

EXAMPLES = r"""
- name: Job output with ddname
  zos_job_output:
    job_id: "STC02560"
    ddname: "JESMSGLG"

- name: JES Job output without ddname
  zos_job_output:
    job_id: "STC02560"

- name: JES Job output with all ddnames
  zos_job_output:
    job_id: "STC*"
    job_name: "*"
    owner: "IBMUSER"
    ddname: "?"
"""

RETURN = r"""
jobs:
  description:
    The output information for a list of jobs matching specified criteria.
    If no job status is found, this will return an empty job code with msg=JOB NOT FOUND.
  returned: success
  type: list
  elements: dict
  contains:
    job_id:
      description:
         The z/OS job ID of the job containing the spool file.
      type: str
      sample: JOB00134
    job_name:
      description:
         The name of the batch job.
      type: str
      sample: HELLO
    subsystem:
      description:
         The job entry subsystem that MVS uses to do work.
      type: str
      sample: STL1
    class:
      description:
         Identifies the data set used in a system output data set, usually called a sysout data set.
      type: str
      sample:
    content_type:
      description:
         Type of address space.
      type: str
      sample: JOB
    ddnames:
      description:
         Data definition names.
      type: list
      elements: dict
      contains:
        ddname:
          description:
             Data definition name.
          type: str
          sample: JESMSGLG
        record_count:
          description:
              Count of the number of lines in a print data set.
          type: int
          sample: 17
        id:
          description:
             The file ID.
          type: str
          sample: 2
        stepname:
          description:
              A step name is name that identifies the job step so that other
              JCL statements or the operating system can refer to it.
          type: str
          sample: JES2
        procstep:
          description:
             Identifies the set of statements inside JCL grouped together to
             perform a particular function.
          type: str
          sample: PROC1
        byte_count:
          description:
              Byte size in a print data set.
          type: int
          sample: 574
        content:
          description:
             The ddname content.
          type: list[str]
          sample:
             [ "         1 //HELLO    JOB (T043JM,JM00,1,0,0,0),'HELLO WORLD - JRM',CLASS=R,       JOB00134",
               "           //             MSGCLASS=X,MSGLEVEL=1,NOTIFY=S0JM                                ",
               "           //*                                                                             ",
               "           //* PRINT \"HELLO WORLD\" ON JOB OUTPUT                                          ",
               "           //*                                                                             ",
               "           //* NOTE THAT THE EXCLAMATION POINT IS INVALID EBCDIC FOR JCL                   ",
               "           //*   AND WILL CAUSE A JCL ERROR                                                ",
               "           //*                                                                             ",
               "         2 //STEP0001 EXEC PGM=IEBGENER                                                    ",
               "         3 //SYSIN    DD DUMMY                                                             ",
               "         4 //SYSPRINT DD SYSOUT=*                                                          ",
               "         5 //SYSUT1   DD *                                                                 ",
               "         6 //SYSUT2   DD SYSOUT=*                                                          ",
               "         7 //                                                                              "
             ]
    ret_code:
      description:
         Return code output collected from job log.
      type: dict
      contains:
        msg:
          description:
            Return code or abend resulting from the job submission.
          type: str
          sample: CC 0000
        msg_code:
          description:
            Return code extracted from the `msg` so that it can be evaluated.
            For example, ABEND(S0C4) would yield "S0C4".
          type: str
          sample: S0C4
        msg_txt:
          description:
             Returns additional information related to the job.
          type: str
          sample: "No job can be located with this job name: HELLO"
        code:
          description:
             Return code converted to integer value (when possible).
          type: int
          sample: 00
        steps:
          description:
            Series of JCL steps that were executed and their return codes.
          type: list
          elements: dict
          contains:
            step_name:
              description:
                Name of the step shown as "was executed" in the DD section.
              type: str
              sample: "STEP0001"
            step_cc:
              description:
                The CC returned for this step in the DD section.
              type: str
              sample: "00"
      sample:
        ret_code: {
         "code": 0,
         "msg": "CC 0000",
         "msg_code": "0000",
         "msg_txt": "",
         "steps": [
           { "step_name": "STEP0001",
             "step_cc": "0000"
           }
         ]
        }
  sample:
     [
      {
        "class": "R",
        "content_type": "JOB",
        "ddnames": [
          {
            "byte_count": "775",
            "content": [
              "1                       J E S 2  J O B  L O G  --  S Y S T E M  S T L 1  --  N O D E  S T L 1            ",
              "0 ",
              " 10.25.48 JOB00134 ---- TUESDAY,   18 FEB 2020 ----",
              " 10.25.48 JOB00134  IRR010I  USERID OMVSADM  IS ASSIGNED TO THIS JOB.",
              " 10.25.48 JOB00134  $HASP375 JES2     ESTIMATED  LINES EXCEEDED",
              " 10.25.48 JOB00134  ICH70001I OMVSADM  LAST ACCESS AT 10:25:47 ON TUESDAY, FEBRUARY 18, 2020",
              " 10.25.48 JOB00134  $HASP375 HELLO    ESTIMATED  LINES EXCEEDED",
              " 10.25.48 JOB00134  $HASP373 HELLO    STARTED - INIT 3    - CLASS R        - SYS STL1",
              " 10.25.48 JOB00134  SMF000I  HELLO       STEP0001    IEBGENER    0000",
              " 10.25.48 JOB00134  $HASP395 HELLO    ENDED - RC=0000",
              "0------ JES2 JOB STATISTICS ------",
              "-  18 FEB 2020 JOB EXECUTION DATE",
              "-           16 CARDS READ",
              "-           59 SYSOUT PRINT RECORDS",
              "-            0 SYSOUT PUNCH RECORDS",
              "-            6 SYSOUT SPOOL KBYTES",
              "-         0.00 MINUTES EXECUTION TIME"
            ],
            "ddname": "JESMSGLG",
            "id": "2",
            "procstep": "",
            "record_count": "17",
            "stepname": "JES2"
          },
          {
            "byte_count": "574",
            "content": [
              "         1 //HELLO    JOB (T043JM,JM00,1,0,0,0),'HELLO WORLD - JRM',CLASS=R,       JOB00134",
              "           //             MSGCLASS=X,MSGLEVEL=1,NOTIFY=S0JM                                ",
              "           //*                                                                             ",
              "           //* PRINT \"HELLO WORLD\" ON JOB OUTPUT                                           ",
              "           //*                                                                             ",
              "           //* NOTE THAT THE EXCLAMATION POINT IS INVALID EBCDIC FOR JCL                   ",
              "           //*   AND WILL CAUSE A JCL ERROR                                                ",
              "           //*                                                                             ",
              "         2 //STEP0001 EXEC PGM=IEBGENER                                                    ",
              "         3 //SYSIN    DD DUMMY                                                             ",
              "         4 //SYSPRINT DD SYSOUT=*                                                          ",
              "         5 //SYSUT1   DD *                                                                 ",
              "         6 //SYSUT2   DD SYSOUT=*                                                          ",
              "         7 //                                                                              "
            ],
            "ddname": "JESJCL",
            "id": "3",
            "procstep": "",
            "record_count": "14",
            "stepname": "JES2"
          },
          {
            "byte_count": "1066",
            "content": [
              " ICH70001I OMVSADM  LAST ACCESS AT 10:25:47 ON TUESDAY, FEBRUARY 18, 2020",
              " IEF236I ALLOC. FOR HELLO STEP0001",
              " IEF237I DMY  ALLOCATED TO SYSIN",
              " IEF237I JES2 ALLOCATED TO SYSPRINT",
              " IEF237I JES2 ALLOCATED TO SYSUT1",
              " IEF237I JES2 ALLOCATED TO SYSUT2",
              " IEF142I HELLO STEP0001 - STEP WAS EXECUTED - COND CODE 0000",
              " IEF285I   OMVSADM.HELLO.JOB00134.D0000102.?            SYSOUT        ",
              " IEF285I   OMVSADM.HELLO.JOB00134.D0000101.?            SYSIN         ",
              " IEF285I   OMVSADM.HELLO.JOB00134.D0000103.?            SYSOUT        ",
              " IEF373I STEP/STEP0001/START 2020049.1025",
              " IEF032I STEP/STEP0001/STOP  2020049.1025 ",
              "         CPU:     0 HR  00 MIN  00.00 SEC    SRB:     0 HR  00 MIN  00.00 SEC    ",
              "         VIRT:    60K  SYS:   240K  EXT:        0K  SYS:    11548K",
              "         ATB- REAL:                     8K  SLOTS:                     0K",
              "              VIRT- ALLOC:      10M SHRD:       0M",
              " IEF375I  JOB/HELLO   /START 2020049.1025",
              " IEF033I  JOB/HELLO   /STOP  2020049.1025 ",
              "         CPU:     0 HR  00 MIN  00.00 SEC    SRB:     0 HR  00 MIN  00.00 SEC    "
            ],
            "ddname": "JESYSMSG",
            "id": "4",
            "procstep": "",
            "record_count": "19",
            "stepname": "JES2"
          },
          {
            "byte_count": "251",
            "content": [
              "1DATA SET UTILITY - GENERATE                                                                       PAGE 0001             ",
              "-IEB352I WARNING: ONE OR MORE OF THE OUTPUT DCB PARMS COPIED FROM INPUT                                                  ",
              "                                                                                                                         ",
              " PROCESSING ENDED AT EOD                                                                                                 "
            ],
            "ddname": "SYSPRINT",
            "id": "102",
            "procstep": "",
            "record_count": "4",
            "stepname": "STEP0001"
          },
          {
            "byte_count": "49",
            "content": [
              " HELLO, WORLD                                                                    "
            ],
            "ddname": "SYSUT2",
            "id": "103",
            "procstep": "",
            "record_count": "1",
            "stepname": "STEP0001"
          }
        ],
        "job_id": "JOB00134",
        "job_name": "HELLO",
        "owner": "OMVSADM",
        "ret_code": {
          "code": 0,
          "msg": "CC 0000",
          "msg_code": "0000",
          "msg_txt": "",
          "steps": [
            { "step_name": "STEP0001",
              "step_cc": "0000"
            }
          ]
        },
        "subsystem": "STL1"
      }
  ]
changed:
    description:
      Indicates if any changes were made during module operation
    type: bool
    returned: on success
"""


from ansible.module_utils.basic import AnsibleModule
from ansible_collections.ibm.ibm_zos_core.plugins.module_utils.job import job_output
from tempfile import NamedTemporaryFile


def run_module():
    module_args = dict(
        job_id=dict(type="str", required=False),
        job_name=dict(type="str", required=False),
        owner=dict(type="str", required=False),
        ddname=dict(type="str", required=False),
    )

    module = AnsibleModule(argument_spec=module_args, supports_check_mode=True)

    job_id = module.params.get("job_id")
    job_name = module.params.get("job_name")
    owner = module.params.get("owner")
    ddname = module.params.get("ddname")

    if not job_id and not job_name and not owner:
        module.fail_json(msg="Please provide a job_id or job_name or owner")

    try:
        results = {}
        results["jobs"] = job_output(job_id=job_id, owner=owner, job_name=job_name, dd_name=ddname)
        results["changed"] = False
    except Exception as e:
        module.fail_json(msg=repr(e))

<<<<<<< HEAD
# need to mod/expand job output here
# ret code needs steps subsection

=======
>>>>>>> 91309c78
    module.exit_json(**results)


def main():
    run_module()


if __name__ == "__main__":
    main()<|MERGE_RESOLUTION|>--- conflicted
+++ resolved
@@ -394,12 +394,6 @@
     except Exception as e:
         module.fail_json(msg=repr(e))
 
-<<<<<<< HEAD
-# need to mod/expand job output here
-# ret code needs steps subsection
-
-=======
->>>>>>> 91309c78
     module.exit_json(**results)
 
 
