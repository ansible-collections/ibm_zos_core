--- conflicted
+++ resolved
@@ -65,22 +65,13 @@
           - terse
           - xmit
           - pax
-<<<<<<< HEAD
-        aliases: [type]
-      format_options:
-=======
         aliases: [ name ]
       options:
->>>>>>> c1d42bf1
         description:
           - Options specific to a compression format.
         type: dict
         required: false
-<<<<<<< HEAD
-        aliases: [options]
-=======
         aliases: [ format_options ]
->>>>>>> c1d42bf1
         suboptions:
           spack:
             description:
@@ -114,11 +105,7 @@
                 portable format before using C(xmit) or C(terse).
             type: bool
             default: false
-<<<<<<< HEAD
-            aliases: [adrdssu]
-=======
             aliases: [ use_adrdssu ]
->>>>>>> c1d42bf1
   dest:
     description:
       - The remote absolute path or data set where the archive should be
@@ -1880,9 +1867,6 @@
                         type='str',
                         default='gz',
                         choices=['bz2', 'gz', 'tar', 'zip', 'terse', 'xmit', 'pax'],
-<<<<<<< HEAD
-                        aliases=['type'],
-=======
                         aliases=['name'],
                         deprecated_aliases=[
                             dict(
@@ -1891,14 +1875,10 @@
                                 collection_name='ibm.ibm_zos_core'
                             )
                         ],
->>>>>>> c1d42bf1
                     ),
                     options=dict(
                         type='dict',
                         required=False,
-<<<<<<< HEAD
-                        aliases=['options'],
-=======
                         aliases=['format_options'],
                         deprecated_aliases=[
                             dict(
@@ -1907,7 +1887,6 @@
                                 collection_name='ibm.ibm_zos_core'
                             )
                         ],
->>>>>>> c1d42bf1
                         options=dict(
                             spack=dict(
                                 type='bool',
@@ -1919,9 +1898,6 @@
                             adrdssu=dict(
                                 type='bool',
                                 default=False,
-<<<<<<< HEAD
-                                aliases=['adrdssu']
-=======
                                 aliases=['use_adrdssu'],
                                 deprecated_aliases=[
                                     dict(
@@ -1930,7 +1906,6 @@
                                         collection_name='ibm.ibm_zos_core'
                                     )
                                 ],
->>>>>>> c1d42bf1
                             )
                         ),
                     ),
@@ -2011,11 +1986,7 @@
                     type='str',
                     default='gz',
                     choices=['bz2', 'gz', 'tar', 'zip', 'terse', 'xmit', 'pax'],
-<<<<<<< HEAD
-                    aliases=['type'],
-=======
                     aliases=['name'],
->>>>>>> c1d42bf1
                 ),
                 options=dict(
                     type='dict',
@@ -2034,11 +2005,7 @@
                         adrdssu=dict(
                             type='bool',
                             default=False,
-<<<<<<< HEAD
-                            aliases=['adrdssu']
-=======
                             aliases=['use_adrdssu'],
->>>>>>> c1d42bf1
                         )
                     ),
                     default=dict(
