--- conflicted
+++ resolved
@@ -1,10 +1,6 @@
 # -*- coding: utf-8 -*-
 
-<<<<<<< HEAD
-# Copyright (c) IBM Corporation 2020, 2024
-=======
 # Copyright (c) IBM Corporation 2020, 2025
->>>>>>> 5eddec59
 # Licensed under the Apache License, Version 2.0 (the "License");
 # you may not use this file except in compliance with the License.
 # You may obtain a copy of the License at
@@ -16,15 +12,9 @@
 # limitations under the License.
 
 from __future__ import absolute_import, division, print_function
-<<<<<<< HEAD
-import pytest
-from ibm_zos_core.tests.helpers.dataset import get_tmp_ds_name
-from ibm_zos_core.tests.helpers.volumes import Volume_Handler
-=======
 from ibm_zos_core.tests.helpers.dataset import get_tmp_ds_name
 from ibm_zos_core.tests.helpers.volumes import Volume_Handler
 from ibm_zos_core.tests.helpers.version import get_zoau_version
->>>>>>> 5eddec59
 
 __metaclass__ = type
 
@@ -415,10 +405,6 @@
 # Negative tests
 #
 
-<<<<<<< HEAD
-
-=======
->>>>>>> 5eddec59
 def test_add_already_present(ansible_zos_module, volumes_with_vvds):
     try:
         hosts = ansible_zos_module
@@ -451,12 +437,6 @@
         results = hosts.all.zos_apf(**test_info)
         for result in results.contacted.values():
             assert result.get("rc") == 0
-<<<<<<< HEAD
-        results = hosts.all.zos_apf(**test_info)
-        for result in results.contacted.values():
-            # Return code 16 if ZOAU < 1.2.0 and RC is 8 if ZOAU >= 1.2.0
-            assert result.get("rc") == 16 or result.get("rc") == 8
-=======
         # Second call to zos_apf, same as first but with different expectations
         results = hosts.all.zos_apf(**test_info)
         for result in results.contacted.values():
@@ -471,7 +451,6 @@
                 assert rc == 8
             else:
                 assert rc == 16 
->>>>>>> 5eddec59
         test_info['state'] = 'absent'
         hosts.all.zos_apf(**test_info)
     finally:
@@ -509,22 +488,17 @@
         test_info['state'] = 'absent'
         results = hosts.all.zos_apf(**test_info)
         for result in results.contacted.values():
-<<<<<<< HEAD
+            # RC 0 should be allowed for ZOAU >= 1.3.4,
+            # in zoau < 1.3.4 -i is not recognized  in apfadm
             # Return code 16 if ZOAU < 1.2.0 and RC is 8 if ZOAU >= 1.2.0
-            assert result.get("rc") == 16 or result.get("rc") == 8
-=======
-            # RC 0 should be allowed for ZOAU >= 1.3.4, 
-            # in zoau < 1.3.4 -i is not recognized  in apfadm 
-            # Return code 16 if ZOAU < 1.2.0 and RC is 8 if ZOAU >= 1.2.0
-            zoa_version = get_zoau_version(hosts) or "0.0.0.0" 
-            rc = result.get("rc")            
+            zoa_version = get_zoau_version(hosts) or "0.0.0.0"
+            rc = result.get("rc")
             if zoa_version >= "1.3.4.0":
                 assert rc == 0
             elif zoa_version >= "1.2.0.0":
                 assert rc == 8
             else:
                 assert rc == 16
->>>>>>> 5eddec59
     finally:
         clean_test_env(hosts, test_info)
 
