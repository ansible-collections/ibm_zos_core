--- conflicted
+++ resolved
@@ -6,11 +6,7 @@
 name: ibm_zos_core
 
 # The collection version
-<<<<<<< HEAD
 version: "1.16.0-beta.1"
-=======
-version: "1.15.0"
->>>>>>> 6e7574b8
 
 # Collection README file
 readme: README.md
@@ -104,4 +100,5 @@
   - venv*
   - ansible_collections
   - '*.log'
-  - '*.sh'+  - '*.sh'
+  - ac