#!/usr/bin/python
# -*- coding: utf-8 -*-

# Copyright (c) IBM Corporation 2020, 2024
# Licensed under the Apache License, Version 2.0 (the "License");
# you may not use this file except in compliance with the License.
# You may obtain a copy of the License at
#     http://www.apache.org/licenses/LICENSE-2.0
# Unless required by applicable law or agreed to in writing, software
# distributed under the License is distributed on an "AS IS" BASIS,
# WITHOUT WARRANTIES OR CONDITIONS OF ANY KIND, either express or implied.
# See the License for the specific language governing permissions and
# limitations under the License.

from __future__ import absolute_import, division, print_function

__metaclass__ = type


DOCUMENTATION = r"""
module: zos_mvs_raw
author:
  - "Xiao Yuan Ma (@bjmaxy)"
  - "Blake Becker (@blakeinate)"
short_description: Run a z/OS program.
description:
  - Run a z/OS program.
  - This is analogous to a job step in JCL.
  - Defaults will be determined by underlying API if value not provided.
version_added: "1.1.0"
options:
  program_name:
    description:
      - The name of the z/OS program to run (e.g. IDCAMS, IEFBR14, IEBGENER etc.).
    required: true
    type: str
    aliases:
      - pgm
      - program
  parm:
    description:
      - The program arguments (e.g. -a='MARGINS(1,72)').
    required: false
    type: str
  auth:
    description:
      - Determines whether this program should run with authorized privileges.
      - If I(auth=true), the program runs as APF authorized.
      - If I(auth=false), the program runs as unauthorized.
    required: false
    type: bool
    default: false
  verbose:
    description:
      - Determines if verbose output should be returned from the underlying utility used by this module.
      - When I(verbose=true) verbose output is returned on module failure.
    required: false
    type: bool
    default: false
  dds:
    description:
      - The input data source.
      - I(dds) supports 6 types of sources
      - 1. I(dd_data_set) for data set files.
      - 2. I(dd_unix) for UNIX files.
      - 3. I(dd_input) for in-stream data set.
      - 4. I(dd_dummy) for no content input.
      - 5. I(dd_concat) for a data set concatenation.
      - 6. I(dds) supports any combination of source types.

    required: false
    type: list
    elements: dict
    suboptions:
      dd_data_set:
        description:
          - Specify a data set.
          - I(dd_data_set) can reference an existing data set or be
            used to define a new data set to be created during execution.
        required: false
        type: dict
        suboptions:
          dd_name:
            description:
              - The DD name.
            required: true
            type: str
          data_set_name:
            description:
              - The data set name.
              - A data set name can be a GDS relative name.
              - When using GDS relative name and it is a positive generation, disposition new must be used.
            type: str
            required: false
          type:
            description:
              - The data set type. Only required when I(disposition=new).
              - Maps to DSNTYPE on z/OS.
            type: str
            choices:
              - library
              - pds
              - pdse
              - large
              - basic
              - seq
              - rrds
              - esds
              - lds
              - ksds
          disposition:
            description:
              - I(disposition) indicates the status of a data set.
              - Defaults to shr.
            type: str
            required: false
            choices:
              - new
              - shr
              - mod
              - old
          disposition_normal:
            description:
              - I(disposition_normal) indicates what to do with the data set after a normal termination of the program.
            type: str
            required: false
            choices:
              - delete
              - keep
              - catalog
              - uncatalog
          disposition_abnormal:
            description:
              - I(disposition_abnormal) indicates what to do with the data set after an abnormal termination of the
                program.
            type: str
            required: false
            choices:
              - delete
              - keep
              - catalog
              - uncatalog
          reuse:
            description:
              - Determines if a data set should be reused if I(disposition=new) and if a data set with a matching name already exists.
              - If I(reuse=true), I(disposition) will be automatically switched to C(SHR).
              - If I(reuse=false), and a data set with a matching name already exists, allocation will fail.
              - Mutually exclusive with I(replace).
              - I(reuse) is only considered when I(disposition=new)
            type: bool
            default: false
          replace:
            description:
              - Determines if a data set should be replaced if I(disposition=new) and a data set with a matching name already exists.
              - If I(replace=true), the original data set will be deleted, and a new data set created.
              - If I(replace=false), and a data set with a matching name already exists, allocation will fail.
              - Mutually exclusive with I(reuse).
              - I(replace) is only considered when I(disposition=new)
              - I(replace) will result in loss of all data in the original data set unless I(backup) is specified.
            type: bool
            default: false
          backup:
            description:
              - Determines if a backup should be made of an existing data set when I(disposition=new), I(replace=true),
                and a data set with the desired name is found.
              - I(backup) is only used when I(replace=true).
            type: bool
            default: false
          space_type:
            description:
              - The unit of measurement to use when allocating space for a new data set
                using I(space_primary) and I(space_secondary).
            type: str
            choices:
              - trk
              - cyl
              - b
              - k
              - m
              - g
          space_primary:
            description:
              - The primary amount of space to allocate for a new data set.
              - The value provided to I(space_type) is used as the unit of space for the allocation.
              - Not applicable when I(space_type=blklgth) or I(space_type=reclgth).
            type: int
          space_secondary:
            description:
              - When primary allocation of space is filled,
                secondary space will be allocated with the provided size as needed.
              - The value provided to I(space_type) is used as the unit of space for the allocation.
              - Not applicable when I(space_type=blklgth) or I(space_type=reclgth).
            type: int
          volumes:
            description:
              - The volume or volumes on which a data set resides or will reside.
              - Do not specify the same volume multiple times.
            type: raw
            required: false
          sms_management_class:
            description:
              - The desired management class for a new SMS-managed data set.
              - I(sms_management_class) is ignored if specified for an existing data set.
              - All values must be between 1-8 alpha-numeric characters.
            type: str
            required: false
          sms_storage_class:
            description:
              - The desired storage class for a new SMS-managed data set.
              - I(sms_storage_class) is ignored if specified for an existing data set.
              - All values must be between 1-8 alpha-numeric characters.
            type: str
            required: false
          sms_data_class:
            description:
              - The desired data class for a new SMS-managed data set.
              - I(sms_data_class) is ignored if specified for an existing data set.
              - All values must be between 1-8 alpha-numeric characters.
            type: str
            required: false
          block_size:
            description:
              - The maximum length of a block in bytes.
              - Default is dependent on I(record_format)
            type: int
            required: false
          directory_blocks:
            description:
              - The number of directory blocks to allocate to the data set.
            type: int
            required: false
          key_label:
            description:
              - The label for the encryption key used by the system to encrypt the data set.
              - I(key_label) is the public name of a protected encryption key in the ICSF key repository.
              - I(key_label) should only be provided when creating an extended format data set.
              - Maps to DSKEYLBL on z/OS.
            type: str
            required: false
          encryption_key_1:
            description:
              - The encrypting key used by the Encryption Key Manager.
              - Specification of the key labels does not by itself enable encryption.
                Encryption must be enabled by a data class that specifies an encryption format.
            type: dict
            required: false
            suboptions:
              label:
                description:
                  - The label for the key encrypting key used by the Encryption Key
                    Manager.
                  - Key label must have a private key associated with it.
                  - I(label) can be a maximum of 64 characters.
                  - Maps to KEYLAB1 on z/OS.
                type: str
                required: true
              encoding:
                description:
                  - How the label for the key encrypting key specified by
                    I(label) is encoded by the Encryption Key Manager.
                  - I(encoding) can either be set to C(l) for label encoding,
                    or C(h) for hash encoding.
                  - Maps to KEYCD1 on z/OS.
                type: str
                required: true
                choices:
                  - l
                  - h
          encryption_key_2:
            description:
              - The encrypting key used by the Encryption Key Manager.
              - Specification of the key labels does not by itself enable encryption.
                Encryption must be enabled by a data class that specifies an encryption format.
            type: dict
            required: false
            suboptions:
              label:
                description:
                  - The label for the key encrypting key used by the Encryption Key
                    Manager.
                  - Key label must have a private key associated with it.
                  - I(label) can be a maximum of 64 characters.
                  - Maps to KEYLAB2 on z/OS.
                type: str
                required: true
              encoding:
                description:
                  - How the label for the key encrypting key specified by
                    I(label) is encoded by the Encryption Key Manager.
                  - I(encoding) can either be set to C(l) for label encoding,
                    or C(h) for hash encoding.
                  - Maps to KEYCD2 on z/OS.
                type: str
                required: true
                choices:
                  - l
                  - h
          key_length:
            description:
              - The length of the keys used in a new data set.
              - If using SMS, setting I(key_length) overrides the key length defined in the SMS data class of the data set.
              - Valid values are (0-255 non-vsam), (1-255 vsam).
            type: int
            required: false
          key_offset:
            description:
              - The position of the first byte of the record key in each logical record of a new VSAM data set.
              - The first byte of a logical record is position 0.
              - Provide I(key_offset) only for VSAM key-sequenced data sets.
            type: int
            required: false
          record_length:
            description:
              - The logical record length. (e.g C(80)).
              - For variable data sets, the length must include the 4-byte prefix area.
              - "Defaults vary depending on format: If FB/FBA 80, if VB/VBA 137, if U 0."
              - Valid values are (1-32760 for non-VSAM,  1-32761 for VSAM).
              - Maps to LRECL on z/OS.
            type: int
            required: false
          record_format:
            description:
              - The format and characteristics of the records for new data set.
            type: str
            choices:
              - u
              - vb
              - vba
              - fb
              - fba
          return_content:
            description:
              - Determines how content should be returned to the user.
              - If not provided, no content from the DD is returned.
            type: dict
            required: false
            suboptions:
              type:
                description:
                  - The type of the content to be returned.
                  - C(text) means return content in encoding specified by I(response_encoding).
                  - I(src_encoding) and I(response_encoding) are only used when I(type=text).
                  - C(base64) means return content in binary mode.
                type: str
                choices:
                  - text
                  - base64
                required: true
              src_encoding:
                description:
                  - The encoding of the data set on the z/OS system.
                type: str
                default: ibm-1047
              response_encoding:
                description:
                  - The encoding to use when returning the contents of the data set.
                type: str
                default: iso8859-1
      dd_unix:
        description:
          - The path to a file in UNIX System Services (USS).
        required: false
        type: dict
        suboptions:
          dd_name:
            description:
              - The DD name.
            required: true
            type: str
          path:
            description:
              - The path to an existing UNIX file.
              - Or provide the path to an new created UNIX file when I(status_group=OCREAT).
              - The provided path must be absolute.
            required: true
            type: str
          disposition_normal:
            description:
              - Indicates what to do with the UNIX file after normal termination of
                the program.
            type: str
            choices:
              - keep
              - delete
          disposition_abnormal:
            description:
              - Indicates what to do with the UNIX file after abnormal termination of
                the program.
            type: str
            choices:
              - keep
              - delete
          mode:
            description:
              - The file access attributes when the UNIX file is created specified in I(path).
              - Specify the mode as an octal number similarly to chmod.
              - Maps to PATHMODE on z/OS.
            type: int
          status_group:
            description:
              - The status for the UNIX file specified in I(path).
              - If you do not specify a value for the I(status_group) parameter, the module assumes that the
                pathname exists, searches for it, and fails the module if the pathname does not exist.
              - Maps to PATHOPTS status group file options on z/OS.
              - You can specify up to 6 choices.
              - I(oappend) sets the file offset to the end of the file before each write,
                so that data is written at the end of the file.
              - I(ocreat) specifies that if the file does not exist, the system is to create it.
                If a directory specified in the pathname does not exist, a new directory and a new file are not created.
                If the file already exists and I(oexcl) was not specified,
                the system allows the program to use the existing file.
                If the file already exists and I(oexcl) was specified,
                the system fails the allocation and the job step.
              - I(oexcl) specifies that if the file does not exist, the system is to create it.
                If the file already exists, the system fails the allocation and the job step.
                The system ignores I(oexcl) if I(ocreat) is not also specified.
              - I(onoctty) specifies that if the PATH parameter identifies a terminal device,
                opening of the file does not make the terminal device the controlling terminal for the process.
              - I(ononblock) specifies the following, depending on the type of file
              - For a FIFO special file
              - 1. With I(ononblock) specified and I(ordonly) access,
                   an open function for reading-only returns without delay.
              - 2. With I(ononblock) not specified and I(ordonly) access,
                   an open function for reading-only blocks (waits) until a
                   process opens the file for writing.
              - 3. With I(ononblock) specified and I(owronly) access,
                   an open function for writing-only returns an error if no
                   process currently has the file open for reading.
              - 4. With I(ononblock) not specified and I(owronly) access,
                   an open function for writing-only blocks (waits) until a
                   process opens the file for reading.
              - 5. For a character special file that supports nonblocking open
              - 6. If I(ononblock) is specified, an open function returns without
                   blocking (waiting) until the device is ready or available.
                   Device response depends on the type of device.
              - 7. If I(ononblock) is not specified, an open function blocks
                   (waits) until the device is ready or available.
              - I(ononblock) has no effect on other file types.
              - I(osync) specifies that the system is to move data from buffer storage
                to permanent storage before returning control from a callable service that performs a write.
              - "I(otrunc) specifies that the system is to truncate the file length to zero if
                all the following are true: the file specified exists,
                the file is a regular file,
                and the file successfully opened with I(ordwr) or I(owronly)."
              - When I(otrunc) is specified, the system does not change the mode and owner.
                I(otrunc) has no effect on FIFO special files or character special files.
            type: list
            elements: str
            choices:
              - oappend
              - ocreat
              - oexcl
              - onoctty
              - ononblock
              - osync
              - otrunc
            required: false
          access_group:
            description:
              - The kind of access to request for the UNIX file specified in I(path).
            type: str
            choices:
              - r
              - w
              - rw
              - read_only
              - write_only
              - read_write
              - ordonly
              - owronly
              - ordwr
            required: false
          file_data_type:
            description:
              - The type of data that is (or will be) stored in the file specified in I(path).
              - Maps to FILEDATA on z/OS.
            type: str
            default: binary
            choices:
              - binary
              - text
              - record
          block_size:
            description:
              - The block size, in bytes, for the UNIX file.
              - Default is dependent on I(record_format)
            type: int
            required: false
          record_length:
            description:
              - The logical record length for the UNIX file.
              - I(record_length) is required in situations where the data will be processed as
                records and therefore, I(record_length), I(block_size) and I(record_format) need to be supplied since
                a UNIX file would normally be treated as a stream of bytes.
              - Maps to LRECL on z/OS.
            type: int
            required: false
          record_format:
            description:
              - The record format for the UNIX file.
              - I(record_format) is required in situations where the data will be processed as
                records and therefore, I(record_length), I(block_size) and I(record_format) need to be supplied since
                a UNIX file would normally be treated as a stream of bytes.
            type: str
            choices:
              - u
              - vb
              - vba
              - fb
              - fba
          return_content:
            description:
              - Determines how content should be returned to the user.
              - If not provided, no content from the DD is returned.
            type: dict
            required: false
            suboptions:
              type:
                description:
                  - The type of the content to be returned.
                  - C(text) means return content in encoding specified by I(response_encoding).
                  - I(src_encoding) and I(response_encoding) are only used when I(type=text).
                  - C(base64) means return content in binary mode.
                type: str
                choices:
                  - text
                  - base64
                required: true
              src_encoding:
                description:
                  - The encoding of the file on the z/OS system.
                type: str
                default: ibm-1047
              response_encoding:
                description:
                  - The encoding to use when returning the contents of the file.
                type: str
                default: iso8859-1
      dd_input:
        description:
          - I(dd_input) is used to specify an in-stream data set.
          - Input will be saved to a temporary data set with a record length of 80.
        required: false
        type: dict
        suboptions:
          dd_name:
            description:
              - The DD name.
            required: true
            type: str
          content:
            description:
              - The input contents for the DD.
              - I(dd_input) supports single or multiple lines of input.
              - Multi-line input can be provided as a multi-line string
                or a list of strings with 1 line per list item.
              - If a list of strings is provided, newlines will be
                added to each of the lines when used as input.
              - 'If a multi-line string is provided, use the proper block scalar
                style. YAML supports both
                L(literal,https://yaml.org/spec/1.2.2/#literal-style) and
                L(folded,https://yaml.org/spec/1.2.2/#line-folding) scalars.
                It is recommended to use the literal style indicator
                "|" with a block indentation indicator, for example;
                I(content: | 2) is a literal block style indicator with a 2 space
                indentation, the entire block will be indented and newlines
                preserved. The block indentation range is 1 - 9. While generally
                unnecessary, YAML does support block
                L(chomping,https://yaml.org/spec/1.2.2/#8112-block-chomping-indicator)
                indicators  "+" and "-" as well.'
              - When using the I(content) option for instream-data, the module
                will ensure that all lines contain a blank in columns 1 and 2
                and add blanks when not present while retaining a maximum length
                of 80 columns for any line. This is true for all I(content) types;
                string, list of strings and when using a YAML block indicator.
            required: true
            type: raw
          return_content:
            description:
              - Determines how content should be returned to the user.
              - If not provided, no content from the DD is returned.
            type: dict
            required: false
            suboptions:
              type:
                description:
                  - The type of the content to be returned.
                  - C(text) means return content in encoding specified by I(response_encoding).
                  - I(src_encoding) and I(response_encoding) are only used when I(type=text).
                  - C(base64) means return content in binary mode.
                type: str
                choices:
                  - text
                  - base64
                required: true
              src_encoding:
                description:
                  - The encoding of the data set on the z/OS system.
                  - for I(dd_input), I(src_encoding) should generally not need to be changed.
                type: str
                default: ibm-1047
              response_encoding:
                description:
                  - The encoding to use when returning the contents of the data set.
                type: str
                default: iso8859-1
      dd_output:
        description:
          - Use I(dd_output) to specify
            - Content sent to the DD should be returned to the user.
        required: false
        type: dict
        suboptions:
          dd_name:
            description:
              - The DD name.
            required: true
            type: str
          return_content:
            description:
              - Determines how content should be returned to the user.
              - If not provided, no content from the DD is returned.
            type: dict
            required: true
            suboptions:
              type:
                description:
                  - The type of the content to be returned.
                  - C(text) means return content in encoding specified by I(response_encoding).
                  - I(src_encoding) and I(response_encoding) are only used when I(type=text).
                  - C(base64) means return content in binary mode.
                type: str
                choices:
                  - text
                  - base64
                required: true
              src_encoding:
                description:
                  - The encoding of the data set on the z/OS system.
                  - for I(dd_input), I(src_encoding) should generally not need to be changed.
                type: str
                default: ibm-1047
              response_encoding:
                description:
                  - The encoding to use when returning the contents of the data set.
                type: str
                default: iso8859-1
      dd_dummy:
        description:
          - Use I(dd_dummy) to specify
            - No device or external storage space is to be allocated to the data set.
            - No disposition processing is to be performed on the data set.
          - I(dd_dummy) accepts no content input.
        required: false
        type: dict
        suboptions:
          dd_name:
            description:
              - The DD name.
            required: true
            type: str
      dd_vio:
        description:
          - I(dd_vio) is used to handle temporary data sets.
          - VIO data sets reside in the paging space; but,
            to the problem program and the access method,
            the data sets appear to reside on a direct access storage device.
          - You cannot use VIO for permanent data sets,
            VSAM data sets, or partitioned data sets extended (PDSEs).
        required: false
        type: dict
        suboptions:
          dd_name:
            description:
              - The DD name.
            required: true
            type: str
      dd_concat:
        description:
          - I(dd_concat) is used to specify a data set concatenation.
        required: false
        type: dict
        suboptions:
          dd_name:
            description:
              - The DD name.
            required: true
            type: str
          dds:
            description:
              - "A list of DD statements, which can contain any of the following types:
                I(dd_data_set), I(dd_unix), and I(dd_input)."
            required: false
            type: list
            elements: dict
            suboptions:
              dd_data_set:
                description:
                  - Specify a data set.
                  - I(dd_data_set) can reference an existing data set. The
                    data set referenced with C(data_set_name) must be allocated
                    before the module L(zos_mvs_raw,./zos_mvs_raw.html) is run, you can
                    use L(zos_data_set,./zos_data_set.html) to allocate a data set.
                required: false
                type: dict
                suboptions:
                  data_set_name:
                    description:
                      - The data set name.
                      - A data set name can be a GDS relative name.
                      - When using GDS relative name and it is a positive generation, disposition new must be used.
                    type: str
                    required: false
                  type:
                    description:
                      - The data set type. Only required when I(disposition=new).
                      - Maps to DSNTYPE on z/OS.
                    type: str
                    choices:
                      - library
                      - pds
                      - pdse
                      - large
                      - basic
                      - seq
                      - rrds
                      - esds
                      - lds
                      - ksds
                  disposition:
                    description:
                      - I(disposition) indicates the status of a data set.
                      - Defaults to shr.
                    type: str
                    required: false
                    choices:
                      - new
                      - shr
                      - mod
                      - old
                  disposition_normal:
                    description:
                      - I(disposition_normal) indicates what to do with the data set after normal termination of the program.
                    type: str
                    required: false
                    choices:
                      - delete
                      - keep
                      - catalog
                      - uncatalog
                  disposition_abnormal:
                    description:
                      - I(disposition_abnormal) indicates what to do with the data set after abnormal termination of the
                        program.
                    type: str
                    required: false
                    choices:
                      - delete
                      - keep
                      - catalog
                      - uncatalog
                  reuse:
                    description:
                      - Determines if data set should be reused if I(disposition=new) and a data set with matching name already exists.
                      - If I(reuse=true), I(disposition) will be automatically switched to C(SHR).
                      - If I(reuse=false), and a data set with a matching name already exists, allocation will fail.
                      - Mutually exclusive with I(replace).
                      - I(reuse) is only considered when I(disposition=new)
                    type: bool
                    default: false
                  replace:
                    description:
                      - Determines if data set should be replaced if I(disposition=new) and a data set with matching name already exists.
                      - If I(replace=true), the original data set will be deleted, and a new data set created.
                      - If I(replace=false), and a data set with a matching name already exists, allocation will fail.
                      - Mutually exclusive with I(reuse).
                      - I(replace) is only considered when I(disposition=new)
                      - I(replace) will result in loss of all data in the original data set unless I(backup) is specified.
                    type: bool
                    default: false
                  backup:
                    description:
                      - Determines if a backup should be made of existing data set when I(disposition=new), I(replace=true),
                        and a data set with the desired name is found.
                      - I(backup) is only used when I(replace=true).
                    type: bool
                    default: false
                  space_type:
                    description:
                      - The unit of measurement to use when allocating space for a new data set
                        using I(space_primary) and I(space_secondary).
                    type: str
                    choices:
                      - trk
                      - cyl
                      - b
                      - k
                      - m
                      - g
                  space_primary:
                    description:
                      - The primary amount of space to allocate for a new data set.
                      - The value provided to I(space_type) is used as the unit of space for the allocation.
                      - Not applicable when I(space_type=blklgth) or I(space_type=reclgth).
                    type: int
                  space_secondary:
                    description:
                      - When primary allocation of space is filled,
                        secondary space will be allocated with the provided size as needed.
                      - The value provided to I(space_type) is used as the unit of space for the allocation.
                      - Not applicable when I(space_type=blklgth) or I(space_type=reclgth).
                    type: int
                  volumes:
                    description:
                      - The volume or volumes on which a data set resides or will reside.
                      - Do not specify the same volume multiple times.
                    type: raw
                    required: false
                  sms_management_class:
                    description:
                      - The desired management class for a new SMS-managed data set.
                      - I(sms_management_class) is ignored if specified for an existing data set.
                      - All values must be between 1-8 alpha-numeric characters.
                    type: str
                    required: false
                  sms_storage_class:
                    description:
                      - The desired storage class for a new SMS-managed data set.
                      - I(sms_storage_class) is ignored if specified for an existing data set.
                      - All values must be between 1-8 alpha-numeric characters.
                    type: str
                    required: false
                  sms_data_class:
                    description:
                      - The desired data class for a new SMS-managed data set.
                      - I(sms_data_class) is ignored if specified for an existing data set.
                      - All values must be between 1-8 alpha-numeric characters.
                    type: str
                    required: false
                  block_size:
                    description:
                      - The maximum length of a block in bytes.
                      - Default is dependent on I(record_format)
                    type: int
                    required: false
                  directory_blocks:
                    description:
                      - The number of directory blocks to allocate to the data set.
                    type: int
                    required: false
                  key_label:
                    description:
                      - The label for the encryption key used by the system to encrypt the data set.
                      - I(key_label) is the public name of a protected encryption key in the ICSF key repository.
                      - I(key_label) should only be provided when creating an extended format data set.
                      - Maps to DSKEYLBL on z/OS.
                    type: str
                    required: false
                  encryption_key_1:
                    description:
                      - The encrypting key used by the Encryption Key Manager.
                      - Specification of the key labels does not by itself enable encryption.
                        Encryption must be enabled by a data class that specifies an encryption format.
                    type: dict
                    required: false
                    suboptions:
                      label:
                        description:
                          - The label for the key encrypting key used by the Encryption Key
                            Manager.
                          - Key label must have a private key associated with it.
                          - I(label) can be a maximum of 64 characters.
                          - Maps to KEYLAB1 on z/OS.
                        type: str
                        required: true
                      encoding:
                        description:
                          - How the label for the key encrypting key specified by
                            I(label) is encoded by the Encryption Key Manager.
                          - I(encoding) can either be set to C(l) for label encoding,
                            or C(h) for hash encoding.
                          - Maps to KEYCD1 on z/OS.
                        type: str
                        required: true
                        choices:
                          - l
                          - h
                  encryption_key_2:
                    description:
                      - The encrypting key used by the Encryption Key Manager.
                      - Specification of the key labels does not by itself enable encryption.
                        Encryption must be enabled by a data class that specifies an encryption format.
                    type: dict
                    required: false
                    suboptions:
                      label:
                        description:
                          - The label for the key encrypting key used by the Encryption Key
                            Manager.
                          - Key label must have a private key associated with it.
                          - I(label) can be a maximum of 64 characters.
                          - Maps to KEYLAB2 on z/OS.
                        type: str
                        required: true
                      encoding:
                        description:
                          - How the label for the key encrypting key specified by
                            I(label) is encoded by the Encryption Key Manager.
                          - I(encoding) can either be set to C(l) for label encoding,
                            or C(h) for hash encoding.
                          - Maps to KEYCD2 on z/OS.
                        type: str
                        required: true
                        choices:
                          - l
                          - h
                  key_length:
                    description:
                      - The length of the keys used in a new data set.
                      - If using SMS, setting I(key_length) overrides the key length defined in the SMS data class of the data set.
                      - Valid values are (0-255 non-vsam), (1-255 vsam).
                    type: int
                    required: false
                  key_offset:
                    description:
                      - The position of the first byte of the record key in each logical record of a new VSAM data set.
                      - The first byte of a logical record is position 0.
                      - Provide I(key_offset) only for VSAM key-sequenced data sets.
                    type: int
                    required: false
                  record_length:
                    description:
                      - The logical record length. (e.g C(80)).
                      - For variable data sets, the length must include the 4-byte prefix area.
                      - "Defaults vary depending on format: If FB/FBA 80, if VB/VBA 137, if U 0."
                      - Valid values are (1-32760 for non-vsam,  1-32761 for vsam).
                      - Maps to LRECL on z/OS.
                    type: int
                    required: false
                  record_format:
                    description:
                      - The format and characteristics of the records for new data set.
                    type: str
                    choices:
                      - u
                      - vb
                      - vba
                      - fb
                      - fba
                  return_content:
                    description:
                      - Determines how content should be returned to the user.
                      - If not provided, no content from the DD is returned.
                    type: dict
                    required: false
                    suboptions:
                      type:
                        description:
                          - The type of the content to be returned.
                          - C(text) means return content in encoding specified by I(response_encoding).
                          - I(src_encoding) and I(response_encoding) are only used when I(type=text).
                          - C(base64) means return content in binary mode.
                        type: str
                        choices:
                          - text
                          - base64
                        required: true
                      src_encoding:
                        description:
                          - The encoding of the data set on the z/OS system.
                        type: str
                        default: ibm-1047
                      response_encoding:
                        description:
                          - The encoding to use when returning the contents of the data set.
                        type: str
                        default: iso8859-1
              dd_unix:
                description:
                  - The path to a file in UNIX System Services (USS).
                required: false
                type: dict
                suboptions:
                  path:
                    description:
                      - The path to an existing UNIX file.
                      - Or provide the path to an new created UNIX file when I(status_group=ocreat).
                      - The provided path must be absolute.
                    required: true
                    type: str
                  disposition_normal:
                    description:
                      - Indicates what to do with the UNIX file after normal termination of
                        the program.
                    type: str
                    choices:
                      - keep
                      - delete
                  disposition_abnormal:
                    description:
                      - Indicates what to do with the UNIX file after abnormal termination of
                        the program.
                    type: str
                    choices:
                      - keep
                      - delete
                  mode:
                    description:
                      - The file access attributes when the UNIX file is created specified in I(path).
                      - Specify the mode as an octal number similar to chmod.
                      - Maps to PATHMODE on z/OS.
                    type: int
                  status_group:
                    description:
                      - The status for the UNIX file specified in I(path).
                      - If you do not specify a value for the I(status_group) parameter the module assumes that the
                        pathname exists, searches for it, and fails the module if the pathname does not exist.
                      - Maps to PATHOPTS status group file options on z/OS.
                      - You can specify up to 6 choices.
                      - I(oappend) sets the file offset to the end of the file before each write,
                        so that data is written at the end of the file.
                      - I(ocreat) specifies that if the file does not exist, the system is to create it.
                        If a directory specified in the pathname does not exist, one is not created,
                        and the new file is not created.
                        If the file already exists and I(oexcl) was not specified,
                        the system allows the program to use the existing file.
                        If the file already exists and I(oexcl) was specified,
                        the system fails the allocation and the job step.
                      - I(oexcl) specifies that if the file does not exist, the system is to create it.
                        If the file already exists, the system fails the allocation and the job step.
                        The system ignores I(oexcl) if I(ocreat) is not also specified.
                      - I(onoctty) specifies that if the PATH parameter identifies a terminal device,
                        opening of the file does not make the terminal device the controlling terminal for the process.
                      - I(ononblock) specifies the following, depending on the type of file
                      - For a FIFO special file
                      - 1. With I(ononblock) specified and I(ordonly) access,
                           an open function for reading-only returns without
                           delay.
                      - 2. With I(ononblock) not specified and I(ordonly) access,
                           an open function for reading-only blocks (waits) until
                           a process opens the file for writing.
                      - 3. With I(ononblock) specified and I(owronly) access,
                           an open function for writing-only returns an error if
                           no process currently has the file open for reading.
                      - 4. With I(ononblock) not specified and I(owronly) access,
                           an open function for writing-only blocks (waits) until
                           a process opens the file for reading.
                      - 5. For a character special file that supports nonblocking
                           open
                      - 6. If I(ononblock) is specified, an open function returns
                           without blocking (waiting) until the device is ready
                           or available. Device response depends on the type of
                           device.
                      - 7. If I(ononblock) is not specified, an open function
                           blocks (waits) until the device is ready or available.
                      - I(ononblock) has no effect on other file types.
                      - I(osync) specifies that the system is to move data from buffer storage
                        to permanent storage before returning control from a callable service that performs a write.
                      - "I(otrunc) specifies that the system is to truncate the file length to zero if
                        all the following are true: the file specified exists,
                        the file is a regular file,
                        and the file successfully opened with I(ordwr) or I(owronly)."
                      - When I(otrunc) is specified, the system does not change the mode and owner.
                        I(otrunc) has no effect on FIFO special files or character special files.
                    type: list
                    elements: str
                    choices:
                      - oappend
                      - ocreat
                      - oexcl
                      - onoctty
                      - ononblock
                      - osync
                      - otrunc
                    required: false
                  access_group:
                    description:
                      - The kind of access to request for the UNIX file specified in I(path).
                    type: str
                    choices:
                      - r
                      - w
                      - rw
                      - read_only
                      - write_only
                      - read_write
                      - ordonly
                      - owronly
                      - ordwr
                  file_data_type:
                    description:
                      - The type of data that is (or will be) stored in the file specified in I(path).
                      - Maps to FILEDATA on z/OS.
                    type: str
                    default: binary
                    choices:
                      - binary
                      - text
                      - record
                  block_size:
                    description:
                      - The block size, in bytes, for the UNIX file.
                      - Default is dependent on I(record_format)
                    type: int
                    required: false
                  record_length:
                    description:
                      - The logical record length for the UNIX file.
                      - I(record_length) is required in situations where the data will be processed as
                        records and therefore, I(record_length), I(block_size) and I(record_format) need to be supplied since
                        a UNIX file would normally be treated as a stream of bytes.
                      - Maps to LRECL on z/OS.
                    type: int
                    required: false
                  record_format:
                    description:
                      - The record format for the UNIX file.
                      - I(record_format) is required in situations where the data will be processed as
                        records and therefore, I(record_length), I(block_size) and I(record_format) need to be supplied since
                        a UNIX file would normally be treated as a stream of bytes.
                    type: str
                    choices:
                      - u
                      - vb
                      - vba
                      - fb
                      - fba
                  return_content:
                    description:
                      - Determines how content should be returned to the user.
                      - If not provided, no content from the DD is returned.
                    type: dict
                    required: false
                    suboptions:
                      type:
                        description:
                          - The type of the content to be returned.
                          - C(text) means return content in encoding specified by I(response_encoding).
                          - I(src_encoding) and I(response_encoding) are only used when I(type=text).
                          - C(base64) means return content in binary mode.
                        type: str
                        choices:
                          - text
                          - base64
                        required: true
                      src_encoding:
                        description:
                          - The encoding of the file on the z/OS system.
                        type: str
                        default: ibm-1047
                      response_encoding:
                        description:
                          - The encoding to use when returning the contents of the file.
                        type: str
                        default: iso8859-1
              dd_input:
                description:
                  - I(dd_input) is used to specify an in-stream data set.
                  - Input will be saved to a temporary data set with a record length of 80.
                required: false
                type: dict
                suboptions:
                  content:
                    description:
                      - The input contents for the DD.
                      - I(dd_input) supports single or multiple lines of input.
                      - Multi-line input can be provided as a multi-line string
                        or a list of strings with 1 line per list item.
                      - If a list of strings is provided, newlines will be
                        added to each of the lines when used as input.
                      - 'If a multi-line string is provided, use the proper block scalar
                        style. YAML supports both
                        L(literal,https://yaml.org/spec/1.2.2/#literal-style) and
                        L(folded,https://yaml.org/spec/1.2.2/#line-folding) scalars.
                        It is recommended to use the literal style indicator
                        "|" with a block indentation indicator, for example;
                        I(content: | 2) is a literal block style indicator with a 2 space
                        indentation, the entire block will be indented and newlines
                        preserved. The block indentation range is 1 - 9. While generally
                        unnecessary, YAML does support block
                        L(chomping,https://yaml.org/spec/1.2.2/#8112-block-chomping-indicator)
                        indicators  "+" and "-" as well.'
                      - When using the I(content) option for instream-data, the module
                        will ensure that all lines contain a blank in columns 1 and 2
                        and add blanks when not present while retaining a maximum length
                        of 80 columns for any line. This is true for all I(content) types;
                        string, list of strings and when using a YAML block indicator.
                    required: true
                    type: raw
                  return_content:
                    description:
                      - Determines how content should be returned to the user.
                      - If not provided, no content from the DD is returned.
                    type: dict
                    required: false
                    suboptions:
                      type:
                        description:
                          - The type of the content to be returned.
                          - C(text) means return content in encoding specified by I(response_encoding).
                          - I(src_encoding) and I(response_encoding) are only used when I(type=text).
                          - C(base64) means return content in binary mode.
                        type: str
                        choices:
                          - text
                          - base64
                        required: true
                      src_encoding:
                        description:
                          - The encoding of the data set on the z/OS system.
                          - for I(dd_input), I(src_encoding) should generally not need to be changed.
                        type: str
                        default: ibm-1047
                      response_encoding:
                        description:
                          - The encoding to use when returning the contents of the data set.
                        type: str
                        default: iso8859-1
  tmp_hlq:
    description:
      - Override the default high level qualifier (HLQ) for temporary and backup
        datasets.
      - The default HLQ is the Ansible user used to execute the module and if
        that is not available, then the value C(TMPHLQ) is used.
    required: false
    type: str
notes:
    - When executing programs using L(zos_mvs_raw,./zos_mvs_raw.html), you may encounter errors
      that originate in the programs implementation. Two such known issues are
      noted below of which one has been addressed with an APAR.
    - 1. L(zos_mvs_raw,./zos_mvs_raw.html) module execution fails when invoking
      Database Image Copy 2 Utility or Database Recovery Utility in conjunction
      with FlashCopy or Fast Replication.
    - 2. L(zos_mvs_raw,./zos_mvs_raw.html) module execution fails when invoking DFSRRC00 with parm
      "UPB,PRECOMP", "UPB, POSTCOMP" or "UPB,PRECOMP,POSTCOMP". This issue is
      addressed by APAR PH28089.
    - 3. When executing a program, refer to the programs documentation as each programs requirments
      can vary fom DDs, instream-data indentation and continuation characters.
seealso:
- module: zos_data_set
"""

RETURN = r"""
ret_code:
  description: The return code.
  returned: always
  type: dict
  contains:
    code:
      description: The return code number returned from the program.
      type: int
dd_names:
  description: All the related dds with the program.
  returned: on success
  type: list
  elements: dict
  contains:
    dd_name:
      description: The data definition name.
      type: str
    name:
      description: The data set or path name associated with the data definition.
      type: str
    content:
      description: The content contained in the data definition.
      type: list
      elements: str
    record_count:
      description: The lines of the content.
      type: int
    byte_count:
      description: The number of bytes in the response content.
      type: int
backups:
  description: List of any data set backups made during execution.
  returned: always
  type: dict
  contains:
    original_name:
      description: The original data set name for which a backup was made.
      type: str
    backup_name:
      description: The name of the data set containing the backup of content from data set in original_name.
      type: str
stdout:
  description: The stdout from a USS command or MVS command, if applicable.
  returned: always
  type: str
stderr:
  description: The stderr of a USS command or MVS command, if applicable.
  returned: failure
  type: str
"""

EXAMPLES = r"""
- name: List data sets matching pattern in catalog,
    save output to a new sequential data set and return output as text.
  zos_mvs_raw:
    program_name: idcams
    auth: true
    dds:
      - dd_data_set:
          dd_name: sysprint
          data_set_name: mypgm.output.ds
          disposition: new
          reuse: true
          type: seq
          space_primary: 5
          space_secondary: 1
          space_type: m
          volumes:
            - "000000"
          record_format: fb
          return_content:
            type: text
      - dd_input:
          dd_name: sysin
          content: " LISTCAT ENTRIES('SOME.DATASET.*')"

- name: List data sets matching patterns in catalog,
    save output to a new sequential data set and return output as text.
  zos_mvs_raw:
    program_name: idcams
    auth: true
    dds:
      - dd_data_set:
          dd_name: sysprint
          data_set_name: mypgm.output.ds
          disposition: new
          reuse: true
          type: seq
          space_primary: 5
          space_secondary: 1
          space_type: m
          volumes:
            - "000000"
          record_format: fb
          return_content:
            type: text
      - dd_input:
          dd_name: sysin
          content:
            - LISTCAT ENTRIES('SOME.DATASET.*')
            - LISTCAT ENTRIES('SOME.OTHER.DS.*')
            - LISTCAT ENTRIES('YET.ANOTHER.DS.*')

- name: List data sets matching pattern in catalog,
    save output to an existing sequential data set and
    return output as text.
  zos_mvs_raw:
    program_name: idcams
    auth: true
    dds:
      - dd_data_set:
          dd_name: sysprint
          data_set_name: mypgm.output.ds
          disposition: shr
          return_content:
            type: text
      - dd_input:
          dd_name: sysin
          content: " LISTCAT ENTRIES('SOME.DATASET.*')"

- name: List data sets matching pattern in catalog,
    save output to a sequential data set. If the data set exists,
    then reuse it, if it does not exist, create it. Returns output as text.
  zos_mvs_raw:
    program_name: idcams
    auth: true
    dds:
      - dd_data_set:
          dd_name: sysprint
          data_set_name: mypgm.output.ds
          disposition: new
          reuse: true
          type: seq
          space_primary: 5
          space_secondary: 1
          space_type: m
          volumes:
            - "000000"
          record_format: fb
          return_content:
            type: text
      - dd_input:
          dd_name: sysin
          content: " LISTCAT ENTRIES('SOME.DATASET.*')"

- name: List data sets matching pattern in catalog,
    save output to a sequential data set. If the data set exists,
    then back up the existing data set and replace it.
    If the data set does not exist, create it.
    Returns backup name (if a backup was made) and output as text,
    and backup name.
  zos_mvs_raw:
    program_name: idcams
    auth: true
    dds:
      - dd_data_set:
          dd_name: sysprint
          data_set_name: mypgm.output.ds
          disposition: new
          replace: true
          backup: true
          type: seq
          space_primary: 5
          space_secondary: 1
          space_type: m
          volumes:
            - "000000"
            - "111111"
            - "SCR002"
          record_format: fb
          return_content:
            type: text
      - dd_input:
          dd_name: sysin
          content: " LISTCAT ENTRIES('SOME.DATASET.*')"

- name: List data sets matching pattern in catalog,
    save output to a file in UNIX System Services.
  zos_raw:
    save output to a file in UNIX System Services.
  zos_mvs_raw:
    program_name: idcams
    auth: true
    dds:
      - dd_unix:
          dd_name: sysprint
          path: /u/myuser/outputfile.txt
      - dd_input:
          dd_name: sysin
          content: " LISTCAT ENTRIES('SOME.DATASET.*')"

- name: List data sets matching pattern in catalog,
    save output to a file in UNIX System Services.
    Return the contents of the file in encoding IBM-1047,
    while the file is encoded in ISO8859-1.
  zos_mvs_raw:
    program_name: idcams
    auth: true
    dds:
      - dd_unix:
          dd_name: sysprint
          path: /u/myuser/outputfile.txt
          return_content:
            type: text
            src_encoding: iso8859-1
            response_encoding: ibm-1047
      - dd_input:
          dd_name: sysin
          content: " LISTCAT ENTRIES('SOME.DATASET.*')"

- name: List data sets matching pattern in catalog,
    return output to user, but don't store in persistent storage.
    Return the contents of the file in encoding IBM-1047,
    while the file is encoded in ISO8859-1.
  zos_mvs_raw:
    program_name: idcams
    auth: true
    dds:
      - dd_output:
          dd_name: sysprint
          return_content:
            type: text
            src_encoding: iso8859-1
            response_encoding: ibm-1047
      - dd_input:
          dd_name: sysin
          content: " LISTCAT ENTRIES('SOME.DATASET.*')"

- name: Take a set of data sets and write them to an archive.
  zos_mvs_raw:
    program_name: adrdssu
    auth: true
    dds:
      - dd_data_set:
          dd_name: archive
          data_set_name: myhlq.stor.darv1
          disposition: old
      - dd_data_set:
          dd_name: sysin
          data_set_name: myhlq.adrdssu.cmd
          disposition: shr
      - dd_dummy:
          dd_name: sysprint

- name: Merge two sequential data sets and write them to new data set
  zos_mvs_raw:
    program_name: sort
    auth: false
    parm: "MSGPRT=CRITICAL,LIST"
    dds:
      - dd_data_set:
          dd_name: sortin01
          data_set_name: myhlq.dfsort.main
          disposition: shr
      - dd_data_set:
          dd_name: sortin02
          data_set_name: myhlq.dfsort.new
      - dd_input:
          dd_name: sysin
          content: " MERGE FORMAT=CH,FIELDS=(1,9,A)"
      - dd_data_set:
          dd_name: sortout
          data_set_name: myhlq.dfsort.merge
          type: seq
          disposition: new
      - dd_unix:
          dd_name: sysout
          path: /tmp/sortpgmoutput.txt
          mode: 644
          status_group:
            - ocreat
          access_group: w

- name: List data sets matching a pattern in catalog,
    save output to a concatenation of data set members and
    files.
  zos_mvs_raw:
    pgm: idcams
    auth: true
    dds:
      - dd_concat:
          dd_name: sysprint
          dds:
            - dd_data_set:
                data_set_name: myhlq.ds1.out(out1)
            - dd_data_set:
                data_set_name: myhlq.ds1.out(out2)
            - dd_data_set:
                data_set_name: myhlq.ds1.out(out3)
            - dd_unix:
                path: /tmp/overflowout.txt
      - dd_input:
          dd_name: sysin
          content: " LISTCAT ENTRIES('SYS1.*')"

- name: Drop the contents of input dataset into output dataset using REPRO command.
  zos_mvs_raw:
    pgm: idcams
    auth: true
    dds:
      - dd_data_set:
          dd_name: INPUT
          data_set_name: myhlq.ds1.input
      - dd_data_set:
          dd_name: OUTPUT
          data_set_name: myhlq.ds1.output
      - dd_input:
          dd_name: sysin
          content: |
            " REPRO -
              INFILE(INPUT) -
              OUTFILE(OUTPUT)"
      - dd_output:
          dd_name: sysprint
          return_content:
            type: text

- name: Define a cluster using a literal block style indicator
      with a 2 space indentation.
  zos_mvs_raw:
    program_name: idcams
    auth: true
    dds:
      - dd_output:
          dd_name: sysprint
          return_content:
            type: text
      - dd_input:
          dd_name: sysin
          content: 2
            DEFINE CLUSTER -
                      (NAME(ANSIBLE.TEST.VSAM) -
                      CYL(10 10)  -
                      FREESPACE(20 20) -
                      INDEXED -
                      KEYS(32 0) -
                      NOERASE -
                      NONSPANNED -
                      NOREUSE -
                      SHAREOPTIONS(3 3) -
                      SPEED -
                      UNORDERED -
                      RECORDSIZE(4086 32600) -
                      VOLUMES(222222) -
                      UNIQUE)
<<<<<<< HEAD

- name: List data sets matching pattern in catalog,
    save output to a new generation of gdgs.
  zos_mvs_raw:
    program_name: idcams
    auth: true
    dds:
      - dd_data_set:
          dd_name: sysprint
          data_set_name: TEST.CREATION(+1)
          disposition: new
          return_content:
            type: text
      - dd_input:
          dd_name: sysin
          content: " LISTCAT ENTRIES('SOME.DATASET.*')"

- name: List data sets matching pattern in catalog,
    save output to a gds already created.
  zos_mvs_raw:
    program_name: idcams
    auth: true
    dds:
      - dd_data_set:
          dd_name: sysprint
          data_set_name: TEST.CREATION(-2)
          return_content:
            type: text
      - dd_input:
          dd_name: sysin
          content: " LISTCAT ENTRIES('SOME.DATASET.*')"
=======
>>>>>>> c8992a7e
"""

from ansible_collections.ibm.ibm_zos_core.plugins.module_utils.better_arg_parser import (
    BetterArgParser,
)


from ansible_collections.ibm.ibm_zos_core.plugins.module_utils.dd_statement import (
    DDStatement,
    DummyDefinition,
    VIODefinition,
)

from ansible_collections.ibm.ibm_zos_core.plugins.module_utils.zos_mvs_raw import (
    MVSCmd,
    RawDatasetDefinition,
    RawFileDefinition,
    RawInputDefinition,
    RawOutputDefinition,
)
from ansible_collections.ibm.ibm_zos_core.plugins.module_utils.import_handler import ZOAUImportError
from ansible_collections.ibm.ibm_zos_core.plugins.module_utils import data_set
from ansible.module_utils.basic import AnsibleModule
from ansible_collections.ibm.ibm_zos_core.plugins.module_utils.ansible_module import (
    AnsibleModuleHelper,
)
import re
import traceback

from shlex import quote

try:
    from zoautil_py import datasets
except Exception:
    datasets = ZOAUImportError(traceback.format_exc())

ENCODING_ENVIRONMENT_VARS = {"_BPXK_AUTOCVT": "OFF"}


ACCESS_GROUP_NAME_MAP = {
    "read_only": "ordonly",
    "write_only": "owronly",
    "read_write": "ordwr",
    "r": "ordonly",
    "w": "owronly",
    "rw": "ordwr",
}


<<<<<<< HEAD
backups = []


=======
>>>>>>> c8992a7e
def run_module():
    """Executes all module-related functions.

    Raises:
        ZOSRawError: When an issue occurs attempting to run the desired program.
    """
    dd_name_base = dict(dd_name=dict(type="str", required=True))

    dd_data_set_base = dict(
        data_set_name=dict(type="str"),
        disposition=dict(type="str", choices=["new", "shr", "mod", "old"]),
        disposition_normal=dict(
            type="str",
            choices=["delete", "keep", "catalog", "uncatalog"],
        ),
        disposition_abnormal=dict(
            type="str",
            choices=["delete", "keep", "catalog", "uncatalog"],
        ),
        space_type=dict(type="str", choices=["trk", "cyl", "b", "k", "m", "g"]),
        space_primary=dict(type="int"),
        space_secondary=dict(type="int"),
        volumes=dict(type="raw"),
        sms_management_class=dict(type="str"),
        sms_storage_class=dict(type="str"),
        sms_data_class=dict(type="str"),
        block_size=dict(type="int"),
        directory_blocks=dict(type="int"),
        key_label=dict(type="str", no_log=True),
        type=dict(
            type="str",
            choices=[
                "library",
                "pds",
                "pdse",
                "seq",
                "basic",
                "large",
                "ksds",
                "rrds",
                "lds",
                "esds",
            ],
        ),
        encryption_key_1=dict(
            type="dict",
            no_log=True,
            options=dict(
                label=dict(type="str", required=True),
                encoding=dict(type="str", required=True, choices=["l", "h"]),
            ),
        ),
        encryption_key_2=dict(
            type="dict",
            no_log=True,
            options=dict(
                label=dict(type="str", required=True),
                encoding=dict(type="str", required=True, choices=["l", "h"]),
            ),
        ),
        key_length=dict(type="int", no_log=False),
        key_offset=dict(type="int", no_log=False),
        record_length=dict(type="int"),
        record_format=dict(type="str", choices=["u", "vb", "vba", "fb", "fba"]),
        return_content=dict(
            type="dict",
            options=dict(
                type=dict(type="str", choices=["text", "base64"], required=True),
                src_encoding=dict(type="str", default="ibm-1047"),
                response_encoding=dict(type="str", default="iso8859-1"),
            ),
        ),
        reuse=dict(type="bool", default=False),
        replace=dict(type="bool", default=False),
        backup=dict(type="bool", default=False),
    )

    dd_input_base = dict(
        content=dict(type="raw", required=True),
        return_content=dict(
            type="dict",
            options=dict(
                type=dict(type="str", choices=["text", "base64"], required=True),
                src_encoding=dict(type="str", default="ibm-1047"),
                response_encoding=dict(type="str", default="iso8859-1"),
            ),
        ),
    )

    dd_output_base = dict(
        return_content=dict(
            type="dict",
            required=True,
            options=dict(
                type=dict(type="str", choices=["text", "base64"], required=True),
                src_encoding=dict(type="str", default="ibm-1047"),
                response_encoding=dict(type="str", default="iso8859-1"),
            ),
        ),
    )

    dd_unix_base = dict(
        path=dict(type="str", required=True),
        disposition_normal=dict(type="str", choices=["keep", "delete"]),
        disposition_abnormal=dict(type="str", choices=["keep", "delete"]),
        mode=dict(type="int"),
        status_group=dict(
            type="list",
            elements="str",
            choices=[
                "ocreat",
                "oexcl",
                "oappend",
                "onoctty",
                "ononblock",
                "osync",
                "otrunc",
            ],
        ),
        access_group=dict(
            type="str",
            choices=[
                "r",
                "w",
                "rw",
                "read_only",
                "write_only",
                "read_write",
                "ordonly",
                "owronly",
                "ordwr",
            ],
        ),
        file_data_type=dict(
            type="str", choices=["binary", "text", "record"], default="binary"
        ),
        block_size=dict(type="int"),
        record_length=dict(type="int"),
        record_format=dict(type="str", choices=["u", "vb", "vba", "fb", "fba"]),
        return_content=dict(
            type="dict",
            options=dict(
                type=dict(type="str", choices=["text", "base64"], required=True),
                src_encoding=dict(type="str", default="ibm-1047"),
                response_encoding=dict(type="str", default="iso8859-1"),
            ),
        ),
    )

    dd_dummy_base = dict()

    dd_vio_base = dict()

    dd_concat_base = dict(
        dds=dict(
            type="list",
            elements="dict",
            options=dict(
                dd_data_set=dict(type="dict", options=dd_data_set_base),
                dd_input=dict(type="dict", options=dd_input_base),
                dd_unix=dict(type="dict", options=dd_unix_base),
            ),
        )
    )

    dd_data_set = dict(type="dict", options=combine_dicts(dd_name_base, dd_data_set_base))
    dd_unix = dict(type="dict", options=combine_dicts(dd_name_base, dd_unix_base))
    dd_input = dict(type="dict", options=combine_dicts(dd_name_base, dd_input_base))
    dd_output = dict(type="dict", options=combine_dicts(dd_name_base, dd_output_base))
    dd_dummy = dict(type="dict", options=combine_dicts(dd_name_base, dd_dummy_base))
    dd_vio = dict(type="dict", options=combine_dicts(dd_name_base, dd_vio_base))
    dd_concat = dict(type="dict", options=combine_dicts(dd_name_base, dd_concat_base))

    module_args = dict(
        program_name=dict(type="str", aliases=["program", "pgm"], required=True),
        auth=dict(type="bool", default=False),
        verbose=dict(type="bool", default=False),
        parm=dict(type="str", required=False),
        tmp_hlq=dict(type="str", required=False, default=None),
        dds=dict(
            type="list",
            elements="dict",
            options=dict(
                dd_data_set=dd_data_set,
                dd_unix=dd_unix,
                dd_input=dd_input,
                dd_output=dd_output,
                dd_vio=dd_vio,
                dd_concat=dd_concat,
                dd_dummy=dd_dummy,
            ),
        ),
    )

    # ---------------------------------------------------------------------------- #
    #                            Validate arguments                                #
    # ---------------------------------------------------------------------------- #

    module = AnsibleModule(argument_spec=module_args, supports_check_mode=True)

    # ---------------------------------------------------------------------------- #
    #                                  Main Logic                                  #
    # ---------------------------------------------------------------------------- #

    result = dict(changed=False, dd_names=[], ret_code=dict(code=8))
    response = {}
    dd_statements = []

    if not module.check_mode:
        try:
            parms = parse_and_validate_args(module.params)
            tmphlq = parms.get("tmp_hlq")
            dd_statements = build_dd_statements(parms)
            program = parms.get("program_name")
            program_parm = parms.get("parm")
            authorized = parms.get("auth")
            verbose = parms.get("verbose")
            program_response = run_zos_program(
                program=program,
                parm=program_parm,
                dd_statements=dd_statements,
                authorized=authorized,
                verbose=verbose,
<<<<<<< HEAD
                tmphlq=tmphlq,
=======
                tmp_hlq=tmphlq,
>>>>>>> c8992a7e
            )
            if program_response.rc != 0 and program_response.stderr:
                raise ZOSRawError(
                    program,
                    "{0} {1}".format(program_response.stdout, program_response.stderr),
                )

            response = build_response(program_response.rc, dd_statements, program_response.stdout)
            result["changed"] = True
        except Exception as e:
            result["backups"] = backups
            module.fail_json(msg=repr(e), **result)
    else:
        result = dict(changed=True, dd_names=[], ret_code=dict(code=0))
    to_return = combine_dicts(result, response)
    module.exit_json(**to_return)
    # ---------------------------------------------------------------------------- #


def parse_and_validate_args(params):
    """Perform additional argument validation to validate and update input content,

    Parameters
    ----------
        params : dict
               The raw module parameters as provided by AnsibleModule.

    Returns
    -------
        parsed_args : dict
                    The module parameters after validation and content updates.
    """
    dd_name_base = dict(dd_name=dict(type="dd", required=True))

    dd_data_set_base = dict(
        data_set_name=dict(type="data_set", required=True),
        disposition=dict(type="str", choices=["new", "shr", "mod", "old"]),
        disposition_normal=dict(
            type="str",
            choices=["delete", "keep", "catalog", "uncatalog"],
        ),
        disposition_abnormal=dict(
            type="str",
            choices=["delete", "keep", "catalog", "uncatalog"],
        ),
        space_type=dict(type="str", choices=["trk", "cyl", "b", "k", "m", "g"]),
        space_primary=dict(type="int"),
        space_secondary=dict(type="int"),
        volumes=dict(type=volumes),
        sms_management_class=dict(type=sms_class),
        sms_storage_class=dict(type=sms_class),
        sms_data_class=dict(type=sms_class),
        block_size=dict(type="int"),
        directory_blocks=dict(type="int"),
        key_label=dict(type="str"),
        type=dict(
            type="str",
            choices=[
                "library",
                "pds",
                "pdse",
                "seq",
                "basic",
                "large",
                "ksds",
                "rrds",
                "lds",
                "esds",
            ],
        ),
        encryption_key_1=dict(
            type="dict",
            options=dict(
                label=dict(type="str", required=True),
                encoding=dict(type="str", required=True, choices=["l", "h"]),
            ),
        ),
        encryption_key_2=dict(
            type="dict",
            options=dict(
                label=dict(type="str", required=True),
                encoding=dict(type="str", required=True, choices=["l", "h"]),
            ),
        ),
        key_length=dict(
            type=key_length, default=key_length_default, dependencies=["type"]
        ),
        key_offset=dict(
            type=key_offset, default=key_offset_default, dependencies=["type"]
        ),
        record_length=dict(type="int"),
        record_format=dict(type="str", choices=["u", "vb", "vba", "fb", "fba"]),
        return_content=dict(
            type="dict",
            options=dict(
                type=dict(type="str", choices=["text", "base64"], required=True),
                src_encoding=dict(type="str", default="ibm-1047"),
                response_encoding=dict(type="str", default="iso8859-1"),
            ),
        ),
        reuse=dict(type=reuse, default=False, dependencies=["disposition"]),
        replace=dict(
            type=replace, default=False, dependencies=["reuse", "disposition"]
        ),
        backup=dict(type=backup, default=False, dependencies=["replace"]),
    )

    dd_input_base = dict(
        content=dict(type=dd_content, required=True),
        return_content=dict(
            type="dict",
            options=dict(
                type=dict(type="str", choices=["text", "base64"], required=True),
                src_encoding=dict(type="str", default="ibm-1047"),
                response_encoding=dict(type="str", default="iso8859-1"),
            ),
        ),
    )

    dd_output_base = dict(
        return_content=dict(
            type="dict",
            required=True,
            options=dict(
                type=dict(type="str", choices=["text", "base64"], required=True),
                src_encoding=dict(type="str", default="ibm-1047"),
                response_encoding=dict(type="str", default="iso8859-1"),
            ),
        ),
    )

    dd_unix_base = dict(
        path=dict(type="path", required=True),
        disposition_normal=dict(type="str", choices=["keep", "delete"]),
        disposition_abnormal=dict(type="str", choices=["keep", "delete"]),
        mode=dict(type="int"),
        status_group=dict(
            type=status_group,
        ),
        access_group=dict(
            type=access_group,
        ),
        file_data_type=dict(
            type="str", choices=["binary", "text", "record"], default="binary"
        ),
        block_size=dict(type="int"),
        record_length=dict(type="int"),
        record_format=dict(type="str", choices=["u", "vb", "vba", "fb", "fba"]),
        return_content=dict(
            type="dict",
            options=dict(
                type=dict(type="str", choices=["text", "base64"], required=True),
                src_encoding=dict(type="str", default="ibm-1047"),
                response_encoding=dict(type="str", default="iso8859-1"),
            ),
        ),
    )

    dd_dummy_base = dict()

    dd_vio_base = dict()

    dd_concat_base = dict(
        dds=dict(
            type="list",
            elements="dict",
            options=dict(
                dd_data_set=dict(type="dict", options=dd_data_set_base),
                dd_input=dict(type="dict", options=dd_input_base),
                dd_unix=dict(type="dict", options=dd_unix_base),
            ),
        )
    )

    dd_data_set = dict(type="dict", options=combine_dicts(dd_name_base, dd_data_set_base))
    dd_unix = dict(type="dict", options=combine_dicts(dd_name_base, dd_unix_base))
    dd_input = dict(type="dict", options=combine_dicts(dd_name_base, dd_input_base))
    dd_output = dict(type="dict", options=combine_dicts(dd_name_base, dd_output_base))
    dd_dummy = dict(type="dict", options=combine_dicts(dd_name_base, dd_dummy_base))
    dd_vio = dict(type="dict", options=combine_dicts(dd_name_base, dd_vio_base))
    dd_concat = dict(type="dict", options=combine_dicts(dd_name_base, dd_concat_base))

    module_args = dict(
        program_name=dict(type="str", aliases=["program", "pgm"], required=True),
        auth=dict(type="bool", default=False),
        verbose=dict(type="bool", default=False),
        parm=dict(type="str", required=False),
        tmp_hlq=dict(type="qualifier_or_empty", required=False, default=None),
        dds=dict(
            type="list",
            elements="dict",
            default=[],
            options=dict(
                dd_data_set=dd_data_set,
                dd_unix=dd_unix,
                dd_input=dd_input,
                dd_output=dd_output,
                dd_vio=dd_vio,
                dd_concat=dd_concat,
                dd_dummy=dd_dummy,
            ),
        ),
        # verbose=dict(type="bool", required=False),
        # debug=dict(type="bool", required=False),
    )
    parser = BetterArgParser(module_args)
    parsed_args = parser.parse_args(params)
    return parsed_args


def combine_dicts(dict1, dict2):
    """Combine two dictionaries.
    Provides clean way to combine two dictionaries in python >= 2

    Parameters
    ----------
        dict1 : dict
              The first dict to add to combine
        dict2 : dict
              The second dict to add to combine

    Returns
    -------
        merged_dict : dict
                    The combination of dict1 and dict2.
    """
    merged_dict = dict1.copy()
    merged_dict.update(dict2)
    return merged_dict


def key_length(contents, dependencies):
    """Validates key length

    Parameters
    ----------
        contents : int
                 Argument contents
        dependencies : dict
                     Any dependent arguments

    Raises
    -------
        ValueError : str
                   When invalid argument provided.

    Returns
    -------
        contents : int
                 Provided key length
    """
    if contents is None:
        return contents
    if contents is not None and dependencies.get("type") != "ksds":
        raise ValueError('key_length is only valid when "type=ksds".')
    if not re.fullmatch(r"[0-9]+", str(contents)):
        raise ValueError(
            'Invalid argument "{0}" for type "key_length".'.format(str(contents))
        )

    return int(contents)


def key_offset(contents, dependencies):
    """Validates key offset

    Parameters
    ----------
        contents : int
                 Argument contents
        dependencies : dict
                     Any dependent arguments

    Raises
    -------
        ValueError : str
                   When invalid argument provided.

    Returns
    -------
        contents : int
                 Provided key offset
    """
    if contents is None:
        return contents
    if contents is not None and dependencies.get("type") != "ksds":
        raise ValueError('key_offset is only valid when "type=ksds".')

    if not re.fullmatch(r"[0-9]+", str(contents)):
        raise ValueError(
            'Invalid argument "{0}" for type "key_offset".'.format(str(contents))
        )

    return int(contents)


def key_length_default(contents, dependencies):
    """Determines default key length

    Parameters
    ----------
        contents : int
                 Argument contents
        dependencies : dict
                     Any dependent arguments

    Returns
    -------
        length : int
               Default key length
    """
    KEY_LENGTH = 5
    length = None
    if contents is None and dependencies.get("type") == "ksds":
        length = KEY_LENGTH
    elif dependencies.get("type") == "ksds":
        length = contents
    return length


def key_offset_default(contents, dependencies):
    """Determines default key offset

    Parameters
    ----------
        contents : int
                 Argument contents
        dependencies : dict
                     Any dependent arguments

    Returns
    -------
        offset : int
               Default key offset
    """
    KEY_OFFSET = 0
    offset = None
    if contents is None and dependencies.get("type") == "ksds":
        offset = KEY_OFFSET
    elif dependencies.get("type") == "ksds":
        offset = contents
    return offset


def dd_content(contents, dependencies):
    """Reformats dd content arguments

    Parameters
    ----------
        contents : Union[str, list[str]]
                 Argument contents
        dependencies : dict
                     Any dependent arguments

    Returns
    -------
        contents : str
                 Content string to save to data set
    """
    if contents is None:
        return None
    if contents is not None:
        # Empty string can be passed for content but not modify to ensure proper entry
        if len(contents) > 0:
            contents = modify_contents(contents)
        return contents
    if isinstance(contents, list):
        return "\n".join(contents)
    return contents


def modify_contents(contents):
    """Return the content of dd_input to a valid form for a JCL program.

    Parameters
    ----------
        contents : str or list
                 The string or list with the program.

    Returns
    -------
        contents : str
                 The content in a proper multi line str.
    """
    if not isinstance(contents, list):
        contents = list(contents.split("\n"))
    contents = prepend_spaces(contents)
    contents = "\n".join(contents)
    return contents


def prepend_spaces(lines):
    """Return the array with two spaces at the beggining.

    Parameters
    ----------
        lines : list
              The list with a line of a program.

    Raises
    -------
        ValueError : str
                   When invalid argument provided.

    Returns
    -------
        new_lines : list[str]
                  The list in a proper two spaces and the code.
    """
<<<<<<< HEAD
    module = AnsibleModuleHelper(argument_spec={})
    for index, line in enumerate(lines):
        if len(line) > 0:
            if len(line) > 80:
                msg = """Length of line {0} is over 80 characters. The maximum length allowed is 80 characters, including 2 spaces at the beginning.
                                 If the two spaces are not present, the module will add them to ensure columns 1 and 2 are blank. """
                module.fail_json(msg=msg.format(line))
            else:
                if len(line) > 1 and line[0] != " " and line[1] != " ":
                    if len(line) > 78:
                        msg = """Length of line {0} is over 80 characters. The maximum length allowed is 80 characters, including 2 spaces at the beginning.
                                         If the two spaces are not present, the module will add them to ensure columns 1 and 2 are blank. """
                        module.fail_json(msg=msg.format(line))
                    else:
                        lines[index] = "  {0}".format(line)
    return lines
=======
    if contents is None:
        return None
    if contents is not None:
        # Empty string can be passed for content but not modify to ensure proper entry
        if len(contents) > 0:
            contents = modify_contents(contents)
        return contents
    if isinstance(contents, list):
        return "\n".join(contents)
    return contents
>>>>>>> c8992a7e


def sms_class(contents, dependencies):
    """Validates provided sms class is of valid length.

    Parameters
    ----------
        contents : str
                 Argument contents
        dependencies : dict
                     Any dependent arguments

    Returns
    -------
        contents : str
                  the sms class
    """
    if not contents:
        return None
    if len(contents) < 1 or len(contents) > 8:
        raise ValueError(
            (
                "Value {0} is invalid for an SMS class argument. "
                "SMS class must be between 1 and 8 characters."
            ).format(contents)
        )
    return contents


def volumes(contents, dependencies):
    """Validate volume arguments.

    Parameters
    ----------
        contents : Union[str, list[str]]
                 The contents provided for the volume argument.
        dependencies : dict
                     Any arguments this argument is dependent on.

    Raises
    -------
        ValueError : str
                   When invalid argument provided.

    Returns
    -------
        contents : list[str]
                 The contents returned as a list of volumes
    """
    if not contents:
        return None
    if not isinstance(contents, list):
        contents = [contents]
    for vol in contents:
        if not re.fullmatch(
            r"^[A-Z0-9]{1,6}$",
            str(vol),
            re.IGNORECASE,
        ):
            raise ValueError('Invalid argument "{0}" for type "volumes".'.format(vol))
        vol = vol.upper()
    return contents


def reuse(contents, dependencies):
    """Validate reuse argument.

    Parameters
    ----------
        contents : bool
                 The contents provided for the reuse argument.
        dependencies : dict
                     Any arguments this argument is dependent on.

    Raises
    -------
        ValueError : str
                   When invalid argument provided.

    Returns
    -------
        contents : bool
                 The value of reuse.
    """
    if contents is True and dependencies.get("disposition") != "new":
        raise ValueError('Argument "reuse" is only valid when "disposition" is "new".')
    return contents


def replace(contents, dependencies):
    """Validate replace argument.

    Parameters
    ----------
        contents : bool
                 The contents provided for the replace argument.
        dependencies : dict
                     Any arguments this argument is dependent on.

    Raises
    -------
        ValueError : str
                   When invalid argument provided.

    Returns
    -------
        contents : bool
                 The value of replace.
    """
    if contents is True and dependencies.get("reuse") is True:
        raise ValueError('Arguments "replace" and "reuse" are mutually exclusive.')
    if contents is True and dependencies.get("disposition") != "new":
        raise ValueError(
            'Argument "replace" is only valid when "disposition" is "new".'
        )
    return contents


def backup(contents, dependencies):
    """Validate backup argument.

    Parameters
    ----------
        contents : bool
                 The contents provided for the backup argument.
        dependencies : dict
                     Any arguments this argument is dependent on.

    Raises
    -------
        ValueError : str
                   When invalid argument provided.

    Returns
    -------
        contents : bool
                 The value of backup.
    """
    if contents is True and dependencies.get("replace") is False:
        raise ValueError('Argument "backup" is only valid when "replace" is True.')
    return contents


def status_group(contents, dependencies):
    """Validate status group argument.

    Parameters
    ----------
        contents : list[str]
                 The contents provided for the status_group argument.
        dependencies : dict
                     Any arguments this argument is dependent on.

    Returns
    -------
        contents : list[str]
                 The access group as expected by mvscmd.
    """
    if not contents:
        return None
    choices = ["ocreat", "oexcl", "oappend", "onoctty", "ononblock", "osync", "otrunc"]
    for item in contents:
        if item.lower() not in choices:
            raise ValueError(
                "Invalid argument '{0}' for type status_group. Valid options are: {1}.".format(
                    item, ", ".join(choices)
                )
            )
        else:
            item = item.lower()
    return contents


def access_group(contents, dependencies):
    """Validate access group argument.

    Parameters
    ----------
        contents : str
                 The contents provided for the access_group argument.
        dependencies : dict
                     Any arguments this argument is dependent on.

    Returns
    -------
        contents : str
                 The access group as expected by mvscmd.
    """
    if contents and ACCESS_GROUP_NAME_MAP.get(contents):
        contents = ACCESS_GROUP_NAME_MAP.get(contents)
    return contents


def build_dd_statements(parms):
    """Build a list of DDStatement objects from provided module parms.

    Parameters
    ----------
        parms : dict
              Module parms after formatting and validation.

    Raises
    -------
        ValueError : None
             If no data definition can be found matching provided DD type.

    Returns
    -------
        dd_statements : list[DDStatement]
                      List of DDStatement objects representing DD statements specified in module parms.
    """
    dd_statements = []
    tmphlq = parms.get("tmphlq")
    for dd in parms.get("dds"):
<<<<<<< HEAD
        dd_name, key = get_dd_name_and_key(dd)
        dd = set_extra_attributes_in_dd(dd, tmphlq, key)
=======
        dd_name = get_dd_name(dd)
        dd = set_extra_attributes_in_dd(dd, parms)
>>>>>>> c8992a7e
        data_definition = build_data_definition(dd)
        if data_definition is None:
            raise ValueError("No valid data definition found.")
        dd_statement = DDStatement(dd_name, data_definition)
        dd_statements.append(dd_statement)
    return dd_statements


def get_key(dd):
    """
    Get the key of the dd.
    Parameters
    ----------
        dd : dict
           A single DD parm as specified in module parms.

    Returns
    -------
        key : str
            Type of dd.
    """
    dd_key = ""
    keys_list = list(dd.keys())
    for key in keys_list:
        if "dd" in key:
            dd_key = key
    return dd_key


def get_dd_name_and_key(dd):
    """
    Get the key and dd_name of the dd.
    Parameters
    ----------
        dd : dict
           A single DD parm as specified in module parms.

    Returns
    -------
        dd_name : str
                Identifier of the dd.
        key : str
            Type of dd.
    """
    dd_name = ""
    key = ""
    if dd.get("dd_data_set"):
        dd_name = dd.get("dd_data_set").get("dd_name")
        data_set_name, disposition = resolve_data_set_names(dd.get("dd_data_set").get("data_set_name"),
                                                            dd.get("dd_data_set").get("disposition"),
                                                            dd.get("dd_data_set").get("type"))
        dd.get("dd_data_set")["data_set_name"] = data_set_name
        dd.get("dd_data_set")["disposition"] = disposition
        key = "dd_data_set"
    elif dd.get("dd_unix"):
        dd_name = dd.get("dd_unix").get("dd_name")
        key = "dd_unix"
    elif dd.get("dd_input"):
        dd_name = dd.get("dd_input").get("dd_name")
        key = "dd_input"
    elif dd.get("dd_output"):
        dd_name = dd.get("dd_output").get("dd_name")
        key = "dd_output"
    elif dd.get("dd_vio"):
        dd_name = dd.get("dd_vio").get("dd_name")
        key = "dd_vio"
    elif dd.get("dd_dummy"):
        dd_name = dd.get("dd_dummy").get("dd_name")
        key = "dd_dummy"
    elif dd.get("dd_concat"):
        dd_name = dd.get("dd_concat").get("dd_name")
        key = "dd_concat"
    return dd_name, key


<<<<<<< HEAD
def set_extra_attributes_in_dd(dd, tmphlq, key):
    """
    Set any extra attributes in dds like in global tmp_hlq.
    Parameters
    ----------
        dd : dict
           A single DD parm as specified in module parms.

    Returns
    -------
        dd : dict
            A single DD parm as specified in module parms.
    """
    if key == "dd_concat":
        for single_dd in dd.get("dd_concat").get("dds", []):
            key_concat = get_key(single_dd)
            set_extra_attributes_in_dd(single_dd, tmphlq, key_concat)
    elif dd.get(key):
        dd.get(key)["tmphlq"] = tmphlq
=======
def set_extra_attributes_in_dd(dd, parms):
    """
    Set any extra attributes in dds like in global tmp_hlq.
    Args:
        dd (dict): A single DD parm as specified in module parms.

    Returns:
        dd (dict): A single DD parm as specified in module parms.
    """
    tmphlq = parms.get("tmp_hlq")
    if dd.get("dd_data_set"):
        dd.get("dd_data_set")["tmphlq"] = tmphlq
    elif dd.get("dd_input"):
        dd.get("dd_input")["tmphlq"] = tmphlq
    elif dd.get("dd_output"):
        dd.get("dd_output")["tmphlq"] = tmphlq
    elif dd.get("dd_vio"):
        dd.get("dd_vio")["tmphlq"] = tmphlq
    elif dd.get("dd_concat"):
        for single_dd in dd.get("dd_concat").get("dds", []):
            set_extra_attributes_in_dd(single_dd, parms)
>>>>>>> c8992a7e
    return dd


def resolve_data_set_names(dataset, disposition, type):
    """Resolve cases for data set names as relative gds or positive
      that could be accepted if disposition is new.
      Parameters
      ----------
      dataset : str
          Data set name to determine if is a GDS relative name or regular name.
      disposition : str
          Disposition of data set for it creation.
      type : str
          Type of dataset
      Returns
      -------
      str
          The absolute name of dataset or relative positive if disposition is new.
      str
          The disposition base on the system
    """
    if disposition:
        disp = disposition
    else:
        disp = "shr"

    if data_set.DataSet.is_gds_relative_name(dataset):
        if data_set.DataSet.is_gds_positive_relative_name(dataset):
            if disp == "new":
                if type:
                    return str(datasets.create(dataset, type).name), "shr"
                else:
                    return str(datasets.create(dataset, "seq").name), "shr"
            else:
                raise ("To generate a new GDS as {0} disposition 'new' is required.".format(dataset))
        else:
            data = data_set.MVSDataSet(
                name=dataset
            )
            src = data.name
            if data.is_gds_active:
                if disposition and disp == "new":
                    raise ("GDS {0} already created, incorrect parameters for disposition and data_set_name".format(src))
                else:
                    return src, disposition
            else:
                raise ("{0} does not exist".format(src))
    else:
        return dataset, disp


def build_data_definition(dd):
    """Build a DataDefinition object for a particular DD parameter.

    Parameters
    ----------
        dd : dict
           A single DD parm as specified in module parms.

    Returns
    -------
        data_definition : Union[list[RawDatasetDefinition, RawFileDefinition,vRawInputDefinition],
                          RawDatasetDefinition, RawFileDefinition, RawInputDefinition, DummyDefinition]
                        The DataDefinition object or a list of DataDefinition objects.
    """
    data_definition = None
    if dd.get("dd_data_set"):
        data_definition = RawDatasetDefinition(
            **(dd.get("dd_data_set")))
        if data_definition.backup:
            backups.append(get_backups(data_definition.backup, dd.get("dd_data_set").get("data_set_name")))
    elif dd.get("dd_unix"):
        data_definition = RawFileDefinition(
            **(dd.get("dd_unix")))
    elif dd.get("dd_input"):
        data_definition = RawInputDefinition(
            **(dd.get("dd_input")))
    elif dd.get("dd_output"):
        data_definition = RawOutputDefinition(
            **(dd.get("dd_output")))
    elif dd.get("dd_vio"):
        data_definition = VIODefinition(
            dd.get("dd_vio").get("tmphlq"))
    elif dd.get("dd_dummy"):
        data_definition = DummyDefinition()
    elif dd.get("dd_concat"):
        data_definition = []
        for single_dd in dd.get("dd_concat").get("dds", []):
            data_definition.append(build_data_definition(single_dd))
    return data_definition


<<<<<<< HEAD
def get_backups(backup, data_set_name):
    backups = {"original_name": data_set_name, "backup_name": backup}
    return backups


def run_zos_program(
    program, parm="", dd_statements=None, authorized=False, verbose=False, tmphlq=None
):
    """Run a program on z/OS.

    Parameters
    ----------
        program : str
                The name of the program to run.
        parm : str, optional
             Additional argument string if required. Defaults to "".
        dd_statements : list[DDStatement], optional
                      DD statements to allocate for the program. Defaults to [].
        authorized : bool, optional
                   Determines if program will execute as an authorized user. Defaults to False.
        tmphlq : str, optional
               Arguments overwrite variable tmp_hlq

    Returns
    -------
        response : MVSCmdResponse
                 Holds the response information for program execution.
=======
# TODO: clean up data definition wrapper classes
class RawDatasetDefinition(DatasetDefinition):
    """Wrapper around DatasetDefinition to contain information about
    desired return contents.

    Args:
        DatasetDefinition (DatasetDefinition): Dataset DD data type to be used in a DDStatement.
    """

    def __init__(
        self,
        data_set_name,
        disposition="",
        type=None,
        space_primary=None,
        space_secondary=None,
        space_type=None,
        disposition_normal=None,
        disposition_abnormal=None,
        block_size=None,
        directory_blocks=None,
        record_format=None,
        record_length=None,
        sms_storage_class=None,
        sms_data_class=None,
        sms_management_class=None,
        key_length=None,
        key_offset=None,
        volumes=None,
        key_label=None,
        encryption_key_1=None,
        encryption_key_2=None,
        reuse=None,
        replace=None,
        backup=None,
        return_content=None,
        tmphlq=None,
        **kwargs
    ):
        """Initialize RawDatasetDefinition

        Args:
            data_set_name (str): The name of the data set.
            disposition (str, optional): The disposition of the data set. Defaults to "".
            type (str, optional): The type of the data set. Defaults to None.
            space_primary (int, optional): The primary amount of space of the data set. Defaults to None.
            space_secondary (int, optional): The secondary amount of space of the data set. Defaults to None.
            space_type (str, optional): The unit of space to use for primary and secondary space. Defaults to None.
            disposition_normal (str, optional): What to do with the data set after normal termination of the program. Defaults to None.
            disposition_abnormal (str, optional): What to do with the data set after abnormal termination of the program. Defaults to None.
            block_size (int, optional): The block size of the data set. Defaults to None.
            directory_blocks (int, optional): The number of directory blocks to allocate for the data set. Defaults to None.
            record_format (str, optional): The record format of the data set. Defaults to None.
            record_length (int, optional): The length, in bytes, of each record in the data set. Defaults to None.
            sms_storage_class (str, optional): The storage class for an SMS-managed dataset. Defaults to None.
            sms_data_class (str, optional): The data class for an SMS-managed dataset. Defaults to None.
            sms_management_class (str, optional): The management class for an SMS-managed dataset. Defaults to None.
            key_length (int, optional): The key length of a record. Defaults to None.
            key_offset (int, optional): The key offset is the position of the first byte of the key
                in each logical record of a the specified VSAM data set. Defaults to None.
            volumes (list, optional): A list of volume serials.. Defaults to None.
            key_label (str, optional): The label for the encryption key used by the system to encrypt the data set. Defaults to None.
            encryption_key_1 (dict, optional): [description]. Defaults to None.
            encryption_key_2 (dict, optional): [description]. Defaults to None.
            reuse (bool, optional): Determines if data set should be reused. Defaults to None.
            replace (bool, optional): Determines if data set should be replaced. Defaults to None.
            backup (bool, optional): Determines if a backup should be made of existing data set when disposition=NEW, replace=true,
                and a data set with the desired name is found.. Defaults to None.
            return_content (dict, optional): Determines how content should be returned to the user. Defaults to None.
            tmphlq (str, optional): HLQ to be used for temporary datasets. Defaults to None.
        """
        self.backup = None
        self.return_content = ReturnContent(**(return_content or {}))
        self.tmphlq = tmphlq
        primary_unit = space_type
        secondary_unit = space_type
        key_label1 = None
        key_encoding1 = None
        key_label2 = None
        key_encoding2 = None
        if encryption_key_1:
            if encryption_key_1.get("label"):
                key_label1 = encryption_key_1.get("label")
            if encryption_key_1.get("encoding"):
                key_encoding1 = encryption_key_1.get("encoding")
        if encryption_key_2:
            if encryption_key_2.get("label"):
                key_label2 = encryption_key_2.get("label")
            if encryption_key_2.get("encoding"):
                key_encoding2 = encryption_key_2.get("encoding")

        should_reuse = False
        if (reuse or replace) and data_set_exists(data_set_name, volumes):
            if reuse:
                should_reuse = True
            elif replace:
                if backup:
                    self.backup = zos_backup.mvs_file_backup(data_set_name, None, tmphlq)
                    backups.append(
                        {"original_name": data_set_name, "backup_name": self.backup}
                    )
                DataSet.delete(data_set_name)

        if not should_reuse:
            super().__init__(
                dataset_name=data_set_name,
                disposition=disposition,
                type=type,
                primary=space_primary,
                primary_unit=primary_unit,
                secondary=space_secondary,
                secondary_unit=secondary_unit,
                normal_disposition=disposition_normal,
                conditional_disposition=disposition_abnormal,
                block_size=block_size,
                directory_blocks=directory_blocks,
                record_format=record_format,
                record_length=record_length,
                storage_class=sms_storage_class,
                data_class=sms_data_class,
                management_class=sms_management_class,
                key_length=key_length,
                key_offset=key_offset,
                volumes=volumes,
                dataset_key_label=key_label,
                key_label1=key_label1,
                key_encoding1=key_encoding1,
                key_label2=key_label2,
                key_encoding2=key_encoding2,
            )
        else:
            # TODO: determine if encoding labels are useful for existing data sets
            super().__init__(
                dataset_name=data_set_name,
                disposition="shr",
                type=type,
                normal_disposition=disposition_normal,
                conditional_disposition=disposition_abnormal,
                volumes=volumes,
                dataset_key_label=key_label,
                key_label1=key_label1,
                key_encoding1=key_encoding1,
                key_label2=key_label2,
                key_encoding2=key_encoding2,
            )


class RawFileDefinition(FileDefinition):
    """Wrapper around FileDefinition to contain information about
    desired return contents.

    Args:
        FileDefinition (FileDefinition): File DD data type to be used in a DDStatement.
    """

    def __init__(
        self,
        path,
        disposition_normal=None,
        disposition_abnormal=None,
        mode=None,
        access_group=None,
        status_group=None,
        file_data_type=None,
        record_length=None,
        block_size=None,
        record_format=None,
        return_content=None,
        **kwargs
    ):
        """Initialize RawFileDefinition

        Args:
            path (str): An absolute UNIX file path.
            disposition_normal (str, optional): What to do with path after normal program termination. Defaults to None.
            disposition_abnormal (str, optional): What to do with path after abnormal program termination. Defaults to None.
            mode (int, optional): The file access attributes for the UNIX file being allocated. Defaults to None.
            access_group (str, optional): the access mode for UNIX file. Defaults to None.
            status_group (list[str], optional): The status for UNIX file being allocated. Defaults to None.
            file_data_type (str, optional): The type of data that is (or will be) stored in the UNIX file. Defaults to None.
            record_length (int, optional): The specified logical record length for the UNIX file. Defaults to None.
            block_size (int, optional): the specified block size for the UNIX file being allocated. Defaults to None.
            record_format (str, optional): The specified record format for the UNIX file. Defaults to None.
            return_content (dict, optional): Determines how content should be returned to the user. Defaults to None.
        """
        self.return_content = ReturnContent(**(return_content or {}))
        super().__init__(
            path_name=path,
            normal_disposition=disposition_normal,
            conditional_disposition=disposition_abnormal,
            path_mode=mode,
            access_group=access_group,
            status_group=status_group,
            file_data=file_data_type,
            record_length=record_length,
            block_size=block_size,
            record_format=record_format,
        )


class RawInputDefinition(InputDefinition):
    """Wrapper around InputDefinition to contain information about
    desired return contents.

    Args:
        InputDefinition (InputDefinition): Input DD data type to be used in a DDStatement.
    """

    def __init__(self, content="", return_content=None, tmphlq="", **kwargs):
        """Initialize RawInputDefinition

        Args:
            content (str): The content to write to temporary data set / stdin.
            return_content (dict, optional): Determines how content should be returned to the user. Defaults to {}.
        """
        self.return_content = ReturnContent(**(return_content or {}))
        super().__init__(content=content, tmphlq=tmphlq)


class RawOutputDefinition(OutputDefinition):
    """Wrapper around OutputDefinition to contain information about
    desired return contents.

    Args:
        OutputDefinition (OutputDefinition): Output DD data type to be used in a DDStatement.
    """

    def __init__(self, return_content=None, tmphlq="", **kwargs):
        """Initialize RawOutputDefinition

        Args:
            content (str): The content to write to temporary data set / stdin.
            return_content (dict, optional): Determines how content should be returned to the user. Defaults to {}.
        """
        self.return_content = ReturnContent(**(return_content or {}))
        super().__init__(tmphlq=tmphlq)


class ReturnContent(object):
    """Holds information about what type of content
    should be returned for a particular DD, if any.

    Args:
        object (object): The most base type.
    """

    def __init__(self, type=None, src_encoding=None, response_encoding=None):
        """Initialize ReturnContent

        Args:
            type (str, optional): The type of content to return.
                    Defaults to None.
            src_encoding (str, optional): The encoding of the data set or file on the z/OS system.
                    Defaults to None.
            response_encoding (str, optional): The encoding to use when returning the contents of the data set or file.
                    Defaults to None.
        """
        self.type = type
        self.src_encoding = src_encoding
        self.response_encoding = response_encoding


def rename_parms(parms, name_map):
    """Rename parms based on a provided dictionary.

    Args:
        parms (dict): The parms before name remapping.
        name_map (dict): The dictionary to use for name mapping.

    Returns:
        dict: The parms after name mapping.
    """
    renamed_parms = {}
    for key, value in parms.items():
        if name_map.get(key):
            renamed_parms[name_map.get(key)] = value
        else:
            renamed_parms[key] = value
    return renamed_parms


def remove_unused_args(parms):
    """Remove unused arguments from a dictionary.
    Does not function recursively.

    Args:
        parms (dict): The dictionary to remove unused arguments from.

    Returns:
        dict: The dictionary without any unused arguments.
    """
    return {key: value for key, value in parms.items() if value is not None}


def data_set_exists(name, volumes=None):
    """Is used to determine if a data set exists.
    In addition, if a data set does exist and is uncataloged,
    the data set will be cataloged.

    Args:
        name (str): The name of the data set.
        volumes (list[str], optional): A list of volume serials. Defaults to None.

    Returns:
        bool: Whether the data set exists or not.
    """
    exists = False
    try:
        present, changed = DataSet.attempt_catalog_if_necessary(name, volumes)
        exists = present
    except Exception:
        # Failure locating or cataloging the data set. Go ahead assumming it does not exist.
        # exists = False to avoid using pass clause which results in bandit warning.
        exists = False
    return exists


def run_zos_program(
    program, parm="", dd_statements=None, authorized=False, verbose=False, tmp_hlq=None
):
    """Run a program on z/OS.

    Args:
        program (str): The name of the program to run.
        parm (str, optional): Additional argument string if required. Defaults to "".
        dd_statements (list[DDStatement], optional): DD statements to allocate for the program. Defaults to [].
        authorized (bool, optional): Determines if program will execute as an authorized user. Defaults to False.
        tmp_hlq (str, optional): Arguments overwrite variable tmp_hlq

    Returns:
        MVSCmdResponse: Holds the response information for program execution.
>>>>>>> c8992a7e
    """
    if not dd_statements:
        dd_statements = []
    response = None
    if authorized:
        response = MVSCmd.execute_authorized(
<<<<<<< HEAD
            pgm=program, parm=parm, dds=dd_statements, verbose=verbose, tmp_hlq=tmphlq
        )
    else:
        response = MVSCmd.execute(
            pgm=program, parm=parm, dds=dd_statements, verbose=verbose, tmp_hlq=tmphlq
=======
            pgm=program, parm=parm, dds=dd_statements, verbose=verbose, tmp_hlq=tmp_hlq
        )
    else:
        response = MVSCmd.execute(
            pgm=program, parm=parm, dds=dd_statements, verbose=verbose, tmp_hlq=tmp_hlq
>>>>>>> c8992a7e
        )
    return response


def build_response(rc, dd_statements, stdout):
    """Build response dictionary to return at module completion.

    Parameters
    ----------
        rc : int
           The return code of the program.
        dd_statements : list[DDStatement]
                      The DD statements for the program.

    Returns
    -------
        response : dict
                 Response dictionary in format expected for response on module completion.
    """
    response = {"ret_code": {"code": rc}}
    response["backups"] = gather_backups(dd_statements)
    response["dd_names"] = gather_output(dd_statements)
    response["stdout"] = stdout
    return response


def gather_backups(dd_statements):
    """Gather backup information for all data sets which had
    a backup made during module execution.

    Parameters
    ----------
        dd_statements : list[DDStatement]
                      The DD statements for the program.

    Returns
    -------
        backups : list[dict]
                List of backups in format expected for response on module completion.
    """
    backups = []
    for dd_statement in dd_statements:
        backups += get_dd_backup(dd_statement)
    return backups


def get_dd_backup(dd_statement):
    """Gather backup information for a single data set
    if the DD is a data set DD and a backup was made.

    Parameters
    ----------
        dd : DataDefinition
           A single DD statement.

    Returns
    -------
        dd_backup : list[dict]
                  List of backups in format expected for response on module completion.
    """
    dd_backup = []
    if (
        isinstance(dd_statement.definition, RawDatasetDefinition)
        and dd_statement.definition.backup
    ):
        dd_backup = [get_data_set_backup(dd_statement)]
    elif isinstance(dd_statement.definition, list):
        dd_backup = get_concatenation_backup(dd_statement)
    return dd_backup


def get_data_set_backup(dd_statement):
    """Get backup of a single data set DD statement.

    Parameters
    ----------
        dd_statement : DDStatement
                     A single DD statement.

    Returns
    -------
        backup : dict
               Backup information in format expected for response on module completion.
    """
    backup = {}
    backup["backup_name"] = dd_statement.definition.backup
    backup["original_name"] = dd_statement.definition.name
    return backup


def get_concatenation_backup(dd_statement):
    """Get the backup information for a single concatenation DD statement.

    Parameters
    ----------
        dd_statement : DDStatement
                     A single DD statement.

    Returns
    -------
        dd_backup : list[dict]
                  The backup information of a single DD, in format expected for response on module completion.
                  Response can contain multiple backups.
    """
    # create new DDStatement objects for each concat member
    # makes it easier to handle concat and non-concat DDs consistently
    dds = []
    for dd in dd_statement.definition:
        new_dd = DDStatement(dd_statement.name, dd)
        dds.append(new_dd)
    dd_backup = gather_backups(dds)
    return dd_backup


def gather_output(dd_statements):
    """Gather DD contents for all DD statements for which
    content was requested.

    Parameters
    ----------
        dd_statements : list[DDStatement]
                      The DD statements for the program.

    Returns
    -------
        output : list[dict]
               The list of DD outputs, in format expected for response on module completion.
    """
    output = []
    for dd_statement in dd_statements:
        output += get_dd_output(dd_statement)
    return output


def get_dd_output(dd_statement):
    """Get the output for a single DD statement.

    Parameters
    ----------
        dd_statement : DDStatement
                     A single DD statement.

    Returns
    -------
        dd_output : list[dict]
                  The output of a single DD, in format expected for response on module completion.
    """
    dd_output = []
    if (
        isinstance(dd_statement.definition, RawDatasetDefinition)
        and dd_statement.definition.return_content.type
    ):
        dd_output = [get_data_set_output(dd_statement)]
    elif (
        isinstance(dd_statement.definition, RawFileDefinition)
        and dd_statement.definition.return_content.type
    ):
        dd_output = [get_unix_file_output(dd_statement)]
    elif (
        isinstance(dd_statement.definition, RawInputDefinition)
        and dd_statement.definition.return_content.type
    ):
        dd_output = [get_data_set_output(dd_statement)]
    elif (
        isinstance(dd_statement.definition, RawOutputDefinition)
        and dd_statement.definition.return_content.type
    ):
        dd_output = [get_data_set_output(dd_statement)]
    elif isinstance(dd_statement.definition, list):
        dd_output = get_concatenation_output(dd_statement)
    return dd_output


def get_data_set_output(dd_statement):
    """Get the output of a single data set DD statement.

    Parameters
    ----------
        dd_statement : DDStatement
                     A single DD statement.

    Returns
    -------
        dd_response : dict
                    The output of a single DD, in format expected for response on module completion.
    """
    contents = ""
    if dd_statement.definition.return_content.type == "text":
        contents = get_data_set_content(
            name=dd_statement.definition.name,
            binary=False,
            from_encoding=dd_statement.definition.return_content.src_encoding,
            to_encoding=dd_statement.definition.return_content.response_encoding,
        )
    elif dd_statement.definition.return_content.type == "base64":
        contents = get_data_set_content(name=dd_statement.definition.name, binary=True)
    return build_dd_response(dd_statement.name, dd_statement.definition.name, contents)


def get_unix_file_output(dd_statement):
    """Get the output of a single UNIX file DD statement.

    Parameters
    ----------
        dd_statement : DDStatement
                     A single DD statement.

    Returns
    -------
        dd_response : dict
                    The output of a single DD, in format expected for response on module completion.
    """
    contents = ""
    if dd_statement.definition.return_content.type == "text":
        contents = get_unix_content(
            name=dd_statement.definition.name,
            binary=False,
            from_encoding=dd_statement.definition.return_content.src_encoding,
            to_encoding=dd_statement.definition.return_content.response_encoding,
        )
    elif dd_statement.definition.return_content.type == "base64":
        contents = get_unix_content(name=dd_statement.definition.name, binary=True)
    return build_dd_response(dd_statement.name, dd_statement.definition.name, contents)


def get_concatenation_output(dd_statement):
    """Get the output of a single concatenation DD statement.

    Parameters
    ----------
        dd_statement : DDStatement
                     A single DD statement.

    Returns
    -------
        dd_response : list[dict]
                    The output of a single DD, in the format expected for response on module completion.
                    Response can contain multiple outputs.
    """
    # create new DDStatement objects for each concat member
    # makes it easier to handle concat and non-concat DDs consistently
    dds = []
    for dd in dd_statement.definition:
        new_dd = DDStatement(dd_statement.name, dd)
        dds.append(new_dd)
    dd_response = gather_output(dds)
    return dd_response


def build_dd_response(dd_name, name, contents):
    """Gather additional response metrics and format
    as expected for response on module completion.

    Parameters
    ----------
        dd_name : str
                The DD name associated with this response.
        name : str
             The data set or UNIX file name associated with the response.
        contents : str
                 The raw contents taken from the data set or UNIX file.

    Returns
    -------
        dd_response : dict
                    Response content info of a single DD, in the format expected for response on module completion.
    """
    dd_response = {}
    dd_response["dd_name"] = dd_name
    dd_response["name"] = name
    dd_response["content"] = contents.split("\n")
    dd_response["record_count"] = len(dd_response.get("content", []))
    dd_response["byte_count"] = len(contents)  # len(contents.encode("utf-8"))
    return dd_response


def get_data_set_content(name, binary=False, from_encoding=None, to_encoding=None):
    """Retrieve the raw contents of a data set.

    Parameters
    ----------
        name : str
             The name of the data set.
        binary : bool, optional
               Determines if contents are retrieved without encoding conversion. Defaults to False.
        from_encoding : str, optional
                      The encoding of the data set on the z/OS system. Defaults to None.
        to_encoding : str, optional
                    The encoding to receive the data back in. Defaults to None.

    Returns
    -------
        quoted_name : str
                    The raw content of the data set.
    """
    quoted_name = quote(name)
    if "'" not in quoted_name:
        quoted_name = "'{0}'".format(quoted_name)
    return get_content(
        '"//{0}"'.format(quoted_name), binary, from_encoding, to_encoding
    )


def get_unix_content(name, binary=False, from_encoding=None, to_encoding=None):
    """Retrieve the raw contents of a UNIX file.

    Parameters
    ----------
        name : str
             The name of the UNIX file.
        binary : bool, optional
               Determines if contents are retrieved without encoding conversion. Defaults to False.
        from_encoding : str, optional
                      The encoding of the UNIX file on the z/OS system. Defaults to None.
        to_encoding : str, optional
                    The encoding to receive the data back in. Defaults to None.

    Returns
    -------
        stdout : str
               The raw content of the UNIX file.
    """
    return get_content("{0}".format(quote(name)), binary, from_encoding, to_encoding)


def get_content(formatted_name, binary=False, from_encoding=None, to_encoding=None):
    """Retrieve raw contents of a data set or UNIXfile.

    Parameters
    ----------
        name : str
             The name of the data set or UNIX file, formatted and quoted for proper usage in command.
        binary : bool, optional
               Determines if contents are retrieved without encoding conversion. Defaults to False.
        from_encoding : str, optional
                      The encoding of the data set or UNIX file on the z/OS system. Defaults to None.
        to_encoding : str, optional
                    The encoding to receive the data back in. Defaults to None.

    Returns
    -------
        stdout : str
               The raw content of the data set or UNIX file. If unsuccessful in retrieving data, returns empty string.
    """
    module = AnsibleModuleHelper(argument_spec={})
    conversion_command = ""
    if not binary:
        conversion_command = " | iconv -f {0} -t {1}".format(
            quote(from_encoding), quote(to_encoding)
        )
    # * name argument should already be quoted by the time it reaches here
    # TODO: determine if response should be byte object
    rc, stdout, stderr = module.run_command(
        "cat {0}{1}".format(formatted_name, conversion_command),
        use_unsafe_shell=True,
        environ_update=ENCODING_ENVIRONMENT_VARS,
    )
    if rc:
        return ""
    else:
        return stdout


def modify_contents(contents):
    """Return the content of dd_input to a valid form for a JCL program.

    Args:
        contents (str or list): The string or list with the program.

    Returns:
        contents: The content in a proper multi line str.
    """
    if not isinstance(contents, list):
        contents = list(contents.split("\n"))
    contents = prepend_spaces(contents)
    contents = "\n".join(contents)
    return contents


def prepend_spaces(lines):
    """Return the array with two spaces at the beggining.

    Args:
        lines (list): The list with a line of a program.

    Returns:
        new_lines: The list in a proper two spaces and the code.
    """
    module = AnsibleModuleHelper(argument_spec={})
    for index, line in enumerate(lines):
        if len(line) > 0:
            if len(line) > 80:
                msg = """Length of line {0} is over 80 characters. The maximum length allowed is 80 characters, including 2 spaces at the beginning.
                                 If the two spaces are not present, the module will add them to ensure columns 1 and 2 are blank. """
                module.fail_json(msg=msg.format(line))
            else:
                if len(line) > 1 and line[0] != " " and line[1] != " ":
                    if len(line) > 78:
                        msg = """Length of line {0} is over 80 characters. The maximum length allowed is 80 characters, including 2 spaces at the beginning.
                                         If the two spaces are not present, the module will add them to ensure columns 1 and 2 are blank. """
                        module.fail_json(msg=msg.format(line))
                    else:
                        lines[index] = "  {0}".format(line)
    return lines


class ZOSRawError(Exception):
    def __init__(self, program="", error=""):
        self.msg = "An error occurred during execution of z/OS program {0}. {1}".format(
            program, error
        )
        super().__init__(self.msg)


def main():
    run_module()


if __name__ == "__main__":
    main()<|MERGE_RESOLUTION|>--- conflicted
+++ resolved
@@ -1586,7 +1586,6 @@
                       RECORDSIZE(4086 32600) -
                       VOLUMES(222222) -
                       UNIQUE)
-<<<<<<< HEAD
 
 - name: List data sets matching pattern in catalog,
     save output to a new generation of gdgs.
@@ -1618,8 +1617,6 @@
       - dd_input:
           dd_name: sysin
           content: " LISTCAT ENTRIES('SOME.DATASET.*')"
-=======
->>>>>>> c8992a7e
 """
 
 from ansible_collections.ibm.ibm_zos_core.plugins.module_utils.better_arg_parser import (
@@ -1669,12 +1666,9 @@
 }
 
 
-<<<<<<< HEAD
 backups = []
 
 
-=======
->>>>>>> c8992a7e
 def run_module():
     """Executes all module-related functions.
 
@@ -1898,11 +1892,7 @@
                 dd_statements=dd_statements,
                 authorized=authorized,
                 verbose=verbose,
-<<<<<<< HEAD
                 tmphlq=tmphlq,
-=======
-                tmp_hlq=tmphlq,
->>>>>>> c8992a7e
             )
             if program_response.rc != 0 and program_response.stderr:
                 raise ZOSRawError(
@@ -2312,7 +2302,6 @@
         new_lines : list[str]
                   The list in a proper two spaces and the code.
     """
-<<<<<<< HEAD
     module = AnsibleModuleHelper(argument_spec={})
     for index, line in enumerate(lines):
         if len(line) > 0:
@@ -2329,18 +2318,6 @@
                     else:
                         lines[index] = "  {0}".format(line)
     return lines
-=======
-    if contents is None:
-        return None
-    if contents is not None:
-        # Empty string can be passed for content but not modify to ensure proper entry
-        if len(contents) > 0:
-            contents = modify_contents(contents)
-        return contents
-    if isinstance(contents, list):
-        return "\n".join(contents)
-    return contents
->>>>>>> c8992a7e
 
 
 def sms_class(contents, dependencies):
@@ -2555,13 +2532,8 @@
     dd_statements = []
     tmphlq = parms.get("tmphlq")
     for dd in parms.get("dds"):
-<<<<<<< HEAD
         dd_name, key = get_dd_name_and_key(dd)
         dd = set_extra_attributes_in_dd(dd, tmphlq, key)
-=======
-        dd_name = get_dd_name(dd)
-        dd = set_extra_attributes_in_dd(dd, parms)
->>>>>>> c8992a7e
         data_definition = build_data_definition(dd)
         if data_definition is None:
             raise ValueError("No valid data definition found.")
@@ -2637,7 +2609,6 @@
     return dd_name, key
 
 
-<<<<<<< HEAD
 def set_extra_attributes_in_dd(dd, tmphlq, key):
     """
     Set any extra attributes in dds like in global tmp_hlq.
@@ -2657,29 +2628,6 @@
             set_extra_attributes_in_dd(single_dd, tmphlq, key_concat)
     elif dd.get(key):
         dd.get(key)["tmphlq"] = tmphlq
-=======
-def set_extra_attributes_in_dd(dd, parms):
-    """
-    Set any extra attributes in dds like in global tmp_hlq.
-    Args:
-        dd (dict): A single DD parm as specified in module parms.
-
-    Returns:
-        dd (dict): A single DD parm as specified in module parms.
-    """
-    tmphlq = parms.get("tmp_hlq")
-    if dd.get("dd_data_set"):
-        dd.get("dd_data_set")["tmphlq"] = tmphlq
-    elif dd.get("dd_input"):
-        dd.get("dd_input")["tmphlq"] = tmphlq
-    elif dd.get("dd_output"):
-        dd.get("dd_output")["tmphlq"] = tmphlq
-    elif dd.get("dd_vio"):
-        dd.get("dd_vio")["tmphlq"] = tmphlq
-    elif dd.get("dd_concat"):
-        for single_dd in dd.get("dd_concat").get("dds", []):
-            set_extra_attributes_in_dd(single_dd, parms)
->>>>>>> c8992a7e
     return dd
 
 
@@ -2772,7 +2720,6 @@
     return data_definition
 
 
-<<<<<<< HEAD
 def get_backups(backup, data_set_name):
     backups = {"original_name": data_set_name, "backup_name": backup}
     return backups
@@ -2800,358 +2747,17 @@
     -------
         response : MVSCmdResponse
                  Holds the response information for program execution.
-=======
-# TODO: clean up data definition wrapper classes
-class RawDatasetDefinition(DatasetDefinition):
-    """Wrapper around DatasetDefinition to contain information about
-    desired return contents.
-
-    Args:
-        DatasetDefinition (DatasetDefinition): Dataset DD data type to be used in a DDStatement.
-    """
-
-    def __init__(
-        self,
-        data_set_name,
-        disposition="",
-        type=None,
-        space_primary=None,
-        space_secondary=None,
-        space_type=None,
-        disposition_normal=None,
-        disposition_abnormal=None,
-        block_size=None,
-        directory_blocks=None,
-        record_format=None,
-        record_length=None,
-        sms_storage_class=None,
-        sms_data_class=None,
-        sms_management_class=None,
-        key_length=None,
-        key_offset=None,
-        volumes=None,
-        key_label=None,
-        encryption_key_1=None,
-        encryption_key_2=None,
-        reuse=None,
-        replace=None,
-        backup=None,
-        return_content=None,
-        tmphlq=None,
-        **kwargs
-    ):
-        """Initialize RawDatasetDefinition
-
-        Args:
-            data_set_name (str): The name of the data set.
-            disposition (str, optional): The disposition of the data set. Defaults to "".
-            type (str, optional): The type of the data set. Defaults to None.
-            space_primary (int, optional): The primary amount of space of the data set. Defaults to None.
-            space_secondary (int, optional): The secondary amount of space of the data set. Defaults to None.
-            space_type (str, optional): The unit of space to use for primary and secondary space. Defaults to None.
-            disposition_normal (str, optional): What to do with the data set after normal termination of the program. Defaults to None.
-            disposition_abnormal (str, optional): What to do with the data set after abnormal termination of the program. Defaults to None.
-            block_size (int, optional): The block size of the data set. Defaults to None.
-            directory_blocks (int, optional): The number of directory blocks to allocate for the data set. Defaults to None.
-            record_format (str, optional): The record format of the data set. Defaults to None.
-            record_length (int, optional): The length, in bytes, of each record in the data set. Defaults to None.
-            sms_storage_class (str, optional): The storage class for an SMS-managed dataset. Defaults to None.
-            sms_data_class (str, optional): The data class for an SMS-managed dataset. Defaults to None.
-            sms_management_class (str, optional): The management class for an SMS-managed dataset. Defaults to None.
-            key_length (int, optional): The key length of a record. Defaults to None.
-            key_offset (int, optional): The key offset is the position of the first byte of the key
-                in each logical record of a the specified VSAM data set. Defaults to None.
-            volumes (list, optional): A list of volume serials.. Defaults to None.
-            key_label (str, optional): The label for the encryption key used by the system to encrypt the data set. Defaults to None.
-            encryption_key_1 (dict, optional): [description]. Defaults to None.
-            encryption_key_2 (dict, optional): [description]. Defaults to None.
-            reuse (bool, optional): Determines if data set should be reused. Defaults to None.
-            replace (bool, optional): Determines if data set should be replaced. Defaults to None.
-            backup (bool, optional): Determines if a backup should be made of existing data set when disposition=NEW, replace=true,
-                and a data set with the desired name is found.. Defaults to None.
-            return_content (dict, optional): Determines how content should be returned to the user. Defaults to None.
-            tmphlq (str, optional): HLQ to be used for temporary datasets. Defaults to None.
-        """
-        self.backup = None
-        self.return_content = ReturnContent(**(return_content or {}))
-        self.tmphlq = tmphlq
-        primary_unit = space_type
-        secondary_unit = space_type
-        key_label1 = None
-        key_encoding1 = None
-        key_label2 = None
-        key_encoding2 = None
-        if encryption_key_1:
-            if encryption_key_1.get("label"):
-                key_label1 = encryption_key_1.get("label")
-            if encryption_key_1.get("encoding"):
-                key_encoding1 = encryption_key_1.get("encoding")
-        if encryption_key_2:
-            if encryption_key_2.get("label"):
-                key_label2 = encryption_key_2.get("label")
-            if encryption_key_2.get("encoding"):
-                key_encoding2 = encryption_key_2.get("encoding")
-
-        should_reuse = False
-        if (reuse or replace) and data_set_exists(data_set_name, volumes):
-            if reuse:
-                should_reuse = True
-            elif replace:
-                if backup:
-                    self.backup = zos_backup.mvs_file_backup(data_set_name, None, tmphlq)
-                    backups.append(
-                        {"original_name": data_set_name, "backup_name": self.backup}
-                    )
-                DataSet.delete(data_set_name)
-
-        if not should_reuse:
-            super().__init__(
-                dataset_name=data_set_name,
-                disposition=disposition,
-                type=type,
-                primary=space_primary,
-                primary_unit=primary_unit,
-                secondary=space_secondary,
-                secondary_unit=secondary_unit,
-                normal_disposition=disposition_normal,
-                conditional_disposition=disposition_abnormal,
-                block_size=block_size,
-                directory_blocks=directory_blocks,
-                record_format=record_format,
-                record_length=record_length,
-                storage_class=sms_storage_class,
-                data_class=sms_data_class,
-                management_class=sms_management_class,
-                key_length=key_length,
-                key_offset=key_offset,
-                volumes=volumes,
-                dataset_key_label=key_label,
-                key_label1=key_label1,
-                key_encoding1=key_encoding1,
-                key_label2=key_label2,
-                key_encoding2=key_encoding2,
-            )
-        else:
-            # TODO: determine if encoding labels are useful for existing data sets
-            super().__init__(
-                dataset_name=data_set_name,
-                disposition="shr",
-                type=type,
-                normal_disposition=disposition_normal,
-                conditional_disposition=disposition_abnormal,
-                volumes=volumes,
-                dataset_key_label=key_label,
-                key_label1=key_label1,
-                key_encoding1=key_encoding1,
-                key_label2=key_label2,
-                key_encoding2=key_encoding2,
-            )
-
-
-class RawFileDefinition(FileDefinition):
-    """Wrapper around FileDefinition to contain information about
-    desired return contents.
-
-    Args:
-        FileDefinition (FileDefinition): File DD data type to be used in a DDStatement.
-    """
-
-    def __init__(
-        self,
-        path,
-        disposition_normal=None,
-        disposition_abnormal=None,
-        mode=None,
-        access_group=None,
-        status_group=None,
-        file_data_type=None,
-        record_length=None,
-        block_size=None,
-        record_format=None,
-        return_content=None,
-        **kwargs
-    ):
-        """Initialize RawFileDefinition
-
-        Args:
-            path (str): An absolute UNIX file path.
-            disposition_normal (str, optional): What to do with path after normal program termination. Defaults to None.
-            disposition_abnormal (str, optional): What to do with path after abnormal program termination. Defaults to None.
-            mode (int, optional): The file access attributes for the UNIX file being allocated. Defaults to None.
-            access_group (str, optional): the access mode for UNIX file. Defaults to None.
-            status_group (list[str], optional): The status for UNIX file being allocated. Defaults to None.
-            file_data_type (str, optional): The type of data that is (or will be) stored in the UNIX file. Defaults to None.
-            record_length (int, optional): The specified logical record length for the UNIX file. Defaults to None.
-            block_size (int, optional): the specified block size for the UNIX file being allocated. Defaults to None.
-            record_format (str, optional): The specified record format for the UNIX file. Defaults to None.
-            return_content (dict, optional): Determines how content should be returned to the user. Defaults to None.
-        """
-        self.return_content = ReturnContent(**(return_content or {}))
-        super().__init__(
-            path_name=path,
-            normal_disposition=disposition_normal,
-            conditional_disposition=disposition_abnormal,
-            path_mode=mode,
-            access_group=access_group,
-            status_group=status_group,
-            file_data=file_data_type,
-            record_length=record_length,
-            block_size=block_size,
-            record_format=record_format,
-        )
-
-
-class RawInputDefinition(InputDefinition):
-    """Wrapper around InputDefinition to contain information about
-    desired return contents.
-
-    Args:
-        InputDefinition (InputDefinition): Input DD data type to be used in a DDStatement.
-    """
-
-    def __init__(self, content="", return_content=None, tmphlq="", **kwargs):
-        """Initialize RawInputDefinition
-
-        Args:
-            content (str): The content to write to temporary data set / stdin.
-            return_content (dict, optional): Determines how content should be returned to the user. Defaults to {}.
-        """
-        self.return_content = ReturnContent(**(return_content or {}))
-        super().__init__(content=content, tmphlq=tmphlq)
-
-
-class RawOutputDefinition(OutputDefinition):
-    """Wrapper around OutputDefinition to contain information about
-    desired return contents.
-
-    Args:
-        OutputDefinition (OutputDefinition): Output DD data type to be used in a DDStatement.
-    """
-
-    def __init__(self, return_content=None, tmphlq="", **kwargs):
-        """Initialize RawOutputDefinition
-
-        Args:
-            content (str): The content to write to temporary data set / stdin.
-            return_content (dict, optional): Determines how content should be returned to the user. Defaults to {}.
-        """
-        self.return_content = ReturnContent(**(return_content or {}))
-        super().__init__(tmphlq=tmphlq)
-
-
-class ReturnContent(object):
-    """Holds information about what type of content
-    should be returned for a particular DD, if any.
-
-    Args:
-        object (object): The most base type.
-    """
-
-    def __init__(self, type=None, src_encoding=None, response_encoding=None):
-        """Initialize ReturnContent
-
-        Args:
-            type (str, optional): The type of content to return.
-                    Defaults to None.
-            src_encoding (str, optional): The encoding of the data set or file on the z/OS system.
-                    Defaults to None.
-            response_encoding (str, optional): The encoding to use when returning the contents of the data set or file.
-                    Defaults to None.
-        """
-        self.type = type
-        self.src_encoding = src_encoding
-        self.response_encoding = response_encoding
-
-
-def rename_parms(parms, name_map):
-    """Rename parms based on a provided dictionary.
-
-    Args:
-        parms (dict): The parms before name remapping.
-        name_map (dict): The dictionary to use for name mapping.
-
-    Returns:
-        dict: The parms after name mapping.
-    """
-    renamed_parms = {}
-    for key, value in parms.items():
-        if name_map.get(key):
-            renamed_parms[name_map.get(key)] = value
-        else:
-            renamed_parms[key] = value
-    return renamed_parms
-
-
-def remove_unused_args(parms):
-    """Remove unused arguments from a dictionary.
-    Does not function recursively.
-
-    Args:
-        parms (dict): The dictionary to remove unused arguments from.
-
-    Returns:
-        dict: The dictionary without any unused arguments.
-    """
-    return {key: value for key, value in parms.items() if value is not None}
-
-
-def data_set_exists(name, volumes=None):
-    """Is used to determine if a data set exists.
-    In addition, if a data set does exist and is uncataloged,
-    the data set will be cataloged.
-
-    Args:
-        name (str): The name of the data set.
-        volumes (list[str], optional): A list of volume serials. Defaults to None.
-
-    Returns:
-        bool: Whether the data set exists or not.
-    """
-    exists = False
-    try:
-        present, changed = DataSet.attempt_catalog_if_necessary(name, volumes)
-        exists = present
-    except Exception:
-        # Failure locating or cataloging the data set. Go ahead assumming it does not exist.
-        # exists = False to avoid using pass clause which results in bandit warning.
-        exists = False
-    return exists
-
-
-def run_zos_program(
-    program, parm="", dd_statements=None, authorized=False, verbose=False, tmp_hlq=None
-):
-    """Run a program on z/OS.
-
-    Args:
-        program (str): The name of the program to run.
-        parm (str, optional): Additional argument string if required. Defaults to "".
-        dd_statements (list[DDStatement], optional): DD statements to allocate for the program. Defaults to [].
-        authorized (bool, optional): Determines if program will execute as an authorized user. Defaults to False.
-        tmp_hlq (str, optional): Arguments overwrite variable tmp_hlq
-
-    Returns:
-        MVSCmdResponse: Holds the response information for program execution.
->>>>>>> c8992a7e
     """
     if not dd_statements:
         dd_statements = []
     response = None
     if authorized:
         response = MVSCmd.execute_authorized(
-<<<<<<< HEAD
             pgm=program, parm=parm, dds=dd_statements, verbose=verbose, tmp_hlq=tmphlq
         )
     else:
         response = MVSCmd.execute(
             pgm=program, parm=parm, dds=dd_statements, verbose=verbose, tmp_hlq=tmphlq
-=======
-            pgm=program, parm=parm, dds=dd_statements, verbose=verbose, tmp_hlq=tmp_hlq
-        )
-    else:
-        response = MVSCmd.execute(
-            pgm=program, parm=parm, dds=dd_statements, verbose=verbose, tmp_hlq=tmp_hlq
->>>>>>> c8992a7e
         )
     return response
 
