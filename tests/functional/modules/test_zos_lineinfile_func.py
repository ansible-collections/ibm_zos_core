--- conflicted
+++ resolved
@@ -676,7 +676,6 @@
     finally:
         remove_ds_environment(ansible_zos_module, ds_name)
 
-<<<<<<< HEAD
 
 @pytest.mark.ds
 def test_gdd_ds_insert_line(ansible_zos_module):
@@ -768,9 +767,6 @@
 
 
 #GH Issue #1244
-=======
-#GH Issue #1244 / JIRA NAZARE-10439
->>>>>>> cac9810c
 #@pytest.mark.ds
 #@pytest.mark.parametrize("dstype", DS_TYPE)
 #def test_ds_line_replace_nomatch_insertafter_match(ansible_zos_module, dstype):
