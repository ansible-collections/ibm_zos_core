--- conflicted
+++ resolved
@@ -128,12 +128,9 @@
                 msg = "Cannot specify 'mode', 'owner' or 'group' for MVS destination"
                 return self._exit_action(result, msg, failed=True)
 
-<<<<<<< HEAD
         if force_lock:
             display.warning(
                 msg="Using force_lock uses operations that are subject to race conditions and can lead to data loss, use with caution.")
-=======
->>>>>>> 4726116e
         template_dir = None
 
         if not remote_src:
@@ -194,11 +191,7 @@
                         src = rendered_dir
 
                     task_args["size"] = sum(
-<<<<<<< HEAD
                         os.stat(os.path.join(validation.validate_safe_path(path), validation.validate_safe_path(f))).st_size
-=======
-                        os.stat(os.path.join(path, f)).st_size
->>>>>>> 4726116e
                         for path, dirs, files in os.walk(src)
                         for f in files
                     )
