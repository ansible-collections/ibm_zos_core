# -*- coding: utf-8 -*-

# Copyright (c) IBM Corporation 2020, 2021, 2023
# Licensed under the Apache License, Version 2.0 (the "License");
# you may not use this file except in compliance with the License.
# You may obtain a copy of the License at
#     http://www.apache.org/licenses/LICENSE-2.0
# Unless required by applicable law or agreed to in writing, software
# distributed under the License is distributed on an "AS IS" BASIS,
# WITHOUT WARRANTIES OR CONDITIONS OF ANY KIND, either express or implied.
# See the License for the specific language governing permissions and
# limitations under the License.

from __future__ import absolute_import, division, print_function

import pytest
import os
import shutil
import re
import tempfile
from tempfile import mkstemp

__metaclass__ = type


DUMMY_DATA = """DUMMY DATA ---- LINE 001 ------
DUMMY DATA ---- LINE 002 ------
DUMMY DATA ---- LINE 003 ------
DUMMY DATA ---- LINE 004 ------
DUMMY DATA ---- LINE 005 ------
DUMMY DATA ---- LINE 006 ------
DUMMY DATA ---- LINE 007 ------
"""

DUMMY_DATA_SPECIAL_CHARS = """DUMMY DATA ---- LINE 001 ------
DUMMY DATA ---- LINE ÁÁÁ------
DUMMY DATA ---- LINE ÈÈÈ ------
DUMMY DATA ---- LINE 004 ------
DUMMY DATA ---- LINE 005 ------
DUMMY DATA ---- LINE 006 ------
DUMMY DATA ---- LINE 007 ------
"""

DUMMY_DATA_CRLF = b"00000001 DUMMY DATA\r\n00000002 DUMMY DATA\r\n"

VSAM_RECORDS = """00000001A record
00000002A record
00000003A record
"""

# SHELL_EXECUTABLE = "/usr/lpp/rsusr/ported/bin/bash"
SHELL_EXECUTABLE = "/bin/sh"
TEST_PS = "IMSTESTL.IMS01.DDCHKPT"
TEST_PDS = "IMSTESTL.COMNUC"
TEST_PDS_MEMBER = "IMSTESTL.COMNUC(ATRQUERY)"
TEST_VSAM = "IMSTESTL.LDS01.WADS2"
TEST_VSAM_KSDS = "SYS1.STGINDEX"
TEST_PDSE = "SYS1.NFSLIBE"
TEST_PDSE_MEMBER = "SYS1.NFSLIBE(GFSAMAIN)"

COBOL_SRC = """
       IDENTIFICATION DIVISION.\n
       PROGRAM-ID. HELLOWRD.\n
\n
       PROCEDURE DIVISION.\n
           DISPLAY "SIMPLE HELLO WORLD".\n
           STOP RUN.\n
"""

LINK_JCL = """
//COMPLINK  JOB MSGCLASS=H,MSGLEVEL=(1,1),NOTIFY=&SYSUID,REGION=0M
//STEP1     EXEC PGM=IGYCRCTL
//STEPLIB   DD DSN=IGYV5R10.SIGYCOMP,DISP=SHR
//          DD DSN=IGYV5R10.SIGYMAC,DISP=SHR
//SYSIN     DD DISP=SHR,DSN={0}
//SYSPRINT  DD SYSOUT=*
//SYSLIN   DD  UNIT=SYSDA,DISP=(MOD),
//             SPACE=(CYL,(1,1)),
//             DCB=(RECFM=FB,LRECL=80,BLKSIZE=27920),
//             DSN=&&LOADSET
//SYSUT1    DD SPACE=(80,(10,10),,,ROUND),UNIT=SYSDA
//SYSUT2    DD SPACE=(80,(10,10),,,ROUND),UNIT=SYSDA
//SYSUT3    DD SPACE=(80,(10,10),,,ROUND),UNIT=SYSDA
//SYSUT4    DD SPACE=(80,(10,10),,,ROUND),UNIT=SYSDA
//SYSUT5    DD SPACE=(80,(10,10),,,ROUND),UNIT=SYSDA
//SYSUT6    DD SPACE=(80,(10,10),,,ROUND),UNIT=SYSDA
//SYSUT7    DD SPACE=(80,(10,10),,,ROUND),UNIT=SYSDA
//SYSUT8    DD SPACE=(80,(10,10),,,ROUND),UNIT=SYSDA
//SYSUT9    DD SPACE=(80,(10,10),,,ROUND),UNIT=SYSDA
//SYSUT10   DD SPACE=(80,(10,10),,,ROUND),UNIT=SYSDA
//SYSUT11   DD SPACE=(80,(10,10),,,ROUND),UNIT=SYSDA
//SYSUT12   DD SPACE=(80,(10,10),,,ROUND),UNIT=SYSDA
//SYSUT13   DD SPACE=(80,(10,10),,,ROUND),UNIT=SYSDA
//SYSUT14   DD SPACE=(80,(10,10),,,ROUND),UNIT=SYSDA
//SYSUT15   DD SPACE=(80,(10,10),,,ROUND),UNIT=SYSDA
//SYSMDECK  DD SPACE=(80,(10,10),,,ROUND),UNIT=SYSDA
//*
//LKED     EXEC PGM=IEWL,REGION=0M
//SYSPRINT DD  SYSOUT=*
//SYSLIB   DD  DSN=CEE.SCEELKED,DISP=SHR
//         DD  DSN=CEE.SCEELKEX,DISP=SHR
//SYSLMOD  DD  DSN={1},
//             DISP=SHR
//SYSUT1   DD  UNIT=SYSDA,DCB=BLKSIZE=1024,
//             SPACE=(TRK,(3,3))
//SYSTERM  DD  SYSOUT=*
//SYSPRINT DD  SYSOUT=*
//SYSLIN   DD  DSN=&&LOADSET,DISP=(OLD,KEEP)
//SYSIN    DD  DUMMY
//*

"""

def populate_dir(dir_path):
    for i in range(5):
        with open(dir_path + "/" + "file" + str(i + 1), "w") as infile:
            infile.write(DUMMY_DATA)


def populate_dir_crlf_endings(dir_path):
    for i in range(5):
        with open(os.path.join(dir_path, "file{0}".format(i)), "wb") as infile:
            infile.write(DUMMY_DATA_CRLF)


def populate_partitioned_data_set(hosts, name, ds_type, members=None):
    """Creates a new partitioned data set and inserts records into various
    members of it.

    Arguments:
        hosts (object) -- Ansible instance(s) that can call modules.
        name (str) -- Name of the data set.
        ds_type (str) -- Type of the data set (either PDS or PDSE).
        members (list, optional) -- List of member names to create.
    """
    if not members:
        members = ["MEMBER1", "MEMBER2", "MEMBER3"]
    ds_list = ["{0}({1})".format(name, member) for member in members]

    hosts.all.zos_data_set(name=name, type=ds_type, state="present")

    for member in ds_list:
        hosts.all.shell(
            cmd="decho '{0}' '{1}'".format(DUMMY_DATA, member),
            executable=SHELL_EXECUTABLE
        )


def get_listcat_information(hosts, name, ds_type):
    """Runs IDCAMS to get information about a data set.

    Arguments:
        hosts (object) -- Ansible instance(s) that can call modules.
        name (str) -- Name of the data set.
        ds_type (str) -- Type of data set ("SEQ", "PDS", "PDSE", "KSDS").
    """
    if ds_type.upper() == "KSDS":
        idcams_input = " LISTCAT ENT('{0}') DATA ALL".format(name)
    else:
        idcams_input = " LISTCAT ENTRIES('{0}')".format(name)

    return hosts.all.zos_mvs_raw(
        program_name="idcams",
        auth=True,
        dds=[
            dict(dd_output=dict(
                dd_name="sysprint",
                return_content=dict(type="text")
            )),
            dict(dd_input=dict(
                dd_name="sysin",
                content=idcams_input
            ))
        ]
    )


def create_vsam_data_set(hosts, name, ds_type, add_data=False, key_length=None, key_offset=None):
    """Creates a new VSAM on the system.

    Arguments:
        hosts (object) -- Ansible instance(s) that can call modules.
        name (str) -- Name of the VSAM data set.
        type (str) -- Type of the VSAM (KSDS, ESDS, RRDS, LDS)
        add_data (bool, optional) -- Whether to add records to the VSAM.
        key_length (int, optional) -- Key length (only for KSDS data sets).
        key_offset (int, optional) -- Key offset (only for KSDS data sets).
    """
    params = dict(
        name=name,
        type=ds_type,
        state="present"
    )
    if ds_type == "KSDS":
        params["key_length"] = key_length
        params["key_offset"] = key_offset

    hosts.all.zos_data_set(**params)

    if add_data:
        record_src = "/tmp/zos_copy_vsam_record"

        hosts.all.zos_copy(content=VSAM_RECORDS, dest=record_src)
        hosts.all.zos_encode(src=record_src, dest=name, encoding={"from": "ISO8859-1", "to": "IBM-1047"})
        hosts.all.file(path=record_src, state="absent")


def link_loadlib_from_cobol(hosts, ds_name, cobol_pds):
    """
    Given a PDSE, links a cobol program making allocated in a temp ds resulting in ds_name
    as a loadlib.

    Arguments:
        ds_name (str) -- PDS/E to be linked with the cobol program.
        cobol_src (str) -- Cobol source code to be used as the program.

        Notes: PDS names are in the format of SOME.PDSNAME(MEMBER)
    """
    # Copy the Link program
    temp_jcl = "/tmp/link.jcl"
    rc = 0
    try:
        cp_res = hosts.all.zos_copy(
            content=LINK_JCL.format(cobol_pds, ds_name),
            dest="/tmp/link.jcl",
            force=True,
        )
        for res in cp_res.contacted.values():
            print("copy link program result {0}".format(res))
        # Link the temp ds with ds_name
        job_result = hosts.all.zos_job_submit(
            src="/tmp/link.jcl",
            location="USS",
            wait_time_s=60
        )
        for result in job_result.contacted.values():
            print("link job submit result {0}".format(result))
            rc = result.get("jobs")[0].get("ret_code").get("code")
    finally:
        hosts.all.file(path=temp_jcl, state="absent")
    return rc


@pytest.mark.uss
@pytest.mark.parametrize("src", [
    dict(src="/etc/profile", is_file=True, is_binary=False, is_remote=False),
    dict(src="/etc/profile", is_file=True, is_binary=True, is_remote=False),
    dict(src="Example inline content", is_file=False, is_binary=False, is_remote=False),
    dict(src="Example inline content", is_file=False, is_binary=True, is_remote=False),
    dict(src="/etc/profile", is_file=True, is_binary=False, is_remote=True),
    dict(src="/etc/profile", is_file=True, is_binary=True, is_remote=True),
])
def test_copy_file_to_non_existing_uss_file(ansible_zos_module, src):
    hosts = ansible_zos_module
    dest_path = "/tmp/zos_copy_test_profile"

    try:
        hosts.all.file(path=dest_path, state="absent")

        if src["is_file"]:
            copy_res = hosts.all.zos_copy(src=src["src"], dest=dest_path, is_binary=src["is_binary"], remote_src=src["is_remote"])
        else:
            copy_res = hosts.all.zos_copy(content=src["src"], dest=dest_path, is_binary=src["is_binary"])

        stat_res = hosts.all.stat(path=dest_path)
        for result in copy_res.contacted.values():
            assert result.get("msg") is None
            assert result.get("changed") is True
            assert result.get("dest") == dest_path
            assert result.get("state") == "file"
        for result in stat_res.contacted.values():
            assert result.get("stat").get("exists") is True
    finally:
        hosts.all.file(path=dest_path, state="absent")


@pytest.mark.uss
@pytest.mark.parametrize("src", [
    dict(src="/etc/profile", is_file=True, force=False, is_remote=False),
    dict(src="/etc/profile", is_file=True, force=True, is_remote=False),
    dict(src="Example inline content", is_file=False, force=False, is_remote=False),
    dict(src="Example inline content", is_file=False, force=True, is_remote=False),
    dict(src="/etc/profile", is_file=True, force=False, is_remote=True),
    dict(src="/etc/profile", is_file=True, force=True, is_remote=True),
])
def test_copy_file_to_existing_uss_file(ansible_zos_module, src):
    hosts = ansible_zos_module
    dest_path = "/tmp/test_profile"

    try:
        hosts.all.file(path=dest_path, state="absent")
        hosts.all.file(path=dest_path, state="touch")
        stat_res = list(hosts.all.stat(path=dest_path).contacted.values())
        timestamp = stat_res[0].get("stat").get("atime")
        assert timestamp is not None

        if src["is_file"]:
            copy_res = hosts.all.zos_copy(src=src["src"], dest=dest_path, force=src["force"], remote_src=src["is_remote"])
        else:
            copy_res = hosts.all.zos_copy(content=src["src"], dest=dest_path, force=src["force"])

        stat_res = hosts.all.stat(path=dest_path)

        for result in copy_res.contacted.values():
            if src["force"]:
                assert result.get("msg") is None
                assert result.get("changed") is True
                assert result.get("dest") == dest_path
                assert result.get("state") == "file"
            else:
                assert result.get("msg") is not None
                assert result.get("changed") is False
        for result in stat_res.contacted.values():
            assert result.get("stat").get("exists") is True
    finally:
        hosts.all.file(path=dest_path, state="absent")


@pytest.mark.uss
@pytest.mark.parametrize("src", [
    dict(src="/etc/profile", is_binary=False, is_remote=False),
    dict(src="/etc/profile", is_binary=True, is_remote=False),
    dict(src="/etc/profile", is_binary=False, is_remote=True),
    dict(src="/etc/profile", is_binary=True, is_remote=True),
])
def test_copy_file_to_uss_dir(ansible_zos_module, src):
    hosts = ansible_zos_module
    dest = "/tmp"
    dest_path = "/tmp/profile"

    try:
        hosts.all.file(path=dest_path, state="absent")

        copy_res = hosts.all.zos_copy(src=src["src"], dest=dest, is_binary=src["is_binary"], remote_src=src["is_remote"])

        stat_res = hosts.all.stat(path=dest_path)
        for result in copy_res.contacted.values():
            assert result.get("msg") is None
            assert result.get("changed") is True
            assert result.get("dest") == dest_path
            assert result.get("state") == "file"
        for st in stat_res.contacted.values():
            assert st.get("stat").get("exists") is True
    finally:
        hosts.all.file(path=dest_path, state="absent")


@pytest.mark.uss
def test_copy_file_to_uss_dir_missing_parents(ansible_zos_module):
    hosts = ansible_zos_module
    src = "/etc/profile"
    dest_dir = "/tmp/parent_dir"
    dest = "{0}/subdir/profile".format(dest_dir)

    try:
        hosts.all.file(path=dest_dir, state="absent")
        copy_res = hosts.all.zos_copy(src=src, dest=dest)
        stat_res = hosts.all.stat(path=dest)

        for result in copy_res.contacted.values():
            assert result.get("msg") is None
            assert result.get("changed") is True
            assert result.get("dest") == dest
            assert result.get("state") == "file"
        for st in stat_res.contacted.values():
            assert st.get("stat").get("exists") is True
    finally:
        hosts.all.file(path=dest_dir, state="absent")


@pytest.mark.uss
def test_copy_local_symlink_to_uss_file(ansible_zos_module):
    hosts = ansible_zos_module
    src_lnk = "/tmp/etclnk"
    dest_path = "/tmp/profile"
    try:
        try:
            os.symlink("/etc/profile", src_lnk)
        except FileExistsError:
            pass
        copy_res = hosts.all.zos_copy(src=src_lnk, dest=dest_path, local_follow=True)
        verify_copy = hosts.all.shell(
            cmd="head {0}".format(dest_path), executable=SHELL_EXECUTABLE
        )
        stat_res = hosts.all.stat(path=dest_path)
        for result in copy_res.contacted.values():
            assert result.get("msg") is None
        for result in stat_res.contacted.values():
            assert result.get("stat").get("exists") is True
        for result in verify_copy.contacted.values():
            assert result.get("rc") == 0
            assert result.get("stdout") != ""
    finally:
        hosts.all.file(path=dest_path, state="absent")
        os.remove(src_lnk)


@pytest.mark.uss
def test_copy_local_file_to_uss_file_convert_encoding(ansible_zos_module):
    hosts = ansible_zos_module
    dest_path = "/tmp/profile"
    try:
        hosts.all.file(path=dest_path, state="absent")
        copy_res = hosts.all.zos_copy(
            src="/etc/profile",
            dest=dest_path,
            encoding={"from": "ISO8859-1", "to": "IBM-1047"},
        )
        stat_res = hosts.all.stat(path=dest_path)
        for result in copy_res.contacted.values():
            assert result.get("msg") is None
            assert result.get("changed") is True
            assert result.get("dest") == dest_path
            assert result.get("state") == "file"
        for result in stat_res.contacted.values():
            assert result.get("stat").get("exists") is True
    finally:
        hosts.all.file(path=dest_path, state="absent")


@pytest.mark.uss
def test_copy_inline_content_to_uss_dir(ansible_zos_module):
    hosts = ansible_zos_module
    dest = "/tmp/"
    dest_path = "/tmp/inline_copy"

    try:
        copy_res = hosts.all.zos_copy(content="Inline content", dest=dest)
        stat_res = hosts.all.stat(path=dest_path)

        for result in copy_res.contacted.values():
            assert result.get("msg") is None
            assert result.get("changed") is True
            assert result.get("dest") == dest_path
        for result in stat_res.contacted.values():
            assert result.get("stat").get("exists") is True
    finally:
        hosts.all.file(path=dest_path, state="absent")


@pytest.mark.uss
def test_copy_dir_to_existing_uss_dir_not_forced(ansible_zos_module):
    hosts = ansible_zos_module
    src_dir = "/tmp/new_dir/"
    src_file = "{0}profile".format(src_dir)
    dest_dir = "/tmp/test_dir"
    dest_old_content = "{0}/old_dir".format(dest_dir)

    try:
        hosts.all.file(path=src_dir, state="directory")
        hosts.all.file(path=src_file, state="touch")
        hosts.all.file(path=dest_old_content, state="directory")

        copy_result = hosts.all.zos_copy(
            src=src_dir,
            dest=dest_dir,
            remote_src=True,
            force=False
        )

        for result in copy_result.contacted.values():
            assert result.get("msg") is not None
            assert result.get("changed") is False
            assert "Error" in result.get("msg")
            assert "EDC5117I" in result.get("stdout")
    finally:
        hosts.all.file(path=src_dir, state="absent")
        hosts.all.file(path=dest_dir, state="absent")


@pytest.mark.uss
@pytest.mark.parametrize("copy_directory", [False, True])
def test_copy_local_dir_to_non_existing_dir(ansible_zos_module, copy_directory):
    hosts = ansible_zos_module
    dest_path = "/tmp/new_dir"

    temp_path = tempfile.mkdtemp()
    src_basename = "source" if copy_directory else "source/"
    source_path = "{0}/{1}".format(temp_path, src_basename)

    try:
        os.mkdir(source_path)
        populate_dir(source_path)

        copy_result = hosts.all.zos_copy(src=source_path, dest=dest_path)

        stat_source_res = hosts.all.stat(path="{0}/{1}".format(dest_path, src_basename))
        if copy_directory:
            stat_file_res = hosts.all.stat(path="{0}/{1}/file3".format(dest_path, src_basename))
        else:
            stat_file_res = hosts.all.stat(path="{0}/file3".format(dest_path))

        for result in copy_result.contacted.values():
            assert result.get("msg") is None
            assert result.get("changed") is True

            if copy_directory:
                assert result.get("dest") == "{0}/{1}".format(dest_path, src_basename)
            else:
                assert result.get("dest") == dest_path

        for result in stat_source_res.contacted.values():
            if copy_directory:
                assert result.get("stat").get("exists") is True
                assert result.get("stat").get("isdir") is True
            else:
                assert result.get("stat").get("exists") is False

        for result in stat_file_res.contacted.values():
            assert result.get("stat").get("exists") is True
            assert result.get("stat").get("isdir") is False

    finally:
        hosts.all.file(path=dest_path, state="absent")
        shutil.rmtree(temp_path)


@pytest.mark.uss
@pytest.mark.parametrize("copy_directory", [False, True])
def test_copy_uss_dir_to_non_existing_dir(ansible_zos_module, copy_directory):
    hosts = ansible_zos_module
    src_basename = "source_dir" if copy_directory else "source_dir/"
    src_dir = "/tmp/{0}".format(src_basename)
    src_file = os.path.normpath("{0}/profile".format(src_dir))
    dest_dir = "/tmp/dest_dir"

    try:
        hosts.all.file(path=src_dir, state="directory")
        hosts.all.file(path=src_file, state="touch")

        copy_result = hosts.all.zos_copy(
            src=src_dir,
            dest=dest_dir,
            remote_src=True
        )

        stat_dir_res = hosts.all.stat(path="{0}/{1}".format(dest_dir, src_basename))
        if copy_directory:
            stat_file_res = hosts.all.stat(path="{0}/{1}/profile".format(dest_dir, src_basename))
        else:
            stat_file_res = hosts.all.stat(path="{0}/profile".format(dest_dir))

        for result in copy_result.contacted.values():
            assert result.get("msg") is None
            assert result.get("changed") is True

            if copy_directory:
                assert result.get("dest") == "{0}/{1}".format(dest_dir, src_basename)
            else:
                assert result.get("dest") == dest_dir

        for result in stat_dir_res.contacted.values():
            if copy_directory:
                assert result.get("stat").get("exists") is True
                assert result.get("stat").get("isdir") is True
            else:
                assert result.get("stat").get("exists") is False

        for result in stat_file_res.contacted.values():
            assert result.get("stat").get("exists") is True
            assert result.get("stat").get("isdir") is False

    finally:
        hosts.all.file(path=src_dir, state="absent")
        hosts.all.file(path=dest_dir, state="absent")


@pytest.mark.uss
@pytest.mark.parametrize("copy_directory", [False, True])
def test_copy_local_dir_to_existing_dir_forced(ansible_zos_module, copy_directory):
    hosts = ansible_zos_module
    dest_path = "/tmp/new_dir"
    dest_file = "{0}/profile".format(dest_path)

    temp_path = tempfile.mkdtemp()
    source_basename = "source" if copy_directory else "source/"
    source_path = "{0}/{1}".format(temp_path, source_basename)

    try:
        os.mkdir(source_path)
        populate_dir(source_path)

        hosts.all.file(path=dest_path, state="directory")
        hosts.all.file(path=dest_file, state="touch")

        copy_result = hosts.all.zos_copy(
            src=source_path,
            dest=dest_path,
            force=True
        )

        stat_source_res = hosts.all.stat(path="{0}/{1}".format(dest_path, source_basename))
        stat_old_file_res = hosts.all.stat(path=dest_file)
        if copy_directory:
            stat_new_file_res = hosts.all.stat(path="{0}/{1}/file3".format(dest_path, source_basename))
        else:
            stat_new_file_res = hosts.all.stat(path="{0}/file3".format(dest_path))

        for result in copy_result.contacted.values():
            assert result.get("msg") is None
            assert result.get("changed") is True

            if copy_directory:
                assert result.get("dest") == "{0}/{1}".format(dest_path, source_basename)
            else:
                assert result.get("dest") == dest_path

        for result in stat_source_res.contacted.values():
            if copy_directory:
                assert result.get("stat").get("exists") is True
                assert result.get("stat").get("isdir") is True
            else:
                assert result.get("stat").get("exists") is False

        for result in stat_old_file_res.contacted.values():
            assert result.get("stat").get("exists") is True
            assert result.get("stat").get("isdir") is False

        for result in stat_new_file_res.contacted.values():
            assert result.get("stat").get("exists") is True
            assert result.get("stat").get("isdir") is False

    finally:
        shutil.rmtree(temp_path)
        hosts.all.file(path=dest_path, state="absent")


@pytest.mark.uss
@pytest.mark.parametrize("copy_directory", [False, True])
def test_copy_uss_dir_to_existing_dir_forced(ansible_zos_module, copy_directory):
    hosts = ansible_zos_module
    src_basename = "source_dir" if copy_directory else "source_dir/"
    src_dir = "/tmp/{0}".format(src_basename)
    src_file = os.path.normpath("{0}/profile".format(src_dir))
    dest_dir = "/tmp/dest_dir"
    dest_file = "{0}/file".format(dest_dir)

    try:
        hosts.all.file(path=src_dir, state="directory")
        hosts.all.file(path=src_file, state="touch")

        hosts.all.file(path=dest_dir, state="directory")
        hosts.all.file(path=dest_file, state="touch")

        copy_result = hosts.all.zos_copy(
            src=src_dir,
            dest=dest_dir,
            remote_src=True,
            force=True
        )

        stat_dir_res = hosts.all.stat(path="{0}/{1}".format(dest_dir, src_basename))
        stat_old_file_res = hosts.all.stat(path=dest_file)
        if copy_directory:
            stat_new_file_res = hosts.all.stat(path="{0}/{1}/profile".format(dest_dir, src_basename))
        else:
            stat_new_file_res = hosts.all.stat(path="{0}/profile".format(dest_dir))

        for result in copy_result.contacted.values():
            assert result.get("msg") is None
            assert result.get("changed") is True

            if copy_directory:
                assert result.get("dest") == "{0}/{1}".format(dest_dir, src_basename)
            else:
                assert result.get("dest") == dest_dir

        for result in stat_dir_res.contacted.values():
            if copy_directory:
                assert result.get("stat").get("exists") is True
                assert result.get("stat").get("isdir") is True
            else:
                assert result.get("stat").get("exists") is False

        for result in stat_new_file_res.contacted.values():
            assert result.get("stat").get("exists") is True
            assert result.get("stat").get("isdir") is False

        for result in stat_old_file_res.contacted.values():
            assert result.get("stat").get("exists") is True
            assert result.get("stat").get("isdir") is False

    finally:
        hosts.all.file(path=src_dir, state="absent")
        hosts.all.file(path=dest_dir, state="absent")


@pytest.mark.uss
@pytest.mark.parametrize("create_dest", [False, True])
def test_copy_local_nested_dir_to_uss(ansible_zos_module, create_dest):
    hosts = ansible_zos_module
    dest_path = "/tmp/new_dir"

    source_path = tempfile.mkdtemp()
    if not source_path.endswith("/"):
        source_path = "{0}/".format(source_path)
    subdir_a_path = "{0}subdir_a".format(source_path)
    subdir_b_path = "{0}subdir_b".format(source_path)

    try:
        os.mkdir(subdir_a_path)
        os.mkdir(subdir_b_path)
        populate_dir(subdir_a_path)
        populate_dir(subdir_b_path)

        if create_dest:
            hosts.all.file(path=dest_path, state="directory")

        copy_result = hosts.all.zos_copy(
            src=source_path,
            dest=dest_path,
            force=create_dest
        )

        stat_subdir_a_res = hosts.all.stat(path="{0}/subdir_a".format(dest_path))
        stat_subdir_b_res = hosts.all.stat(path="{0}/subdir_b".format(dest_path))

        for result in copy_result.contacted.values():
            assert result.get("msg") is None
            assert result.get("changed") is True
            assert result.get("dest") == dest_path
        for result in stat_subdir_a_res.contacted.values():
            assert result.get("stat").get("exists") is True
            assert result.get("stat").get("isdir") is True
        for result in stat_subdir_b_res.contacted.values():
            assert result.get("stat").get("exists") is True
            assert result.get("stat").get("isdir") is True

    finally:
        hosts.all.file(path=dest_path, state="absent")
        shutil.rmtree(source_path)


@pytest.mark.uss
@pytest.mark.parametrize("create_dest", [False, True])
def test_copy_uss_nested_dir_to_uss(ansible_zos_module, create_dest):
    hosts = ansible_zos_module
    source_path = "/tmp/old_dir/"
    dest_path = "/tmp/new_dir"

    subdir_a_path = "{0}subdir_a".format(source_path)
    subdir_b_path = "{0}subdir_b".format(source_path)

    try:
        hosts.all.file(path=subdir_a_path, state="directory")
        hosts.all.file(path=subdir_b_path, state="directory")
        if create_dest:
            hosts.all.file(path=dest_path, state="directory")

        copy_result = hosts.all.zos_copy(
            src=source_path,
            dest=dest_path,
            remote_src=True,
            force=create_dest
        )

        stat_subdir_a_res = hosts.all.stat(path="{0}/subdir_a".format(dest_path))
        stat_subdir_b_res = hosts.all.stat(path="{0}/subdir_b".format(dest_path))

        for result in copy_result.contacted.values():
            assert result.get("msg") is None
            assert result.get("changed") is True
            assert result.get("dest") == dest_path
        for result in stat_subdir_a_res.contacted.values():
            assert result.get("stat").get("exists") is True
            assert result.get("stat").get("isdir") is True
        for result in stat_subdir_b_res.contacted.values():
            assert result.get("stat").get("exists") is True
            assert result.get("stat").get("isdir") is True

    finally:
        hosts.all.file(path=source_path, state="absent")
        hosts.all.file(path=dest_path, state="absent")


@pytest.mark.uss
@pytest.mark.parametrize("copy_directory", [False, True])
def test_copy_local_dir_and_change_mode(ansible_zos_module, copy_directory):
    hosts = ansible_zos_module

    source_parent_path = tempfile.mkdtemp()
    source_basename = "source" if copy_directory else "source/"
    source_path = "{0}/{1}".format(source_parent_path, source_basename)
    mode = "0755"

    dest_path = "/tmp/new_dir"
    dest_profile = "{0}/profile".format(dest_path)
    dest_subdir = "{0}/{1}".format(dest_path, source_basename)
    if copy_directory:
        dest_old_file = "{0}/file1".format(dest_subdir)
    else:
        dest_old_file = "{0}/file1".format(dest_path)
    dest_mode = "0644"

    try:
        os.mkdir(source_path)
        populate_dir(source_path)

        if copy_directory:
            hosts.all.file(path=dest_subdir, state="directory", mode=dest_mode)
        else:
            hosts.all.file(path=dest_path, state="directory", mode=dest_mode)
        hosts.all.file(path=dest_profile, state="touch", mode=dest_mode)
        hosts.all.file(path=dest_old_file, state="touch", mode=dest_mode)

        copy_result = hosts.all.zos_copy(
            src=source_path,
            dest=dest_path,
            force=True,
            mode=mode
        )

        stat_dir_res = hosts.all.stat(path=dest_path)
        stat_subdir_res = hosts.all.stat(path=dest_subdir)
        stat_old_file_res = hosts.all.stat(path=dest_profile)
        stat_overwritten_file_res = hosts.all.stat(path=dest_old_file)
        if copy_directory:
            stat_new_file_res = hosts.all.stat(path="{0}/file3".format(dest_subdir))
        else:
            stat_new_file_res = hosts.all.stat(path="{0}/file3".format(dest_path))

        for result in copy_result.contacted.values():
            assert result.get("msg") is None
            assert result.get("changed") is True

            if copy_directory:
                assert result.get("dest") == dest_subdir
            else:
                assert result.get("dest") == dest_path

        for result in stat_dir_res.contacted.values():
            assert result.get("stat").get("exists") is True
            assert result.get("stat").get("isdir") is True

            if copy_directory:
                assert result.get("stat").get("mode") == dest_mode
            else:
                assert result.get("stat").get("mode") == mode

        for result in stat_subdir_res.contacted.values():
            if copy_directory:
                assert result.get("stat").get("exists") is True
                assert result.get("stat").get("isdir") is True
                assert result.get("stat").get("mode") == mode
            else:
                assert result.get("stat").get("exists") is False

        for result in stat_old_file_res.contacted.values():
            assert result.get("stat").get("exists") is True
            assert result.get("stat").get("isdir") is False
            assert result.get("stat").get("mode") == dest_mode

        for result in stat_overwritten_file_res.contacted.values():
            assert result.get("stat").get("exists") is True
            assert result.get("stat").get("isdir") is False
            assert result.get("stat").get("mode") == dest_mode

        for result in stat_new_file_res.contacted.values():
            assert result.get("stat").get("exists") is True
            assert result.get("stat").get("isdir") is False
            assert result.get("stat").get("mode") == mode

    finally:
        hosts.all.file(path=dest_path, state="absent")
        shutil.rmtree(source_parent_path)


@pytest.mark.uss
@pytest.mark.parametrize("copy_directory", [False, True])
def test_copy_uss_dir_and_change_mode(ansible_zos_module, copy_directory):
    hosts = ansible_zos_module

    source_basename = "source" if copy_directory else "source/"
    source_path = "/tmp/{0}".format(source_basename)
    mode = "0755"

    dest_path = "/tmp/new_dir"
    dest_subdir = "{0}/{1}".format(dest_path, source_basename)
    dest_profile = "{0}/profile".format(dest_path)
    if copy_directory:
        dest_old_file = "{0}/file1".format(dest_subdir)
    else:
        dest_old_file = "{0}/file1".format(dest_path)
    dest_mode = "0644"

    try:
        hosts.all.file(path=source_path, state="directory")
        for i in range(1, 4):
            current_file_path = os.path.normpath("{0}/file{1}".format(source_path, i))
            hosts.all.file(path=current_file_path, state="touch")

        if copy_directory:
            hosts.all.file(path=dest_subdir, state="directory", mode=dest_mode)
        else:
            hosts.all.file(path=dest_path, state="directory", mode=dest_mode)
        hosts.all.file(path=dest_profile, state="touch", mode=dest_mode)
        hosts.all.file(path=dest_old_file, state="touch", mode=dest_mode)

        copy_result = hosts.all.zos_copy(
            src=source_path,
            dest=dest_path,
            force=True,
            remote_src=True,
            mode=mode
        )

        stat_dir_res = hosts.all.stat(path=dest_path)
        stat_subdir_res = hosts.all.stat(path=dest_subdir)
        stat_old_file_res = hosts.all.stat(path=dest_profile)
        stat_overwritten_file_res = hosts.all.stat(path=dest_old_file)
        if copy_directory:
            stat_new_file_res = hosts.all.stat(path="{0}/file3".format(dest_subdir))
        else:
            stat_new_file_res = hosts.all.stat(path="{0}/file3".format(dest_path))

        for result in copy_result.contacted.values():
            assert result.get("msg") is None
            assert result.get("changed") is True

            if copy_directory:
                assert result.get("dest") == dest_subdir
            else:
                assert result.get("dest") == dest_path

        for result in stat_dir_res.contacted.values():
            assert result.get("stat").get("exists") is True
            assert result.get("stat").get("isdir") is True

            if copy_directory:
                assert result.get("stat").get("mode") == dest_mode
            else:
                assert result.get("stat").get("mode") == mode

        for result in stat_subdir_res.contacted.values():
            if copy_directory:
                assert result.get("stat").get("exists") is True
                assert result.get("stat").get("isdir") is True
                assert result.get("stat").get("mode") == mode
            else:
                assert result.get("stat").get("exists") is False

        for result in stat_old_file_res.contacted.values():
            assert result.get("stat").get("exists") is True
            assert result.get("stat").get("isdir") is False
            assert result.get("stat").get("mode") == dest_mode

        for result in stat_overwritten_file_res.contacted.values():
            assert result.get("stat").get("exists") is True
            assert result.get("stat").get("isdir") is False
            assert result.get("stat").get("mode") == dest_mode

        for result in stat_new_file_res.contacted.values():
            assert result.get("stat").get("exists") is True
            assert result.get("stat").get("isdir") is False
            assert result.get("stat").get("mode") == mode

    finally:
        hosts.all.file(path=source_path, state="absent")
        hosts.all.file(path=dest_path, state="absent")


@pytest.mark.uss
@pytest.mark.parametrize("backup", [None, "/tmp/uss_backup"])
def test_backup_uss_file(ansible_zos_module, backup):
    hosts = ansible_zos_module
    src = "/etc/profile"
    dest = "/tmp/profile"
    backup_name = None

    try:
        hosts.all.file(path=dest, state="touch")
        if backup:
            copy_res = hosts.all.zos_copy(src=src, dest=dest, force=True, backup=True, backup_name=backup)
        else:
            copy_res = hosts.all.zos_copy(src=src, dest=dest, force=True, backup=True)

        for result in copy_res.contacted.values():
            assert result.get("msg") is None
            backup_name = result.get("backup_name")

            if backup:
                assert backup_name == backup
            else:
                assert backup_name is not None

        stat_res = hosts.all.stat(path=backup_name)
        for result in stat_res.contacted.values():
            assert result.get("stat").get("exists") is True

    finally:
        hosts.all.file(path=dest, state="absent")
        if backup_name:
            hosts.all.file(path=backup_name, state="absent")


@pytest.mark.uss
def test_copy_file_insufficient_read_permission_fails(ansible_zos_module):
    hosts = ansible_zos_module
    src_path = "/tmp/testfile"
    dest = "/tmp"
    try:
        open(src_path, "w").close()
        os.chmod(src_path, 0)
        copy_res = hosts.all.zos_copy(src=src_path, dest=dest)
        for result in copy_res.contacted.values():
            assert result.get("msg") is not None
            assert "read permission" in result.get("msg")
    finally:
        if os.path.exists(src_path):
            os.remove(src_path)


@pytest.mark.uss
@pytest.mark.parametrize("is_remote", [False, True])
def test_copy_non_existent_file_fails(ansible_zos_module, is_remote):
    hosts = ansible_zos_module
    src_path = "/tmp/non_existent_src"
    dest = "/tmp"

    copy_res = hosts.all.zos_copy(src=src_path, dest=dest, remote_src=is_remote)
    for result in copy_res.contacted.values():
        assert result.get("msg") is not None
        assert "does not exist" in result.get("msg")


@pytest.mark.uss
@pytest.mark.seq
def test_copy_file_record_length_to_sequential_data_set(ansible_zos_module):
    hosts = ansible_zos_module
    dest = "USER.TEST.SEQ.FUNCTEST"

    fd, src = tempfile.mkstemp()
    os.close(fd)
    with open(src, "w") as infile:
        infile.write(DUMMY_DATA)

    try:
        hosts.all.zos_data_set(name=dest, state="absent")

        copy_result = hosts.all.zos_copy(
            src=src,
            dest=dest,
            remote_src=False,
            is_binary=False
        )

        verify_copy = hosts.all.shell(
            cmd="cat \"//'{0}'\" > /dev/null 2>/dev/null".format(dest),
            executable=SHELL_EXECUTABLE,
        )

        verify_recl = hosts.all.shell(
            cmd="dls -l {0}".format(dest),
            executable=SHELL_EXECUTABLE,
        )

        for cp_res in copy_result.contacted.values():
            assert cp_res.get("msg") is None
            assert cp_res.get("changed") is True
            assert cp_res.get("dest") == dest
        for v_cp in verify_copy.contacted.values():
            assert v_cp.get("rc") == 0
        for v_recl in verify_recl.contacted.values():
            assert v_recl.get("rc") == 0
            stdout = v_recl.get("stdout").split()
            assert len(stdout) == 5
            # Verifying the dataset type (sequential).
            assert stdout[1] == "PS"
            # Verifying the record format is Fixed Block.
            assert stdout[2] == "FB"
            # Verifying the record length is 31. The dummy data has 31
            # characters per line.
            assert stdout[3] == "31"
    finally:
        hosts.all.zos_data_set(name=dest, state="absent")
        os.remove(src)


@pytest.mark.uss
@pytest.mark.seq
def test_copy_file_crlf_endings_to_sequential_data_set(ansible_zos_module):
    hosts = ansible_zos_module
    dest = "USER.TEST.SEQ.FUNCTEST"

    fd, src = tempfile.mkstemp()
    os.close(fd)
    with open(src, "wb") as infile:
        infile.write(DUMMY_DATA_CRLF)

    try:
        hosts.all.zos_data_set(name=dest, state="absent")

        copy_result = hosts.all.zos_copy(
            src=src,
            dest=dest,
            remote_src=False,
            is_binary=False
        )

        verify_copy = hosts.all.shell(
            cmd="cat \"//'{0}'\"".format(dest),
            executable=SHELL_EXECUTABLE,
        )

        verify_recl = hosts.all.shell(
            cmd="dls -l {0}".format(dest),
            executable=SHELL_EXECUTABLE,
        )

        for cp_res in copy_result.contacted.values():
            assert cp_res.get("msg") is None
            assert cp_res.get("changed") is True
            assert cp_res.get("dest") == dest
        for v_cp in verify_copy.contacted.values():
            assert v_cp.get("rc") == 0
            assert len(v_cp.get("stdout_lines")) == 2
        for v_recl in verify_recl.contacted.values():
            assert v_recl.get("rc") == 0
            stdout = v_recl.get("stdout").split()
            assert len(stdout) == 5
            # Verifying the dataset type (sequential).
            assert stdout[1] == "PS"
            # Verifying the record format is Fixed Block.
            assert stdout[2] == "FB"
            # Verifying the record length is 19. The dummy data has 19
            # characters per line.
            assert stdout[3] == "19"
    finally:
        hosts.all.zos_data_set(name=dest, state="absent")
        os.remove(src)


@pytest.mark.uss
@pytest.mark.seq
@pytest.mark.parametrize("src", [
    dict(src="/etc/profile", is_file=True, is_binary=False, is_remote=False),
    dict(src="/etc/profile", is_file=True, is_binary=True, is_remote=False),
    dict(src="Example inline content", is_file=False, is_binary=False, is_remote=False),
    dict(src="Example inline content", is_file=False, is_binary=True, is_remote=False),
    dict(src="/etc/profile", is_file=True, is_binary=False, is_remote=True),
    dict(src="/etc/profile", is_file=True, is_binary=True, is_remote=True),
])
def test_copy_file_to_non_existing_sequential_data_set(ansible_zos_module, src):
    hosts = ansible_zos_module
    dest = "USER.TEST.SEQ.FUNCTEST"

    try:
        hosts.all.zos_data_set(name=dest, state="absent")

        if src["is_file"]:
            copy_result = hosts.all.zos_copy(src=src["src"], dest=dest, remote_src=src["is_remote"], is_binary=src["is_binary"])
        else:
            copy_result = hosts.all.zos_copy(content=src["src"], dest=dest, remote_src=src["is_remote"], is_binary=src["is_binary"])

        verify_copy = hosts.all.shell(
            cmd="cat \"//'{0}'\" > /dev/null 2>/dev/null".format(dest),
            executable=SHELL_EXECUTABLE,
        )

        for cp_res in copy_result.contacted.values():
            assert cp_res.get("msg") is None
            assert cp_res.get("changed") is True
            assert cp_res.get("dest") == dest
            assert cp_res.get("is_binary") == src["is_binary"]
        for v_cp in verify_copy.contacted.values():
            assert v_cp.get("rc") == 0
    finally:
        hosts.all.zos_data_set(name=dest, state="absent")


@pytest.mark.uss
@pytest.mark.seq
@pytest.mark.parametrize("src", [
    dict(src="/etc/profile", is_file=True, force=True, is_remote=False),
    dict(src="Example inline content", is_file=False, force=True, is_remote=False),
    dict(src="/etc/profile", is_file=True, force=True, is_remote=True),
    dict(src="/etc/profile", is_file=True, force=False, is_remote=False),
    dict(src="Example inline content", is_file=False, force=False, is_remote=False),
    dict(src="/etc/profile", is_file=True, force=False, is_remote=True),
])
def test_copy_file_to_empty_sequential_data_set(ansible_zos_module, src):
    hosts = ansible_zos_module
    dest = "USER.TEST.SEQ.FUNCTEST"

    try:
        hosts.all.zos_data_set(name=dest, type="seq", state="present")

        if src["is_file"]:
            copy_result = hosts.all.zos_copy(src=src["src"], dest=dest, remote_src=src["is_remote"], force=src["force"])
        else:
            copy_result = hosts.all.zos_copy(content=src["src"], dest=dest, remote_src=src["is_remote"], force=src["force"])

        for result in copy_result.contacted.values():
            assert result.get("msg") is None
            assert result.get("changed") is True
            assert result.get("dest") == dest
    finally:
        hosts.all.zos_data_set(name=dest, state="absent")


@pytest.mark.uss
@pytest.mark.seq
@pytest.mark.parametrize("src", [
    dict(src="/etc/profile", force=False, is_remote=False),
    dict(src="/etc/profile", force=True, is_remote=False),
    dict(src="/etc/profile", force=False, is_remote=True),
    dict(src="/etc/profile", force=True, is_remote=True),
])
def test_copy_file_to_non_empty_sequential_data_set(ansible_zos_module, src):
    hosts = ansible_zos_module
    dest = "USER.TEST.SEQ.FUNCTEST"

    try:
        hosts.all.zos_data_set(name=dest, type="seq", state="absent")
        hosts.all.zos_copy(content="Inline content", dest=dest)

        copy_result = hosts.all.zos_copy(src=src["src"], dest=dest, remote_src=src["is_remote"], force=src["force"])

        for result in copy_result.contacted.values():
            if src["force"]:
                assert result.get("msg") is None
                assert result.get("changed") is True
                assert result.get("dest") == dest
            else:
                assert result.get("msg") is not None
                assert result.get("changed") is False
    finally:
        hosts.all.zos_data_set(name=dest, state="absent")


@pytest.mark.uss
@pytest.mark.seq
def test_copy_ps_to_non_existing_uss_file(ansible_zos_module):
    hosts = ansible_zos_module
    src_ds = TEST_PS
    dest = "/tmp/ddchkpt"

    try:
        copy_res = hosts.all.zos_copy(src=src_ds, dest=dest, remote_src=True)
        stat_res = hosts.all.stat(path=dest)
        verify_copy = hosts.all.shell(
            cmd="cat {0}".format(dest), executable=SHELL_EXECUTABLE
        )

        for result in copy_res.contacted.values():
            assert result.get("msg") is None
            assert result.get("changed") is True
            assert result.get("dest") == dest
        for result in stat_res.contacted.values():
            assert result.get("stat").get("exists") is True
        for result in verify_copy.contacted.values():
            assert result.get("rc") == 0
            assert result.get("stdout") != ""
    finally:
        hosts.all.file(path=dest, state="absent")


@pytest.mark.uss
@pytest.mark.seq
@pytest.mark.parametrize("force", [False, True])
def test_copy_ps_to_existing_uss_file(ansible_zos_module, force):
    hosts = ansible_zos_module
    src_ds = TEST_PS
    dest = "/tmp/ddchkpt"

    try:
        hosts.all.file(path=dest, state="touch")

        copy_res = hosts.all.zos_copy(src=src_ds, dest=dest, remote_src=True, force=force)
        stat_res = hosts.all.stat(path=dest)
        verify_copy = hosts.all.shell(
            cmd="cat {0}".format(dest), executable=SHELL_EXECUTABLE
        )

        for result in copy_res.contacted.values():
            if force:
                assert result.get("msg") is None
                assert result.get("changed") is True
                assert result.get("dest") == dest
            else:
                assert result.get("msg") is not None
                assert result.get("changed") is False
        for result in stat_res.contacted.values():
            assert result.get("stat").get("exists") is True
        for result in verify_copy.contacted.values():
            assert result.get("rc") == 0
    finally:
        hosts.all.file(path=dest, state="absent")


@pytest.mark.uss
@pytest.mark.seq
def test_copy_ps_to_existing_uss_dir(ansible_zos_module):
    hosts = ansible_zos_module
    src_ds = TEST_PS
    dest = "/tmp/ddchkpt"
    dest_path = dest + "/" + TEST_PS

    try:
        hosts.all.file(path=dest, state="directory")
        copy_res = hosts.all.zos_copy(src=src_ds, dest=dest, remote_src=True)
        stat_res = hosts.all.stat(path=dest_path)
        verify_copy = hosts.all.shell(
            cmd="cat {0}".format(dest_path), executable=SHELL_EXECUTABLE
        )

        for result in copy_res.contacted.values():
            assert result.get("msg") is None
            assert result.get("changed") is True
        for result in stat_res.contacted.values():
            assert result.get("stat").get("exists") is True
        for result in verify_copy.contacted.values():
            assert result.get("rc") == 0
            assert result.get("stdout") != ""
    finally:
        hosts.all.file(path=dest, state="absent")


@pytest.mark.seq
def test_copy_ps_to_non_existing_ps(ansible_zos_module):
    hosts = ansible_zos_module
    src_ds = TEST_PS
    dest = "USER.TEST.SEQ.FUNCTEST"

    try:
        hosts.all.zos_data_set(name=dest, state="absent")
        copy_res = hosts.all.zos_copy(src=src_ds, dest=dest, remote_src=True)
        verify_copy = hosts.all.shell(
            cmd="cat \"//'{0}'\"".format(dest), executable=SHELL_EXECUTABLE
        )

        for result in copy_res.contacted.values():
            assert result.get("msg") is None
            assert result.get("changed") is True
            assert result.get("dest") == dest
        for result in verify_copy.contacted.values():
            assert result.get("rc") == 0
            assert result.get("stdout") != ""
    finally:
        hosts.all.zos_data_set(name=dest, state="absent")


@pytest.mark.seq
@pytest.mark.parametrize("force", [False, True])
def test_copy_ps_to_empty_ps(ansible_zos_module, force):
    hosts = ansible_zos_module
    src_ds = TEST_PS
    dest = "USER.TEST.SEQ.FUNCTEST"

    try:
        hosts.all.zos_data_set(name=dest, type="seq", state="present")

        copy_res = hosts.all.zos_copy(src=src_ds, dest=dest, remote_src=True, force=force)
        verify_copy = hosts.all.shell(
            cmd="cat \"//'{0}'\"".format(dest), executable=SHELL_EXECUTABLE
        )

        for result in copy_res.contacted.values():
            assert result.get("msg") is None
            assert result.get("changed") is True
            assert result.get("dest") == dest
        for result in verify_copy.contacted.values():
            assert result.get("rc") == 0
            assert result.get("stdout") != ""
    finally:
        hosts.all.zos_data_set(name=dest, state="absent")


@pytest.mark.seq
@pytest.mark.parametrize("force", [False, True])
def test_copy_ps_to_non_empty_ps(ansible_zos_module, force):
    hosts = ansible_zos_module
    src_ds = TEST_PS
    dest = "USER.TEST.SEQ.FUNCTEST"

    try:
        hosts.all.zos_data_set(name=dest, type="seq", state="absent")
        hosts.all.zos_copy(content="Inline content", dest=dest)

        copy_res = hosts.all.zos_copy(src=src_ds, dest=dest, remote_src=True, force=force)
        verify_copy = hosts.all.shell(
            cmd="cat \"//'{0}'\"".format(dest), executable=SHELL_EXECUTABLE
        )

        for result in copy_res.contacted.values():
            if force:
                assert result.get("msg") is None
                assert result.get("changed") is True
                assert result.get("dest") == dest
            else:
                assert result.get("msg") is not None
                assert result.get("changed") is False
        for result in verify_copy.contacted.values():
            assert result.get("rc") == 0
            assert result.get("stdout") != ""
    finally:
        hosts.all.zos_data_set(name=dest, state="absent")


@pytest.mark.seq
@pytest.mark.parametrize("force", [False, True])
def test_copy_ps_to_non_empty_ps_with_special_chars(ansible_zos_module, force):
    hosts = ansible_zos_module
    src_ds = TEST_PS
    dest = "USER.TEST.SEQ.FUNCTEST"

    try:
        hosts.all.zos_data_set(name=dest, type="seq", state="absent")
        hosts.all.zos_copy(content=DUMMY_DATA_SPECIAL_CHARS, dest=dest)

        copy_res = hosts.all.zos_copy(src=src_ds, dest=dest, remote_src=True, force=force)
        verify_copy = hosts.all.shell(
            cmd="cat \"//'{0}'\"".format(dest), executable=SHELL_EXECUTABLE
        )

        for result in copy_res.contacted.values():
            if force:
                assert result.get("msg") is None
                assert result.get("changed") is True
                assert result.get("dest") == dest
            else:
                assert result.get("msg") is not None
                assert result.get("changed") is False
        for result in verify_copy.contacted.values():
            assert result.get("rc") == 0
            assert result.get("stdout") != ""
    finally:
        hosts.all.zos_data_set(name=dest, state="absent")


@pytest.mark.seq
@pytest.mark.parametrize("backup", [None, "USER.TEST.SEQ.FUNCTEST.BACK"])
def test_backup_sequential_data_set(ansible_zos_module, backup):
    hosts = ansible_zos_module
    src = "/etc/profile"
    dest = "USER.TEST.SEQ.FUNCTEST"

    try:
        hosts.all.zos_data_set(name=dest, type="seq", state="present")

        if backup:
            copy_res = hosts.all.zos_copy(src=src, dest=dest, force=True, backup=True, backup_name=backup)
        else:
            copy_res = hosts.all.zos_copy(src=src, dest=dest, force=True, backup=True)

        for result in copy_res.contacted.values():
            assert result.get("msg") is None
            backup_name = result.get("backup_name")
            assert backup_name is not None

        stat_res = hosts.all.shell(
            cmd="tsocmd \"LISTDS '{0}'\"".format(backup_name),
            executable=SHELL_EXECUTABLE,
        )
        for result in stat_res.contacted.values():
            assert result.get("rc") == 0
            assert "NOT IN CATALOG" not in result.get("stdout")
            assert "NOT IN CATALOG" not in result.get("stderr")

    finally:
        hosts.all.zos_data_set(name=dest, state="absent")
        if backup_name:
            hosts.all.zos_data_set(name=backup_name, state="absent")


@pytest.mark.uss
@pytest.mark.pdse
@pytest.mark.parametrize("src", [
    dict(src="/etc/profile", is_file=True, is_binary=False, is_remote=False),
    dict(src="/etc/profile", is_file=True, is_binary=True, is_remote=False),
    dict(src="Example inline content", is_file=False, is_binary=False, is_remote=False),
    dict(src="Example inline content", is_file=False, is_binary=True, is_remote=False),
    dict(src="/etc/profile", is_file=True, is_binary=False, is_remote=True),
    dict(src="/etc/profile", is_file=True, is_binary=True, is_remote=True),
])
def test_copy_file_to_non_existing_member(ansible_zos_module, src):
    hosts = ansible_zos_module
    data_set = "USER.TEST.PDS.FUNCTEST"
    dest = "{0}(PROFILE)".format(data_set)

    try:
        hosts.all.zos_data_set(
            name=data_set,
            type="pdse",
            space_primary=5,
            space_type="M",
            record_format="fba",
            record_length=80,
            replace=True
        )

        if src["is_file"]:
            copy_result = hosts.all.zos_copy(src=src["src"], dest=dest, is_binary=src["is_binary"], remote_src=src["is_remote"])
        else:
            copy_result = hosts.all.zos_copy(content=src["src"], dest=dest, is_binary=src["is_binary"])

        verify_copy = hosts.all.shell(
            cmd="cat \"//'{0}'\" > /dev/null 2>/dev/null".format(dest),
            executable=SHELL_EXECUTABLE,
        )

        for cp_res in copy_result.contacted.values():
            assert cp_res.get("msg") is None
            assert cp_res.get("changed") is True
            assert cp_res.get("dest") == dest
        for v_cp in verify_copy.contacted.values():
            assert v_cp.get("rc") == 0
    finally:
        hosts.all.zos_data_set(name=data_set, state="absent")


@pytest.mark.uss
@pytest.mark.pdse
@pytest.mark.parametrize("src", [
    dict(src="/etc/profile", is_file=True, force=False, is_remote=False),
    dict(src="/etc/profile", is_file=True, force=True, is_remote=False),
    dict(src="Example inline content", is_file=False, force=False, is_remote=False),
    dict(src="Example inline content", is_file=False, force=True, is_remote=False),
    dict(src="/etc/profile", is_file=True, force=False, is_remote=True),
    dict(src="/etc/profile", is_file=True, force=True, is_remote=True)
])
def test_copy_file_to_existing_member(ansible_zos_module, src):
    hosts = ansible_zos_module
    data_set = "USER.TEST.PDS.FUNCTEST"
    dest = "{0}(PROFILE)".format(data_set)

    try:
        hosts.all.zos_data_set(
            name=data_set,
            type="pdse",
            space_primary=5,
            space_type="M",
            record_format="fba",
            record_length=80,
            replace=True
        )
        hosts.all.zos_data_set(name=dest, type="member", state="present")

        if src["is_file"]:
            copy_result = hosts.all.zos_copy(src=src["src"], dest=dest, force=src["force"], remote_src=src["is_remote"])
        else:
            copy_result = hosts.all.zos_copy(content=src["src"], dest=dest, force=src["force"])

        verify_copy = hosts.all.shell(
            cmd="cat \"//'{0}'\" > /dev/null 2>/dev/null".format(dest),
            executable=SHELL_EXECUTABLE,
        )

        for cp_res in copy_result.contacted.values():
            if src["force"]:
                assert cp_res.get("msg") is None
                assert cp_res.get("changed") is True
                assert cp_res.get("dest") == dest
            else:
                assert cp_res.get("msg") is not None
                assert cp_res.get("changed") is False
        for v_cp in verify_copy.contacted.values():
            assert v_cp.get("rc") == 0
    finally:
        hosts.all.zos_data_set(name=data_set, state="absent")


@pytest.mark.seq
@pytest.mark.pdse
@pytest.mark.parametrize("args", [
    dict(type="seq", is_binary=False),
    dict(type="seq", is_binary=True),
    dict(type="pds", is_binary=False),
    dict(type="pds", is_binary=True),
    dict(type="pdse", is_binary=False),
    dict(type="pdse", is_binary=True)
])
def test_copy_data_set_to_non_existing_member(ansible_zos_module, args):
    hosts = ansible_zos_module
    src_data_set = "USER.TEST.PDS.SOURCE"
    src = src_data_set if args["type"] == "seq" else "{0}(TEST)".format(src_data_set)
    dest_data_set = "USER.TEST.PDS.FUNCTEST"
    dest = "{0}(MEMBER)".format(dest_data_set)

    try:
        hosts.all.zos_data_set(name=src_data_set, type=args["type"])
        if args["type"] != "seq":
            hosts.all.zos_data_set(name=src, type="member")

        hosts.all.shell(
            "decho 'Records for test' '{0}'".format(src),
            executable=SHELL_EXECUTABLE
        )

        hosts.all.zos_data_set(name=dest_data_set, type="pdse", replace=True)
        copy_result = hosts.all.zos_copy(src=src, dest=dest, is_binary=args["is_binary"], remote_src=True)

        verify_copy = hosts.all.shell(
            cmd="cat \"//'{0}'\"".format(dest),
            executable=SHELL_EXECUTABLE,
        )

        for cp_res in copy_result.contacted.values():
            assert cp_res.get("msg") is None
            assert cp_res.get("changed") is True
            assert cp_res.get("dest") == dest
        for v_cp in verify_copy.contacted.values():
            assert v_cp.get("rc") == 0
            assert v_cp.get("stdout") != ""
    finally:
        hosts.all.zos_data_set(name=src_data_set, state="absent")
        hosts.all.zos_data_set(name=dest_data_set, state="absent")


@pytest.mark.seq
@pytest.mark.pdse
@pytest.mark.parametrize("args", [
    dict(type="seq", force=False),
    dict(type="seq", force=True),
    dict(type="pds", force=False),
    dict(type="pds", force=True),
    dict(type="pdse", force=False),
    dict(type="pdse", force=True)
])
def test_copy_data_set_to_existing_member(ansible_zos_module, args):
    hosts = ansible_zos_module
    src_data_set = "USER.TEST.PDS.SOURCE"
    src = src_data_set if args["type"] == "seq" else "{0}(TEST)".format(src_data_set)
    dest_data_set = "USER.TEST.PDS.FUNCTEST"
    dest = "{0}(MEMBER)".format(dest_data_set)

    try:
        hosts.all.zos_data_set(name=src_data_set, type=args["type"])
        if args["type"] != "seq":
            hosts.all.zos_data_set(name=src, type="member")

        hosts.all.shell(
            "decho 'Records for test' '{0}'".format(src),
            executable=SHELL_EXECUTABLE
        )

        hosts.all.zos_data_set(name=dest_data_set, type="pdse", replace=True)
        hosts.all.zos_data_set(name=dest, type="member")
        copy_result = hosts.all.zos_copy(src=src, dest=dest, force=args["force"], remote_src=True)

        verify_copy = hosts.all.shell(
            cmd="cat \"//'{0}'\"".format(dest),
            executable=SHELL_EXECUTABLE,
        )

        for cp_res in copy_result.contacted.values():
            if args["force"]:
                assert cp_res.get("msg") is None
                assert cp_res.get("changed") is True
                assert cp_res.get("dest") == dest
            else:
                assert cp_res.get("msg") is not None
                assert cp_res.get("changed") is False
        for v_cp in verify_copy.contacted.values():
            assert v_cp.get("rc") == 0
            if args["force"]:
                assert v_cp.get("stdout") != ""
    finally:
        hosts.all.zos_data_set(name=src_data_set, state="absent")
        hosts.all.zos_data_set(name=dest_data_set, state="absent")


@pytest.mark.uss
@pytest.mark.pdse
@pytest.mark.parametrize("is_remote", [False, True])
def test_copy_file_to_non_existing_pdse(ansible_zos_module, is_remote):
    hosts = ansible_zos_module
    dest = "USER.TEST.PDS.FUNCTEST"
    dest_path = "{0}(PROFILE)".format(dest)
    src_file = "/etc/profile"

    try:
        hosts.all.zos_data_set(name=dest, state="absent")

        copy_result = hosts.all.zos_copy(src=src_file, dest=dest_path, remote_src=is_remote)
        verify_copy = hosts.all.shell(
            cmd="cat \"//'{0}'\" > /dev/null 2>/dev/null".format(dest_path),
            executable=SHELL_EXECUTABLE,
        )

        for cp_res in copy_result.contacted.values():
            assert cp_res.get("msg") is None
            assert cp_res.get("changed") is True
            assert cp_res.get("dest") == dest_path
        for v_cp in verify_copy.contacted.values():
            assert v_cp.get("rc") == 0
    finally:
        hosts.all.zos_data_set(name=dest, state="absent")


@pytest.mark.uss
@pytest.mark.pdse
def test_copy_dir_to_non_existing_pdse(ansible_zos_module):
    hosts = ansible_zos_module
    src_dir = "/tmp/testdir"
    dest = "USER.TEST.PDSE.FUNCTEST"

    try:
        hosts.all.file(path=src_dir, state="directory")
        for i in range(5):
            hosts.all.file(path=src_dir + "/" + "file" + str(i), state="touch")

        copy_res = hosts.all.zos_copy(src=src_dir, dest=dest, remote_src=True)
        verify_copy = hosts.all.shell(
            cmd="cat \"//'{0}'\" > /dev/null 2>/dev/null".format(dest + "(FILE2)"),
            executable=SHELL_EXECUTABLE,
        )

        for result in copy_res.contacted.values():
            assert result.get("msg") is None
            assert result.get("changed") is True
            assert result.get("dest") == dest
        for result in verify_copy.contacted.values():
            assert result.get("rc") == 0
    finally:
        hosts.all.file(path=src_dir, state="absent")
        hosts.all.zos_data_set(name=dest, state="absent")


@pytest.mark.uss
@pytest.mark.pdse
def test_copy_dir_crlf_endings_to_non_existing_pdse(ansible_zos_module):
    hosts = ansible_zos_module
    dest = "USER.TEST.PDSE.FUNCTEST"

    temp_path = tempfile.mkdtemp()
    src_basename = "source/"
    source_path = "{0}/{1}".format(temp_path, src_basename)

    try:
        os.mkdir(source_path)
        populate_dir_crlf_endings(source_path)

        copy_res = hosts.all.zos_copy(src=source_path, dest=dest)
        verify_copy = hosts.all.shell(
            cmd="cat \"//'{0}({1})'\"".format(dest, "FILE2"),
            executable=SHELL_EXECUTABLE,
        )

        for result in copy_res.contacted.values():
            assert result.get("msg") is None
            assert result.get("changed") is True
            assert result.get("dest") == dest
        for result in verify_copy.contacted.values():
            assert result.get("rc") == 0
            assert len(result.get("stdout_lines")) == 2
    finally:
        shutil.rmtree(temp_path)
        hosts.all.zos_data_set(name=dest, state="absent")


@pytest.mark.uss
@pytest.mark.pdse
@pytest.mark.parametrize("src_type", ["pds", "pdse"])
def test_copy_dir_to_existing_pdse(ansible_zos_module, src_type):
    hosts = ansible_zos_module
    src_dir = "/tmp/testdir"
    dest = "USER.TEST.PDS.FUNCTEST"

    try:
        hosts.all.file(path=src_dir, state="directory")
        for i in range(5):
            hosts.all.file(path=src_dir + "/" + "file" + str(i), state="touch")

        hosts.all.zos_data_set(
            name=dest,
            type=src_type,
            space_primary=5,
            space_type="M",
            record_format="fba",
            record_length=80,
        )

        copy_result = hosts.all.zos_copy(src=src_dir, dest=dest, remote_src=True)
        verify_copy = hosts.all.shell(
            cmd="cat \"//'{0}'\" > /dev/null 2>/dev/null".format(dest + "(FILE2)"),
            executable=SHELL_EXECUTABLE,
        )

        for cp_res in copy_result.contacted.values():
            assert cp_res.get("msg") is None
            assert cp_res.get("changed") is True
            assert cp_res.get("dest") == dest
        for v_cp in verify_copy.contacted.values():
            assert v_cp.get("rc") == 0
    finally:
        hosts.all.file(path=src_dir, state="absent")
        hosts.all.zos_data_set(name=dest, state="absent")


@pytest.mark.seq
@pytest.mark.pdse
@pytest.mark.parametrize("src_type", ["seq", "pds", "pdse"])
def test_copy_data_set_to_non_existing_pdse(ansible_zos_module, src_type):
    hosts = ansible_zos_module
    src_data_set = "USER.TEST.PDS.SOURCE"
    src = src_data_set if src_type == "seq" else "{0}(TEST)".format(src_data_set)
    dest_data_set = "USER.TEST.PDS.FUNCTEST"
    dest = "{0}(MEMBER)".format(dest_data_set)

    try:
        hosts.all.zos_data_set(name=src_data_set, type=src_type)
        if src_type != "seq":
            hosts.all.zos_data_set(name=src, type="member")

        hosts.all.shell(
            "decho 'Records for test' '{0}'".format(src),
            executable=SHELL_EXECUTABLE
        )

        hosts.all.zos_data_set(name=dest_data_set, state="absent")
        copy_result = hosts.all.zos_copy(src=src, dest=dest, remote_src=True)

        verify_copy = hosts.all.shell(
            cmd="cat \"//'{0}'\"".format(dest),
            executable=SHELL_EXECUTABLE,
        )

        for cp_res in copy_result.contacted.values():
            assert cp_res.get("msg") is None
            assert cp_res.get("changed") is True
            assert cp_res.get("dest") == dest
        for v_cp in verify_copy.contacted.values():
            assert v_cp.get("rc") == 0
            assert v_cp.get("stdout") != ""
    finally:
        hosts.all.zos_data_set(name=src_data_set, state="absent")
        hosts.all.zos_data_set(name=dest_data_set, state="absent")


@pytest.mark.pdse
@pytest.mark.parametrize("args", [
    dict(src_type="pds", dest_type="pds"),
    dict(src_type="pds", dest_type="pdse"),
    dict(src_type="pdse", dest_type="pds"),
    dict(src_type="pdse", dest_type="pdse"),
])
def test_copy_pds_to_existing_pds(ansible_zos_module, args):
    hosts = ansible_zos_module
    src = "USER.TEST.PDS.SRC"
    dest = "USER.TEST.PDS.DEST"

    try:
        populate_partitioned_data_set(hosts, src, args["src_type"])
        hosts.all.zos_data_set(name=dest, type=args["dest_type"])

        copy_res = hosts.all.zos_copy(src=src, dest=dest, remote_src=True)
        verify_copy = hosts.all.shell(
            cmd="mls {0}".format(dest),
            executable=SHELL_EXECUTABLE
        )

        for result in copy_res.contacted.values():
            assert result.get("msg") is None
            assert result.get("changed") is True
            assert result.get("dest") == dest

        for v_cp in verify_copy.contacted.values():
            assert v_cp.get("rc") == 0
            stdout = v_cp.get("stdout")
            assert stdout is not None
            assert len(stdout.splitlines()) == 3
    finally:
        hosts.all.zos_data_set(name=src, state="absent")
        hosts.all.zos_data_set(name=dest, state="absent")


@pytest.mark.pdse
def test_copy_pds_loadlib_member_to_pds_loadlib_member(ansible_zos_module,):
    hosts = ansible_zos_module
    # The volume for this dataset should use a system symbol.
    # This dataset and member should be available on any z/OS system.
    src = "USER.LOAD.SRC"
    dest = "USER.LOAD.DEST"
    cobol_pds = "USER.COBOL.SRC"
    try:
        hosts.all.zos_data_set(
            name=src,
            state="present",
            type="pdse",
            record_format="U",
            record_length=0,
            block_size=32760,
            space_primary=2,
            space_type="M",
            replace=True
        )

        hosts.all.zos_data_set(
            name=dest,
            state="present",
            type="pdse",
            record_format="U",
            record_length=0,
            block_size=32760,
            space_primary=2,
            space_type="M",
            replace=True
        )

        hosts.all.zos_data_set(
            name=cobol_pds,
            state="present",
            type="pds",
            space_primary=2,
            record_format="FB",
            record_length=80,
            block_size=3120,
            replace=True,
        )
        member = "HELLOSRC"
        cobol_pds = "{0}({1})".format(cobol_pds, member)
        rc = hosts.all.zos_copy(
            content=COBOL_SRC,
            dest=cobol_pds,
        )
        dest_name = "{0}({1})".format(dest, member)
        src_name = "{0}({1})".format(src, member)
<<<<<<< HEAD
        
        
=======

>>>>>>> 71aef1d7
        # both src and dest need to be a loadlib
        rc = link_loadlib_from_cobol(hosts, dest_name, cobol_pds)
        assert rc == 0
        # make sure is executable
        cmd = "mvscmd --pgm={0}  --steplib={1} --sysprint=* --stderr=* --stdout=*"
        exec_res = hosts.all.shell(
            cmd=cmd.format(member, dest)
        )
        for result in exec_res.contacted.values():
            assert result.get("rc") == 0
        rc = link_loadlib_from_cobol(hosts, src_name, cobol_pds)
        assert rc == 0

        exec_res = hosts.all.shell(
            cmd=cmd.format(member, src)
        )
        for result in exec_res.contacted.values():
            assert result.get("rc") == 0

        copy_res = hosts.all.zos_copy(
            src="{0}({1})".format(src, member), 
            dest="{0}({1})".format(dest, "MEM1"), 
            remote_src=True)

        verify_copy = hosts.all.shell(
            cmd="mls {0}".format(dest),
            executable=SHELL_EXECUTABLE
        )

        for result in copy_res.contacted.values():
            assert result.get("msg") is None
            assert result.get("changed") is True
            assert result.get("dest") == "{0}({1})".format(dest, "MEM1")

        for v_cp in verify_copy.contacted.values():
            assert v_cp.get("rc") == 0
            stdout = v_cp.get("stdout")
            assert stdout is not None
            # number of members
            assert len(stdout.splitlines()) == 2

    finally:
        hosts.all.zos_data_set(name=dest, state="absent")
        hosts.all.zos_data_set(name=src, state="absent")
        hosts.all.zos_data_set(name=cobol_pds, state="absent")


@pytest.mark.pdse
def test_copy_pds_member_with_system_symbol(ansible_zos_module,):
    """This test is for bug #543 in GitHub. In some versions of ZOAU,
    datasets.listing can't handle system symbols in volume names and
    therefore fails to get details from a dataset.

    Note: `listcat ent('SYS1.SAMPLIB') all` will display 'volser = ******'
    and `D SYMBOLS` will show you that `&SYSR2. = "RES80A"` where
    the symbols for this volume correspond to volume `RES80A`
    """
    hosts = ansible_zos_module
    # The volume for this dataset should use a system symbol.
    # This dataset and member should be available on any z/OS system.
    src = "SYS1.SAMPLIB(IZUPRM00)"
    dest = "USER.TEST.PDS.DEST"

    try:
        hosts.all.zos_data_set(
            name=dest,
            state="present",
            type="pdse",
            replace=True
        )

        copy_res = hosts.all.zos_copy(src=src, dest=dest, remote_src=True)
        verify_copy = hosts.all.shell(
            cmd="mls {0}".format(dest),
            executable=SHELL_EXECUTABLE
        )

        for result in copy_res.contacted.values():
            assert result.get("msg") is None
            assert result.get("changed") is True
            assert result.get("dest") == dest

        for v_cp in verify_copy.contacted.values():
            assert v_cp.get("rc") == 0
            stdout = v_cp.get("stdout")
            assert stdout is not None
            assert len(stdout.splitlines()) == 1

    finally:
        hosts.all.zos_data_set(name=dest, state="absent")


@pytest.mark.pdse
def test_copy_multiple_data_set_members(ansible_zos_module):
    hosts = ansible_zos_module
    src = "USER.FUNCTEST.SRC.PDS"
    src_wildcard = "{0}(ABC*)".format(src)

    dest = "USER.FUNCTEST.DEST.PDS"
    member_list = ["MEMBER1", "ABCXYZ", "ABCASD"]
    ds_list = ["{0}({1})".format(src, member) for member in member_list]

    try:
        hosts.all.zos_data_set(name=src, type="pds")
        hosts.all.zos_data_set(name=dest, type="pds")

        for member in ds_list:
            hosts.all.shell(
                cmd="decho '{0}' '{1}'".format(DUMMY_DATA, member),
                executable=SHELL_EXECUTABLE
            )

        copy_res = hosts.all.zos_copy(src=src_wildcard, dest=dest, remote_src=True)
        for result in copy_res.contacted.values():
            assert result.get("msg") is None
            assert result.get("changed") is True
            assert result.get("dest") == dest

        verify_copy = hosts.all.shell(
            cmd="mls {0}".format(dest),
            executable=SHELL_EXECUTABLE
        )

        for v_cp in verify_copy.contacted.values():
            assert v_cp.get("rc") == 0
            stdout = v_cp.get("stdout")
            assert stdout is not None
            assert len(stdout.splitlines()) == 2

    finally:
        hosts.all.zos_data_set(name=src, state="absent")
        hosts.all.zos_data_set(name=dest, state="absent")


@pytest.mark.pdse
def test_copy_multiple_data_set_members_in_loop(ansible_zos_module):
    """
    This test case was included in case the module is called inside a loop,
    issue was discovered in https://github.com/ansible-collections/ibm_zos_core/issues/560.
    """
    hosts = ansible_zos_module
    src = "USER.FUNCTEST.SRC.PDS"

    dest = "USER.FUNCTEST.DEST.PDS"
    member_list = ["MEMBER1", "ABCXYZ", "ABCASD"]
    src_ds_list = ["{0}({1})".format(src, member) for member in member_list]
    dest_ds_list = ["{0}({1})".format(dest, member) for member in member_list]

    try:
        hosts.all.zos_data_set(name=src, type="pds")
        hosts.all.zos_data_set(name=dest, type="pds")

        for src_member in src_ds_list:
            hosts.all.shell(
                cmd="decho '{0}' '{1}'".format(DUMMY_DATA, src_member),
                executable=SHELL_EXECUTABLE
            )

        for src_member, dest_member in zip(src_ds_list, dest_ds_list):
            copy_res = hosts.all.zos_copy(src=src_member, dest=dest_member, remote_src=True)
            for result in copy_res.contacted.values():
                assert result.get("msg") is None
                assert result.get("changed") is True
                assert result.get("dest") == dest_member

        verify_copy = hosts.all.shell(
            cmd="mls {0}".format(dest),
            executable=SHELL_EXECUTABLE
        )

        for v_cp in verify_copy.contacted.values():
            assert v_cp.get("rc") == 0
            stdout = v_cp.get("stdout")
            assert stdout is not None
            assert len(stdout.splitlines()) == 3

    finally:
        hosts.all.zos_data_set(name=src, state="absent")
        hosts.all.zos_data_set(name=dest, state="absent")


@pytest.mark.uss
@pytest.mark.pdse
@pytest.mark.parametrize("ds_type", ["pds", "pdse"])
def test_copy_member_to_non_existing_uss_file(ansible_zos_module, ds_type):
    hosts = ansible_zos_module
    data_set = "USER.TEST.PDSE.SOURCE"
    src = "{0}(MEMBER)".format(data_set)
    dest = "/tmp/member"

    try:
        hosts.all.file(path=dest, state="absent")
        hosts.all.zos_data_set(name=data_set, state="present", type=ds_type)
        hosts.all.shell(
            cmd="decho 'Record for data set' '{0}'".format(src),
            executable=SHELL_EXECUTABLE
        )

        copy_res = hosts.all.zos_copy(src=src, dest=dest, remote_src=True)
        stat_res = hosts.all.stat(path=dest)
        verify_copy = hosts.all.shell(
            cmd="head {0}".format(dest), executable=SHELL_EXECUTABLE
        )

        for result in copy_res.contacted.values():
            assert result.get("msg") is None
            assert result.get("changed") is True
            assert result.get("dest") == dest
        for result in stat_res.contacted.values():
            assert result.get("stat").get("exists") is True
        for result in verify_copy.contacted.values():
            assert result.get("rc") == 0
            assert result.get("stdout") != ""
    finally:
        hosts.all.zos_data_set(path=data_set, state="absent")
        hosts.all.file(path=dest, state="absent")


@pytest.mark.uss
@pytest.mark.pdse
@pytest.mark.parametrize("args", [
    dict(ds_type="pds", force=False),
    dict(ds_type="pds", force=True),
    dict(ds_type="pdse", force=False),
    dict(ds_type="pdse", force=True)
])
def test_copy_member_to_existing_uss_file(ansible_zos_module, args):
    hosts = ansible_zos_module
    data_set = "USER.TEST.PDSE.SOURCE"
    src = "{0}(MEMBER)".format(data_set)
    dest = "/tmp/member"

    try:
        hosts.all.file(path=dest, state="touch")
        hosts.all.zos_data_set(name=data_set, state="present", type=args["ds_type"])
        hosts.all.shell(
            cmd="decho 'Record for data set' '{0}'".format(src),
            executable=SHELL_EXECUTABLE
        )

        copy_res = hosts.all.zos_copy(src=src, dest=dest, remote_src=True, force=args["force"])
        stat_res = hosts.all.stat(path=dest)
        verify_copy = hosts.all.shell(
            cmd="head {0}".format(dest), executable=SHELL_EXECUTABLE
        )

        for result in copy_res.contacted.values():
            if args["force"]:
                assert result.get("msg") is None
                assert result.get("changed") is True
                assert result.get("dest") == dest
            else:
                assert result.get("msg") is not None
                assert result.get("changed") is False
        for result in stat_res.contacted.values():
            assert result.get("stat").get("exists") is True
        for result in verify_copy.contacted.values():
            assert result.get("rc") == 0
            if args["force"]:
                assert result.get("stdout") != ""
    finally:
        hosts.all.zos_data_set(name=data_set, state="absent")
        hosts.all.file(path=dest, state="absent")


@pytest.mark.uss
@pytest.mark.pdse
@pytest.mark.parametrize("src_type", ["pds", "pdse"])
def test_copy_pdse_to_uss_dir(ansible_zos_module, src_type):
    hosts = ansible_zos_module
    src_ds = "USER.TEST.FUNCTEST"
    dest = "/tmp/"
    dest_path = "/tmp/{0}".format(src_ds)

    try:
        hosts.all.zos_data_set(name=src_ds, type=src_type, state="present")
        members = ["MEMBER1", "MEMBER2", "MEMBER3"]
        ds_list = ["{0}({1})".format(src_ds, member) for member in members]
        for member in ds_list:
            hosts.all.shell(
                cmd="decho '{0}' '{1}'".format(DUMMY_DATA, member),
                executable=SHELL_EXECUTABLE
            )

        hosts.all.file(path=dest_path, state="directory")

        copy_res = hosts.all.zos_copy(src=src_ds, dest=dest, remote_src=True)
        stat_res = hosts.all.stat(path=dest_path)

        for result in copy_res.contacted.values():
            assert result.get("msg") is None
            assert result.get("changed") is True
            assert result.get("dest") == dest
        for result in stat_res.contacted.values():
            assert result.get("stat").get("exists") is True
            assert result.get("stat").get("isdir") is True
    finally:
        hosts.all.zos_data_set(name=src_ds, state="absent")
        hosts.all.file(path=dest_path, state="absent")


@pytest.mark.uss
@pytest.mark.pdse
@pytest.mark.parametrize("src_type", ["pds", "pdse"])
def test_copy_member_to_uss_dir(ansible_zos_module, src_type):
    hosts = ansible_zos_module
    src_ds = "USER.TEST.FUNCTEST"
    src = "{0}(MEMBER)".format(src_ds)
    dest = "/tmp/"
    dest_path = "/tmp/MEMBER"

    try:
        hosts.all.zos_data_set(name=src_ds, type=src_type, state="present")
        hosts.all.shell(
            cmd="decho '{0}' '{1}'".format(DUMMY_DATA, src),
            executable=SHELL_EXECUTABLE
        )

        copy_res = hosts.all.zos_copy(src=src, dest=dest, remote_src=True)
        stat_res = hosts.all.stat(path=dest_path)
        verify_copy = hosts.all.shell(
            cmd="head {0}".format(dest_path),
            executable=SHELL_EXECUTABLE
        )

        for result in copy_res.contacted.values():
            assert result.get("msg") is None
            assert result.get("changed") is True
            assert result.get("dest") == dest
        for result in stat_res.contacted.values():
            assert result.get("stat").get("exists") is True
        for result in verify_copy.contacted.values():
            assert result.get("rc") == 0
            assert result.get("stdout") != ""
    finally:
        hosts.all.zos_data_set(name=src_ds, state="absent")
        hosts.all.file(path=dest_path, state="absent")


@pytest.mark.seq
@pytest.mark.pdse
@pytest.mark.parametrize("src_type", ["pds", "pdse"])
def test_copy_member_to_non_existing_seq_data_set(ansible_zos_module, src_type):
    hosts = ansible_zos_module
    src_ds = "USER.TEST.PDS.SOURCE"
    src = "{0}(MEMBER)".format(src_ds)
    dest = "USER.TEST.SEQ.FUNCTEST"

    try:
        hosts.all.zos_data_set(name=dest, state="absent")
        hosts.all.zos_data_set(name=src_ds, type=src_type, state="present")
        hosts.all.shell(
            cmd="decho 'A record' '{0}'".format(src),
            executable=SHELL_EXECUTABLE
        )

        copy_res = hosts.all.zos_copy(src=src, dest=dest, remote_src=True)
        verify_copy = hosts.all.shell(
            cmd="head \"//'{0}'\"".format(dest), executable=SHELL_EXECUTABLE
        )

        for result in copy_res.contacted.values():
            assert result.get("msg") is None
            assert result.get("changed") is True
            assert result.get("dest") == dest
        for result in verify_copy.contacted.values():
            assert result.get("rc") == 0
            assert result.get("stdout") != ""
    finally:
        hosts.all.zos_data_set(name=src_ds, state="absent")
        hosts.all.zos_data_set(name=dest, state="absent")


@pytest.mark.seq
@pytest.mark.pdse
@pytest.mark.parametrize("args", [
    dict(type="pds", force=False),
    dict(type="pds", force=True),
    dict(type="pdse", force=False),
    dict(type="pdse", force=True),
])
def test_copy_member_to_existing_seq_data_set(ansible_zos_module, args):
    hosts = ansible_zos_module
    src_ds = "USER.TEST.PDS.SOURCE"
    src = "{0}(MEMBER)".format(src_ds)
    dest = "USER.TEST.SEQ.FUNCTEST"

    try:
        hosts.all.zos_data_set(name=dest, type="seq", state="present", replace=True)
        hosts.all.zos_data_set(name=src_ds, type=args["type"], state="present")

        for data_set in [src, dest]:
            hosts.all.shell(
                cmd="decho 'A record' '{0}'".format(data_set),
                executable=SHELL_EXECUTABLE
            )

        copy_res = hosts.all.zos_copy(src=src, dest=dest, force=args["force"], remote_src=True)
        verify_copy = hosts.all.shell(
            cmd="head \"//'{0}'\"".format(dest), executable=SHELL_EXECUTABLE
        )

        for result in copy_res.contacted.values():
            if args["force"]:
                assert result.get("msg") is None
                assert result.get("changed") is True
                assert result.get("dest") == dest
            else:
                assert result.get("msg") is not None
                assert result.get("changed") is False
        for result in verify_copy.contacted.values():
            assert result.get("rc") == 0
            if args["force"]:
                assert result.get("stdout") != ""
    finally:
        hosts.all.zos_data_set(name=src_ds, state="absent")
        hosts.all.zos_data_set(name=dest, state="absent")


@pytest.mark.uss
@pytest.mark.pdse
@pytest.mark.parametrize("dest_type", ["pds", "pdse"])
def test_copy_file_to_member_convert_encoding(ansible_zos_module, dest_type):
    hosts = ansible_zos_module
    src = "/etc/profile"
    dest = "USER.TEST.PDS.FUNCTEST"

    try:
        hosts.all.zos_data_set(
            type=dest_type,
            space_primary=5,
            space_type="M",
            record_format="fba",
            record_length=25,
        )

        copy_res = hosts.all.zos_copy(
            src=src,
            dest=dest,
            remote_src=False,
            encoding={
                "from": "UTF-8",
                "to": "IBM-1047"
            },
        )

        verify_copy = hosts.all.shell(
            cmd="head \"//'{0}'\"".format(dest + "(PROFILE)"),
            executable=SHELL_EXECUTABLE,
        )

        for result in copy_res.contacted.values():
            assert result.get("msg") is None
            assert result.get("changed") is True
            assert result.get("dest") == dest
        for result in verify_copy.contacted.values():
            assert result.get("rc") == 0
            assert result.get("stdout") != ""
    finally:
        hosts.all.zos_data_set(name=dest, state="absent")


@pytest.mark.pdse
@pytest.mark.parametrize("args", [
    dict(type="pds", backup=None),
    dict(type="pds", backup="USER.TEST.PDS.BACKUP"),
    dict(type="pdse", backup=None),
    dict(type="pdse", backup="USER.TEST.PDSE.BACKUP"),
])
def test_backup_pds(ansible_zos_module, args):
    hosts = ansible_zos_module
    src = tempfile.mkdtemp()
    dest = "USER.TEST.PDS.FUNCTEST"
    members = ["FILE1", "FILE2", "FILE3", "FILE4", "FILE5"]
    backup_name = None

    try:
        populate_dir(src)
        populate_partitioned_data_set(hosts, dest, args["type"], members)

        if args["backup"]:
            copy_res = hosts.all.zos_copy(src=src, dest=dest, force=True, backup=True, backup_name=args["backup"])
        else:
            copy_res = hosts.all.zos_copy(src=src, dest=dest, force=True, backup=True)

        for result in copy_res.contacted.values():
            assert result.get("msg") is None
            assert result.get("changed") is True
            assert result.get("dest") == dest

            backup_name = result.get("backup_name")
            assert backup_name is not None
            if args["backup"]:
                assert backup_name == args["backup"]

        verify_copy = get_listcat_information(hosts, backup_name, args["type"])

        for result in verify_copy.contacted.values():
            assert result.get("dd_names") is not None
            dd_names = result.get("dd_names")
            assert len(dd_names) > 0
            output = "\n".join(dd_names[0]["content"])
            assert "IN-CAT" in output

    finally:
        shutil.rmtree(src)
        hosts.all.zos_data_set(name=dest, state="absent")
        if backup_name:
            hosts.all.zos_data_set(name=backup_name, state="absent")


@pytest.mark.seq
@pytest.mark.pdse
@pytest.mark.parametrize("src_type", ["seq", "pds", "pdse"])
def test_copy_data_set_to_volume(ansible_zos_module, src_type):
    hosts = ansible_zos_module
    source = "USER.TEST.FUNCTEST.SRC"
    dest = "USER.TEST.FUNCTEST.DEST"

    try:
        hosts.all.zos_data_set(name=source, type=src_type, state='present')
        copy_res = hosts.all.zos_copy(
            src=source,
            dest=dest,
            remote_src=True,
            volume='000000'
        )

        for cp in copy_res.contacted.values():
            assert cp.get('msg') is None
            assert cp.get('changed') is True
            assert cp.get('dest') == dest

        check_vol = hosts.all.shell(
            cmd="tsocmd \"LISTDS '{0}'\"".format(dest),
            executable=SHELL_EXECUTABLE,
        )

        for cv in check_vol.contacted.values():
            assert cv.get('rc') == 0
            assert "000000" in cv.get('stdout')
    finally:
        hosts.all.zos_data_set(name=source, state='absent')
        hosts.all.zos_data_set(name=dest, state='absent')


@pytest.mark.vsam
def test_copy_ksds_to_non_existing_ksds(ansible_zos_module):
    hosts = ansible_zos_module
    src_ds = TEST_VSAM_KSDS
    dest_ds = "USER.TEST.VSAM.KSDS"

    try:
        copy_res = hosts.all.zos_copy(src=src_ds, dest=dest_ds, remote_src=True)
        verify_copy = get_listcat_information(hosts, dest_ds, "ksds")

        for result in copy_res.contacted.values():
            assert result.get("msg") is None
            assert result.get("changed") is True
            assert result.get("dest") == dest_ds
        for result in verify_copy.contacted.values():
            assert result.get("dd_names") is not None
            dd_names = result.get("dd_names")
            assert len(dd_names) > 0
            output = "\n".join(dd_names[0]["content"])
            assert "IN-CAT" in output
            assert re.search(r"\bINDEXED\b", output)
    finally:
        hosts.all.zos_data_set(name=dest_ds, state="absent")


@pytest.mark.vsam
@pytest.mark.parametrize("force", [False, True])
def test_copy_ksds_to_existing_ksds(ansible_zos_module, force):
    hosts = ansible_zos_module
    src_ds = "USER.TEST.VSAM.SOURCE"
    dest_ds = "USER.TEST.VSAM.KSDS"

    try:
        create_vsam_data_set(hosts, src_ds, "KSDS", add_data=True, key_length=12, key_offset=0)
        create_vsam_data_set(hosts, dest_ds, "KSDS", add_data=True, key_length=12, key_offset=0)

        copy_res = hosts.all.zos_copy(src=src_ds, dest=dest_ds, remote_src=True, force=force)
        verify_copy = get_listcat_information(hosts, dest_ds, "ksds")

        for result in copy_res.contacted.values():
            if force:
                assert result.get("msg") is None
                assert result.get("changed") is True
                assert result.get("dest") == dest_ds
            else:
                assert result.get("msg") is not None
                assert result.get("changed") is False

        for result in verify_copy.contacted.values():
            assert result.get("dd_names") is not None
            dd_names = result.get("dd_names")
            assert len(dd_names) > 0
            output = "\n".join(dd_names[0]["content"])
            assert "IN-CAT" in output
            assert re.search(r"\bINDEXED\b", output)
    finally:
        hosts.all.zos_data_set(name=src_ds, state="absent")
        hosts.all.zos_data_set(name=dest_ds, state="absent")


@pytest.mark.vsam
@pytest.mark.parametrize("backup", [None, "USER.TEST.VSAM.KSDS.BACK"])
def test_backup_ksds(ansible_zos_module, backup):
    hosts = ansible_zos_module
    src = "USER.TEST.VSAM.SOURCE"
    dest = "USER.TEST.VSAM.KSDS"
    backup_name = None

    try:
        create_vsam_data_set(hosts, src, "KSDS", add_data=True, key_length=12, key_offset=0)
        create_vsam_data_set(hosts, dest, "KSDS", add_data=True, key_length=12, key_offset=0)

        if backup:
            copy_res = hosts.all.zos_copy(src=src, dest=dest, backup=True, backup_name=backup, remote_src=True, force=True)
        else:
            copy_res = hosts.all.zos_copy(src=src, dest=dest, backup=True, remote_src=True, force=True)

        for result in copy_res.contacted.values():
            assert result.get("msg") is None
            assert result.get("changed") is True
            backup_name = result.get("backup_name")
            assert backup_name is not None

            if backup:
                assert backup_name == backup

        verify_copy = get_listcat_information(hosts, dest, "ksds")
        verify_backup = get_listcat_information(hosts, backup_name, "ksds")

        for result in verify_copy.contacted.values():
            assert result.get("dd_names") is not None
            dd_names = result.get("dd_names")
            assert len(dd_names) > 0
            output = "\n".join(dd_names[0]["content"])
            assert "IN-CAT" in output
            assert re.search(r"\bINDEXED\b", output)
        for result in verify_backup.contacted.values():
            assert result.get("dd_names") is not None
            dd_names = result.get("dd_names")
            assert len(dd_names) > 0
            output = "\n".join(dd_names[0]["content"])
            assert "IN-CAT" in output
            assert re.search(r"\bINDEXED\b", output)

    finally:
        hosts.all.zos_data_set(name=src, state="absent")
        hosts.all.zos_data_set(name=dest, state="absent")
        if backup_name:
            hosts.all.zos_data_set(name=backup_name, state="absent")


@pytest.mark.vsam
def test_copy_ksds_to_volume(ansible_zos_module):
    hosts = ansible_zos_module
    src_ds = TEST_VSAM_KSDS
    dest_ds = "USER.TEST.VSAM.KSDS"

    try:
        copy_res = hosts.all.zos_copy(
            src=src_ds,
            dest=dest_ds,
            remote_src=True,
            volume="000000"
        )
        verify_copy = get_listcat_information(hosts, dest_ds, "ksds")

        for result in copy_res.contacted.values():
            assert result.get("msg") is None
            assert result.get("changed") is True
            assert result.get("dest") == dest_ds
        for result in verify_copy.contacted.values():
            assert result.get("dd_names") is not None
            dd_names = result.get("dd_names")
            assert len(dd_names) > 0
            output = "\n".join(dd_names[0]["content"])
            assert "IN-CAT" in output
            assert re.search(r"\bINDEXED\b", output)
            assert re.search(r"\b000000\b", output)
    finally:
        hosts.all.zos_data_set(name=dest_ds, state="absent")


def test_dest_data_set_parameters(ansible_zos_module):
    hosts = ansible_zos_module
    src = "/etc/profile"
    dest = "USER.TEST.DEST"
    volume = "000000"
    space_primary = 3
    space_secondary = 2
    space_type = "K"
    record_format = "VB"
    record_length = 100
    block_size = 21000

    try:
        copy_result = hosts.all.zos_copy(
            src=src,
            dest=dest,
            remote_src=True,
            volume=volume,
            dest_data_set=dict(
                type="SEQ",
                space_primary=space_primary,
                space_secondary=space_secondary,
                space_type=space_type,
                record_format=record_format,
                record_length=record_length,
                block_size=block_size
            )
        )

        verify_copy = hosts.all.shell(
            cmd="tsocmd \"LISTDS '{0}'\"".format(dest),
            executable=SHELL_EXECUTABLE,
        )

        for result in copy_result.contacted.values():
            assert result.get("msg") is None
            assert result.get("changed") is True
            assert result.get("dest") == dest
        for result in verify_copy.contacted.values():
            # The tsocmd returns 5 lines like this:
            # USER.TEST.DEST
            # --RECFM-LRECL-BLKSIZE-DSORG
            #   VB    100   21000   PS
            # --VOLUMES--
            #   000000
            assert result.get("rc") == 0
            output_lines = result.get("stdout").split("\n")
            assert len(output_lines) == 5
            data_set_attributes = output_lines[2].strip().split()
            assert len(data_set_attributes) == 4
            assert data_set_attributes[0] == record_format
            assert data_set_attributes[1] == str(record_length)
            assert data_set_attributes[2] == str(block_size)
            assert data_set_attributes[3] == "PS"
            assert volume in output_lines[4]
    finally:
        hosts.all.zos_data_set(name=dest, state="absent")


def test_ensure_tmp_cleanup(ansible_zos_module):
    hosts = ansible_zos_module
    src = "/etc/profile"
    dest = "/tmp"
    dest_path = "/tmp/profile"

    temp_files_patterns = [
        re.compile(r"\bansible-zos-copy-payload"),
        re.compile(r"\bconverted"),
        re.compile(r"\bansible-zos-copy-data-set-dump")
    ]

    try:
        copy_res = hosts.all.zos_copy(src=src, dest=dest)
        for result in copy_res.contacted.values():
            assert result.get("msg") is None
            assert result.get("changed") is True

        stat_dir = hosts.all.shell(
            cmd="ls",
            executable=SHELL_EXECUTABLE,
            chdir="/tmp/"
        )

        for result in stat_dir.contacted.values():
            tmp_files = result.get("stdout")
            for pattern in temp_files_patterns:
                assert not pattern.search(tmp_files)

    finally:
        hosts.all.file(path=dest_path, state="absent")


@pytest.mark.vsam
@pytest.mark.parametrize("force", [False, True])
def test_copy_uss_file_to_existing_sequential_data_set_twice_with_tmphlq_option(ansible_zos_module, force):
    hosts = ansible_zos_module
    dest = "USER.TEST.SEQ.FUNCTEST"
    src_file = "/etc/profile"
    tmphlq = "TMPHLQ"
    try:
        hosts.all.zos_data_set(name=dest, type="seq", state="present")
        copy_result = hosts.all.zos_copy(src=src_file, dest=dest, remote_src=True, force=force)
        copy_result = hosts.all.zos_copy(src=src_file, dest=dest, remote_src=True, backup=True, tmp_hlq=tmphlq, force=force)

        verify_copy = None
        if force:
            verify_copy = hosts.all.shell(
                cmd="cat \"//'{0}'\" > /dev/null 2>/dev/null".format(dest),
                executable=SHELL_EXECUTABLE,
            )

        for cp_res in copy_result.contacted.values():
            if force:
                assert cp_res.get("msg") is None
                assert cp_res.get("backup_name")[:6] == tmphlq
            else:
                assert cp_res.get("msg") is not None
                assert cp_res.get("changed") is False
        if force:
            for v_cp in verify_copy.contacted.values():
                assert v_cp.get("rc") == 0
    finally:
        hosts.all.zos_data_set(name=dest, state="absent")<|MERGE_RESOLUTION|>--- conflicted
+++ resolved
@@ -1916,12 +1916,6 @@
         )
         dest_name = "{0}({1})".format(dest, member)
         src_name = "{0}({1})".format(src, member)
-<<<<<<< HEAD
-        
-        
-=======
-
->>>>>>> 71aef1d7
         # both src and dest need to be a loadlib
         rc = link_loadlib_from_cobol(hosts, dest_name, cobol_pds)
         assert rc == 0
