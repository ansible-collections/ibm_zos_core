#!/usr/bin/python
# -*- coding: utf-8 -*-

<<<<<<< HEAD
# Copyright (c) IBM Corporation 2019, 2020, 2021
=======
# Copyright (c) IBM Corporation 2019 - 2023
>>>>>>> 364ac7ee
# Licensed under the Apache License, Version 2.0 (the "License");
# you may not use this file except in compliance with the License.
# You may obtain a copy of the License at
#     http://www.apache.org/licenses/LICENSE-2.0
# Unless required by applicable law or agreed to in writing, software
# distributed under the License is distributed on an "AS IS" BASIS,
# WITHOUT WARRANTIES OR CONDITIONS OF ANY KIND, either express or implied.
# See the License for the specific language governing permissions and
# limitations under the License.

from __future__ import absolute_import, division, print_function

__metaclass__ = type


DOCUMENTATION = r"""
---
module: zos_copy
version_added: '1.2.0'
short_description: Copy data to z/OS
description:
  - The L(zos_copy,./zos_copy.html) module copies a file or data set from a local or a
    remote machine to a location on the remote machine.
<<<<<<< HEAD
  - Use the M(zos_fetch) module to copy files or data sets from remote
    locations to the local machine.
author:
  - "Asif Mahmud (@asifmahmud)"
  - "Demetrios Dimatos (@ddimatos)"
=======
author:
  - "Asif Mahmud (@asifmahmud)"
  - "Demetrios Dimatos (@ddimatos)"
  - "Ivan Moreno (@rexemin)"
>>>>>>> 364ac7ee
options:
  backup:
    description:
      - Specifies whether a backup of the destination should be created before
        copying data.
      - When set to C(true), the module creates a backup file or data set.
      - The backup file name will be returned on either success or failure of
        module execution such that data can be retrieved.
    type: bool
    default: false
    required: false
  backup_name:
    description:
      - Specify a unique USS file name or data set name for the destination backup.
      - If the destination C(dest) is a USS file or path, the C(backup_name) must
        be an absolute path name.
      - If the destination is an MVS data set name, the C(backup_name) provided
        must meet data set naming conventions of one or more qualifiers, each
        from one to eight characters long, that are delimited by periods.
      - If the C(backup_name) is not provided, the default C(backup_name) will
        be used. If the C(dest) is a USS file or USS path, the name of the backup
        file will be the destination file or path name appended with a
        timestamp, e.g. C(/path/file_name.2020-04-23-08-32-29-bak.tar). If the
        C(dest) is an MVS data set, it will be a data set with a randomly generated
        name.
      - If C(dest) is a data set member and C(backup_name) is not provided, the data set
        member will be backed up to the same partitioned data set with a randomly
        generated member name.
    required: false
    type: str
  content:
    description:
      - When used instead of C(src), sets the contents of a file or data set
        directly to the specified value.
      - Works only when C(dest) is a USS file, sequential data set, or a
        partitioned data set member.
<<<<<<< HEAD
      - This is for simple values; for anything complex or with formatting, use
        L(ansible.builtin.copy,https://docs.ansible.com/ansible/latest/modules/copy_module.html)
=======
>>>>>>> 364ac7ee
      - If C(dest) is a directory, then content will be copied to
        C(/path/to/dest/inline_copy).
    type: str
    required: false
  dest:
    description:
      - The remote absolute path or data set where the content should be copied to.
      - C(dest) can be a USS file, directory or MVS data set name.
      - If C(dest) has missing parent directories, they will be created.
      - If C(dest) is a nonexistent USS file, it will be created.
<<<<<<< HEAD
      - If C(dest) is a nonexistent data set, storage management rules will be
        used to determine the volume where C(dest) will be allocated.
      - If C(src) and C(dest) are files and if the parent directory of C(dest)
        does not exist, then the task will fail.
      - When the C(dest) is an existing VSAM (KSDS) or VSAM (ESDS), then source
        can be ESDS, KSDS or RRDS. The C(dest) will be deleted and storage
        management rules will be used to determine the volume where C(dest) will
        be allocated.
      - When the C(dest) is an existing VSAM (RRDS), then the source must be RRDS.
        The C(dest) will be deleted and storage management rules will be used to
        determine the volume where C(dest) will be allocated.
      - When C(dest) is and existing VSAM (LDS), then source must be LDS. The
        C(dest) will be deleted and storage management rules will be used to
        determine the volume where C(dest) will be allocated.
      - When C(dest) is a data set, you can override storage management rules
        by specifying both C(volume) and other optional DS specs (type, space,
        record size, etc).
=======
      - If C(dest) is a nonexistent data set, it will be created following the
        process outlined here and in the C(volume) option.
      - If C(dest) is a nonexistent data set, the attributes assigned will depend
        on the type of C(src). If C(src) is a USS file, C(dest) will have a
        Fixed Block (FB) record format and the remaining attributes will be computed.
        If C(src) is binary, C(dest) will have a Fixed Block (FB) record format
        with a record length of 80, block size of 32760, and the remaining
        attributes will be computed.
      - When C(dest) is a data set, precedence rules apply. If C(dest_data_set)
        is set, this will take precedence over an existing data set. If C(dest)
        is an empty data set, the empty data set will be written with the
        expectation its attributes satisfy the copy. Lastly, if no precendent
        rule has been exercised, C(dest) will be created with the same attributes
        of C(src).
      - When the C(dest) is an existing VSAM (KSDS) or VSAM (ESDS), then source
        can be an ESDS, a KSDS or an RRDS. The VSAM (KSDS) or VSAM (ESDS) C(dest) will
        be deleted and recreated following the process outlined in the C(volume) option.
      - When the C(dest) is an existing VSAM (RRDS), then the source must be an RRDS.
        The VSAM (RRDS) will be deleted and recreated following the process outlined
        in the C(volume) option.
      - When C(dest) is and existing VSAM (LDS), then source must be an LDS. The
        VSAM (LDS) will be deleted and recreated following the process outlined
        in the C(volume) option.
      - When C(dest) is a data set, you can override storage management rules
        by specifying C(volume) if the storage class being used has
        GUARANTEED_SPACE=YES specified, otherwise, the allocation will
        fail. See C(volume) for more volume related processes.
>>>>>>> 364ac7ee
    type: str
    required: true
  encoding:
    description:
      - Specifies which encodings the destination file or data set should be
        converted from and to.
      - If C(encoding) is not provided, the module determines which local and remote
        charsets to convert the data from and to. Note that this is only done for text
        data and not binary data.
      - Only valid if C(is_binary) is false.
    type: dict
    required: false
    suboptions:
      from:
        description:
          - The encoding to be converted from
        required: true
        type: str
      to:
        description:
          - The encoding to be converted to
        required: true
        type: str
  tmp_hlq:
    description:
      - Override the default high level qualifier (HLQ) for temporary and backup
        datasets.
      - The default HLQ is the Ansible user used to execute the module and if
        that is not available, then the value C(TMPHLQ) is used.
    required: false
    type: str
  force:
    description:
      - If set to C(true) and the remote file or data set C(dest) is empty,
        the C(dest) will be reused.
      - If set to C(true) and the remote file or data set C(dest) is NOT empty,
        the C(dest) will be deleted and recreated with the C(src) data set
        attributes, otherwise it will be recreated with the C(dest) data set
        attributes.
      - To backup data before any deletion, see parameters C(backup) and
        C(backup_name).
      - If set to C(false), the file or data set will only be copied if the
        destination does not exist.
      - If set to C(false) and destination exists, the module exits with a note to
        the user.
    type: bool
    default: false
    required: false
  ignore_sftp_stderr:
    description:
      - During data transfer through SFTP, the module fails if the SFTP command
        directs any content to stderr. The user is able to override this
        behavior by setting this parameter to C(true). By doing so, the module
        would essentially ignore the stderr stream produced by SFTP and continue
        execution.
      - When Ansible verbosity is set to greater than 3, either through the
        command line interface (CLI) using B(-vvvv) or through environment
        variables such as B(verbosity = 4), then this parameter will
        automatically be set to C(true).
    type: bool
    required: false
    default: false
    version_added: "1.4.0"
  is_binary:
    description:
      - If set to C(true), indicates that the file or data set to be copied is a
        binary file/data set.
    type: bool
    default: false
    required: false
  local_follow:
    description:
      - This flag indicates that any existing filesystem links in the source tree
        should be followed.
    type: bool
    default: true
    required: false
  mode:
    description:
      - The permission of the destination file or directory.
      - If C(dest) is USS, this will act as Unix file mode, otherwise ignored.
      - It should be noted that modes are octal numbers.
        The user must either add a leading zero so that Ansible's YAML parser
        knows it is an octal number (like C(0644) or C(01777))or quote it
        (like C('644') or C('1777')) so Ansible receives a string and can do its
        own conversion from string into number. Giving Ansible a number without
        following one of these rules will end up with a decimal number which
        will have unexpected results.
      - The mode may also be specified as a symbolic mode
        (for example, ``u+rwx`` or ``u=rw,g=r,o=r``) or a special
        string `preserve`.
      - I(mode=preserve) means that the file will be given the same permissions as
        the source file.
    type: str
    required: false
  remote_src:
    description:
      - If set to C(false), the module searches for C(src) at the local machine.
      - If set to C(true), the module goes to the remote/target machine for C(src).
    type: bool
    default: false
    required: false
<<<<<<< HEAD
  sftp_port:
    description:
      - Configuring the SFTP port used by the M(zos_copy) module has been
        deprecated and will be removed in ibm.ibm_zos_core collection version
        1.5.0.
      - Configuring the SFTP port with I(sftp_port) will no longer have any
        effect on which port is used by this module.
      - To configure the SFTP port used for module M(zos_copy), refer to topic
        L(using connection plugins,https://docs.ansible.com/ansible/latest/plugins/connection.html#using-connection-plugins)
      - If C(ansible_port) is not specified, port 22 will be used.
    type: int
    required: false
=======
>>>>>>> 364ac7ee
  src:
    description:
      - Path to a file/directory or name of a data set to copy to remote
        z/OS system.
      - If C(remote_src) is true, then C(src) must be the path to a Unix
        System Services (USS) file, name of a data set, or data set member.
      - If C(src) is a local path or a USS path, it can be absolute or relative.
      - If C(src) is a directory, C(dest) must be a partitioned data set or
        a USS directory.
      - If C(src) is a file and C(dest) ends with "/" or is a
        directory, the file is copied to the directory with the same filename as
        C(src).
      - If C(src) is a directory and ends with "/", the contents of it will be copied
        into the root of C(dest). If it doesn't end with "/", the directory itself
        will be copied.
      - If C(src) is a VSAM data set, C(dest) must also be a VSAM.
      - Wildcards can be used to copy multiple PDS/PDSE members to another
        PDS/PDSE.
      - Required unless using C(content).
    type: str
  validate:
    description:
      - Specifies whether to perform checksum validation for source and
        destination files.
      - Valid only for USS destination, otherwise ignored.
    type: bool
    required: false
    default: false
  volume:
    description:
      - If C(dest) does not exist, specify which volume C(dest) should be
        allocated to.
      - Only valid when the destination is an MVS data set.
      - The volume must already be present on the device.
      - If no volume is specified, storage management rules will be used to
        determine the volume where C(dest) will be allocated.
      - If the storage administrator has specified a system default unit name
        and you do not set a C(volume) name for non-system-managed data sets,
        then the system uses the volumes associated with the default unit name.
        Check with your storage administrator to determine whether a default
        unit name has been specified.
    type: str
    required: false
<<<<<<< HEAD
  destination_dataset:
    description:
      - These are settings to use when creating the destination data set
    required: false
    type: dict
    suboptions:
      dd_type:
        description:
          - Organization of the destination
        type: str
=======
  dest_data_set:
    description:
      - Data set attributes to customize a C(dest) data set to be copied into.
    required: false
    type: dict
    suboptions:
      type:
        description:
          - Organization of the destination
        type: str
        required: true
>>>>>>> 364ac7ee
        choices:
          - KSDS
          - ESDS
          - RRDS
          - LDS
          - SEQ
          - PDS
          - PDSE
          - MEMBER
          - BASIC
<<<<<<< HEAD
        default: BASIC
=======
>>>>>>> 364ac7ee
      space_primary:
        description:
          - If the destination I(dest) data set does not exist , this sets the
            primary space allocated for the data set.
          - The unit of space used is set using I(space_type).
<<<<<<< HEAD
        type: str
        required: false
        default: "5"
=======
        type: int
        required: false
>>>>>>> 364ac7ee
      space_secondary:
        description:
          - If the destination I(dest) data set does not exist , this sets the
            secondary space allocated for the data set.
          - The unit of space used is set using I(space_type).
<<<<<<< HEAD
        type: str
        required: false
        default: "3"
=======
        type: int
        required: false
>>>>>>> 364ac7ee
      space_type:
        description:
          - If the destination data set does not exist, this sets the unit of
            measurement to use when defining primary and secondary space.
          - Valid units of size are C(K), C(M), C(G), C(CYL), and C(TRK).
        type: str
        choices:
          - K
          - M
          - G
          - CYL
          - TRK
        required: false
<<<<<<< HEAD
        default: M
=======
>>>>>>> 364ac7ee
      record_format:
        description:
          - If the destination data set does not exist, this sets the format of the
            data set. (e.g C(FB))
          - Choices are case-insensitive.
        required: false
        choices:
          - FB
          - VB
          - FBA
          - VBA
          - U
<<<<<<< HEAD
        default: FB
=======
>>>>>>> 364ac7ee
        type: str
      record_length:
        description:
          - The length of each record in the data set, in bytes.
          - For variable data sets, the length must include the 4-byte prefix area.
          - "Defaults vary depending on format: If FB/FBA 80, if VB/VBA 137, if U 0."
        type: int
        required: false
<<<<<<< HEAD
        default: 80
=======
>>>>>>> 364ac7ee
      block_size:
        description:
          - The block size to use for the data set.
        type: int
        required: false
<<<<<<< HEAD
=======
      directory_blocks:
        description:
          - The number of directory blocks to allocate to the data set.
        type: int
        required: false
      key_offset:
        description:
          - The key offset to use when creating a KSDS data set.
          - I(key_offset) is required when I(type=KSDS).
          - I(key_offset) should only be provided when I(type=KSDS)
        type: int
        required: false
      key_length:
        description:
          - The key length to use when creating a KSDS data set.
          - I(key_length) is required when I(type=KSDS).
          - I(key_length) should only be provided when I(type=KSDS)
        type: int
        required: false
      sms_storage_class:
        description:
          - The storage class for an SMS-managed dataset.
          - Required for SMS-managed datasets that do not match an SMS-rule.
          - Not valid for datasets that are not SMS-managed.
          - Note that all non-linear VSAM datasets are SMS-managed.
        type: str
        required: false
      sms_data_class:
        description:
          - The data class for an SMS-managed dataset.
          - Optional for SMS-managed datasets that do not match an SMS-rule.
          - Not valid for datasets that are not SMS-managed.
          - Note that all non-linear VSAM datasets are SMS-managed.
        type: str
        required: false
      sms_management_class:
        description:
          - The management class for an SMS-managed dataset.
          - Optional for SMS-managed datasets that do not match an SMS-rule.
          - Not valid for datasets that are not SMS-managed.
          - Note that all non-linear VSAM datasets are SMS-managed.
        type: str
        required: false
>>>>>>> 364ac7ee

notes:
    - Destination data sets are assumed to be in catalog. When trying to copy
      to an uncataloged data set, the module assumes that the data set does
      not exist and will create it.
    - Destination will be backed up if either C(backup) is C(true) or
      C(backup_name) is provided. If C(backup) is C(false) but C(backup_name)
      is provided, task will fail.
    - When copying local files or directories, temporary storage will be used
      on the remote z/OS system. The size of the temporary storage will
      correspond to the size of the file or directory being copied. Temporary
      files will always be deleted, regardless of success or failure of the
      copy task.
    - VSAM data sets can only be copied to other VSAM data sets.
    - For supported character sets used to encode data, refer to the
      L(documentation,https://ibm.github.io/z_ansible_collections_doc/ibm_zos_core/docs/source/resources/character_set.html).
<<<<<<< HEAD
    - M(zos_copy) uses SFTP (Secure File Transfer Protocol) for the underlying
=======
    - L(zos_copy,./zos_copy.html) uses SFTP (Secure File Transfer Protocol) for the underlying
>>>>>>> 364ac7ee
      transfer protocol; Co:Z SFTP is not supported. In the case of Co:z SFTP,
      you can exempt the Ansible userid on z/OS from using Co:Z thus falling back
      to using standard SFTP.
seealso:
- module: zos_fetch
- module: zos_data_set
"""

EXAMPLES = r"""
- name: Copy a local file to a sequential data set
  zos_copy:
    src: /path/to/sample_seq_data_set
    dest: SAMPLE.SEQ.DATA.SET

- name: Copy a local file to a USS location and validate checksum
  zos_copy:
    src: /path/to/test.log
    dest: /tmp/test.log
    validate: true

- name: Copy a local ASCII encoded file and convert to IBM-1047
  zos_copy:
    src: /path/to/file.txt
    dest: /tmp/file.txt

- name: Copy a local directory to a PDSE
  zos_copy:
    src: /path/to/local/dir/
    dest: HLQ.DEST.PDSE

- name: Copy file with permission details
  zos_copy:
    src: /path/to/foo.conf
    dest: /etc/foo.conf
    mode: 0644
    group: foo
    owner: bar

- name: Module will follow the symbolic link specified in src
  zos_copy:
    src: /path/to/link
    dest: /path/to/uss/location
    local_follow: true

- name: Copy a local file to a PDS member and convert encoding
  zos_copy:
    src: /path/to/local/file
    dest: HLQ.SAMPLE.PDSE(MEMBER)
    encoding:
      from: UTF-8
      to: IBM-037

<<<<<<< HEAD
- name: Copy a VSAM (KSDS) to a VSAM (KSDS)
=======
- name: Copy a VSAM  (KSDS) to a VSAM  (KSDS)
>>>>>>> 364ac7ee
  zos_copy:
    src: SAMPLE.SRC.VSAM
    dest: SAMPLE.DEST.VSAM
    remote_src: true

- name: Copy inline content to a sequential dataset and replace existing data
  zos_copy:
    content: 'Inline content to be copied'
    dest: SAMPLE.SEQ.DATA.SET

- name: Copy a USS file to sequential data set and convert encoding beforehand
  zos_copy:
    src: /path/to/remote/uss/file
    dest: SAMPLE.SEQ.DATA.SET
    remote_src: true

- name: Copy a USS directory to another USS directory
  zos_copy:
    src: /path/to/uss/dir
    dest: /path/to/dest/dir
    remote_src: true

- name: Copy a local binary file to a PDSE member
  zos_copy:
    src: /path/to/binary/file
    dest: HLQ.SAMPLE.PDSE(MEMBER)
    is_binary: true

- name: Copy a sequential data set to a PDS member
  zos_copy:
    src: SAMPLE.SEQ.DATA.SET
    dest: HLQ.SAMPLE.PDSE(MEMBER)
    remote_src: true

- name: Copy a local file and take a backup of the existing file
  zos_copy:
    src: /path/to/local/file
    dest: /path/to/dest
    backup: true
    backup_name: /tmp/local_file_backup

- name: Copy a PDS on remote system to a new PDS
  zos_copy:
    src: HLQ.SRC.PDS
    dest: HLQ.NEW.PDS
    remote_src: true

- name: Copy a PDS on remote system to a PDS, replacing the original
  zos_copy:
    src: HLQ.SAMPLE.PDSE
    dest: HLQ.EXISTING.PDSE
    remote_src: true
    force: true

- name: Copy PDS member to a new PDS member. Replace if it already exists
  zos_copy:
    src: HLQ.SAMPLE.PDSE(SRCMEM)
    dest: HLQ.NEW.PDSE(DESTMEM)
    remote_src: true
    force: true

- name: Copy a USS file to a PDSE member. If PDSE does not exist, allocate it
  zos_copy:
    src: /path/to/uss/src
    dest: DEST.PDSE.DATA.SET(MEMBER)
    remote_src: true

- name: Copy a sequential data set to a USS file
  zos_copy:
    src: SRC.SEQ.DATA.SET
    dest: /tmp/
    remote_src: true

- name: Copy a PDSE member to USS file
  zos_copy:
    src: SRC.PDSE(MEMBER)
    dest: /tmp/member
    remote_src: true

- name: Copy a PDS to a USS directory (/tmp/SRC.PDS)
  zos_copy:
    src: SRC.PDS
    dest: /tmp
    remote_src: true

- name: Copy all members inside a PDS to another PDS
  zos_copy:
    src: SOME.SRC.PDS(*)
    dest: SOME.DEST.PDS
    remote_src: true

- name: Copy all members starting with 'ABC' inside a PDS to another PDS
  zos_copy:
    src: SOME.SRC.PDS(ABC*)
    dest: SOME.DEST.PDS
    remote_src: true

- name: Allocate destination in a specific volume
  zos_copy:
    src: SOME.SRC.PDS
    dest: SOME.DEST.PDS
    volume: 'VOL033'
    remote_src: true

- name: Copy a USS file to a fully customized sequential data set
  zos_copy:
    src: /path/to/uss/src
    dest: SOME.SEQ.DEST
    remote_src: true
    volume: '222222'
    dest_data_set:
      type: SEQ
      space_primary: 10
      space_secondary: 3
      space_type: K
      record_format: VB
      record_length: 150
"""

RETURN = r"""
src:
    description: Source file or data set being copied.
    returned: changed
    type: str
    sample: /path/to/source.log
dest:
    description: Destination file/path or data set name.
    returned: success
    type: str
    sample: SAMPLE.SEQ.DATA.SET
checksum:
    description: SHA256 checksum of the file after running zos_copy.
    returned: C(validate) is C(true) and if dest is USS
    type: str
    sample: 8d320d5f68b048fc97559d771ede68b37a71e8374d1d678d96dcfa2b2da7a64e
backup_name:
    description: Name of the backup file or data set that was created.
    returned: if backup=true or backup_name=true
    type: str
    sample: /path/to/file.txt.2015-02-03@04:15~
gid:
    description: Group id of the file, after execution.
    returned: success and if dest is USS
    type: int
    sample: 100
group:
    description: Group of the file, after execution.
    returned: success and if dest is USS
    type: str
    sample: httpd
owner:
    description: Owner of the file, after execution.
    returned: success and if dest is USS
    type: str
    sample: httpd
uid:
    description: Owner id of the file, after execution.
    returned: success and if dest is USS
    type: int
    sample: 100
mode:
    description: Permissions of the target, after execution.
    returned: success and if dest is USS
    type: str
    sample: 0644
size:
    description: Size(in bytes) of the target, after execution.
    returned: success and dest is USS
    type: int
    sample: 1220
state:
    description: State of the target, after execution.
    returned: success and if dest is USS
    type: str
    sample: file
note:
    description: A note to the user after module terminates.
    returned: C(force) is C(false) and dest exists
    type: str
    sample: No data was copied
msg:
    description: Failure message returned by the module.
    returned: failure
    type: str
    sample: Error while gathering data set information
stdout:
    description: The stdout from a USS command or MVS command, if applicable.
    returned: failure
    type: str
    sample: Copying local file /tmp/foo/src to remote path /tmp/foo/dest
stderr:
    description: The stderr of a USS command or MVS command, if applicable.
    returned: failure
    type: str
    sample: No such file or directory "/tmp/foo"
stdout_lines:
    description: List of strings containing individual lines from stdout.
    returned: failure
    type: list
    sample: [u"Copying local file /tmp/foo/src to remote path /tmp/foo/dest.."]
stderr_lines:
    description: List of strings containing individual lines from stderr.
    returned: failure
    type: list
    sample: [u"FileNotFoundError: No such file or directory '/tmp/foo'"]
rc:
    description: The return code of a USS or MVS command, if applicable.
    returned: failure
    type: int
    sample: 8
cmd:
    description: The MVS command issued, if applicable.
    returned: failure
    type: str
    sample: REPRO INDATASET(SAMPLE.DATA.SET) OUTDATASET(SAMPLE.DEST.DATA.SET)
"""


from ansible_collections.ibm.ibm_zos_core.plugins.module_utils.import_handler import (
    MissingZOAUImport,
)
from ansible_collections.ibm.ibm_zos_core.plugins.module_utils.mvs_cmd import (
    idcams
)
from ansible_collections.ibm.ibm_zos_core.plugins.module_utils import (
    better_arg_parser, data_set, encode, backup, copy
)
from ansible_collections.ibm.ibm_zos_core.plugins.module_utils.ansible_module import (
    AnsibleModuleHelper,
)
from ansible.module_utils._text import to_bytes, to_native
from ansible.module_utils.basic import AnsibleModule
from ansible.module_utils.six import PY3
from re import IGNORECASE
from hashlib import sha256
import glob
import shutil
import stat
import math
import tempfile
import os

if PY3:
    from re import fullmatch
    import pathlib
else:
    from re import match as fullmatch

try:
    from zoautil_py import datasets
except Exception:
    datasets = MissingZOAUImport()


class CopyHandler(object):
    def __init__(
        self,
        module,
        is_binary=False,
        backup_name=None
    ):
        """Utility class to handle copying data between two targets

        Arguments:
            module {AnsibleModule} -- The AnsibleModule object from currently
                                      running module

        Keyword Arguments:
            is_binary {bool} -- Whether the file or data set to be copied
                                contains binary data
            backup_name {str} -- The USS path or data set name of destination
                                 backup
        """
        self.module = module
        self.is_binary = is_binary
        self.backup_name = backup_name

    def run_command(self, cmd, **kwargs):
        """ Wrapper for AnsibleModule.run_command """
        return self.module.run_command(cmd, **kwargs)

    def copy_to_seq(
        self,
        src,
        temp_path,
        conv_path,
<<<<<<< HEAD
        dest,
        src_ds_type,
        alloc_vol=None,
        type=type,
        space_primary=None,
        space_secondary=None,
        space_type=None,
        record_format=None,
        record_length=None,
        block_size=None
=======
        dest
>>>>>>> 364ac7ee
    ):
        """Copy source to a sequential data set.

        Raises:
            CopyOperationError -- When copying into the data set fails.

        Arguments:
            src {str} -- Path to USS file or data set name
            temp_path {str} -- Path to the location where the control node
                               transferred data to
            conv_path {str} -- Path to the converted source file
            dest {str} -- Name of destination data set
<<<<<<< HEAD
            src_ds_type {str} -- The type of source
            alloc_vol {str} -- The volume where destination should be allocated
            type {str} -- Type of data set, if it needs created
            space_primary {int} -- Primary allocation, if data set needs created
            space_secondary {int} -- Secondary allocation, if data set needs created
            space_type {str} - Units of measure (CYL/TRK/K/M) of allocation values
            record_format {str} - Format (FB/VB) of data set if data set needs created
            record_length {int} - Size of individual records in the record set
            block_size {int} - Size of data block
        """
        new_src = temp_path or conv_path or src
        # Pre-clear data set: get destination stats before deleting if incoming info is all default
        if self.dest_exists:
            if space_primary is None or space_primary == 5:
                if record_length is None or record_length == 80:
                    if block_size is None:
                        res = datasets.listing(dest)
                        type = res[0].dsorg
                        record_format = res[0].recfm
                        record_length = res[0].lrecl
                        block_size = res[0].block_size
                        space_primary = round(res[0].total_space / 1024)
                        space_type = "K"
                        space_secondary = 3
            datasets.delete(dest)
            self.dest_exists = False

        if src_ds_type == "USS":
            # create destination if it doesn't exist
            if not self.dest_exists:
                parms = dict(
                    name=dest,
                    type=type,
                    primary_space=space_primary,
                    secondary_space=space_secondary,
                    space_type=space_type,
                    record_format=record_format,
                    record_length=record_length,
                    block_size=block_size
                )
                if alloc_vol:
                    parms['volume'] = alloc_vol

                datasets._create(**parms)

            rc, out, err = self.run_command(
                "cp {0} {1} \"//'{2}'\"".format(
                    "-B" if self.is_binary else "", new_src, dest
                )
            )
            if rc != 0:
                self.fail_json(
                    msg="Unable to copy source {0} to {1}".format(src, dest),
                    rc=rc,
                    stderr=err,
                    stdout=out,
                )
        else:
            rc = datasets.copy(new_src, dest)
            # *****************************************************************
            # When Copying a PDSE member to a non-existent sequential data set
            # using cp "//'SOME.PDSE.DATA.SET(MEMBER)'" "//'SOME.DEST.SEQ'",
            # An I/O abend could be trapped and can be resolved by allocating
            # the destination data set before copying.
            # *****************************************************************
            if rc != 0:
                sz = None
                if space_primary is not None:
                    if space_type in "MK":
                        sz = str(space_primary) + space_type

                self._allocate_ps(dest, size=sz, alloc_vol=alloc_vol)
                response = datasets._copy(new_src, dest)
                if response.rc != 0:
                    self.fail_json(
                        msg="Unable to copy source {0} to {1}".format(new_src, dest),
                        rc=response.rc,
                        stdout=response.stdout_response,
                        stderr=response.stderr_response
                    )
=======
        """
        new_src = conv_path or temp_path or src
        copy_args = dict()

        if self.is_binary:
            copy_args["options"] = "-B"

        response = datasets._copy(new_src, dest, None, **copy_args)
        if response.rc != 0:
            raise CopyOperationError(
                msg="Unable to copy source {0} to {1}".format(new_src, dest),
                rc=response.rc,
                stdout=response.stdout_response,
                stderr=response.stderr_response
            )
>>>>>>> 364ac7ee

    def copy_to_vsam(self, src, dest):
        """Copy source VSAM to destination VSAM.

        Raises:
            CopyOperationError -- When REPRO fails to copy the data set.

        Arguments:
            src {str} -- The name of the source VSAM
            dest {str} -- The name of the destination VSAM
        """
        repro_cmd = """  REPRO -
        INDATASET('{0}') -
        OUTDATASET('{1}')""".format(src.upper(), dest.upper())
        rc, out, err = idcams(repro_cmd, authorized=True)
        if rc != 0:
            raise CopyOperationError(
                msg=("IDCAMS REPRO encountered a problem while "
                     "copying {0} to {1}".format(src, dest)),
                rc=rc,
                stdout=out,
                stderr=err,
                stdout_lines=out.splitlines(),
                stderr_lines=err.splitlines(),
                cmd=repro_cmd,
            )

    def convert_encoding(self, src, temp_path, encoding):
        """Convert encoding for given src

        Arguments:
            src {str} -- Path to the USS source file or directory
            temp_path {str} -- Path to the location where the control node
                               transferred data to
            encoding {dict} -- Charsets that the source is to be converted
                               from and to

        Raises:
            CopyOperationError -- When the encoding of a USS file is not
                                       able to be converted

        Returns:
            {str} -- The USS path where the converted data is stored
        """
        from_code_set = encoding.get("from")
        to_code_set = encoding.get("to")
        enc_utils = encode.EncodeUtils()
        new_src = temp_path or src

        if os.path.isdir(new_src):
            if temp_path:
                if src.endswith("/"):
                    new_src = "{0}/{1}".format(
                        temp_path, os.path.basename(os.path.dirname(src))
                    )
                else:
                    new_src = "{0}/{1}".format(temp_path,
                                               os.path.basename(src))
            try:
                if not temp_path:
                    temp_dir = tempfile.mkdtemp()
                    shutil.copytree(new_src, temp_dir, dirs_exist_ok=True)
                    new_src = temp_dir

                self._convert_encoding_dir(new_src, from_code_set, to_code_set)
                self._tag_file_encoding(new_src, to_code_set, is_dir=True)

            except CopyOperationError as err:
                if new_src != src:
                    shutil.rmtree(new_src)
                raise err
            except Exception as err:
                if new_src != src:
                    shutil.rmtree(new_src)
                raise CopyOperationError(msg=str(err))
        else:
            try:
                if not temp_path:
                    fd, temp_src = tempfile.mkstemp()
                    os.close(fd)
                    shutil.copy(new_src, temp_src)
                    new_src = temp_src

                rc = enc_utils.uss_convert_encoding(
                    new_src,
                    new_src,
                    from_code_set,
                    to_code_set
                )
                if not rc:
                    raise EncodingConversionError(
                        new_src,
                        from_code_set,
                        to_code_set
                    )
                self._tag_file_encoding(new_src, to_code_set)

            except CopyOperationError as err:
                if new_src != src:
                    os.remove(new_src)
                raise err
            except Exception as err:
                if new_src != src:
                    os.remove(new_src)
                raise CopyOperationError(msg=str(err))
        return new_src

    def _convert_encoding_dir(self, dir_path, from_code_set, to_code_set):
        """Convert encoding for all files inside a given directory

        Arguments:
            dir_path {str} -- Absolute path to the input directory
            from_code_set {str} -- The character set to convert the files from
            to_code_set {str} -- The character set to convert the files to

        Raises
            EncodingConversionError -- When the encoding of a USS file is not
                                       able to be converted
        """
        path, dirs, files = next(os.walk(dir_path))
        enc_utils = encode.EncodeUtils()
        for file in files:
            full_file_path = path + "/" + file
            rc = enc_utils.uss_convert_encoding(
                full_file_path, full_file_path, from_code_set, to_code_set
            )
            if not rc:
                raise EncodingConversionError(
                    full_file_path, from_code_set, to_code_set
                )

    def _tag_file_encoding(self, file_path, tag, is_dir=False):
        """Tag the file specified by 'file_path' with the given code set.
        If `file_path` is a directory, all of the files and subdirectories will
        be tagged recursively.

        Raises:
            CopyOperationError -- When chtag fails.

        Arguments:
            file_path {str} -- Absolute file path
            tag {str} -- Specifies which code set to tag the file

        Keyword Arguments:
            is_dir {bool} -- Whether 'file_path' specifies a directory.
                             (Default {False})

        """
        tag_cmd = "chtag -{0}c {1} {2}".format(
            "R" if is_dir else "t", tag, file_path)
        rc, out, err = self.run_command(tag_cmd)
        if rc != 0:
            raise CopyOperationError(
                msg="Unable to tag the file {0} to {1}".format(file_path, tag),
                rc=rc,
                stdout=out,
                stderr=err,
                stdout_lines=out.splitlines(),
                stderr_lines=err.splitlines(),
            )

<<<<<<< HEAD
    def _allocate_ps(self, name, size="5M", alloc_vol=None):
        """Allocate a sequential data set

        Arguments:
            name {str} -- Name of the data set to allocate
            size {str} -- The size to allocate
            alloc_vol {str} -- The volume where the data set should be allocated
        """
        if size is None:
            size = "5M"
        elif size == "":
            size = "5M"

        parms = dict(
            name=name,
            type="SEQ",
            primary_space=size,
            record_format="FB",
            record_length=1028,
            block_size=6144
        )
        if alloc_vol:
            parms['volume'] = alloc_vol

        response = datasets._create(**parms)
        if response.rc != 0:
            self.fail_json(
                msg="Unable to allocate destination data set {0}".format(name),
                rc=response.rc,
                stdout=response.stdout_response,
                stderr=response.stderr_response
            )

=======
>>>>>>> 364ac7ee
    def _merge_hash(self, *args):
        """Combine multiple dictionaries"""
        result = dict()
        for arg in args:
            result.update(arg)
        return result

    def file_has_crlf_endings(self, src):
        """Reads src as a binary file and checks whether it uses CRLF or LF
        line endings.

        Arguments:
            src {str} -- Path to a USS file

        Returns:
            {bool} -- True if the file uses CRLF endings, False if it uses LF
                      ones.
        """
        with open(src, "rb") as src_file:
            # readline() will read until it finds a \n.
            content = src_file.readline()

        # In EBCDIC, \r\n are bytes 0d and 15, respectively.
        if content.endswith(b'\x0d\x15'):
            return True
        else:
            return False

    def create_temp_with_lf_endings(self, src):
        """Creates a temporary file with the same content as src but without
        carriage returns.

        Arguments:
            src {str} -- Path to a USS source file.

        Raises:
            CopyOperationError: If the conversion fails.

        Returns:
            {str} -- Path to the temporary file created.
        """
        try:
            fd, converted_src = tempfile.mkstemp()
            os.close(fd)

            with open(converted_src, "wb") as converted_file:
                with open(src, "rb") as src_file:
                    current_line = src_file.read()
                    converted_file.write(current_line.replace(b'\x0d', b''))

            self._tag_file_encoding(converted_src, encode.Defaults.DEFAULT_EBCDIC_MVS_CHARSET)

            return converted_src
        except Exception as err:
            raise CopyOperationError(
                msg="Error while trying to convert EOL sequence for source.",
                stderr=to_native(err)
            )


class USSCopyHandler(CopyHandler):
    def __init__(
        self,
        module,
        is_binary=False,
        common_file_args=None,
        backup_name=None,
    ):
        """Utility class to handle copying files or data sets to USS target

        Arguments:
            module {AnsibleModule} -- The AnsibleModule object from currently
                                      running module

        Keyword Arguments:
            common_file_args {dict} -- mode, group and owner information to be
            applied to destination file.

            is_binary {bool} -- Whether the file to be copied contains binary data
            backup_name {str} -- The USS path or data set name of destination backup
        """
        super().__init__(
            module, is_binary=is_binary, backup_name=backup_name
        )
        self.common_file_args = common_file_args

    def copy_to_uss(
        self,
        src,
        dest,
        conv_path,
        temp_path,
        src_ds_type,
        src_member,
        member_name,
        force
    ):
        """Copy a file or data set to a USS location

        Arguments:
            src {str} -- The USS source
            dest {str} -- Destination file or directory on USS
            temp_path {str} -- Path to the location where the control node
                               transferred data to
            conv_path {str} -- Path to the converted source file or directory
            src_ds_type {str} -- Type of source
            src_member {bool} -- Whether src is a data set member
            member_name {str} -- The name of the source data set member
            force {bool} -- Wheter to copy files to an already existing directory

        Returns:
            {str} -- Destination where the file was copied to
        """
        if src_ds_type in data_set.DataSet.MVS_SEQ.union(data_set.DataSet.MVS_PARTITIONED):
            self._mvs_copy_to_uss(
                src, dest, src_ds_type, src_member, member_name=member_name
            )
        else:
            norm_dest = os.path.normpath(dest)
            dest_parent_dir, tail = os.path.split(norm_dest)
            if PY3:
                path_helper = pathlib.Path(dest_parent_dir)
                if dest_parent_dir != "/" and not path_helper.exists():
                    path_helper.mkdir(parents=True, exist_ok=True)
            else:
                # When using Python 2, instead of using pathlib, we'll use os.makedirs.
                # pathlib is not available in Python 2.
                try:
                    if dest_parent_dir != "/" and not os.path.exists(dest_parent_dir):
                        os.makedirs(dest_parent_dir)
                except os.error as err:
                    # os.makedirs throws an error whether the directories were already
                    # present or their creation failed. There's no exist_ok to tell it
                    # to ignore the first case, so we ignore it manually.
                    if "File exists" not in err:
                        raise CopyOperationError(msg=to_native(err))

            if os.path.isfile(temp_path or conv_path or src):
                dest = self._copy_to_file(src, dest, conv_path, temp_path)
                changed_files = None
            else:
                dest, changed_files = self._copy_to_dir(src, dest, conv_path, temp_path, force)

        if self.common_file_args is not None:
            mode = self.common_file_args.get("mode")
            group = self.common_file_args.get("group")
            owner = self.common_file_args.get("owner")
            if mode is not None:
                self.module.set_mode_if_different(dest, mode, False)

                if changed_files:
                    for filepath in changed_files:
                        self.module.set_mode_if_different(os.path.join(dest, filepath), mode, False)
            if group is not None:
                self.module.set_group_if_different(dest, group, False)
            if owner is not None:
                self.module.set_owner_if_different(dest, owner, False)
        return dest

    def _copy_to_file(self, src, dest, conv_path, temp_path):
        """Helper function to copy a USS src to USS dest.

        Arguments:
            src {str} -- USS source file path
            dest {str} -- USS dest file path
            temp_path {str} -- Path to the location where the control node
                               transferred data to
            conv_path {str} -- Path to the converted source file or directory

        Raises:
            CopyOperationError -- When copying into the file fails.

        Returns:
            {str} -- Destination where the file was copied to
        """
        if os.path.isdir(dest):
            dest = os.path.join(dest, os.path.basename(src)
                                if src else "inline_copy")

        new_src = temp_path or conv_path or src
        try:
            if self.is_binary:
                copy.copy_uss2uss_binary(new_src, dest)
            else:
                shutil.copy(new_src, dest)
        except OSError as err:
            raise CopyOperationError(
                msg="Destination {0} is not writable".format(dest),
                stderr=str(err)
            )
        except Exception as err:
            raise CopyOperationError(
                msg="Unable to copy file {0} to {1}".format(new_src, dest),
                stderr=str(err),
            )
        return dest

    def _copy_to_dir(
        self,
        src_dir,
        dest_dir,
        conv_path,
        temp_path,
        force
    ):
        """Helper function to copy a USS directory to another USS directory.
        If the path for dest_dir does not end with a trailing slash ("/"),
        the src_dir itself will be copied into the destination.

        Arguments:
            src_dir {str} -- USS source directory
            dest_dir {str} -- USS dest directory
            conv_path {str} -- Path to the converted source directory
            temp_path {str} -- Path to the location where the control node
                               transferred data to
            force {bool} -- Whether to copy files to an already existing directory

        Raises:
            CopyOperationError -- When copying into the directory fails.

        Returns:
            {tuple} -- Destination where the directory was copied to, and
                       a list of paths for all subdirectories and files
                       that got copied.
        """
        copy_directory = True if not src_dir.endswith("/") else False

        if temp_path:
            temp_path = "{0}/{1}".format(
                temp_path,
                os.path.basename(os.path.normpath(src_dir))
            )

        new_src_dir = temp_path or conv_path or src_dir
        new_src_dir = os.path.normpath(new_src_dir)
        dest = dest_dir
        changed_files, original_permissions = self._get_changed_files(new_src_dir, dest_dir, copy_directory)

        try:
            if copy_directory:
                dest = os.path.join(dest_dir, os.path.basename(os.path.normpath(src_dir)))
            dest = shutil.copytree(new_src_dir, dest, dirs_exist_ok=force)

            # Restoring permissions for preexisting files and subdirectories.
            for filepath, permissions in original_permissions:
                mode = "0{0:o}".format(stat.S_IMODE(permissions))
                self.module.set_mode_if_different(os.path.join(dest, filepath), mode, False)
        except Exception as err:
            raise CopyOperationError(
                msg="Error while copying data to destination directory {0}".format(dest_dir),
                stdout=str(err),
            )
        return dest, changed_files

    def _get_changed_files(self, src, dest, copy_directory):
        """Traverses a source directory and gets all the paths to files and
        subdirectories that got copied into a destination.

        Arguments:
            src (str) -- Path to the directory where files are copied from.
            dest (str) -- Path to the directory where files are copied into.
            copy_directory (bool) -- Whether the src directory itself will be copied
                                     into dest. The src basename will get appended
                                     to filepaths when comparing.


        Returns:
            tuple -- A list of paths for all new subdirectories and files that
                     got copied into dest, and a list of the permissions
                     for the files and directories already present on the
                     destination.
        """
        copied_files = self._walk_uss_tree(src)

        # It's not needed to normalize the path because it was already normalized
        # on _copy_to_dir.
        parent_dir = os.path.basename(src) if copy_directory else ''

        changed_files = []
        original_files = []
        for relative_path in copied_files:
            if os.path.exists(os.path.join(dest, parent_dir, relative_path)):
                original_files.append(relative_path)
            else:
                changed_files.append(relative_path)

        # Creating tuples with (filename, permissions).
        original_permissions = [
            (filepath, os.stat(os.path.join(dest, parent_dir, filepath)).st_mode)
            for filepath in original_files
        ]

        return changed_files, original_permissions

    def _walk_uss_tree(self, dir):
        """Walks the tree directory for dir and returns all relative paths
        found.
        Arguments:
            dir (str) -- Path to the directory to traverse.
        Returns:
            list -- List of relative paths to all content inside dir.
        """
        original_working_dir = os.getcwd()
        # The function gets relative paths, so it changes the current working
        # directory to the root of src.
        os.chdir(dir)
        paths = []

        for dirpath, subdirs, files in os.walk(".", True):
            paths += [
                os.path.join(dirpath, subdir).replace("./", "")
                for subdir in subdirs
            ]
            paths += [
                os.path.join(dirpath, filepath).replace("./", "")
                for filepath in files
            ]

        # Returning the current working directory to what it was before to not
        # interfere with the rest of the module.
        os.chdir(original_working_dir)

        return paths

    def _mvs_copy_to_uss(
        self,
        src,
        dest,
        src_ds_type,
        src_member,
        member_name=None
    ):
        """Helper function to copy an MVS data set src to USS dest.

        Arguments:
            src {str} -- Name of source data set or data set member
            dest {str} -- USS dest file path
            src_ds_type -- Type of source
            src_member {bool} -- Whether src is a data set member

        Raises:
            CopyOperationError -- When copying the data set into USS fails.

        Keyword Arguments:
            member_name {str} -- The name of the source data set member
        """
        if os.path.isdir(dest):
            # If source is a data set member, destination file should have
            # the same name as the member.
            dest = "{0}/{1}".format(dest, member_name or src)

            if src_ds_type in data_set.DataSet.MVS_PARTITIONED and not src_member:
                try:
                    os.mkdir(dest)
                except FileExistsError:
                    pass
        try:
            if src_member or src_ds_type in data_set.DataSet.MVS_SEQ:
                response = datasets._copy(src, dest)
                if response.rc != 0:
                    raise CopyOperationError(
                        msg="Error while copying source {0} to {1}".format(src, dest),
                        rc=response.rc,
                        stdout=response.stdout_response,
                        stderr=response.stderr_response
                    )
            else:
                copy.copy_pds2uss(src, dest, is_binary=self.is_binary)
        except Exception as err:
            raise CopyOperationError(msg=str(err))


class PDSECopyHandler(CopyHandler):
    def __init__(
        self,
        module,
        is_binary=False,
        backup_name=None
    ):
        """ Utility class to handle copying to partitioned data sets or
        partitioned data set members.

        Arguments:
            module {AnsibleModule} -- The AnsibleModule object from currently
                                      running module

        Keyword Arguments:
            is_binary {bool} -- Whether the data set to be copied contains
                                binary data
            backup_name {str} -- The USS path or data set name of destination backup
        """
        super().__init__(
            module,
            is_binary=is_binary,
            backup_name=backup_name
        )

    def copy_to_pdse(
        self,
        src,
        temp_path,
        conv_path,
        dest,
        src_ds_type,
        src_member=None,
        dest_member=None,
    ):
        """Copy source to a PDS/PDSE or PDS/PDSE member.

        Raises:
            CopyOperationError -- When copying into a member fails.

        Arguments:
            src {str} -- Path to USS file/directory or data set name.
            temp_path {str} -- Path to the location where the control node
                               transferred data to
            conv_path {str} -- Path to the converted source file/directory
            dest {str} -- Name of destination data set
            src_ds_type {str} -- The type of source
            src_member {bool, optional} -- Member of the source data set to copy.
            dest_member {str, optional} -- Name of destination member in data set
        """
        new_src = conv_path or temp_path or src

        if src_ds_type == "USS":
            if os.path.isfile(new_src):
                path = os.path.dirname(new_src)
                files = [os.path.basename(new_src)]
            else:
                path, dirs, files = next(os.walk(new_src))

            for file in files:
                full_file_path = os.path.normpath(path + "/" + file)

                if dest_member:
                    dest_copy_name = "{0}({1})".format(dest, dest_member)
                else:
                    dest_copy_name = "{0}({1})".format(dest, data_set.DataSet.get_member_name_from_file(file))

                result = self.copy_to_member(full_file_path, dest_copy_name)

                if result["rc"] != 0:
                    msg = "Unable to copy file {0} to data set member {1}".format(file, dest_copy_name)
                    raise CopyOperationError(
                        msg=msg,
                        rc=result["rc"],
                        stdout=result["out"],
                        stderr=result["err"]
                    )
        elif src_ds_type in data_set.DataSet.MVS_SEQ:
            dest_copy_name = "{0}({1})".format(dest, dest_member)
            result = self.copy_to_member(new_src, dest_copy_name)

            if result["rc"] != 0:
                msg = "Unable to copy data set {0} to data set member {1}".format(new_src, dest_copy_name)
                raise CopyOperationError(
                    msg=msg,
                    rc=result["rc"],
                    stdout=result["out"],
                    stderr=result["err"]
                )
        else:
            members = []
            src_data_set_name = data_set.extract_dsname(new_src)

            if src_member:
                members.append(data_set.extract_member_name(new_src))
            else:
                members = datasets.list_members(new_src)

            for member in members:
                copy_src = "{0}({1})".format(src_data_set_name, member)
                if dest_member:
                    dest_copy_name = "{0}({1})".format(dest, dest_member)
                else:
                    dest_copy_name = "{0}({1})".format(dest, member)

                result = self.copy_to_member(copy_src, dest_copy_name)

                if result["rc"] != 0:
                    msg = "Unable to copy data set member {0} to data set member {1}".format(new_src, dest_copy_name)
                    raise CopyOperationError(
                        msg=msg,
                        rc=result["rc"],
                        stdout=result["out"],
                        stderr=result["err"]
                    )

    def copy_to_member(
        self,
        src,
        dest
    ):
        """Copy source to a PDS/PDSE member. The only valid sources are:
            - USS files
            - Sequential data sets
            - PDS/PDSE members

        Arguments:
            src {str} -- Path to USS file or data set name.
            dest {str} -- Name of destination data set

        Returns:
            dict -- Dictionary containing the return code, stdout, and stderr from
                    the copy command.
        """
<<<<<<< HEAD
        is_uss_src = temp_path is not None or conv_path is not None or "/" in src
        # if constructing, remove periods from member name
        if src and is_uss_src and not copy_member:
            dest = "{0}({1})".format(dest, os.path.basename(src).replace(".", "")[0:8])

        new_src = (temp_path or conv_path or src).replace("$", "\\$")

        dest = dest.replace("$", "\\$").upper()
        opts = dict()

        # added -B to remove the 'truncated' error when copying uss->fb/pdse style stuff
        if self.is_binary:
            opts["options"] = "-B"

        response = datasets._copy(new_src, dest, None, **opts)
=======
        src = src.replace("$", "\\$")
        dest = dest.replace("$", "\\$").upper()
        opts = dict()

        if self.is_binary:
            opts["options"] = "-B"

        response = datasets._copy(src, dest, None, **opts)
>>>>>>> 364ac7ee
        rc, out, err = response.rc, response.stdout_response, response.stderr_response

        if rc != 0:
            # *****************************************************************
            # An error occurs while attempting to write a data set member to a
            # PDSE containing program object members, a PDSE cannot contain
            # both program object members and data members. This can be
            # resolved by copying the program object with a "-X" flag.
            # *****************************************************************
            if ("FSUM8976" in err and "EDC5091I" in err) or ("FSUM8976" in out and "EDC5091I" in out):
                opts["options"] = "-X"
                response = datasets._copy(src, dest, None, **opts)
                rc, out, err = response.rc, response.stdout_response, response.stderr_response

        return dict(
            rc=rc,
            out=out,
            err=err
        )

<<<<<<< HEAD
        return dest.replace("\\", "").upper()

    def create_pdse(
        self,
        src,
        dest_name,
        size,
        src_ds_type,
        remote_src=False,
        src_vol=None,
        alloc_vol=None,
    ):
        """Create a partitioned data set specified by 'dest_name'
=======

def get_file_record_length(file):
    """Gets the longest line length from a file.
>>>>>>> 364ac7ee

    Arguments:
        file (str) -- Path of the file.

    Returns:
        int -- Length of the longest line in the file.
    """
    max_line_length = 0

    with open(file, "r") as src_file:
        current_line = src_file.readline()

<<<<<<< HEAD
            elif os.path.isdir(src):
                path, dirs, files = next(os.walk(src))
                if dirs:
                    self.fail_json(
                        msg="Subdirectory found in source directory {0}".format(src)
                    )
                size = sum(os.stat(path + "/" + f).st_size for f in files)
                rc = self._allocate_pdse(dest_name, size=size)
        else:
            rc = self._allocate_pdse(dest_name, src=src, size=size, alloc_vol=alloc_vol)

        if rc != 0:
            self.fail_json(
                msg="Unable to allocate destination data set {0} to receive {1}".format(dest_name, src),
                stdout=out,
                stderr=err,
                rc=rc,
                stdout_lines=out.splitlines() if out else None,
                stderr_lines=err.splitlines() if err else None,
            )

    def _allocate_pdse(
        self,
        ds_name,
        size=None,
        src_vol=None,
        src=None,
        alloc_vol=None
    ):
        """Allocate a partitioned extended data set. If 'size'
        is provided, allocate PDSE using this given size. If size is not
        provided, obtain the 'src' data set size from vtoc and allocate using
        that information.
=======
        while current_line:
            line_length = len(current_line.rstrip("\n\r"))

            if line_length > max_line_length:
                max_line_length = line_length
>>>>>>> 364ac7ee

            current_line = src_file.readline()

    if max_line_length == 0:
        max_line_length = 80

    return max_line_length


def dump_data_set_member_to_file(data_set_member, is_binary):
    """Dumps a data set member into a file in USS.

    Arguments:
        data_set_member (str) -- Name of the data set member to dump.
        is_binary (bool) -- Whether the data set member contains binary data.

    Returns:
        str -- Path of the file in USS that contains the dump of the member.

    Raise:
        DataSetMemberAttributeError: When the call to dcp fails.
    """
    fd, temp_path = tempfile.mkstemp()
    os.close(fd)

    copy_args = dict()
    if is_binary:
        copy_args["options"] = "-B"

    response = datasets._copy(data_set_member, temp_path, None, **copy_args)
    if response.rc != 0 or response.stderr_response:
        raise DataSetMemberAttributeError(data_set_member)

    return temp_path

<<<<<<< HEAD
        Keyword Arguments:
            size {int} -- The size, in bytes, of the allocated PDSE
            src {str} -- The name of the source data set from which to get the size
            src_vol {str} -- Volume of the source data set
            allc_vol {str} -- The volume where PDSE should be allocated
        """
        rc = -1
        recfm = "FB"
        lrecl = 80
        alloc_size = size
        if not alloc_size:
            if src_vol:
                vtoc_info = vtoc.get_data_set_entry(src, src_vol)
                tracks = int(vtoc_info.get("last_block_pointer").get("track"))
                blocks = int(vtoc_info.get("last_block_pointer").get("block"))
                blksize = int(vtoc_info.get("block_size"))
                bytes_per_trk = 56664
                alloc_size = (tracks * bytes_per_trk) + (blocks * blksize)
                recfm = vtoc_info.get("record_format") or recfm
                lrecl = int(vtoc_info.get("record_length")) or lrecl
            else:
                alloc_size = 5242880  # Use the default 5 Megabytes

        alloc_size = "{0}K".format(str(int(math.ceil(alloc_size / 1024))))
        parms = dict(
            name=ds_name,
            type="PDSE",
            primary_space=alloc_size,
            record_format=recfm,
            record_length=lrecl
        )
        if alloc_vol:
            parms['volume'] = alloc_vol

        response = datasets._create(**parms)
        rc = response.rc

        return rc
=======

def get_data_set_attributes(
    name,
    size,
    is_binary,
    record_format="VB",
    record_length=1028,
    type="SEQ",
    volume=None
):
    """Returns the parameters needed to allocate a new data set by using a mixture
    of default values and user provided ones.
>>>>>>> 364ac7ee

    Binary data sets will always have "VB" and 1028 as their record format and
    record length, respectively. Values provided when calling the function will
    be overwritten in this case.

    The default values for record format and record length are taken from the
    default values that the cp command uses. Primary space is computed based on
    the size provided, and secondary space is 10% of the primary one.

    Block sizes are computed following the recomendations on this documentation
    page: https://www.ibm.com/docs/en/zos/2.4.0?topic=options-block-size-blksize

    Arguments:
        name (str) -- Name of the new sequential data set.
        size (int) -- Number of bytes needed for the new data set.
        is_binary (bool) -- Whether or not the data set will have binary data.
        record_format (str, optional) -- Type of record format.
        record_length (int, optional) -- Record length for the data set.
        type (str, optional) -- Type of the new data set.
        volume (str, optional) -- Volume where the data set should be allocated.

    Returns:
        dict -- Parameters that can be passed into data_set.DataSet.ensure_present
    """
    # Calculating the size needed to allocate.
    space_primary = int(math.ceil((size / 1024)))
    space_primary = space_primary + int(math.ceil(space_primary * 0.05))
    space_secondary = int(math.ceil(space_primary * 0.10))

    # Overwriting record_format and record_length when the data set has binary data.
    if is_binary:
        record_format = "FB"
        record_length = 80

    max_block_size = 32760
    if record_format == "FB":
        # Computing the biggest possible block size that doesn't exceed
        # the maximum size allowed.
        block_size = math.floor(max_block_size / record_length) * record_length
    else:
        block_size = max_block_size

    parms = dict(
        name=name,
        type=type,
        space_primary=space_primary,
        space_secondary=space_secondary,
        record_format=record_format,
        record_length=record_length,
        block_size=block_size,
        space_type="K"
    )

    if volume:
        parms['volumes'] = [volume]

    return parms


def create_seq_dataset_from_file(
    file,
    dest,
    force,
    is_binary,
    volume=None
):
    """Creates a new sequential dataset with attributes suitable to copy the
    contents of a file into it.

    Arguments:
        file (str) -- Path of the source file.
        dest (str) -- Name of the data set.
        force (bool) -- Whether to replace an existing data set.
        is_binary (bool) -- Whether the file has binary data.
        volume (str, optional) -- Volume where the data set should be.
    """
    src_size = os.stat(file).st_size
    record_format = record_length = None

    # When src is a binary file, the module will use default attributes
    # for the data set, such as a record format of "VB".
    if not is_binary:
        record_format = "FB"
        record_length = get_file_record_length(file)

    dest_params = get_data_set_attributes(
        name=dest,
        size=src_size,
        is_binary=is_binary,
        record_format=record_format,
        record_length=record_length,
        volume=volume
    )

    data_set.DataSet.ensure_present(replace=force, **dest_params)


def backup_data(ds_name, ds_type, backup_name, tmphlq=None):
    """Back up the given data set or file to the location specified by 'backup_name'.
    If 'backup_name' is not specified, then calculate a temporary location
    and copy the file or data set there.
    Arguments:
        ds_name {str} -- Name of the file or data set to be backed up
        ds_type {str} -- Type of the file or data set
        backup_name {str} -- Path to USS location or name of data set
        where data will be backed up
    Returns:
        {str} -- The USS path or data set name where data was backed up
    """
    module = AnsibleModuleHelper(argument_spec={})
    try:
        if ds_type == "USS":
            return backup.uss_file_backup(ds_name, backup_name=backup_name)
        return backup.mvs_file_backup(ds_name, backup_name, tmphlq)
    except Exception as err:
        module.fail_json(
            msg=str(err.msg),
            stdout=err.stdout,
            stderr=err.stderr,
            rc=err.rc
        )


def restore_backup(dest, backup, dest_type, use_backup, volume=None):
    """Restores a destination file/directory/data set by using a given backup.

    Arguments:
        dest (str) -- Name of the destination data set or path of the file/directory.
        backup (str) -- Name or path of the backup.
        dest_type (str) -- Type of the destination.
        use_backup (bool) -- Whether the destination actually created a backup, sometimes the user
            tries to use an empty data set, and in that case a new data set is allocated instead
            of copied.
        volume (str, optional) -- Volume where the data set should be.
    """
    volumes = [volume] if volume else None

    if use_backup:
        if dest_type == "USS":
            if os.path.isfile(backup):
                os.remove(dest)
                shutil.copy(backup, dest)
            else:
                shutil.rmtree(dest, ignore_errors=True)
                shutil.copytree(backup, dest)
        else:
            data_set.DataSet.ensure_absent(dest, volumes)

            if dest_type in data_set.DataSet.MVS_VSAM:
                repro_cmd = """  REPRO -
                INDATASET('{0}') -
                OUTDATASET('{1}')""".format(backup.upper(), dest.upper())
                idcams(repro_cmd, authorized=True)
            else:
                datasets.copy(backup, dest)

    else:
        data_set.DataSet.ensure_absent(dest, volumes)
        data_set.DataSet.allocate_model_data_set(dest, backup, volume)


def erase_backup(backup, dest_type, volume=None):
    """Erases a temporary backup from the system.

    Arguments:
        backup (str) -- Name or path of the backup.
        dest_type (str) -- Type of the destination.
        volume (str, optional) -- Volume where the data set should be.
    """
    if dest_type == "USS":
        if os.path.isfile(backup):
            os.remove(backup)
        else:
            shutil.rmtree(backup, ignore_errors=True)
    else:
        volumes = [volume] if volume else None
        data_set.DataSet.ensure_absent(backup, volumes)


def is_compatible(
    src_type,
    dest_type,
    copy_member,
    src_member,
    is_src_dir,
    is_src_inline
):
    """Determine whether the src and dest are compatible and src can be
    copied to dest.

    Arguments:
        src_type {str} -- Type of the source (e.g. PDSE, USS).
        dest_type {str} -- Type of destination.
        copy_member {bool} -- Whether dest is a data set member.
        src_member {bool} -- Whether src is a data set member.
        is_src_dir {bool} -- Whether the src is a USS directory.
        is_src_inline {bool} -- Whether the src comes from inline content.

    Returns:
        {bool} -- Whether src can be copied to dest.
    """
    # ********************************************************************
    # If the destination does not exist, then obviously it will need
    # to be created. As a result, target is compatible.
    # ********************************************************************
    if dest_type is None:
        return True

    # ********************************************************************
    # If source is a sequential data set, then destination must be
    # partitioned data set member, other sequential data sets or USS files.
    # Anything else is incompatible.
    # ********************************************************************
    if src_type in data_set.DataSet.MVS_SEQ:
        return not (
            (dest_type in data_set.DataSet.MVS_PARTITIONED and not copy_member) or dest_type == "VSAM"
        )

    # ********************************************************************
    # If source is a partitioned data set, then we need to determine
    # target compatibility for two different scenarios:
    #   - If the source is a data set member
    #   - If the source is an entire data set
    #
    # In the first case, the possible targets are: USS files, PDS/PDSE
    # members and sequential data sets. Anything else is incompatible.
    #
    # In the second case, the possible targets are USS directories and
    # other PDS/PDSE. Anything else is incompatible.
    # ********************************************************************
    elif src_type in data_set.DataSet.MVS_PARTITIONED:
        if dest_type == "VSAM":
            return False
        if not src_member:
            return not (copy_member or dest_type in data_set.DataSet.MVS_SEQ)
        return True

    # ********************************************************************
    # If source is a USS file, then the destination can be another USS file,
    # a directory, a sequential data set or a partitioned data set member.
    # When using the content option, the destination should specify
    # a member name if copying into a partitioned data set.
    #
    # If source is instead a directory, the destination has to be another
    # directory or a partitioned data set.
    # ********************************************************************
    elif src_type == "USS":
        if dest_type in data_set.DataSet.MVS_SEQ or copy_member:
            return not is_src_dir
        elif dest_type in data_set.DataSet.MVS_PARTITIONED and not copy_member and is_src_inline:
            return False
        elif dest_type in data_set.DataSet.MVS_VSAM:
            return False
        else:
            return True

    # ********************************************************************
    # If source is a VSAM data set, we need to check compatibility between
    # all the different types of VSAMs, following the documentation for the
    # dest parameter.
    # ********************************************************************
    else:
        if (dest_type == "KSDS" or dest_type == "ESDS"):
            return src_type == "ESDS" or src_type == "KSDS" or src_type == "RRDS"
        elif dest_type == "RRDS":
            return src_type == "RRDS"
        elif dest_type == "LDS":
            return src_type == "LDS"
        else:
            return dest_type == "VSAM"


def does_destination_allow_copy(
    src,
    src_type,
    dest,
    dest_exists,
    member_exists,
    dest_type,
    is_uss,
    force,
    volume=None
):
    """Checks whether or not the module can copy into the destination
    specified.

    Arguments:
        src {str} -- Name of the source.
        src_type {bool} -- Type of the source (SEQ/PARTITIONED/VSAM/USS).
        dest {str} -- Name of the destination.
        dest_exists {bool} -- Whether or not the destination exists.
        member_exists {bool} -- Whether or not a member in a partitioned destination exists.
        dest_type {str} -- Type of the destination (SEQ/PARTITIONED/VSAM/USS).
        is_uss {bool} -- Whether or not the destination is inside USS.
        force {bool} -- Whether or not the module can replace existing destinations.
        volume {str, optional} -- Volume where the destination should be.

    Returns:
        bool -- If the module has the permissions needed to create, use or replace
                the destination.
    """
    # If the destination is inside USS and the module doesn't have permission to replace it,
    # it fails.
    if is_uss and dest_exists:
        if src_type == "USS" and os.path.isdir(dest) and os.path.isdir(src) and not force:
            return False
        elif os.path.isfile(dest) and not force:
            return False

    # If the destination is a sequential or VSAM data set and is empty, the module will try to use it,
    # otherwise, force needs to be True to continue and replace it.
    if (dest_type in data_set.DataSet.MVS_SEQ or dest_type in data_set.DataSet.MVS_VSAM) and dest_exists:
        is_dest_empty = data_set.DataSet.is_empty(dest, volume)
        if not (is_dest_empty or force):
            return False

    # When the destination is a partitioned data set, the module will have to be able to replace
    # existing members inside of it, if needed.
    if dest_type in data_set.DataSet.MVS_PARTITIONED and dest_exists and member_exists and not force:
        return False

    return True


def get_file_checksum(src):
    """Calculate SHA256 hash for a given file

    Arguments:
        src {str} -- The absolute path of the file

    Returns:
        str -- The SHA256 hash of the contents of input file
    """
    b_src = to_bytes(src)
    if not os.path.exists(b_src) or os.path.isdir(b_src):
        return None
    blksize = 64 * 1024
    hash_digest = sha256()
    try:
        with open(to_bytes(src, errors="surrogate_or_strict"), "rb") as infile:
            block = infile.read(blksize)
            while block:
                hash_digest.update(block)
                block = infile.read(blksize)
    except Exception:
        raise
    return hash_digest.hexdigest()


def cleanup(src_list):
    """Remove all files or directories listed in src_list. Also perform
    additional cleanup of the /tmp directory.

    Arguments:
        src_list {list} -- A list of file paths
    """
    module = AnsibleModuleHelper(argument_spec={})
    tmp_prefix = tempfile.gettempprefix()
    tmp_dir = os.path.realpath("/" + tmp_prefix)
    dir_list = glob.glob(tmp_dir + "/ansible-zos-copy-payload*")
    conv_list = glob.glob(tmp_dir + "/converted*")
    tmp_list = glob.glob(tmp_dir + "/{0}*".format(tmp_prefix))

    for file in (dir_list + conv_list + tmp_list + src_list):
        try:
            if file and os.path.exists(file):
                if os.path.isfile(file):
                    os.remove(file)
                else:
                    shutil.rmtree(file)
        except OSError as err:
            err = str(err)
            if "Permission denied" not in err:
                module.fail_json(
                    msg="Error during clean up of file {0}".format(file), stderr=err
                )


def is_member_wildcard(src):
    """Determine whether src specifies a data set member wildcard in the
    form 'SOME.DATA.SET(*)' or 'SOME.DATA.SET(ABC*)'

    Arguments:
        src {str} -- The data set name

    Returns:
        re.Match -- If the data set specifies a member wildcard
        None -- If the data set does not specify a member wildcard
    """
    return fullmatch(
        r"^(?:(?:[A-Z$#@]{1}[A-Z0-9$#@-]{0,7})(?:[.]{1})){1,21}[A-Z$#@]{1}[A-Z0-9$#@-]{0,7}\([A-Z$#@\*]{1}[A-Z0-9$#@\*]{0,7}\)$",
        src,
        IGNORECASE,
    )


def allocate_destination_data_set(
    src,
    dest,
    src_ds_type,
    dest_ds_type,
    dest_exists,
    force,
    is_binary,
    dest_data_set=None,
    volume=None
):
    """
    Allocates a new destination data set to copy into, erasing a preexistent one if
    needed.

    Arguments:
        src (str) -- Name of the source data set, used as a model when appropiate.
        dest (str) -- Name of the destination data set.
        src_ds_type (str) -- Source of the destination data set.
        dest_ds_type (str) -- Type of the destination data set.
        dest_exists (bool) -- Whether the destination data set already exists.
        force (bool) -- Whether to replace an existent data set.
        is_binary (bool) -- Whether the data set will contain binary data.
        dest_data_set (dict, optional) -- Parameters containing a full definition
            of the new data set; they will take precedence over any other allocation logic.
        volume (str, optional) -- Volume where the data set should be allocated into.

    Returns:
        bool -- True if the data set was created, False otherwise.
    """
    src_name = data_set.extract_dsname(src)
    is_dest_empty = data_set.DataSet.is_empty(dest) if dest_exists else True

    # Replacing an existing dataset only when it's not empty. We don't know whether that
    # empty dataset was created for the user by an admin/operator, and they don't have permissions
    # to create new datasets.
    # These rules assume that source and destination types are compatible.
    if dest_exists and is_dest_empty:
        return False

    # Giving more priority to the parameters given by the user.
    if dest_data_set:
        dest_params = dest_data_set
        dest_params["name"] = dest
        data_set.DataSet.ensure_present(replace=force, **dest_params)
    elif dest_ds_type in data_set.DataSet.MVS_SEQ:
        volumes = [volume] if volume else None
        data_set.DataSet.ensure_absent(dest, volumes=volumes)

        if src_ds_type == "USS":
            # Taking the temp file when a local file was copied with sftp.
            create_seq_dataset_from_file(src, dest, force, is_binary, volume=volume)
        elif src_ds_type in data_set.DataSet.MVS_SEQ:
            data_set.DataSet.allocate_model_data_set(ds_name=dest, model=src_name, vol=volume)
        else:
            temp_dump = None
            try:
                # Dumping the member into a file in USS to compute the record length and
                # size for the new data set.
                temp_dump = dump_data_set_member_to_file(src, is_binary)
                create_seq_dataset_from_file(temp_dump, dest, force, is_binary, volume=volume)
            finally:
                if temp_dump:
                    os.remove(temp_dump)
    elif dest_ds_type in data_set.DataSet.MVS_PARTITIONED and not dest_exists:
        # Taking the src as model if it's also a PDSE.
        if src_ds_type in data_set.DataSet.MVS_PARTITIONED:
            data_set.DataSet.allocate_model_data_set(ds_name=dest, model=src_name, vol=volume)
        elif src_ds_type in data_set.DataSet.MVS_SEQ:
            src_attributes = datasets.listing(src_name)[0]
            # The size returned by listing is in bytes.
            size = int(src_attributes.total_space)
            record_format = src_attributes.recfm
            record_length = int(src_attributes.lrecl)

            dest_params = get_data_set_attributes(dest, size, is_binary, record_format=record_format, record_length=record_length, type="PDSE", volume=volume)
            data_set.DataSet.ensure_present(replace=force, **dest_params)
        elif src_ds_type == "USS":
            if os.path.isfile(src):
                # This is almost the same as allocating a sequential dataset.
                size = os.stat(src).st_size
                record_format = record_length = None

                if not is_binary:
                    record_format = "FB"
                    record_length = get_file_record_length(src)

                dest_params = get_data_set_attributes(
                    dest,
                    size,
                    is_binary,
                    record_format=record_format,
                    record_length=record_length,
                    type="PDSE",
                    volume=volume
                )
            else:
                # TODO: decide on whether to compute the longest file record length and use that for the whole PDSE.
                size = sum(os.stat("{0}/{1}".format(src, member)).st_size for member in os.listdir(src))
                # This PDSE will be created with record format VB and a record length of 1028.
                dest_params = get_data_set_attributes(dest, size, is_binary, type="PDSE", volume=volume)

            data_set.DataSet.ensure_present(replace=force, **dest_params)
    elif dest_ds_type in data_set.DataSet.MVS_VSAM:
        # If dest_data_set is not available, always create the destination using the src VSAM
        # as a model.
        volumes = [volume] if volume else None
        data_set.DataSet.ensure_absent(dest, volumes=volumes)
        data_set.DataSet.allocate_model_data_set(ds_name=dest, model=src_name, vol=volume)

    return True


def run_module(module, arg_def):
    # ********************************************************************
    # Verify the validity of module args. BetterArgParser raises ValueError
    # when a parameter fails its validation check
    # ********************************************************************
    try:
        parser = better_arg_parser.BetterArgParser(arg_def)
        parser.parse_args(module.params)
    except ValueError as err:
        # Bypass BetterArgParser when src is of the form 'SOME.DATA.SET(*)'
        if not is_member_wildcard(module.params["src"]):
            module.fail_json(
                msg="Parameter verification failed", stderr=str(err))
    # ********************************************************************
    # Initialize module variables
    # ********************************************************************
    src = module.params.get('src')
    dest = module.params.get('dest')
    remote_src = module.params.get('remote_src')
    is_binary = module.params.get('is_binary')
    backup = module.params.get('backup')
    backup_name = module.params.get('backup_name')
    validate = module.params.get('validate')
    mode = module.params.get('mode')
    group = module.params.get('group')
    owner = module.params.get('owner')
    encoding = module.params.get('encoding')
    volume = module.params.get('volume')
    is_uss = module.params.get('is_uss')
    is_pds = module.params.get('is_pds')
    is_src_dir = module.params.get('is_src_dir')
    is_mvs_dest = module.params.get('is_mvs_dest')
    temp_path = module.params.get('temp_path')
    src_member = module.params.get('src_member')
    copy_member = module.params.get('copy_member')
<<<<<<< HEAD
    destination_dataset = module.params.get('destination_dataset')

    dd_type = destination_dataset.get("dd_type") or "BASIC"
    space_primary = destination_dataset.get("space_primary")
    space_secondary = destination_dataset.get("space_secondary")
    space_type = destination_dataset.get("space_type")
    record_format = destination_dataset.get("record_format")
    record_length = destination_dataset.get("record_length")
    block_size = destination_dataset.get("block_size")
=======
    tmphlq = module.params.get('tmp_hlq')
    force = module.params.get('force')

    dest_data_set = module.params.get('dest_data_set')
    if dest_data_set:
        if volume:
            dest_data_set["volumes"] = [volume]
>>>>>>> 364ac7ee

    # ********************************************************************
    # When copying to and from a data set member, 'dest' or 'src' will be
    # in the form DATA.SET.NAME(MEMBER). When this is the case, extract the
    # actual name of the data set.
    # ********************************************************************
    dest_name = data_set.extract_dsname(dest)
    dest_member = data_set.extract_member_name(dest) if copy_member else None
    src_name = data_set.extract_dsname(src) if src else None
    member_name = data_set.extract_member_name(src) if src_member else None

    conv_path = src_ds_type = dest_ds_type = dest_exists = None
    res_args = dict()

    # ********************************************************************
    # 1. When the source is a USS file or directory , verify that the file
    #    or directory exists and has proper read permissions.
    # 2. Capture the file or data sets mode bits when mode param is set
    #    to 'preserve'
    # ********************************************************************
    if remote_src and "/" in src:
        # Keeping the trailing slash because the CopyHandler will do
        # different things depending on its existence.
        if src.endswith("/"):
            src = "{0}/".format(os.path.realpath(src))
        else:
            src = os.path.realpath(src)

        if not os.path.exists(src):
            module.fail_json(msg="Source {0} does not exist".format(src))
        if not os.access(src, os.R_OK):
            module.fail_json(msg="Source {0} is not readable".format(src))
        if mode == "preserve":
            mode = "0{0:o}".format(stat.S_IMODE(os.stat(src).st_mode))

    # ********************************************************************
    # Use the DataSet class to gather the type and volume of the source
    # and destination datasets, if needed.
    # ********************************************************************
    dest_member_exists = False
    try:
        # If temp_path, the plugin has copied a file from the controller to USS.
        if temp_path or "/" in src:
            src_ds_type = "USS"

            if remote_src and os.path.isdir(src):
                is_src_dir = True
        else:
            if data_set.DataSet.data_set_exists(src_name):
                if src_member and not data_set.DataSet.data_set_member_exists(src):
                    raise NonExistentSourceError(src)
                src_ds_type = data_set.DataSet.data_set_type(src_name)

            else:
                raise NonExistentSourceError(src)

            # An empty VSAM will throw an error when IDCAMS tries to open it to copy
            # the contents.
            if src_ds_type in data_set.DataSet.MVS_VSAM and data_set.DataSet.is_empty(src_name):
                module.exit_json(
                    note="The source VSAM {0} is likely empty. No data was copied.".format(src_name),
                    changed=False,
                    dest=dest
                )

            if encoding:
                module.fail_json(
                    msg="Encoding conversion is only valid for USS source"
                )

        if is_uss:
            dest_ds_type = "USS"
            if src_ds_type == "USS" and not is_src_dir and (dest.endswith("/") or os.path.isdir(dest)):
                src_basename = os.path.basename(src) if src else "inline_copy"
                dest = os.path.normpath("{0}/{1}".format(dest, src_basename))

                if dest.startswith("//"):
                    dest = dest.replace("//", "/")

            if is_src_dir and not src.endswith("/"):
                dest_exists = os.path.exists(os.path.normpath("{0}/{1}".format(dest, os.path.basename(src))))
            else:
                dest_exists = os.path.exists(dest)

            if dest_exists and not os.access(dest, os.W_OK):
                module.fail_json(msg="Destination {0} is not writable".format(dest))
        else:
            dest_exists = data_set.DataSet.data_set_exists(dest_name, volume)
            dest_ds_type = data_set.DataSet.data_set_type(dest_name, volume)

            # dest_data_set.type overrides `dest_ds_type` given precedence rules
            if dest_data_set and dest_data_set.get("type"):
                dest_ds_type = dest_data_set.get("type")

            if dest_ds_type in data_set.DataSet.MVS_PARTITIONED:
                # Checking if the members that would be created from the directory files
                # are already present on the system.
                if copy_member:
                    dest_member_exists = dest_exists and data_set.DataSet.data_set_member_exists(dest)
                elif src_ds_type == "USS":
                    if temp_path:
                        root_dir = "{0}/{1}".format(temp_path, os.path.basename(os.path.normpath(src)))
                        root_dir = os.path.normpath(root_dir)
                    else:
                        root_dir = src

                    dest_member_exists = dest_exists and data_set.DataSet.files_in_data_set_members(root_dir, dest)
                elif src_ds_type in data_set.DataSet.MVS_PARTITIONED:
                    dest_member_exists = dest_exists and data_set.DataSet.data_set_shared_members(src, dest)

    except Exception as err:
        module.fail_json(msg=str(err))

    # ********************************************************************
    # Some src and dest combinations are incompatible. For example, it is
    # not possible to copy a PDS member to a VSAM data set or a USS file
    # to a PDS. Perform these sanity checks.
    # Note: dest_ds_type can also be passed from dest_data_set.type
    # ********************************************************************
    if not is_compatible(
        src_ds_type,
        dest_ds_type,
        copy_member,
        src_member,
        is_src_dir,
        (src_ds_type == "USS" and src is None)
    ):
        module.fail_json(
            msg="Incompatible target type '{0}' for source '{1}'".format(
                dest_ds_type, src_ds_type
            )
        )

    # ********************************************************************
    # Backup should only be performed if dest is an existing file or
    # data set. Otherwise ignored.
    # ********************************************************************
    if dest_exists:
        if backup or backup_name:
            if dest_ds_type in data_set.DataSet.MVS_PARTITIONED and data_set.DataSet.is_empty(dest_name):
                # The partitioned data set is empty
                res_args["note"] = "Destination is empty, backup request ignored"
            else:
                backup_name = backup_data(dest, dest_ds_type, backup_name, tmphlq)
    # ********************************************************************
    # If destination does not exist, it must be created. To determine
    # what type of data set destination must be, a couple of simple checks
    # can be done. For example:
    # 1. Destination must be a PDS/PDSE if:
    #   - The source is a local directory
    #   - The source is a USS directory
    #   - The source is a PDS/PDSE
    #   - The destination is in the form DATA.SET.NAME(MEMBER)
    #
    # USS files and sequential data sets are not required to be explicitly
    # created; they are automatically created by the Python/ZOAU API.
    #
    # is_pds is determined in the action plugin when src is a directory and destination
    # is a data set (is_src_dir and is_mvs_dest are true)
    # ********************************************************************
    else:
        if not dest_ds_type:
            if (
                is_pds
                or copy_member
                or (src_ds_type in data_set.DataSet.MVS_PARTITIONED and (not src_member) and is_mvs_dest)
                or (src and os.path.isdir(src) and is_mvs_dest)
            ):
                dest_ds_type = "PDSE"
<<<<<<< HEAD
                pch = PDSECopyHandler(module, dest_exists, backup_name=backup_name)
                pch.create_pdse(
                    src,
                    dest_name,
                    alloc_size,
                    src_ds_type,
                    remote_src=remote_src,
                    src_vol=src_ds_vol,
                    alloc_vol=volume,
                )
            elif src_ds_type == "VSAM":
                dest_ds_type = "VSAM"
=======
            elif src_ds_type in data_set.DataSet.MVS_VSAM:
                dest_ds_type = src_ds_type
>>>>>>> 364ac7ee
            elif not is_uss:
                dest_ds_type = "SEQ"

            # Filling in the type in dest_data_set in case the user didn't specify it in
            # the playbook.
            if dest_data_set:
                dest_data_set["type"] = dest_ds_type

        res_args["changed"] = True

    if not does_destination_allow_copy(
        src,
        is_src_dir,
        dest_name,
        dest_exists,
        dest_member_exists,
        dest_ds_type,
        is_uss,
        force,
        volume
    ):
        module.fail_json(
            msg="{0} already exists on the system, unable to overwrite unless force=True is specified.".format(dest),
            changed=False,
            dest=dest
        )

    # Creating an emergency backup or an empty data set to use as a model to
    # be able to restore the destination in case the copy fails.
    emergency_backup = ""
    if dest_exists and not force:
        if is_uss or not data_set.DataSet.is_empty(dest_name):
            use_backup = True
            if is_uss:
                # When copying a directory without a trailing slash,
                # appending the source's base name to the backup path to
                # avoid backing up the whole parent directory that won't
                # be modified.
                src_basename = os.path.basename(src) if src else ''
                backup_dest = "{0}/{1}".format(dest, src_basename) if is_src_dir and not src.endswith("/") else dest
                backup_dest = os.path.normpath(backup_dest)
                emergency_backup = tempfile.mkdtemp()
                emergency_backup = backup_data(backup_dest, dest_ds_type, emergency_backup, tmphlq)
            else:
                if not (dest_ds_type in data_set.DataSet.MVS_PARTITIONED and src_member and not dest_member_exists):
                    emergency_backup = backup_data(dest, dest_ds_type, None, tmphlq)
        # If dest is an empty data set, instead create a data set to
        # use as a model when restoring.
        else:
            use_backup = False
            emergency_backup = data_set.DataSet.temp_name()
            data_set.DataSet.allocate_model_data_set(emergency_backup, dest_name)

    try:
        if not is_uss:
            res_args["changed"] = allocate_destination_data_set(
                temp_path or src,
                dest_name, src_ds_type,
                dest_ds_type,
                dest_exists,
                force,
                is_binary,
                dest_data_set=dest_data_set,
                volume=volume
            )
    except Exception as err:
        if dest_exists and not force:
            restore_backup(dest_name, emergency_backup, dest_ds_type, use_backup)
            erase_backup(emergency_backup, dest_ds_type)
        module.fail_json(msg="Unable to allocate destination data set: {0}".format(str(err)))

    # ********************************************************************
    # Encoding conversion is only valid if the source is a local file,
    # local directory or a USS file/directory.
    # ********************************************************************
    copy_handler = CopyHandler(
        module,
        is_binary=is_binary,
        backup_name=backup_name
    )

    try:
        if encoding:
            # 'conv_path' points to the converted src file or directory
            if is_mvs_dest:
                encoding["to"] = encode.Defaults.DEFAULT_EBCDIC_MVS_CHARSET

            conv_path = copy_handler.convert_encoding(src, temp_path, encoding)

        # ------------------------------- o -----------------------------------
        # Copy to USS file or directory
        # ---------------------------------------------------------------------
        if is_uss:
            uss_copy_handler = USSCopyHandler(
                module,
                is_binary=is_binary,
                common_file_args=dict(mode=mode, group=group, owner=owner),
                backup_name=backup_name,
            )

            original_checksum = None
            if dest_exists:
                original_checksum = get_file_checksum(dest)

            dest = uss_copy_handler.copy_to_uss(
                src,
                dest,
                conv_path,
                temp_path,
                src_ds_type,
                src_member,
                member_name,
                force
            )
            res_args['size'] = os.stat(dest).st_size
            remote_checksum = dest_checksum = None

            try:
                remote_checksum = get_file_checksum(temp_path or src)
                dest_checksum = get_file_checksum(dest)

                if validate:
                    res_args["checksum"] = dest_checksum

                    if remote_checksum != dest_checksum:
                        raise CopyOperationError(msg="Validation failed for copied files")

                res_args["changed"] = (
                    res_args.get("changed") or dest_checksum != original_checksum or os.path.isdir(dest)
                )
<<<<<<< HEAD
            res_args["checksum"] = remote_checksum
            res_args["changed"] = (
                res_args.get("changed") or remote_checksum != dest_checksum
            )
        else:
            try:
                remote_checksum = get_file_checksum(temp_path or src)
                dest_checksum = get_file_checksum(dest)
            except Exception as err:
                pass
            res_args["changed"] = (
                res_args.get("changed") or remote_checksum != dest_checksum
            )

    # ------------------------------- o -----------------------------------
    # Copy to sequential data set
    # ---------------------------------------------------------------------
    elif dest_ds_type in MVS_SEQ:
        copy_handler.copy_to_seq(
            src,
            temp_path,
            conv_path,
            dest,
            src_ds_type,
            alloc_vol=volume,
            type=dd_type,
            space_primary=space_primary,
            space_secondary=space_secondary,
            space_type=space_type,
            record_format=record_format,
            record_length=record_length,
            block_size=block_size,
        )
        dest = dest.upper()
=======
            except Exception as err:
                if validate:
                    raise CopyOperationError(msg="Unable to calculate checksum", stderr=str(err))

        # ------------------------------- o -----------------------------------
        # Copy to sequential data set (PS / SEQ)
        # ---------------------------------------------------------------------
        elif dest_ds_type in data_set.DataSet.MVS_SEQ:
            if src_ds_type == "USS" and not is_binary:
                # Before copying into the destination dataset, we'll make sure that
                # the source file doesn't contain any carriage returns that would
                # result in empty records in the destination.
                # Due to the differences between encodings, we'll normalize to IBM-037
                # before checking the EOL sequence.
                new_src = conv_path or temp_path or src
                enc_utils = encode.EncodeUtils()
                src_tag = enc_utils.uss_file_tag(new_src)

                if src_tag == "untagged":
                    src_tag = encode.Defaults.DEFAULT_EBCDIC_USS_CHARSET

                if src_tag not in encode.Defaults.DEFAULT_EBCDIC_MVS_CHARSET:
                    fd, converted_src = tempfile.mkstemp()
                    os.close(fd)

                    enc_utils.uss_convert_encoding(
                        new_src,
                        converted_src,
                        src_tag,
                        encode.Defaults.DEFAULT_EBCDIC_MVS_CHARSET
                    )
                    copy_handler._tag_file_encoding(converted_src, encode.Defaults.DEFAULT_EBCDIC_MVS_CHARSET)
                    new_src = converted_src
>>>>>>> 364ac7ee

                if copy_handler.file_has_crlf_endings(new_src):
                    new_src = copy_handler.create_temp_with_lf_endings(new_src)

                conv_path = new_src

            copy_handler.copy_to_seq(
                src,
                temp_path,
                conv_path,
                dest,
            )
            res_args["changed"] = True
            dest = dest.upper()

        # ---------------------------------------------------------------------
        # Copy to PDS/PDSE
        # ---------------------------------------------------------------------
        elif dest_ds_type in data_set.DataSet.MVS_PARTITIONED:
            if not remote_src and not copy_member and os.path.isdir(temp_path):
                temp_path = os.path.join(temp_path, os.path.basename(src))

            pdse_copy_handler = PDSECopyHandler(
                module, is_binary=is_binary, backup_name=backup_name
            )

            pdse_copy_handler.copy_to_pdse(
                src, temp_path, conv_path, dest_name, src_ds_type, src_member=src_member, dest_member=dest_member
            )
<<<<<<< HEAD
        dest = dest.upper()
=======
            res_args["changed"] = True
            dest = dest.upper()
>>>>>>> 364ac7ee

        # ------------------------------- o -----------------------------------
        # Copy to VSAM data set
        # ---------------------------------------------------------------------
        else:
            copy_handler.copy_to_vsam(src, dest)
            res_args["changed"] = True

    except CopyOperationError as err:
        if dest_exists and not force:
            restore_backup(dest_name, emergency_backup, dest_ds_type, use_backup)
        raise err
    finally:
        if dest_exists and not force:
            erase_backup(emergency_backup, dest_ds_type)

    res_args.update(
        dict(
            src=src,
            dest=dest,
            ds_type=dest_ds_type,
            dest_exists=dest_exists,
            backup_name=backup_name,
        )
    )

    return res_args, temp_path, conv_path


def main():
    module = AnsibleModule(
        argument_spec=dict(
            src=dict(type='path'),
            dest=dict(required=True, type='str'),
            is_binary=dict(type='bool', default=False),
            encoding=dict(
                type='dict',
                required=False,
                options={
                    'from': dict(
                        type='str',
                        required=True,
                    ),
                    "to": dict(
                        type='str',
                        required=True,
                    )
                }
            ),
            content=dict(type='str', no_log=True),
            backup=dict(type='bool', default=False),
            backup_name=dict(type='str'),
            local_follow=dict(type='bool', default=True),
            remote_src=dict(type='bool', default=False),
            ignore_sftp_stderr=dict(type='bool', default=False),
            validate=dict(type='bool', default=False),
            volume=dict(type='str', required=False),
<<<<<<< HEAD
            destination_dataset=dict(
                type='dict',
                required=False,
                options=dict(
                    dd_type=dict(
                        arg_type='str',
                        default='BASIC',
                        choices=['BASIC', 'KSDS', 'ESDS', 'RRDS', 'LDS', 'SEQ', 'PDS', 'PDSE', 'MEMBER'],
                        required=False,
                    ),
                    space_primary=dict(arg_type='int', default=5, required=False),
                    space_secondary=dict(arg_type='int', default=3, required=False),
                    space_type=dict(
                        arg_type='str',
                        default='M',
=======
            dest_data_set=dict(
                type='dict',
                required=False,
                options=dict(
                    type=dict(
                        type='str',
                        choices=['BASIC', 'KSDS', 'ESDS', 'RRDS',
                                 'LDS', 'SEQ', 'PDS', 'PDSE', 'MEMBER'],
                        required=True,
                    ),
                    space_primary=dict(
                        type='int', required=False),
                    space_secondary=dict(
                        type='int', required=False),
                    space_type=dict(
                        type='str',
>>>>>>> 364ac7ee
                        choices=['K', 'M', 'G', 'CYL', 'TRK'],
                        required=False,
                    ),
                    record_format=dict(
<<<<<<< HEAD
                        arg_type='str',
                        default='FB',
                        choices=["FB", "VB", "FBA", "VBA", "U"],
                        required=False
                    ),
                    record_length=dict(type='int', default=80, required=False),
                    block_size=dict(type='int', required=False),
=======
                        type='str',
                        choices=["FB", "VB", "FBA", "VBA", "U"],
                        required=False
                    ),
                    record_length=dict(type='int', required=False),
                    block_size=dict(type='int', required=False),
                    directory_blocks=dict(type="int", required=False),
                    key_offset=dict(type="int", required=False, no_log=False),
                    key_length=dict(type="int", required=False, no_log=False),
                    sms_storage_class=dict(type="str", required=False),
                    sms_data_class=dict(type="str", required=False),
                    sms_management_class=dict(type="str", required=False),
>>>>>>> 364ac7ee
                )
            ),
            is_uss=dict(type='bool'),
            is_pds=dict(type='bool'),
            is_src_dir=dict(type='bool'),
            is_mvs_dest=dict(type='bool'),
            size=dict(type='int'),
            temp_path=dict(type='str'),
            copy_member=dict(type='bool'),
            src_member=dict(type='bool'),
            local_charset=dict(type='str'),
<<<<<<< HEAD
            force=dict(type='bool', default=False)
=======
            force=dict(type='bool', default=False),
            mode=dict(type='str', required=False),
            tmp_hlq=dict(type='str', required=False, default=None),
>>>>>>> 364ac7ee
        ),
        add_file_common_args=True,
    )
    if module.params.get('sftp_port'):
        module.deprecate(
            msg='Support for configuring sftp_port has been deprecated.'
            'Configuring the SFTP port is now managed through Ansible connection plugins option \'ansible_port\'',
            date='2021-08-01', collection_name='ibm.ibm_zos_core')

    arg_def = dict(
        src=dict(arg_type='data_set_or_path', required=False),
        dest=dict(arg_type='data_set_or_path', required=True),
        is_binary=dict(arg_type='bool', required=False, default=False),
        content=dict(arg_type='str', required=False),
        backup=dict(arg_type='bool', default=False, required=False),
        backup_name=dict(arg_type='data_set_or_path', required=False),
        local_follow=dict(arg_type='bool', default=True, required=False),
        remote_src=dict(arg_type='bool', default=False, required=False),
        checksum=dict(arg_type='str', required=False),
        validate=dict(arg_type='bool', required=False),
<<<<<<< HEAD
        sftp_port=dict(arg_type='int', required=False),
        volume=dict(arg_type='str', required=False),

        destination_dataset=dict(
            arg_type='dict',
            required=False,
            options=dict(
                dd_type=dict(arg_type='str', default='BASIC', required=False),
                space_primary=dict(arg_type='int', default=5, required=False),
                space_secondary=dict(arg_type='int', default=3, required=False),
                space_type=dict(arg_type='str', default='TRK', required=False),
                record_format=dict(arg_type='str', default='FB', required=False),
                record_length=dict(arg_type='int', default=80, required=False),
                block_size=dict(arg_type='int', required=False),
=======
        volume=dict(arg_type='str', required=False),

        dest_data_set=dict(
            arg_type='dict',
            required=False,
            options=dict(
                type=dict(arg_type='str', required=True),
                space_primary=dict(arg_type='int', required=False),
                space_secondary=dict(
                    arg_type='int', required=False),
                space_type=dict(arg_type='str', required=False),
                record_format=dict(
                    arg_type='str', required=False),
                block_size=dict(arg_type='int', required=False),
                directory_blocks=dict(arg_type="int", required=False),
                key_offset=dict(arg_type="int", required=False),
                key_length=dict(arg_type="int", required=False),
                sms_storage_class=dict(arg_type="str", required=False),
                sms_data_class=dict(arg_type="str", required=False),
                sms_management_class=dict(arg_type="str", required=False),
>>>>>>> 364ac7ee
            )
        ),
    )

    if (
        not module.params.get("encoding")
        and not module.params.get("remote_src")
        and not module.params.get("is_binary")
    ):
        module.params["encoding"] = {
            "from": module.params.get("local_charset"),
            "to": encode.Defaults.get_default_system_charset(),
        }

    if module.params.get("encoding"):
        module.params.update(
            dict(
                from_encoding=module.params.get("encoding").get("from"),
                to_encoding=module.params.get("encoding").get("to"),
            )
        )
        arg_def.update(
            dict(
                from_encoding=dict(arg_type="encoding"),
                to_encoding=dict(arg_type="encoding"),
            )
        )

    if not module.params.get("destination_dataset"):
        module.params["destination_dataset"] = {
            "dd_type": "BASIC",
            "space_primary": 5,
            "space_secondary": 3,
            "space_type": 'TRK',
            "record_format": 'FB',
            "record_length": 80,
            "block_size": 6147,
        }

    res_args = temp_path = conv_path = None
    try:
        res_args, temp_path, conv_path = run_module(module, arg_def)
        module.exit_json(**res_args)
    except CopyOperationError as err:
        cleanup([])
        module.fail_json(**(err.json_args))
    finally:
        cleanup([temp_path, conv_path])


class EncodingConversionError(Exception):
    def __init__(self, src, f_code, t_code):
        self.msg = "Unable to convert encoding for {0} from {1} to {2}".format(
            src, f_code, t_code
        )
        super().__init__(self.msg)


class NonExistentSourceError(Exception):
    def __init__(self, src):
        self.msg = "Source data set {0} does not exist".format(src)
        super().__init__(self.msg)


class DataSetMemberAttributeError(Exception):
    def __init__(self, src):
        self.msg = "Unable to get size and record length of member {0}".format(src)
        super().__init__(self.msg)


class CopyOperationError(Exception):
    def __init__(
        self,
        msg,
        rc=None,
        stdout=None,
        stderr=None,
        stdout_lines=None,
        stderr_lines=None,
        cmd=None
    ):
        self.json_args = dict(
            msg=msg,
            rc=rc,
            stdout=stdout,
            stderr=stderr,
            stdout_lines=stdout_lines,
            stderr_lines=stderr_lines,
            cmd=cmd,
        )
        super().__init__(msg)


if __name__ == "__main__":
    main()<|MERGE_RESOLUTION|>--- conflicted
+++ resolved
@@ -1,11 +1,7 @@
 #!/usr/bin/python
 # -*- coding: utf-8 -*-
 
-<<<<<<< HEAD
-# Copyright (c) IBM Corporation 2019, 2020, 2021
-=======
 # Copyright (c) IBM Corporation 2019 - 2023
->>>>>>> 364ac7ee
 # Licensed under the Apache License, Version 2.0 (the "License");
 # you may not use this file except in compliance with the License.
 # You may obtain a copy of the License at
@@ -29,18 +25,10 @@
 description:
   - The L(zos_copy,./zos_copy.html) module copies a file or data set from a local or a
     remote machine to a location on the remote machine.
-<<<<<<< HEAD
-  - Use the M(zos_fetch) module to copy files or data sets from remote
-    locations to the local machine.
-author:
-  - "Asif Mahmud (@asifmahmud)"
-  - "Demetrios Dimatos (@ddimatos)"
-=======
 author:
   - "Asif Mahmud (@asifmahmud)"
   - "Demetrios Dimatos (@ddimatos)"
   - "Ivan Moreno (@rexemin)"
->>>>>>> 364ac7ee
 options:
   backup:
     description:
@@ -77,11 +65,6 @@
         directly to the specified value.
       - Works only when C(dest) is a USS file, sequential data set, or a
         partitioned data set member.
-<<<<<<< HEAD
-      - This is for simple values; for anything complex or with formatting, use
-        L(ansible.builtin.copy,https://docs.ansible.com/ansible/latest/modules/copy_module.html)
-=======
->>>>>>> 364ac7ee
       - If C(dest) is a directory, then content will be copied to
         C(/path/to/dest/inline_copy).
     type: str
@@ -92,25 +75,6 @@
       - C(dest) can be a USS file, directory or MVS data set name.
       - If C(dest) has missing parent directories, they will be created.
       - If C(dest) is a nonexistent USS file, it will be created.
-<<<<<<< HEAD
-      - If C(dest) is a nonexistent data set, storage management rules will be
-        used to determine the volume where C(dest) will be allocated.
-      - If C(src) and C(dest) are files and if the parent directory of C(dest)
-        does not exist, then the task will fail.
-      - When the C(dest) is an existing VSAM (KSDS) or VSAM (ESDS), then source
-        can be ESDS, KSDS or RRDS. The C(dest) will be deleted and storage
-        management rules will be used to determine the volume where C(dest) will
-        be allocated.
-      - When the C(dest) is an existing VSAM (RRDS), then the source must be RRDS.
-        The C(dest) will be deleted and storage management rules will be used to
-        determine the volume where C(dest) will be allocated.
-      - When C(dest) is and existing VSAM (LDS), then source must be LDS. The
-        C(dest) will be deleted and storage management rules will be used to
-        determine the volume where C(dest) will be allocated.
-      - When C(dest) is a data set, you can override storage management rules
-        by specifying both C(volume) and other optional DS specs (type, space,
-        record size, etc).
-=======
       - If C(dest) is a nonexistent data set, it will be created following the
         process outlined here and in the C(volume) option.
       - If C(dest) is a nonexistent data set, the attributes assigned will depend
@@ -138,7 +102,6 @@
         by specifying C(volume) if the storage class being used has
         GUARANTEED_SPACE=YES specified, otherwise, the allocation will
         fail. See C(volume) for more volume related processes.
->>>>>>> 364ac7ee
     type: str
     required: true
   encoding:
@@ -241,21 +204,6 @@
     type: bool
     default: false
     required: false
-<<<<<<< HEAD
-  sftp_port:
-    description:
-      - Configuring the SFTP port used by the M(zos_copy) module has been
-        deprecated and will be removed in ibm.ibm_zos_core collection version
-        1.5.0.
-      - Configuring the SFTP port with I(sftp_port) will no longer have any
-        effect on which port is used by this module.
-      - To configure the SFTP port used for module M(zos_copy), refer to topic
-        L(using connection plugins,https://docs.ansible.com/ansible/latest/plugins/connection.html#using-connection-plugins)
-      - If C(ansible_port) is not specified, port 22 will be used.
-    type: int
-    required: false
-=======
->>>>>>> 364ac7ee
   src:
     description:
       - Path to a file/directory or name of a data set to copy to remote
@@ -299,18 +247,6 @@
         unit name has been specified.
     type: str
     required: false
-<<<<<<< HEAD
-  destination_dataset:
-    description:
-      - These are settings to use when creating the destination data set
-    required: false
-    type: dict
-    suboptions:
-      dd_type:
-        description:
-          - Organization of the destination
-        type: str
-=======
   dest_data_set:
     description:
       - Data set attributes to customize a C(dest) data set to be copied into.
@@ -322,7 +258,6 @@
           - Organization of the destination
         type: str
         required: true
->>>>>>> 364ac7ee
         choices:
           - KSDS
           - ESDS
@@ -333,36 +268,20 @@
           - PDSE
           - MEMBER
           - BASIC
-<<<<<<< HEAD
-        default: BASIC
-=======
->>>>>>> 364ac7ee
       space_primary:
         description:
           - If the destination I(dest) data set does not exist , this sets the
             primary space allocated for the data set.
           - The unit of space used is set using I(space_type).
-<<<<<<< HEAD
-        type: str
-        required: false
-        default: "5"
-=======
         type: int
         required: false
->>>>>>> 364ac7ee
       space_secondary:
         description:
           - If the destination I(dest) data set does not exist , this sets the
             secondary space allocated for the data set.
           - The unit of space used is set using I(space_type).
-<<<<<<< HEAD
-        type: str
-        required: false
-        default: "3"
-=======
         type: int
         required: false
->>>>>>> 364ac7ee
       space_type:
         description:
           - If the destination data set does not exist, this sets the unit of
@@ -376,10 +295,6 @@
           - CYL
           - TRK
         required: false
-<<<<<<< HEAD
-        default: M
-=======
->>>>>>> 364ac7ee
       record_format:
         description:
           - If the destination data set does not exist, this sets the format of the
@@ -392,10 +307,6 @@
           - FBA
           - VBA
           - U
-<<<<<<< HEAD
-        default: FB
-=======
->>>>>>> 364ac7ee
         type: str
       record_length:
         description:
@@ -404,17 +315,11 @@
           - "Defaults vary depending on format: If FB/FBA 80, if VB/VBA 137, if U 0."
         type: int
         required: false
-<<<<<<< HEAD
-        default: 80
-=======
->>>>>>> 364ac7ee
       block_size:
         description:
           - The block size to use for the data set.
         type: int
         required: false
-<<<<<<< HEAD
-=======
       directory_blocks:
         description:
           - The number of directory blocks to allocate to the data set.
@@ -458,7 +363,6 @@
           - Note that all non-linear VSAM datasets are SMS-managed.
         type: str
         required: false
->>>>>>> 364ac7ee
 
 notes:
     - Destination data sets are assumed to be in catalog. When trying to copy
@@ -475,11 +379,7 @@
     - VSAM data sets can only be copied to other VSAM data sets.
     - For supported character sets used to encode data, refer to the
       L(documentation,https://ibm.github.io/z_ansible_collections_doc/ibm_zos_core/docs/source/resources/character_set.html).
-<<<<<<< HEAD
-    - M(zos_copy) uses SFTP (Secure File Transfer Protocol) for the underlying
-=======
     - L(zos_copy,./zos_copy.html) uses SFTP (Secure File Transfer Protocol) for the underlying
->>>>>>> 364ac7ee
       transfer protocol; Co:Z SFTP is not supported. In the case of Co:z SFTP,
       you can exempt the Ansible userid on z/OS from using Co:Z thus falling back
       to using standard SFTP.
@@ -532,11 +432,7 @@
       from: UTF-8
       to: IBM-037
 
-<<<<<<< HEAD
-- name: Copy a VSAM (KSDS) to a VSAM (KSDS)
-=======
 - name: Copy a VSAM  (KSDS) to a VSAM  (KSDS)
->>>>>>> 364ac7ee
   zos_copy:
     src: SAMPLE.SRC.VSAM
     dest: SAMPLE.DEST.VSAM
@@ -823,20 +719,7 @@
         src,
         temp_path,
         conv_path,
-<<<<<<< HEAD
-        dest,
-        src_ds_type,
-        alloc_vol=None,
-        type=type,
-        space_primary=None,
-        space_secondary=None,
-        space_type=None,
-        record_format=None,
-        record_length=None,
-        block_size=None
-=======
         dest
->>>>>>> 364ac7ee
     ):
         """Copy source to a sequential data set.
 
@@ -849,88 +732,6 @@
                                transferred data to
             conv_path {str} -- Path to the converted source file
             dest {str} -- Name of destination data set
-<<<<<<< HEAD
-            src_ds_type {str} -- The type of source
-            alloc_vol {str} -- The volume where destination should be allocated
-            type {str} -- Type of data set, if it needs created
-            space_primary {int} -- Primary allocation, if data set needs created
-            space_secondary {int} -- Secondary allocation, if data set needs created
-            space_type {str} - Units of measure (CYL/TRK/K/M) of allocation values
-            record_format {str} - Format (FB/VB) of data set if data set needs created
-            record_length {int} - Size of individual records in the record set
-            block_size {int} - Size of data block
-        """
-        new_src = temp_path or conv_path or src
-        # Pre-clear data set: get destination stats before deleting if incoming info is all default
-        if self.dest_exists:
-            if space_primary is None or space_primary == 5:
-                if record_length is None or record_length == 80:
-                    if block_size is None:
-                        res = datasets.listing(dest)
-                        type = res[0].dsorg
-                        record_format = res[0].recfm
-                        record_length = res[0].lrecl
-                        block_size = res[0].block_size
-                        space_primary = round(res[0].total_space / 1024)
-                        space_type = "K"
-                        space_secondary = 3
-            datasets.delete(dest)
-            self.dest_exists = False
-
-        if src_ds_type == "USS":
-            # create destination if it doesn't exist
-            if not self.dest_exists:
-                parms = dict(
-                    name=dest,
-                    type=type,
-                    primary_space=space_primary,
-                    secondary_space=space_secondary,
-                    space_type=space_type,
-                    record_format=record_format,
-                    record_length=record_length,
-                    block_size=block_size
-                )
-                if alloc_vol:
-                    parms['volume'] = alloc_vol
-
-                datasets._create(**parms)
-
-            rc, out, err = self.run_command(
-                "cp {0} {1} \"//'{2}'\"".format(
-                    "-B" if self.is_binary else "", new_src, dest
-                )
-            )
-            if rc != 0:
-                self.fail_json(
-                    msg="Unable to copy source {0} to {1}".format(src, dest),
-                    rc=rc,
-                    stderr=err,
-                    stdout=out,
-                )
-        else:
-            rc = datasets.copy(new_src, dest)
-            # *****************************************************************
-            # When Copying a PDSE member to a non-existent sequential data set
-            # using cp "//'SOME.PDSE.DATA.SET(MEMBER)'" "//'SOME.DEST.SEQ'",
-            # An I/O abend could be trapped and can be resolved by allocating
-            # the destination data set before copying.
-            # *****************************************************************
-            if rc != 0:
-                sz = None
-                if space_primary is not None:
-                    if space_type in "MK":
-                        sz = str(space_primary) + space_type
-
-                self._allocate_ps(dest, size=sz, alloc_vol=alloc_vol)
-                response = datasets._copy(new_src, dest)
-                if response.rc != 0:
-                    self.fail_json(
-                        msg="Unable to copy source {0} to {1}".format(new_src, dest),
-                        rc=response.rc,
-                        stdout=response.stdout_response,
-                        stderr=response.stderr_response
-                    )
-=======
         """
         new_src = conv_path or temp_path or src
         copy_args = dict()
@@ -946,7 +747,6 @@
                 stdout=response.stdout_response,
                 stderr=response.stderr_response
             )
->>>>>>> 364ac7ee
 
     def copy_to_vsam(self, src, dest):
         """Copy source VSAM to destination VSAM.
@@ -1108,42 +908,6 @@
                 stderr_lines=err.splitlines(),
             )
 
-<<<<<<< HEAD
-    def _allocate_ps(self, name, size="5M", alloc_vol=None):
-        """Allocate a sequential data set
-
-        Arguments:
-            name {str} -- Name of the data set to allocate
-            size {str} -- The size to allocate
-            alloc_vol {str} -- The volume where the data set should be allocated
-        """
-        if size is None:
-            size = "5M"
-        elif size == "":
-            size = "5M"
-
-        parms = dict(
-            name=name,
-            type="SEQ",
-            primary_space=size,
-            record_format="FB",
-            record_length=1028,
-            block_size=6144
-        )
-        if alloc_vol:
-            parms['volume'] = alloc_vol
-
-        response = datasets._create(**parms)
-        if response.rc != 0:
-            self.fail_json(
-                msg="Unable to allocate destination data set {0}".format(name),
-                rc=response.rc,
-                stdout=response.stdout_response,
-                stderr=response.stderr_response
-            )
-
-=======
->>>>>>> 364ac7ee
     def _merge_hash(self, *args):
         """Combine multiple dictionaries"""
         result = dict()
@@ -1650,23 +1414,6 @@
             dict -- Dictionary containing the return code, stdout, and stderr from
                     the copy command.
         """
-<<<<<<< HEAD
-        is_uss_src = temp_path is not None or conv_path is not None or "/" in src
-        # if constructing, remove periods from member name
-        if src and is_uss_src and not copy_member:
-            dest = "{0}({1})".format(dest, os.path.basename(src).replace(".", "")[0:8])
-
-        new_src = (temp_path or conv_path or src).replace("$", "\\$")
-
-        dest = dest.replace("$", "\\$").upper()
-        opts = dict()
-
-        # added -B to remove the 'truncated' error when copying uss->fb/pdse style stuff
-        if self.is_binary:
-            opts["options"] = "-B"
-
-        response = datasets._copy(new_src, dest, None, **opts)
-=======
         src = src.replace("$", "\\$")
         dest = dest.replace("$", "\\$").upper()
         opts = dict()
@@ -1675,7 +1422,6 @@
             opts["options"] = "-B"
 
         response = datasets._copy(src, dest, None, **opts)
->>>>>>> 364ac7ee
         rc, out, err = response.rc, response.stdout_response, response.stderr_response
 
         if rc != 0:
@@ -1696,25 +1442,9 @@
             err=err
         )
 
-<<<<<<< HEAD
-        return dest.replace("\\", "").upper()
-
-    def create_pdse(
-        self,
-        src,
-        dest_name,
-        size,
-        src_ds_type,
-        remote_src=False,
-        src_vol=None,
-        alloc_vol=None,
-    ):
-        """Create a partitioned data set specified by 'dest_name'
-=======
 
 def get_file_record_length(file):
     """Gets the longest line length from a file.
->>>>>>> 364ac7ee
 
     Arguments:
         file (str) -- Path of the file.
@@ -1727,47 +1457,11 @@
     with open(file, "r") as src_file:
         current_line = src_file.readline()
 
-<<<<<<< HEAD
-            elif os.path.isdir(src):
-                path, dirs, files = next(os.walk(src))
-                if dirs:
-                    self.fail_json(
-                        msg="Subdirectory found in source directory {0}".format(src)
-                    )
-                size = sum(os.stat(path + "/" + f).st_size for f in files)
-                rc = self._allocate_pdse(dest_name, size=size)
-        else:
-            rc = self._allocate_pdse(dest_name, src=src, size=size, alloc_vol=alloc_vol)
-
-        if rc != 0:
-            self.fail_json(
-                msg="Unable to allocate destination data set {0} to receive {1}".format(dest_name, src),
-                stdout=out,
-                stderr=err,
-                rc=rc,
-                stdout_lines=out.splitlines() if out else None,
-                stderr_lines=err.splitlines() if err else None,
-            )
-
-    def _allocate_pdse(
-        self,
-        ds_name,
-        size=None,
-        src_vol=None,
-        src=None,
-        alloc_vol=None
-    ):
-        """Allocate a partitioned extended data set. If 'size'
-        is provided, allocate PDSE using this given size. If size is not
-        provided, obtain the 'src' data set size from vtoc and allocate using
-        that information.
-=======
         while current_line:
             line_length = len(current_line.rstrip("\n\r"))
 
             if line_length > max_line_length:
                 max_line_length = line_length
->>>>>>> 364ac7ee
 
             current_line = src_file.readline()
 
@@ -1803,46 +1497,6 @@
 
     return temp_path
 
-<<<<<<< HEAD
-        Keyword Arguments:
-            size {int} -- The size, in bytes, of the allocated PDSE
-            src {str} -- The name of the source data set from which to get the size
-            src_vol {str} -- Volume of the source data set
-            allc_vol {str} -- The volume where PDSE should be allocated
-        """
-        rc = -1
-        recfm = "FB"
-        lrecl = 80
-        alloc_size = size
-        if not alloc_size:
-            if src_vol:
-                vtoc_info = vtoc.get_data_set_entry(src, src_vol)
-                tracks = int(vtoc_info.get("last_block_pointer").get("track"))
-                blocks = int(vtoc_info.get("last_block_pointer").get("block"))
-                blksize = int(vtoc_info.get("block_size"))
-                bytes_per_trk = 56664
-                alloc_size = (tracks * bytes_per_trk) + (blocks * blksize)
-                recfm = vtoc_info.get("record_format") or recfm
-                lrecl = int(vtoc_info.get("record_length")) or lrecl
-            else:
-                alloc_size = 5242880  # Use the default 5 Megabytes
-
-        alloc_size = "{0}K".format(str(int(math.ceil(alloc_size / 1024))))
-        parms = dict(
-            name=ds_name,
-            type="PDSE",
-            primary_space=alloc_size,
-            record_format=recfm,
-            record_length=lrecl
-        )
-        if alloc_vol:
-            parms['volume'] = alloc_vol
-
-        response = datasets._create(**parms)
-        rc = response.rc
-
-        return rc
-=======
 
 def get_data_set_attributes(
     name,
@@ -1855,7 +1509,6 @@
 ):
     """Returns the parameters needed to allocate a new data set by using a mixture
     of default values and user provided ones.
->>>>>>> 364ac7ee
 
     Binary data sets will always have "VB" and 1028 as their record format and
     record length, respectively. Values provided when calling the function will
@@ -2400,17 +2053,6 @@
     temp_path = module.params.get('temp_path')
     src_member = module.params.get('src_member')
     copy_member = module.params.get('copy_member')
-<<<<<<< HEAD
-    destination_dataset = module.params.get('destination_dataset')
-
-    dd_type = destination_dataset.get("dd_type") or "BASIC"
-    space_primary = destination_dataset.get("space_primary")
-    space_secondary = destination_dataset.get("space_secondary")
-    space_type = destination_dataset.get("space_type")
-    record_format = destination_dataset.get("record_format")
-    record_length = destination_dataset.get("record_length")
-    block_size = destination_dataset.get("block_size")
-=======
     tmphlq = module.params.get('tmp_hlq')
     force = module.params.get('force')
 
@@ -2418,7 +2060,6 @@
     if dest_data_set:
         if volume:
             dest_data_set["volumes"] = [volume]
->>>>>>> 364ac7ee
 
     # ********************************************************************
     # When copying to and from a data set member, 'dest' or 'src' will be
@@ -2588,23 +2229,8 @@
                 or (src and os.path.isdir(src) and is_mvs_dest)
             ):
                 dest_ds_type = "PDSE"
-<<<<<<< HEAD
-                pch = PDSECopyHandler(module, dest_exists, backup_name=backup_name)
-                pch.create_pdse(
-                    src,
-                    dest_name,
-                    alloc_size,
-                    src_ds_type,
-                    remote_src=remote_src,
-                    src_vol=src_ds_vol,
-                    alloc_vol=volume,
-                )
-            elif src_ds_type == "VSAM":
-                dest_ds_type = "VSAM"
-=======
             elif src_ds_type in data_set.DataSet.MVS_VSAM:
                 dest_ds_type = src_ds_type
->>>>>>> 364ac7ee
             elif not is_uss:
                 dest_ds_type = "SEQ"
 
@@ -2735,42 +2361,6 @@
                 res_args["changed"] = (
                     res_args.get("changed") or dest_checksum != original_checksum or os.path.isdir(dest)
                 )
-<<<<<<< HEAD
-            res_args["checksum"] = remote_checksum
-            res_args["changed"] = (
-                res_args.get("changed") or remote_checksum != dest_checksum
-            )
-        else:
-            try:
-                remote_checksum = get_file_checksum(temp_path or src)
-                dest_checksum = get_file_checksum(dest)
-            except Exception as err:
-                pass
-            res_args["changed"] = (
-                res_args.get("changed") or remote_checksum != dest_checksum
-            )
-
-    # ------------------------------- o -----------------------------------
-    # Copy to sequential data set
-    # ---------------------------------------------------------------------
-    elif dest_ds_type in MVS_SEQ:
-        copy_handler.copy_to_seq(
-            src,
-            temp_path,
-            conv_path,
-            dest,
-            src_ds_type,
-            alloc_vol=volume,
-            type=dd_type,
-            space_primary=space_primary,
-            space_secondary=space_secondary,
-            space_type=space_type,
-            record_format=record_format,
-            record_length=record_length,
-            block_size=block_size,
-        )
-        dest = dest.upper()
-=======
             except Exception as err:
                 if validate:
                     raise CopyOperationError(msg="Unable to calculate checksum", stderr=str(err))
@@ -2804,7 +2394,6 @@
                     )
                     copy_handler._tag_file_encoding(converted_src, encode.Defaults.DEFAULT_EBCDIC_MVS_CHARSET)
                     new_src = converted_src
->>>>>>> 364ac7ee
 
                 if copy_handler.file_has_crlf_endings(new_src):
                     new_src = copy_handler.create_temp_with_lf_endings(new_src)
@@ -2834,12 +2423,8 @@
             pdse_copy_handler.copy_to_pdse(
                 src, temp_path, conv_path, dest_name, src_ds_type, src_member=src_member, dest_member=dest_member
             )
-<<<<<<< HEAD
-        dest = dest.upper()
-=======
             res_args["changed"] = True
             dest = dest.upper()
->>>>>>> 364ac7ee
 
         # ------------------------------- o -----------------------------------
         # Copy to VSAM data set
@@ -2897,23 +2482,6 @@
             ignore_sftp_stderr=dict(type='bool', default=False),
             validate=dict(type='bool', default=False),
             volume=dict(type='str', required=False),
-<<<<<<< HEAD
-            destination_dataset=dict(
-                type='dict',
-                required=False,
-                options=dict(
-                    dd_type=dict(
-                        arg_type='str',
-                        default='BASIC',
-                        choices=['BASIC', 'KSDS', 'ESDS', 'RRDS', 'LDS', 'SEQ', 'PDS', 'PDSE', 'MEMBER'],
-                        required=False,
-                    ),
-                    space_primary=dict(arg_type='int', default=5, required=False),
-                    space_secondary=dict(arg_type='int', default=3, required=False),
-                    space_type=dict(
-                        arg_type='str',
-                        default='M',
-=======
             dest_data_set=dict(
                 type='dict',
                 required=False,
@@ -2930,20 +2498,10 @@
                         type='int', required=False),
                     space_type=dict(
                         type='str',
->>>>>>> 364ac7ee
                         choices=['K', 'M', 'G', 'CYL', 'TRK'],
                         required=False,
                     ),
                     record_format=dict(
-<<<<<<< HEAD
-                        arg_type='str',
-                        default='FB',
-                        choices=["FB", "VB", "FBA", "VBA", "U"],
-                        required=False
-                    ),
-                    record_length=dict(type='int', default=80, required=False),
-                    block_size=dict(type='int', required=False),
-=======
                         type='str',
                         choices=["FB", "VB", "FBA", "VBA", "U"],
                         required=False
@@ -2956,7 +2514,6 @@
                     sms_storage_class=dict(type="str", required=False),
                     sms_data_class=dict(type="str", required=False),
                     sms_management_class=dict(type="str", required=False),
->>>>>>> 364ac7ee
                 )
             ),
             is_uss=dict(type='bool'),
@@ -2968,21 +2525,12 @@
             copy_member=dict(type='bool'),
             src_member=dict(type='bool'),
             local_charset=dict(type='str'),
-<<<<<<< HEAD
-            force=dict(type='bool', default=False)
-=======
             force=dict(type='bool', default=False),
             mode=dict(type='str', required=False),
             tmp_hlq=dict(type='str', required=False, default=None),
->>>>>>> 364ac7ee
         ),
         add_file_common_args=True,
     )
-    if module.params.get('sftp_port'):
-        module.deprecate(
-            msg='Support for configuring sftp_port has been deprecated.'
-            'Configuring the SFTP port is now managed through Ansible connection plugins option \'ansible_port\'',
-            date='2021-08-01', collection_name='ibm.ibm_zos_core')
 
     arg_def = dict(
         src=dict(arg_type='data_set_or_path', required=False),
@@ -2995,22 +2543,6 @@
         remote_src=dict(arg_type='bool', default=False, required=False),
         checksum=dict(arg_type='str', required=False),
         validate=dict(arg_type='bool', required=False),
-<<<<<<< HEAD
-        sftp_port=dict(arg_type='int', required=False),
-        volume=dict(arg_type='str', required=False),
-
-        destination_dataset=dict(
-            arg_type='dict',
-            required=False,
-            options=dict(
-                dd_type=dict(arg_type='str', default='BASIC', required=False),
-                space_primary=dict(arg_type='int', default=5, required=False),
-                space_secondary=dict(arg_type='int', default=3, required=False),
-                space_type=dict(arg_type='str', default='TRK', required=False),
-                record_format=dict(arg_type='str', default='FB', required=False),
-                record_length=dict(arg_type='int', default=80, required=False),
-                block_size=dict(arg_type='int', required=False),
-=======
         volume=dict(arg_type='str', required=False),
 
         dest_data_set=dict(
@@ -3031,7 +2563,6 @@
                 sms_storage_class=dict(arg_type="str", required=False),
                 sms_data_class=dict(arg_type="str", required=False),
                 sms_management_class=dict(arg_type="str", required=False),
->>>>>>> 364ac7ee
             )
         ),
     )
@@ -3059,17 +2590,6 @@
                 to_encoding=dict(arg_type="encoding"),
             )
         )
-
-    if not module.params.get("destination_dataset"):
-        module.params["destination_dataset"] = {
-            "dd_type": "BASIC",
-            "space_primary": 5,
-            "space_secondary": 3,
-            "space_type": 'TRK',
-            "record_format": 'FB',
-            "record_length": 80,
-            "block_size": 6147,
-        }
 
     res_args = temp_path = conv_path = None
     try:
