--- conflicted
+++ resolved
@@ -184,25 +184,6 @@
     type: bool
     default: False
   compress:
-<<<<<<< HEAD
-    description:
-      - When I(operation=backup), enables compression of partitioned data sets using system-level
-        compression features. If supported, this may utilize zEDC hardware compression.
-      - This option can reduce the size of the temporary dataset generated during backup operations
-        either before the AMATERSE step when I(terse) is True or the resulting backup
-        when I(terse) is False.
-    type: bool
-    default: False
-  terse:
-    description:
-      - When I(operation=backup), executes an AMATERSE step to compress and pack the temporary data set
-        for the backup. This creates a backup with a format suitable for transferring off-platform.
-      - If I(operation=backup) and if I(dataset=False) then option I(terse) must be True.
-    type: bool
-    default: True
-  sms_storage_class:
-=======
->>>>>>> c1d42bf1
     description:
       - When I(operation=backup), enables compression of partitioned data sets using system-level
         compression features. If supported, this may utilize zEDC hardware compression.
@@ -624,10 +605,6 @@
         overwrite=dict(type="bool", default=False),
         compress=dict(type="bool", default=False),
         terse=dict(type="bool", default=True),
-<<<<<<< HEAD
-        sms_storage_class=dict(type="str", required=False),
-        sms_management_class=dict(type="str", required=False),
-=======
         sms=dict(
             type='dict',
             required=False,
@@ -639,7 +616,6 @@
                 disable_automatic_management_class=dict(type="bool", required=False, default=False),
             )
         ),
->>>>>>> c1d42bf1
         hlq=dict(type="str", required=False),
         tmp_hlq=dict(type="str", required=False),
         # 2.0 redesign extra values for ADRDSSU keywords
@@ -661,12 +637,7 @@
         overwrite = params.get("overwrite")
         compress = params.get("compress")
         terse = params.get("terse")
-<<<<<<< HEAD
-        sms_storage_class = params.get("sms_storage_class")
-        sms_management_class = params.get("sms_management_class")
-=======
         sms = params.get("sms")
->>>>>>> c1d42bf1
         hlq = params.get("hlq")
         tmp_hlq = params.get("tmp_hlq")
         sphere = params.get("index")
@@ -797,10 +768,6 @@
         overwrite=dict(type="bool", default=False),
         compress=dict(type="bool", default=False),
         terse=dict(type="bool", default=True),
-<<<<<<< HEAD
-        sms_storage_class=dict(type=sms_type, required=False),
-        sms_management_class=dict(type=sms_type, required=False),
-=======
         sms=dict(
             type='dict',
             required=False,
@@ -812,7 +779,6 @@
                 disable_automatic_management_class=dict(type="bool", required=False),
             )
         ),
->>>>>>> c1d42bf1
         hlq=dict(type=hlq_type, default=None, dependencies=["operation"]),
         tmp_hlq=dict(type=hlq_type, required=False),
         # 2.0 redesign extra values for ADRDSSU keywords
@@ -876,14 +842,10 @@
         Specifies how System Managed Storage (SMS) interacts with the storage class.
     tmp_hlq : str
         Specifies the tmp hlq to temporary datasets.
-<<<<<<< HEAD
-
-=======
     sphere : dict
         Specifies ADRDSSU keywords that is passed directly to the dunzip utility.
     access : dict
         Specifies keywords for share and administration permission.
->>>>>>> c1d42bf1
     """
     args = locals()
     zoau_args = to_dzip_args(**args)
@@ -1312,19 +1274,8 @@
     if kwargs.get("overwrite"):
         zoau_args["overwrite"] = kwargs.get("overwrite")
 
-<<<<<<< HEAD
-    if kwargs.get("compress") is not None:
-        zoau_args["compress"] = kwargs.get("compress")
-
-    if kwargs.get("terse") is not None:
-        zoau_args["terse"] = kwargs.get("terse")
-
-    if kwargs.get("sms_storage_class"):
-        zoau_args["storage_class_name"] = kwargs.get("sms_storage_class")
-=======
     if kwargs.get("compress"):
         zoau_args["compress"] = kwargs.get("compress")
->>>>>>> c1d42bf1
 
     if kwargs.get("terse"):
         zoau_args["terse"] = kwargs.get("terse")
