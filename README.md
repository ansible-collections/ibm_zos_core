--- conflicted
+++ resolved
@@ -135,11 +135,7 @@
 * ansible-core v2.16.x
 * Python 3.12.x
 * IBM Open Enterprise SDK for Python 3.12.x
-<<<<<<< HEAD
-* IBM Z Open Automation Utilities (ZOAU) 1.3.4.x
-=======
 * IBM Z Open Automation Utilities (ZOAU) 1.3.5.x
->>>>>>> 4132376a
 * z/OS V2R5 or V3R1
 
 ## Contributing
