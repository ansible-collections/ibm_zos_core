--- conflicted
+++ resolved
@@ -18,11 +18,8 @@
 import tempfile
 import re
 import os
-<<<<<<< HEAD
 from shellescape import quote
 import pytest
-=======
->>>>>>> c8992a7e
 
 from ibm_zos_core.tests.helpers.volumes import Volume_Handler
 from ibm_zos_core.tests.helpers.dataset import get_tmp_ds_name
@@ -284,7 +281,6 @@
 //SYSUT2   DD SYSOUT=*
 //
 """
-<<<<<<< HEAD
 
 JCL_FILE_CONTENTS_TYPRUN_HOLD = """//*
 //******************************************************************************
@@ -416,135 +412,6 @@
         ]
 )
 def test_job_submit_pds(ansible_zos_module, location):
-=======
-
-JCL_FILE_CONTENTS_TYPRUN_HOLD = """//*
-//******************************************************************************
-//* Job containing a TYPRUN=HOLD will cause JES to hold this JCL without
-//* executing it until a special event occurs at which time, the operator will
-//* release the job from HOLD and allow the job to continue processing.
-//* Ansible considers this a failing job
-//* given currently the jobs status can not be determined so it times out.
-//* Returns:
-//*   ret_code->(code=None, msg=None, msg_txt=<msg>, msg_code=None)
-//*   msg --> The JCL submitted with job id JOB00555 but appears to be a long
-//*           running job that exceeded its maximum wait time of 10 second(s).
-//*           Consider using module zos_job_query to poll for a long running
-//*           job or increase option 'wait_times_s' to a value greater than 11.
-//******************************************************************************
-//HOLD JOB (T043JM,JM00,1,0,0,0),'HELLO WORLD - JRM',CLASS=R,
-//             MSGCLASS=H,MSGLEVEL=1,NOTIFY=S0JM,TYPRUN=HOLD
-//STEP0001 EXEC PGM=IEBGENER
-//SYSIN    DD DUMMY
-//SYSPRINT DD SYSOUT=*
-//SYSUT1   DD *
-HELLO, WORLD. HOLD OPERATION
-/*
-//SYSUT2   DD SYSOUT=*
-//
-"""
-
-JCL_FILE_CONTENTS_TYPRUN_JCLHOLD = """//*
-//******************************************************************************
-//* Job containing a TYPRUN=JCLHOLD will cause JES to will keep the submitted
-//* job in the input queue until it's released by an operator or by the default
-//* time assigned to the class parameter. As the operator you enter 'A' or 'R'
-//* to release it from the queue.
-//* Ansible considers this a failing job
-//* given currently the jobs status can not be determined so it times out.
-//* Returns:
-//*   ret_code->(code=None, msg=None, msg_txt=<msg>, msg_code=None)
-//*   msg --> The JCL submitted with job id JOB00555 but appears to be a long
-//*           running job that exceeded its maximum wait time of 10 second(s).
-//*           Consider using module zos_job_query to poll for a long running
-//*           job or increase option 'wait_times_s' to a value greater than 11.
-//******************************************************************************
-//JCLHOLD JOB (T043JM,JM00,1,0,0,0),'HELLO WORLD - JRM',CLASS=R,
-//             MSGCLASS=H,MSGLEVEL=1,NOTIFY=S0JM,TYPRUN=JCLHOLD
-//STEP0001 EXEC PGM=IEBGENER
-//SYSIN    DD DUMMY
-//SYSPRINT DD SYSOUT=*
-//SYSUT1   DD *
-HELLO, WORLD. JCLHOLD OPERATION
-/*
-//SYSUT2   DD SYSOUT=*
-//
-"""
-
-JCL_FULL_INPUT = """//HLQ0  JOB MSGLEVEL=(1,1),
-//  MSGCLASS=A,CLASS=A,NOTIFY=&SYSUID
-//STEP1 EXEC PGM=BPXBATCH,PARM='PGM /bin/sleep 5'"""
-
-C_SRC_INVALID_UTF8 = """#include <stdio.h>
-int main()
-{
-    unsigned char a=0x64;
-    unsigned char b=0x2A;
-    unsigned char c=0xB8;
-    unsigned char d=0xFF;
-    unsigned char e=0x81;
-    unsigned char f=0x82;
-    unsigned char g=0x83;
-    unsigned char h=0x00;
-    /* The following are non-printables from DBB. */
-    unsigned char nl=0x15;
-    unsigned char cr=0x0D;
-    unsigned char lf=0x25;
-    unsigned char shiftOut=0x0E;
-    unsigned char shiftIn=0x0F;
-
-    printf("Value of a: Hex: %X, character: %c",a,a);
-    printf("Value of b: Hex: %X, character: %c",b,b);
-    printf("Value of c: Hex: %X, character: %c",c,c);
-    printf("Value of d: Hex: %X, character: %c",d,d);
-    printf("Value of e: Hex: %X, character: %c",e,e);
-    printf("Value of f: Hex: %X, character: %c",f,f);
-    printf("Value of g: Hex: %X, character: %c",g,g);
-    printf("Value of h: Hex: %X, character: %c",h,h);
-    printf("Value of NL: Hex: %X, character: %c",nl,nl);
-    printf("Value of CR: Hex: %X, character: %c",cr,cr);
-    printf("Value of LF: Hex: %X, character: %c",lf,lf);
-    printf("Value of Shift-Out: Hex: %X, character: %c",shiftOut,shiftOut);
-    printf("Value of Shift-In: Hex: %X, character: %c",shiftIn,shiftIn);
-
-    return 0;
-}
-"""
-
-JCL_INVALID_UTF8_CHARS_EXC = """//*
-//******************************************************************************
-//* Job that runs a C program that returns characters outside of the UTF-8 range
-//* expected by Python. This job tests a bugfix present in ZOAU v1.3.0 and
-//* later that deals properly with these chars.
-//* The JCL needs to be formatted to give it the directory where the C program
-//* is located.
-//******************************************************************************
-//NOEBCDIC JOB (T043JM,JM00,1,0,0,0),'NOEBCDIC - JRM',
-//             MSGCLASS=H,MSGLEVEL=1,NOTIFY=&SYSUID
-//NOPRINT  EXEC PGM=BPXBATCH
-//STDPARM DD *
-SH (
-cd {0};
-./noprint;
-exit 0;
-)
-//STDIN  DD DUMMY
-//STDOUT DD SYSOUT=*
-//STDERR DD SYSOUT=*
-//
-"""
-
-TEMP_PATH = "/tmp/jcl"
-DATA_SET_NAME_SPECIAL_CHARS = "imstestl.im@1.xxx05"
-
-@pytest.mark.parametrize(
-    "location", [
-        dict(default_location=True),
-        dict(default_location=False),
-        ]
-)
-def test_job_submit_PDS(ansible_zos_module, location):
->>>>>>> c8992a7e
     """
     Test zos_job_submit with a PDS(MEMBER), also test the default
     value for 'location', ensure it works with and without the
@@ -581,13 +448,8 @@
             assert result.get("jobs")[0].get("ret_code").get("code") == 0
             assert result.get("changed") is True
     finally:
-<<<<<<< HEAD
         hosts.all.file(path=TEMP_PATH, state="absent")
         hosts.all.zos_data_set(name=data_set_name, state="absent")
-=======
-       hosts.all.file(path=TEMP_PATH, state="absent")
-       hosts.all.zos_data_set(name=data_set_name, state="absent")
->>>>>>> c8992a7e
 
 
 def test_job_submit_pds_special_characters(ansible_zos_module):
@@ -629,11 +491,7 @@
             cmd="echo {0} > {1}/SAMPLE".format(quote(JCL_FILE_CONTENTS), TEMP_PATH)
         )
         results = hosts.all.zos_job_submit(
-<<<<<<< HEAD
             src=f"{TEMP_PATH}/SAMPLE", location="uss", volume=None
-=======
-            src="{0}/SAMPLE".format(TEMP_PATH), location="uss", volume=None
->>>>>>> c8992a7e
         )
         for result in results.contacted.values():
             assert result.get("jobs")[0].get("ret_code").get("msg_code") == "0000"
@@ -683,11 +541,7 @@
         assert re.search(r'completion code', repr(result.get("msg")))
 
 
-<<<<<<< HEAD
 def test_job_submit_pds_volume(ansible_zos_module, volumes_on_systems):
-=======
-def test_job_submit_PDS_volume(ansible_zos_module, volumes_on_systems):
->>>>>>> c8992a7e
     try:
         hosts = ansible_zos_module
         data_set_name = get_tmp_ds_name()
@@ -711,15 +565,11 @@
             name=data_set_name, state="uncataloged", type="pds"
         )
 
-<<<<<<< HEAD
         results = hosts.all.zos_job_submit(
             src=data_set_name+"(SAMPLE)",
             location="data_set",
             volume=volume_1
         )
-=======
-        results = hosts.all.zos_job_submit(src=data_set_name+"(SAMPLE)", location="data_set", volume=volume_1)
->>>>>>> c8992a7e
         for result in results.contacted.values():
             assert result.get("jobs")[0].get("ret_code").get("msg_code") == "0000"
             assert result.get("jobs")[0].get("ret_code").get("code") == 0
@@ -745,11 +595,7 @@
         )
 
         hosts.all.shell(
-<<<<<<< HEAD
             cmd=f"cp {TEMP_PATH}/BPXSLEEP \"//'{data_set_name}(BPXSLEEP)'\""
-=======
-            cmd="cp {0}/BPXSLEEP \"//'{1}(BPXSLEEP)'\"".format(TEMP_PATH, data_set_name)
->>>>>>> c8992a7e
         )
 
         hosts = ansible_zos_module
@@ -782,11 +628,7 @@
         )
 
         hosts.all.shell(
-<<<<<<< HEAD
             cmd=f"cp {TEMP_PATH}/BPXSLEEP \"//'{data_set_name}(BPXSLEEP)'\""
-=======
-            cmd="cp {0}/BPXSLEEP \"//'{1}(BPXSLEEP)'\"".format(TEMP_PATH, data_set_name)
->>>>>>> c8992a7e
         )
 
         hosts = ansible_zos_module
@@ -819,11 +661,7 @@
         )
 
         hosts.all.shell(
-<<<<<<< HEAD
             cmd=f"cp {TEMP_PATH}/BPXSLEEP \"//'{data_set_name}(BPXSLEEP)'\""
-=======
-            cmd="cp {0}/BPXSLEEP \"//'{1}(BPXSLEEP)'\"".format(TEMP_PATH, data_set_name)
->>>>>>> c8992a7e
         )
 
         hosts = ansible_zos_module
@@ -864,14 +702,10 @@
             f.write(JCL_FILE_CONTENTS_RC_8)
 
         results = hosts.all.zos_job_submit(
-<<<<<<< HEAD
             src=tmp_file.name,
             location="local",
             max_rc=args["max_rc"],
             wait_time_s=args["wait_time_s"]
-=======
-            src=tmp_file.name, location="local", max_rc=args["max_rc"], wait_time_s=args["wait_time_s"]
->>>>>>> c8992a7e
         )
 
         for result in results.contacted.values():
@@ -918,7 +752,6 @@
 
 @pytest.mark.template
 @pytest.mark.parametrize("args", [
-<<<<<<< HEAD
     {
         "template":"Default",
         "options":{
@@ -941,37 +774,12 @@
             "keep_trailing_newline":False
         }
     }
-=======
-    dict(
-        template="Default",
-        options=dict(
-            keep_trailing_newline=False
-        )
-    ),
-    dict(
-        template="Custom",
-        options=dict(
-            keep_trailing_newline=False,
-            variable_start_string="((",
-            variable_end_string="))",
-            comment_start_string="(#",
-            comment_end_string="#)"
-        )
-    ),
-    dict(
-        template="Loop",
-        options=dict(
-            keep_trailing_newline=False
-        )
-    )
->>>>>>> c8992a7e
 ])
 def test_job_submit_jinja_template(ansible_zos_module, args):
     try:
         hosts = ansible_zos_module
 
         tmp_file = tempfile.NamedTemporaryFile(delete=False)
-<<<<<<< HEAD
         with open(tmp_file.name, "w",encoding="utf-8") as f:
             f.write(JCL_TEMPLATES[args["template"]])
 
@@ -994,21 +802,6 @@
                 }
             ]
         }
-=======
-        with open(tmp_file.name, "w") as f:
-            f.write(JCL_TEMPLATES[args["template"]])
-
-        template_vars = dict(
-            pgm_name="HELLO",
-            input_dataset="DUMMY",
-            message="Hello, world",
-            steps=[
-                dict(step_name="IN", dd="DUMMY"),
-                dict(step_name="PRINT", dd="SYSOUT=*"),
-                dict(step_name="UT1", dd="*")
-            ]
-        )
->>>>>>> c8992a7e
         for host in hosts["options"]["inventory_manager"]._inventory.hosts.values():
             host.vars.update(template_vars)
 
@@ -1033,17 +826,10 @@
         hosts = ansible_zos_module
         hosts.all.file(path=TEMP_PATH, state="directory")
         hosts.all.shell(
-<<<<<<< HEAD
             cmd=f"echo {quote(JCL_FULL_INPUT)} > {TEMP_PATH}/SAMPLE"
         )
         results = hosts.all.zos_job_submit(
             src=f"{TEMP_PATH}/SAMPLE",
-=======
-            cmd="echo {0} > {1}/SAMPLE".format(quote(JCL_FULL_INPUT), TEMP_PATH)
-        )
-        results = hosts.all.zos_job_submit(
-            src="{0}/SAMPLE".format(TEMP_PATH),
->>>>>>> c8992a7e
             location="uss",
             volume=None,
             # This job used to set wait=True, but since it has been deprecated
@@ -1051,10 +837,6 @@
             wait_time_s=30
         )
         for result in results.contacted.values():
-<<<<<<< HEAD
-=======
-            print(result)
->>>>>>> c8992a7e
             assert result.get("jobs")[0].get("ret_code").get("msg_code") == "0000"
             assert result.get("jobs")[0].get("ret_code").get("code") == 0
             assert result.get("changed") is True
@@ -1067,10 +849,6 @@
         f.write(JCL_FILE_CONTENTS_NO_DSN)
     hosts = ansible_zos_module
     results = hosts.all.zos_job_submit(src=tmp_file.name, wait_time_s=20, location="local")
-<<<<<<< HEAD
-=======
-    import pprint
->>>>>>> c8992a7e
     for result in results.contacted.values():
         assert result.get("changed") is False
         assert re.search(r'completion code', repr(result.get("msg")))
@@ -1089,18 +867,12 @@
         assert re.search(r'please review the error for further details', repr(result.get("msg")))
         assert re.search(r'please review the job log for status SEC', repr(result.get("msg")))
         assert result.get("jobs")[0].get("job_id") is not None
-<<<<<<< HEAD
         assert re.search(
             r'please review the job log for status SEC',
             repr(result.get("jobs")[0].get("ret_code").get("msg_txt"))
         )
 
 
-=======
-        assert re.search(r'please review the job log for status SEC', repr(result.get("jobs")[0].get("ret_code").get("msg_txt")))
-
-
->>>>>>> c8992a7e
 def test_job_submit_local_jcl_typrun_scan(ansible_zos_module):
     tmp_file = tempfile.NamedTemporaryFile(delete=True)
     with open(tmp_file.name, "w",encoding="utf-8") as f:
@@ -1113,7 +885,6 @@
                                             "from": "UTF-8",
                                             "to": "IBM-1047"
                                         },)
-<<<<<<< HEAD
     for result in results.contacted.values():
         assert result.get("changed") is False
         assert result.get("jobs")[0].get("job_id") is not None
@@ -1269,80 +1040,6 @@
     finally:
         hosts.all.zos_data_set(name=f"{source}(0)", state="absent")
         hosts.all.zos_data_set(name=source, state="absent")
-=======
-    for result in results.contacted.values():
-        assert result.get("changed") is False
-        assert result.get("jobs")[0].get("job_id") is not None
-        assert re.search(r'run with special job processing TYPRUN=SCAN', repr(result.get("jobs")[0].get("ret_code").get("msg_txt")))
-        assert result.get("jobs")[0].get("ret_code").get("code") is None
-        assert result.get("jobs")[0].get("ret_code").get("msg") == "TYPRUN=SCAN"
-        assert result.get("jobs")[0].get("ret_code").get("msg_code") is None
-
-
-def test_job_submit_local_jcl_typrun_copy(ansible_zos_module):
-    tmp_file = tempfile.NamedTemporaryFile(delete=True)
-    with open(tmp_file.name, "w") as f:
-        f.write(JCL_FILE_CONTENTS_TYPRUN_COPY)
-    hosts = ansible_zos_module
-    results = hosts.all.zos_job_submit(src=tmp_file.name,
-                                       location="local",
-                                       wait_time_s=20,
-                                       encoding={
-                                            "from": "UTF-8",
-                                            "to": "IBM-1047"
-                                        },)
-    import pprint
-    for result in results.contacted.values():
-        pprint.pprint(result)
-        assert result.get("changed") is False
-        assert result.get("jobs")[0].get("job_id") is not None
-        assert re.search(r'please review the job log', repr(result.get("jobs")[0].get("ret_code").get("msg_txt")))
-        assert result.get("jobs")[0].get("ret_code").get("code") is None
-        assert result.get("jobs")[0].get("ret_code").get("msg") is None
-        assert result.get("jobs")[0].get("ret_code").get("msg_code") is None
-
-
-def test_job_submit_local_jcl_typrun_hold(ansible_zos_module):
-    tmp_file = tempfile.NamedTemporaryFile(delete=True)
-    with open(tmp_file.name, "w") as f:
-        f.write(JCL_FILE_CONTENTS_TYPRUN_HOLD)
-    hosts = ansible_zos_module
-    results = hosts.all.zos_job_submit(src=tmp_file.name,
-                                       location="local",
-                                       wait_time_s=20,
-                                       encoding={
-                                            "from": "UTF-8",
-                                            "to": "IBM-1047"
-                                        },)
-    for result in results.contacted.values():
-        assert result.get("changed") is False
-        assert result.get("jobs")[0].get("job_id") is not None
-        assert re.search(r'long running job', repr(result.get("jobs")[0].get("ret_code").get("msg_txt")))
-        assert result.get("jobs")[0].get("ret_code").get("code") is None
-        assert result.get("jobs")[0].get("ret_code").get("msg") == "AC"
-        assert result.get("jobs")[0].get("ret_code").get("msg_code") is None
-
-
-def test_job_submit_local_jcl_typrun_jclhold(ansible_zos_module):
-    tmp_file = tempfile.NamedTemporaryFile(delete=True)
-    with open(tmp_file.name, "w") as f:
-        f.write(JCL_FILE_CONTENTS_TYPRUN_JCLHOLD)
-    hosts = ansible_zos_module
-    results = hosts.all.zos_job_submit(src=tmp_file.name,
-                                       location="local",
-                                       wait_time_s=20,
-                                       encoding={
-                                            "from": "UTF-8",
-                                            "to": "IBM-1047"
-                                        },)
-    for result in results.contacted.values():
-        assert result.get("changed") is False
-        assert result.get("jobs")[0].get("job_id") is not None
-        assert re.search(r'long running job', repr(result.get("jobs")[0].get("ret_code").get("msg_txt")))
-        assert result.get("jobs")[0].get("ret_code").get("code") is None
-        assert result.get("jobs")[0].get("ret_code").get("msg") == "AC"
-        assert result.get("jobs")[0].get("ret_code").get("msg_code") is None
->>>>>>> c8992a7e
 
 
 # This test case is related to the following GitHub issues:
@@ -1356,21 +1053,12 @@
         # Copy C source and compile it.
         hosts.all.file(path=TEMP_PATH, state="directory")
         hosts.all.shell(
-<<<<<<< HEAD
             cmd=f"echo {quote(C_SRC_INVALID_UTF8)} > {TEMP_PATH}/noprint.c"
         )
         hosts.all.shell(cmd=f"xlc -o {TEMP_PATH}/noprint {TEMP_PATH}/noprint.c")
         # Create local JCL and submit it.
         tmp_file = tempfile.NamedTemporaryFile(delete=True)
         with open(tmp_file.name, "w",encoding="utf-8") as f:
-=======
-            cmd="echo {0} > {1}/noprint.c".format(quote(C_SRC_INVALID_UTF8), TEMP_PATH)
-        )
-        hosts.all.shell(cmd="xlc -o {0}/noprint {0}/noprint.c".format(TEMP_PATH))
-        # Create local JCL and submit it.
-        tmp_file = tempfile.NamedTemporaryFile(delete=True)
-        with open(tmp_file.name, "w") as f:
->>>>>>> c8992a7e
             f.write(JCL_INVALID_UTF8_CHARS_EXC.format(TEMP_PATH))
 
         results = hosts.all.zos_job_submit(
