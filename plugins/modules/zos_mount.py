--- conflicted
+++ resolved
@@ -117,11 +117,7 @@
                       This is usually BPXPRMxx or a copy.
                 required: True
                 type: str
-<<<<<<< HEAD
-                aliases: [name]
-=======
                 aliases: [ data_store ]
->>>>>>> c1d42bf1
             backup:
                 description:
                     - Creates a backup file or backup data set for
@@ -165,11 +161,7 @@
                 type: list
                 elements: str
                 required: False
-<<<<<<< HEAD
-                aliases: [marker]
-=======
                 aliases: [ comment ]
->>>>>>> c1d42bf1
     unmount_opts:
         description:
             - Describes how the unmount will be performed.
@@ -770,21 +762,8 @@
     tmphlq = parsed_args.get("tmp_hlq")
 
     if persistent:
-<<<<<<< HEAD
-        data_store = persistent.get("data_store").upper()
-
-        if data_store:
-            module.deprecate(
-                msg="The 'data_store' option will be deprecated. Please use 'name' instead.",
-                version="2.0.0",
-                collection_name='ibm.ibm_zos_core',
-            )
-
-        comment = persistent.get("comment")
-=======
         name = persistent.get("name").upper()
         marker = persistent.get("marker")
->>>>>>> c1d42bf1
         backup = persistent.get("backup")
 
         if comment is not None:
@@ -1165,13 +1144,6 @@
                     name=dict(
                         type="str",
                         required=True,
-<<<<<<< HEAD
-                        aliases=["name"]
-                    ),
-                    backup=dict(type="bool", default=False),
-                    backup_name=dict(type="str", required=False, default=None),
-                    comment=dict(type="list", elements="str", required=False, aliases=["marker"]),
-=======
                         aliases=["data_store"],
                         deprecated_aliases=[
                             dict(
@@ -1196,7 +1168,6 @@
                             )
                         ],
                     ),
->>>>>>> c1d42bf1
                 ),
             ),
             unmount_opts=dict(
@@ -1253,17 +1224,10 @@
             arg_type="dict",
             required=False,
             options=dict(
-<<<<<<< HEAD
-                data_store=dict(arg_type="str", required=True, aliases=["name"]),
-                backup=dict(arg_type="bool", default=False),
-                backup_name=dict(arg_type="str", required=False, default=None),
-                comment=dict(arg_type="list", elements="str", required=False, aliases=["marker"]),
-=======
                 name=dict(arg_type="str", required=True, aliases=["data_store"]),
                 backup=dict(arg_type="bool", default=False),
                 backup_name=dict(arg_type="str", required=False, default=None),
                 marker=dict(arg_type="list", elements="str", required=False, aliases=["comment"]),
->>>>>>> c1d42bf1
             ),
         ),
         unmount_opts=dict(
