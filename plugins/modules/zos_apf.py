--- conflicted
+++ resolved
@@ -1,11 +1,7 @@
 #!/usr/bin/python
 # -*- coding: utf-8 -*-
 
-<<<<<<< HEAD
-# Copyright (c) IBM Corporation 2020, 2024
-=======
 # Copyright (c) IBM Corporation 2020, 2025
->>>>>>> 5eddec59
 # Licensed under the Apache License, Version 2.0 (the "License");
 # you may not use this file except in compliance with the License.
 # You may obtain a copy of the License at
@@ -417,9 +413,6 @@
     str
         APF command.
     """
-<<<<<<< HEAD
-    operation = "-A" if opt == "add" else "-D"
-=======
     # -i is  available in ZOAU version 1.3.4
     # before that all versions will not be able to use -i
     if zoau_version_checker.is_zoau_version_higher_than("1.3.4"):
@@ -428,7 +421,6 @@
     else:
         operation = "-A" if opt == "add" else "-D"
 
->>>>>>> 5eddec59
     operation_args = library
 
     if volume:
@@ -476,16 +468,12 @@
     command = "apfadm"
 
     for item in batch:
-<<<<<<< HEAD
-        operation = "-A" if item["opt"] == "add" else "-D"
-=======
         if zoau_version_checker.is_zoau_version_higher_than("1.3.4"):
             operation = "-i -A" if item["opt"] == "add" else "-i -D"
 
         else:
             operation = "-A" if item["opt"] == "add" else "-D"
 
->>>>>>> 5eddec59
         operation_args = item["dsname"]
 
         volume = item.get("volume")
@@ -729,14 +717,10 @@
     result['stdout'] = operOut
 
     if operation != 'list' and operRc == 0:
-<<<<<<< HEAD
-        result['changed'] = True
-=======
         if operErr.strip():
             result['changed'] = False
         else:
             result['changed'] = True
->>>>>>> 5eddec59
 
     if operation == 'list':
         try:
