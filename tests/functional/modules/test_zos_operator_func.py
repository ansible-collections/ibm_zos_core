# -*- coding: utf-8 -*-

# Copyright (c) IBM Corporation 2019, 2025
# Licensed under the Apache License, Version 2.0 (the "License");
# you may not use this file except in compliance with the License.
# You may obtain a copy of the License at
#     http://www.apache.org/licenses/LICENSE-2.0
# Unless required by applicable law or agreed to in writing, software
# distributed under the License is distributed on an "AS IS" BASIS,
# WITHOUT WARRANTIES OR CONDITIONS OF ANY KIND, either express or implied.
# See the License for the specific language governing permissions and
# limitations under the License.

from __future__ import absolute_import, division, print_function

__metaclass__ = type

import os
import yaml
from shellescape import quote
from ibm_zos_core.tests.helpers.version import is_zoau_version_higher_than

__metaclass__ = type

PARALLEL_RUNNING = """- hosts : zvm
  collections :
    - ibm.ibm_zos_core
  gather_facts: False
  vars:
    ZOAU: "{0}"
    PYZ: "{1}"
  environment:
    _BPXK_AUTOCVT: "ON"
    ZOAU_HOME: "{0}"
    PYTHONPATH: "{0}/lib/{2}"
    LIBPATH: "{0}/lib:{1}/lib:/lib:/usr/lib:."
    PATH: "{0}/bin:/bin:/usr/lpp/rsusr/ported/bin:/var/bin:/usr/lpp/rsusr/ported/bin:/usr/lpp/java/java180/J8.0_64/bin:{1}/bin:"
    _CEE_RUNOPTS: "FILETAG(AUTOCVT,AUTOTAG) POSIX(ON)"
    _TAG_REDIR_ERR: "txt"
    _TAG_REDIR_IN: "txt"
    _TAG_REDIR_OUT: "txt"
    LANG: "C"
    PYTHONSTDINENCODING: "cp1047"
  tasks:
      - name: zos_operator
        zos_operator:
          cmd: 'd a,all'
          wait_time: 3
          verbose: true
        register: output

      - name: print output
        debug:
          var: output"""

INVENTORY = """all:
  hosts:
    zvm:
      ansible_host: {0}
      ansible_ssh_private_key_file: {1}
      ansible_user: {2}
      ansible_python_interpreter: {3}"""

def test_zos_operator_parallel_terminal(get_config):
    path = get_config
    with open(path, 'r') as file:
        enviroment = yaml.safe_load(file)
    ssh_key = enviroment["ssh_key"]
    hosts = enviroment["host"].upper()
    user = enviroment["user"].upper()
    python_path = enviroment["python_path"]
    cut_python_path = python_path[:python_path.find('/bin')].strip()
    zoau = enviroment["environment"]["ZOAU_ROOT"]
    python_version = cut_python_path.split('/')[2]

    try:
        playbook = "playbook.yml"
        inventory = "inventory.yml"
        os.system("echo {0} > {1}".format(quote(PARALLEL_RUNNING.format(
            zoau,
            cut_python_path,
            python_version
        )), playbook))
        os.system("echo {0} > {1}".format(quote(INVENTORY.format(
            hosts,
            ssh_key,
            user,
            python_path
        )), inventory))
        command = "(ansible-playbook -i {0} {1}) & (ansible-playbook -i {0} {1})".format(
            inventory,
            playbook,
        )
        stdout = os.system(command)
        assert stdout == 0
    finally:
        os.remove("inventory.yml")
        os.remove("playbook.yml")

def test_zos_operator_various_command(ansible_zos_module):
    test_data = [
        ("d a", 0, True),
        ("k s", 0, True),
        ("d r,l", 0, True),
        ("d parmlib", 0, True),
        ("SEND 'list ready',NOW", 0, True),
    ]
    for item in test_data:
        command = item[0]
        expected_rc = item[1]
        changed = item[2]
        hosts = ansible_zos_module
        results = hosts.all.zos_operator(cmd=command)
        for result in results.contacted.values():
            print(result)
            assert result.get("rc") == expected_rc
            assert result.get("changed") is changed
            assert result.get("msg", False) is False
            assert result.get("cmd") == command
            assert result.get("elapsed") is not None
            assert result.get("wait_time") is not None
            assert result.get("time_unit") == "s"
            assert result.get("content") is not None


def test_zos_operator_invalid_command(ansible_zos_module):
    hosts = ansible_zos_module
    results = hosts.all.zos_operator(cmd="invalid,command", verbose=False)
    for result in results.contacted.values():
        print(result)
        assert result.get("changed") is True
        assert result.get("rc") == 0
        assert result.get("cmd") is not None
        assert result.get("elapsed") is not None
        assert result.get("wait_time") is not None
        assert result.get("time_unit") == "s"
        assert result.get("content") is not None


def test_zos_operator_invalid_command_to_ensure_transparency(ansible_zos_module):
    hosts = ansible_zos_module
    results = hosts.all.zos_operator(cmd="DUMP COMM=('ERROR DUMP')", verbose=False)
    for result in results.contacted.values():
        assert result.get("changed") is True
        assert result.get("rc") == 0
        assert result.get("cmd") is not None
        assert result.get("elapsed") is not None
        assert result.get("wait_time") is not None
        assert result.get("time_unit") == "s"
        assert result.get("content") is not None
        transparency = False
        if any('DUMP COMMAND' in str for str in result.get("content")):
            transparency = True
        assert transparency



def test_zos_operator_positive_path(ansible_zos_module):
    hosts = ansible_zos_module
    results = hosts.all.zos_operator(cmd="d u,all", verbose=False)
    for result in results.contacted.values():
        assert result.get("rc") == 0
        assert result.get("changed") is True
        assert result.get("msg", False) is False
        assert result.get("cmd") is not None
        assert result.get("elapsed") is not None
        assert result.get("wait_time") is not None
        assert result.get("time_unit") == "s"
        assert result.get("content") is not None


def test_zos_operator_positive_path_verbose(ansible_zos_module):
    hosts = ansible_zos_module
    results = hosts.all.zos_operator(cmd="d u,all", verbose=True)
    for result in results.contacted.values():
        assert result.get("rc") == 0
        assert result.get("changed") is True
        assert result.get("msg", False) is False
        assert result.get("cmd") is not None
        assert result.get("elapsed") is not None
        assert result.get("wait_time") is not None
        assert result.get("time_unit") == "s"
        assert result.get("content") is not None
        # Traverse the content list for a known verbose keyword and track state
        is_verbose = False
        if any('BGYSC0804I' in str for str in result.get("content")):
            is_verbose = True
        assert is_verbose


def test_zos_operator_positive_verbose_with_full_delay(ansible_zos_module):
    "Long running command should take over 30 seconds"
    hosts = ansible_zos_module
    wait_time = 10
    results = hosts.all.zos_operator(
        cmd="RO *ALL,LOG 'dummy syslog message'", verbose=True, wait_time=wait_time
    )

    for result in results.contacted.values():
        assert result.get("rc") == 0
        assert result.get("changed") is True
        assert result.get("msg", False) is False
        assert result.get("cmd") is not None
        assert result.get("elapsed") > wait_time
        assert result.get("wait_time") is not None
        assert result.get("time_unit") == "s"
        assert result.get("content") is not None


def test_zos_operator_positive_verbose_with_quick_delay(ansible_zos_module):
    hosts = ansible_zos_module
    wait_time=10
    results = hosts.all.zos_operator(
        cmd="d u,all", verbose=True, wait_time=wait_time
    )

    for result in results.contacted.values():
        assert result.get("rc") == 0
        assert result.get("changed") is True
        assert result.get("msg", False) is False
        assert result.get("cmd") is not None
        assert result.get("elapsed") <= (2 * wait_time)
        assert result.get("wait_time") is not None
        assert result.get("time_unit") == "s"
        assert result.get("content") is not None


def test_zos_operator_positive_verbose_blocking(ansible_zos_module):
    hosts = ansible_zos_module
    if is_zoau_version_higher_than(hosts,"1.2.4.5"):
        wait_time=5
        results = hosts.all.zos_operator(
            cmd="d u,all", verbose=True, wait_time=wait_time
        )

        for result in results.contacted.values():
            assert result.get("rc") == 0
            assert result.get("changed") is True
            assert result.get("msg", False) is False
            assert result.get("cmd") is not None
            assert result.get("elapsed") >= wait_time
            assert result.get("wait_time") is not None
            assert result.get("time_unit") == "s"
            assert result.get("content") is not None


def test_zos_operator_positive_path_preserve_case(ansible_zos_module):
    hosts = ansible_zos_module
    command = "D U,all"
    results = hosts.all.zos_operator(
        cmd=command,
        verbose=False,
        case_sensitive=True
    )

    for result in results.contacted.values():
        assert result.get("rc") == 0
        assert result.get("changed") is True
        assert result.get("msg", False) is False
        assert result.get("cmd") is not None
        assert result.get("wait_time") is not None
        assert result.get("elapsed") is not None
        assert result.get("time_unit") == "s"
        assert result.get("content") is not None
        # Making sure the output from opercmd logged the command
        # exactly as it was written.
        assert len(result.get("content")) > 1
        assert command in result.get("content")[1]


def test_response_come_back_complete(ansible_zos_module):
    hosts = ansible_zos_module
    results = hosts.all.zos_operator(cmd="\\$dspl")
    res = {}
    res["stdout"] = []
    for result in results.contacted.values():
        assert result.get("rc") == 0
        assert result.get("changed") is True
        assert result.get("msg", False) is False
        assert result.get("cmd") is not None
        assert result.get("wait_time") is not None
        assert result.get("elapsed") is not None
        assert result.get("time_unit") == "s"
        assert result.get("content") is not None
        stdout = result.get('content')
        # HASP646 Only appears in the last line that before did not appears
        last_line = len(stdout)
<<<<<<< HEAD
        assert "HASP646" in stdout[last_line - 1]


def test_operator_sentiseconds(ansible_zos_module):
    hosts = ansible_zos_module
    results = hosts.all.zos_operator(cmd="d a", time_unit="cs", wait_time=100)
    for result in results.contacted.values():
        assert result.get("rc") == 0
        assert result.get("changed") is True
        assert result.get("msg", False) is False
        assert result.get("cmd") is not None
        assert result.get("elapsed") is not None
        assert result.get("wait_time") is not None
        assert result.get("time_unit") == "cs"
        assert result.get("content") is not None


def test_zos_operator_parallel_terminal(get_config):
    path = get_config
    with open(path, 'r') as file:
        enviroment = yaml.safe_load(file)
    ssh_key = enviroment["ssh_key"]
    hosts = enviroment["host"].upper()
    user = enviroment["user"].upper()
    python_path = enviroment["python_path"]
    cut_python_path = python_path[:python_path.find('/bin')].strip()
    zoau = enviroment["environment"]["ZOAU_ROOT"]
    python_version = cut_python_path.split('/')[2]

    try:
        playbook = "playbook.yml"
        inventory = "inventory.yml"
        os.system("echo {0} > {1}".format(quote(PARALLEL_RUNNING.format(
            zoau,
            cut_python_path,
            python_version
        )), playbook))
        os.system("echo {0} > {1}".format(quote(INVENTORY.format(
            hosts,
            ssh_key,
            user,
            python_path
        )), inventory))
        command = "(ansible-playbook -i {0} {1}) & (ansible-playbook -i {0} {1})".format(
            inventory,
            playbook,
        )
        stdout = os.system(command)
        assert stdout == 0
    finally:
        os.remove("inventory.yml")
        os.remove("playbook.yml")
=======
        assert "HASP646" in stdout[last_line - 1]
>>>>>>> 4132376a
<|MERGE_RESOLUTION|>--- conflicted
+++ resolved
@@ -285,59 +285,4 @@
         stdout = result.get('content')
         # HASP646 Only appears in the last line that before did not appears
         last_line = len(stdout)
-<<<<<<< HEAD
-        assert "HASP646" in stdout[last_line - 1]
-
-
-def test_operator_sentiseconds(ansible_zos_module):
-    hosts = ansible_zos_module
-    results = hosts.all.zos_operator(cmd="d a", time_unit="cs", wait_time=100)
-    for result in results.contacted.values():
-        assert result.get("rc") == 0
-        assert result.get("changed") is True
-        assert result.get("msg", False) is False
-        assert result.get("cmd") is not None
-        assert result.get("elapsed") is not None
-        assert result.get("wait_time") is not None
-        assert result.get("time_unit") == "cs"
-        assert result.get("content") is not None
-
-
-def test_zos_operator_parallel_terminal(get_config):
-    path = get_config
-    with open(path, 'r') as file:
-        enviroment = yaml.safe_load(file)
-    ssh_key = enviroment["ssh_key"]
-    hosts = enviroment["host"].upper()
-    user = enviroment["user"].upper()
-    python_path = enviroment["python_path"]
-    cut_python_path = python_path[:python_path.find('/bin')].strip()
-    zoau = enviroment["environment"]["ZOAU_ROOT"]
-    python_version = cut_python_path.split('/')[2]
-
-    try:
-        playbook = "playbook.yml"
-        inventory = "inventory.yml"
-        os.system("echo {0} > {1}".format(quote(PARALLEL_RUNNING.format(
-            zoau,
-            cut_python_path,
-            python_version
-        )), playbook))
-        os.system("echo {0} > {1}".format(quote(INVENTORY.format(
-            hosts,
-            ssh_key,
-            user,
-            python_path
-        )), inventory))
-        command = "(ansible-playbook -i {0} {1}) & (ansible-playbook -i {0} {1})".format(
-            inventory,
-            playbook,
-        )
-        stdout = os.system(command)
-        assert stdout == 0
-    finally:
-        os.remove("inventory.yml")
-        os.remove("playbook.yml")
-=======
-        assert "HASP646" in stdout[last_line - 1]
->>>>>>> 4132376a
+        assert "HASP646" in stdout[last_line - 1]