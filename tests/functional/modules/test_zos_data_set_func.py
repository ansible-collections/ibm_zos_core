--- conflicted
+++ resolved
@@ -153,15 +153,9 @@
     volume_1 = volumes.get_available_vol()
     dataset = get_tmp_ds_name(2, 2)
     try:
-<<<<<<< HEAD
-        # hosts.all.zos_data_set(
-        #      name=dataset, state="cataloged", volumes=volume_1
-        # )
-=======
         hosts.all.zos_data_set(
              name=dataset, state="cataloged", volumes=volume_1
         )
->>>>>>> 5c616cbc
         hosts.all.zos_data_set(name=dataset, state="absent")
 
         hosts.all.file(path=TEMP_PATH, state="directory")
@@ -218,9 +212,9 @@
     volume_1 = volumes.get_available_vol()
     dataset = get_tmp_ds_name(2, 2)
     try:
-        # hosts.all.zos_data_set(
-        #     name=dataset, state="cataloged", volumes=volume_1
-        # )
+        hosts.all.zos_data_set(
+            name=dataset, state="cataloged", volumes=volume_1
+        )
         hosts.all.zos_data_set(name=dataset, state="absent")
 
         hosts.all.file(path=TEMP_PATH, state="directory")
@@ -264,9 +258,9 @@
     volume = volumes.get_available_vol()
     dataset = get_tmp_ds_name(2, 2)
     try:
-        # hosts.all.zos_data_set(
-        #     name=dataset, state="cataloged", volumes=volume
-        # )
+        hosts.all.zos_data_set(
+            name=dataset, state="cataloged", volumes=volume
+        )
         hosts.all.zos_data_set(name=dataset, state="absent")
 
         hosts.all.file(path=TEMP_PATH, state="directory")
@@ -312,9 +306,9 @@
         volume_1 = volumes.get_available_vol()
         hosts = ansible_zos_module
         dataset = get_tmp_ds_name(2, 2)
-        # hosts.all.zos_data_set(
-        #     name=dataset, state="cataloged", volumes=volume_1
-        # )
+        hosts.all.zos_data_set(
+            name=dataset, state="cataloged", volumes=volume_1
+        )
         hosts.all.zos_data_set(name=dataset, state="absent")
 
         hosts.all.file(path=TEMP_PATH, state="directory")
@@ -351,7 +345,7 @@
     volume_2 = volumes.get_available_vol()
     hosts = ansible_zos_module
     dataset = get_tmp_ds_name(2, 2)
-    # hosts.all.zos_data_set(name=dataset, state="cataloged", volumes=volume_1)
+    hosts.all.zos_data_set(name=dataset, state="cataloged", volumes=volume_1)
 
     hosts.all.zos_data_set(name=dataset, state="absent")
 
