# -*- coding: utf-8 -*-

# Copyright (c) IBM Corporation 2019, 2020, 2023
# Licensed under the Apache License, Version 2.0 (the "License");
# you may not use this file except in compliance with the License.
# You may obtain a copy of the License at
#     http://www.apache.org/licenses/LICENSE-2.0
# Unless required by applicable law or agreed to in writing, software
# distributed under the License is distributed on an "AS IS" BASIS,
# WITHOUT WARRANTIES OR CONDITIONS OF ANY KIND, either express or implied.
# See the License for the specific language governing permissions and
# limitations under the License.

from __future__ import absolute_import, division, print_function

__metaclass__ = type

import pytest
import time
import subprocess
from pipes import quote
from pprint import pprint

from ibm_zos_core.tests.helpers.volumes import Volume_Handler
from ibm_zos_core.tests.helpers.dataset import get_tmp_ds_name

# TODO: determine if data set names need to be more generic for testcases
# TODO: add additional tests to check additional data set creation parameter combinations


data_set_types = [
    ("pds"),
    ("seq"),
    ("pdse"),
    ("esds"),
    ("rrds"),
    ("lds"),
]

TEMP_PATH = "/tmp/jcl"

ECHO_COMMAND = "echo {0} > {1}/SAMPLE"

KSDS_CREATE_JCL = """//CREKSDS    JOB (T043JM,JM00,1,0,0,0),'CREATE KSDS',CLASS=R,
//             MSGCLASS=X,MSGLEVEL=1,NOTIFY=OMVSADM
//STEP1  EXEC PGM=IDCAMS
//SYSPRINT DD  SYSOUT=A
//SYSIN    DD  *
   DEFINE CLUSTER (NAME({1}) -
   INDEXED                                 -
   KEYS(6 1)                               -
   RECSZ(80 80)                            -
   TRACKS(1,1)                             -
   CISZ(4096)                              -
   FREESPACE(3 3)                          -
   VOLUMES({0}) )                       -
   DATA (NAME({1}.DATA))     -
   INDEX (NAME({1}.INDEX))
/*
"""

RRDS_CREATE_JCL = """//CRERRDS    JOB (T043JM,JM00,1,0,0,0),'CREATE RRDS',CLASS=R,
//             MSGCLASS=X,MSGLEVEL=1,NOTIFY=OMVSADM
//STEP1  EXEC PGM=IDCAMS
//SYSPRINT DD  SYSOUT=A
//SYSIN    DD  *
   DEFINE CLUSTER (NAME('{1}') -
   NUMBERED                                -
   RECSZ(80 80)                            -
   TRACKS(1,1)                             -
   REUSE                                   -
   FREESPACE(3 3)                          -
   VOLUMES({0}) )                       -
   DATA (NAME('{1}.DATA'))
/*
"""

ESDS_CREATE_JCL = """//CREESDS    JOB (T043JM,JM00,1,0,0,0),'CREATE ESDS',CLASS=R,
//             MSGCLASS=X,MSGLEVEL=1,NOTIFY=OMVSADM
//STEP1  EXEC PGM=IDCAMS
//SYSPRINT DD  SYSOUT=A
//SYSIN    DD  *
   DEFINE CLUSTER (NAME('{1}') -
   NONINDEXED                              -
   RECSZ(80 80)                            -
   TRACKS(1,1)                             -
   CISZ(4096)                              -
   FREESPACE(3 3)                          -
   VOLUMES({0}) )                       -
   DATA (NAME('{1}.DATA'))
/*
"""

LDS_CREATE_JCL = """//CRELDS    JOB (T043JM,JM00,1,0,0,0),'CREATE LDS',CLASS=R,
//             MSGCLASS=X,MSGLEVEL=1,NOTIFY=OMVSADM
//STEP1  EXEC PGM=IDCAMS
//SYSPRINT DD  SYSOUT=A
//SYSIN    DD  *
   DEFINE CLUSTER (NAME('{1}') -
   LINEAR                                  -
   TRACKS(1,1)                             -
   CISZ(4096)                              -
   VOLUMES({0}) )                       -
   DATA (NAME({1}.DATA))
/*
"""

PDS_CREATE_JCL = """
//CREPDS    JOB (T043JM,JM00,1,0,0,0),'CREATE PDS',CLASS=R,
//             MSGCLASS=X,MSGLEVEL=1,NOTIFY=OMVSADM
//STEP1    EXEC PGM=IDCAMS
//SYSPRINT DD  SYSOUT=A
//SYSIN    DD   *
     ALLOC -
           DSNAME('{1}') -
           NEW -
           VOL({0}) -
           DSNTYPE(PDS)
/*
"""


def make_tempfile(hosts, directory=False):
    """ Create temporary file on z/OS system and return the path """
    tempfile_name = ""
    results = hosts.all.tempfile(state="directory")
    for result in results.contacted.values():
        tempfile_name = result.get("path", "")
    return tempfile_name


def retrieve_data_set_names(results):
    """ Retrieve system generated data set names """
    data_set_names = []
    for result in results.contacted.values():
        if len(result.get("names", [])) > 0:
            for name in result.get("names"):
                    data_set_names.append(name)
    return data_set_names

def print_results(results):
    for result in results.contacted.values():
        pprint(result)

@pytest.mark.parametrize(
    "jcl",
    [PDS_CREATE_JCL, KSDS_CREATE_JCL, RRDS_CREATE_JCL, ESDS_CREATE_JCL, LDS_CREATE_JCL],
    ids=['PDS_CREATE_JCL', 'KSDS_CREATE_JCL', 'RRDS_CREATE_JCL', 'ESDS_CREATE_JCL', 'LDS_CREATE_JCL']
)
def test_data_set_catalog_and_uncatalog(ansible_zos_module, jcl, volumes_on_systems):
    hosts = ansible_zos_module
    volumes = Volume_Handler(volumes_on_systems)
    volume_1 = volumes.get_available_vol()
    dataset = get_tmp_ds_name(2, 2)
    try:
        hosts.all.zos_data_set(
<<<<<<< HEAD
             name=dataset, state="cataloged", volumes=volume_1
=======
            name=dataset, state="cataloged", volumes=volume_1
>>>>>>> 37941131
        )
        hosts.all.zos_data_set(name=dataset, state="absent")

        hosts.all.file(path=TEMP_PATH, state="directory")
        hosts.all.shell(cmd=ECHO_COMMAND.format(quote(jcl.format(volume_1, dataset)), TEMP_PATH))
        results = hosts.all.zos_job_submit(
            src=TEMP_PATH + "/SAMPLE", location="uss", wait_time_s=30
        )
        # verify data set creation was successful

        for result in results.contacted.values():
            if(result.get("jobs")[0].get("ret_code") is None):
                submitted_job_id = result.get("jobs")[0].get("job_id")
                assert submitted_job_id is not None
                results = hosts.all.zos_job_output(job_id=submitted_job_id)
            assert result.get("jobs")[0].get("ret_code").get("msg_code") == "0000"

        # verify first uncatalog was performed
        results = hosts.all.zos_data_set(name=dataset, state="uncataloged")
        for result in results.contacted.values():
            assert result.get("changed") is True
        # verify second uncatalog shows uncatalog already performed
        results = hosts.all.zos_data_set(name=dataset, state="uncataloged")
<<<<<<< HEAD

=======
>>>>>>> 37941131
        for result in results.contacted.values():
            assert result.get("changed") is False
        # recatalog the data set
        results = hosts.all.zos_data_set(
            name=dataset, state="cataloged", volumes=volume_1
        )

        for result in results.contacted.values():
            assert result.get("changed") is True
        # verify second catalog shows catalog already performed
        results = hosts.all.zos_data_set(
            name=dataset, state="cataloged", volumes=volume_1
        )
        for result in results.contacted.values():
            assert result.get("changed") is False
    finally:
        # clean up
        hosts.all.file(path=TEMP_PATH, state="absent")
        # Added volumes to force a catalog in case they were somehow uncataloged to avoid an duplicate on volume error
        hosts.all.zos_data_set(name=dataset, state="absent", volumes=volume_1)


@pytest.mark.parametrize(
    "jcl",
    [PDS_CREATE_JCL, KSDS_CREATE_JCL, RRDS_CREATE_JCL, ESDS_CREATE_JCL, LDS_CREATE_JCL],
    ids=['PDS_CREATE_JCL', 'KSDS_CREATE_JCL', 'RRDS_CREATE_JCL', 'ESDS_CREATE_JCL', 'LDS_CREATE_JCL']
)
def test_data_set_present_when_uncataloged(ansible_zos_module, jcl, volumes_on_systems):
    hosts = ansible_zos_module
    volumes = Volume_Handler(volumes_on_systems)
    volume_1 = volumes.get_available_vol()
    dataset = get_tmp_ds_name(2, 2)
    try:
        hosts.all.zos_data_set(
            name=dataset, state="cataloged", volumes=volume_1
        )
        hosts.all.zos_data_set(name=dataset, state="absent")

        hosts.all.file(path=TEMP_PATH, state="directory")
        hosts.all.shell(cmd=ECHO_COMMAND.format(quote(jcl.format(volume_1, dataset)), TEMP_PATH))
        results = hosts.all.zos_job_submit(
            src=TEMP_PATH + "/SAMPLE", location="uss"
        )
        # verify data set creation was successful
        for result in results.contacted.values():
            assert result.get("jobs")[0].get("ret_code").get("msg_code") == "0000"
        # ensure data set present
        results = hosts.all.zos_data_set(
            name=dataset, state="present", volumes=volume_1
        )
        for result in results.contacted.values():
            assert result.get("changed") is False
        # uncatalog the data set
        results = hosts.all.zos_data_set(name=dataset, state="uncataloged")
        for result in results.contacted.values():
            assert result.get("changed") is True
        # ensure data set present
        results = hosts.all.zos_data_set(
            name=dataset, state="present", volumes=volume_1
        )

        for result in results.contacted.values():
            assert result.get("changed") is True
    finally:
        hosts.all.file(path=TEMP_PATH, state="absent")
        hosts.all.zos_data_set(name=dataset, state="absent", volumes=volume_1)


@pytest.mark.parametrize(
    "jcl",
    [PDS_CREATE_JCL, KSDS_CREATE_JCL, RRDS_CREATE_JCL, ESDS_CREATE_JCL, LDS_CREATE_JCL],
    ids=['PDS_CREATE_JCL', 'KSDS_CREATE_JCL', 'RRDS_CREATE_JCL', 'ESDS_CREATE_JCL', 'LDS_CREATE_JCL']
)
def test_data_set_replacement_when_uncataloged(ansible_zos_module, jcl, volumes_on_systems):
    hosts = ansible_zos_module
    volumes = Volume_Handler(volumes_on_systems)
    volume = volumes.get_available_vol()
    dataset = get_tmp_ds_name(2, 2)
    try:
        hosts.all.zos_data_set(
            name=dataset, state="cataloged", volumes=volume
        )
        hosts.all.zos_data_set(name=dataset, state="absent")

        hosts.all.file(path=TEMP_PATH, state="directory")
        hosts.all.shell(cmd=ECHO_COMMAND.format(quote(jcl.format(volume, dataset)), TEMP_PATH))
        results = hosts.all.zos_job_submit(
            src=TEMP_PATH + "/SAMPLE", location="uss"
        )
        # verify data set creation was successful
        for result in results.contacted.values():
            assert result.get("jobs")[0].get("ret_code").get("msg_code") == "0000"
        # ensure data set present
        results = hosts.all.zos_data_set(
            name=dataset, state="present", volumes=volume
        )
        for result in results.contacted.values():
            assert result.get("changed") is False
        # uncatalog the data set
        results = hosts.all.zos_data_set(name=dataset, state="uncataloged")
        for result in results.contacted.values():
            assert result.get("changed") is True
        # ensure data set present
        results = hosts.all.zos_data_set(
            name=dataset,
            state="present",
            volumes=volume,
            replace=True,
        )
        for result in results.contacted.values():
            assert result.get("changed") is True
    finally:
        hosts.all.file(path=TEMP_PATH, state="absent")
        hosts.all.zos_data_set(name=dataset, state="absent")


@pytest.mark.parametrize(
    "jcl",
    [PDS_CREATE_JCL, KSDS_CREATE_JCL, RRDS_CREATE_JCL, ESDS_CREATE_JCL, LDS_CREATE_JCL],
    ids=['PDS_CREATE_JCL', 'KSDS_CREATE_JCL', 'RRDS_CREATE_JCL', 'ESDS_CREATE_JCL', 'LDS_CREATE_JCL']
)
def test_data_set_absent_when_uncataloged(ansible_zos_module, jcl, volumes_on_systems):
    try:
        volumes = Volume_Handler(volumes_on_systems)
        volume_1 = volumes.get_available_vol()
        hosts = ansible_zos_module
        dataset = get_tmp_ds_name(2, 2)
        hosts.all.zos_data_set(
            name=dataset, state="cataloged", volumes=volume_1
        )
        hosts.all.zos_data_set(name=dataset, state="absent")

        hosts.all.file(path=TEMP_PATH, state="directory")
        hosts.all.shell(cmd=ECHO_COMMAND.format(quote(jcl.format(volume_1, dataset)), TEMP_PATH))
        results = hosts.all.zos_job_submit(
            src=TEMP_PATH + "/SAMPLE", location="uss"
        )
        # verify data set creation was successful
        for result in results.contacted.values():
            assert result.get("jobs")[0].get("ret_code").get("msg_code") == "0000"
        # uncatalog the data set
        results = hosts.all.zos_data_set(name=dataset, state="uncataloged")
        for result in results.contacted.values():
            assert result.get("changed") is True
        # ensure data set absent
        results = hosts.all.zos_data_set(
            name=dataset, state="absent", volumes=volume_1
        )
        for result in results.contacted.values():
            assert result.get("changed") is True
    finally:
        hosts.all.file(path=TEMP_PATH, state="absent")
        hosts.all.zos_data_set(name=dataset, state="absent")


@pytest.mark.parametrize(
    "jcl",
    [PDS_CREATE_JCL, KSDS_CREATE_JCL, RRDS_CREATE_JCL, ESDS_CREATE_JCL, LDS_CREATE_JCL],
        ids=['PDS_CREATE_JCL', 'KSDS_CREATE_JCL', 'RRDS_CREATE_JCL', 'ESDS_CREATE_JCL', 'LDS_CREATE_JCL']
)
def test_data_set_absent_when_uncataloged_and_same_name_cataloged_is_present(ansible_zos_module, jcl, volumes_on_systems):
    volumes = Volume_Handler(volumes_on_systems)
    volume_1 = volumes.get_available_vol()
    volume_2 = volumes.get_available_vol()
    hosts = ansible_zos_module
    dataset = get_tmp_ds_name(2, 2)
    hosts.all.zos_data_set(name=dataset, state="cataloged", volumes=volume_1)

    hosts.all.zos_data_set(name=dataset, state="absent")

    hosts.all.file(path=TEMP_PATH, state="directory")
    hosts.all.shell(cmd=ECHO_COMMAND.format(quote(jcl.format(volume_1, dataset)), TEMP_PATH))
<<<<<<< HEAD
    results = hosts.all.zos_job_submit(src=TEMP_PATH + "/SAMPLE", location="uss")
=======
    results =hosts.all.zos_job_submit(src=TEMP_PATH + "/SAMPLE", location="USS", wait=True)
>>>>>>> 37941131

    # verify data set creation was successful
    for result in results.contacted.values():
        assert result.get("jobs")[0].get("ret_code").get("msg_code") == "0000"

    # uncatalog the data set
    results = hosts.all.zos_data_set(name=dataset, state="uncataloged")
    for result in results.contacted.values():
        assert result.get("changed") is True

    # Create the same dataset name in different volume

    hosts.all.file(path=TEMP_PATH + "/SAMPLE", state="absent")
    hosts.all.shell(cmd=ECHO_COMMAND.format(quote(jcl.format(volume_2, dataset)), TEMP_PATH))
<<<<<<< HEAD
    results = hosts.all.zos_job_submit(src=TEMP_PATH + "/SAMPLE", location="uss")
=======
    results = hosts.all.zos_job_submit(src=TEMP_PATH + "/SAMPLE", location="USS", wait=True)
>>>>>>> 37941131

    # verify data set creation was successful
    for result in results.contacted.values():
        assert result.get("jobs")[0].get("ret_code").get("msg_code") == "0000"

    hosts.all.file(path=TEMP_PATH, state="absent")

<<<<<<< HEAD
    # ensure second data set absent
    results = hosts.all.zos_data_set(name=dataset, state="absent", volumes=volume_2)
    for result in results.contacted.values():
        assert result.get("changed") is True

    # ensure first data set absent
    hosts.all.zos_data_set(name=dataset, state="cataloged")
    results = hosts.all.zos_data_set(name=dataset, state="absent", volumes=volume_1)
=======
    # ensure data set absent
    results = hosts.all.zos_data_set(name=dataset, state="absent", volumes=volume_1)
    for result in results.contacted.values():
        assert result.get("changed") is True

>>>>>>> 37941131
    for result in results.contacted.values():
        assert result.get("changed") is True


@pytest.mark.parametrize("dstype", data_set_types)
def test_data_set_creation_when_present_no_replace(ansible_zos_module, dstype):
    try:
        hosts = ansible_zos_module
        dataset = get_tmp_ds_name(2, 2)
        hosts.all.zos_data_set(
            name=dataset, state="present", type=dstype, replace=True
        )
        results = hosts.all.zos_data_set(
            name=dataset, state="present", type=dstype
        )
        hosts.all.zos_data_set(name=dataset, state="absent")
        for result in results.contacted.values():
            assert result.get("changed") is False
            assert result.get("module_stderr") is None
    finally:
        hosts.all.zos_data_set(name=dataset, state="absent")


@pytest.mark.parametrize("dstype", data_set_types)
def test_data_set_creation_when_present_replace(ansible_zos_module, dstype):
    try:
        hosts = ansible_zos_module
        dataset = get_tmp_ds_name(2, 2)
<<<<<<< HEAD
        results = hosts.all.zos_data_set(
=======
        hosts.all.zos_data_set(
>>>>>>> 37941131
            name=dataset, state="present", type=dstype, replace=True
        )
        results = hosts.all.zos_data_set(
            name=dataset, state="present", type=dstype, replace=True
        )
        hosts.all.zos_data_set(name=dataset, state="absent")
        for result in results.contacted.values():
            assert result.get("changed") is True
            assert result.get("module_stderr") is None
    finally:
        hosts.all.zos_data_set(name=dataset, state="absent")


@pytest.mark.parametrize("dstype", data_set_types)
def test_data_set_creation_when_absent(ansible_zos_module, dstype):
    try:
        hosts = ansible_zos_module
        dataset = get_tmp_ds_name(2, 2)
        hosts.all.zos_data_set(name=dataset, state="absent")
        results = hosts.all.zos_data_set(
            name=dataset, state="present", type=dstype
        )
        hosts.all.zos_data_set(name=dataset, state="absent")
        for result in results.contacted.values():
            assert result.get("changed") is True
            assert result.get("module_stderr") is None
    finally:
        hosts.all.zos_data_set(name=dataset, state="absent")


@pytest.mark.parametrize("dstype", data_set_types)
def test_data_set_deletion_when_present(ansible_zos_module, dstype):
    hosts = ansible_zos_module
    dataset = get_tmp_ds_name(2, 2)
    hosts.all.zos_data_set(name=dataset, state="present", type=dstype)
    results = hosts.all.zos_data_set(name=dataset, state="absent")
    for result in results.contacted.values():
        assert result.get("changed") is True
        assert result.get("module_stderr") is None


def test_data_set_deletion_when_absent(ansible_zos_module):
    hosts = ansible_zos_module
    dataset = get_tmp_ds_name(2, 2)
    hosts.all.zos_data_set(name=dataset, state="absent")
    results = hosts.all.zos_data_set(name=dataset, state="absent")
    for result in results.contacted.values():
        assert result.get("changed") is False
        assert result.get("module_stderr") is None


def test_batch_data_set_creation_and_deletion(ansible_zos_module):
    try:
        hosts = ansible_zos_module
        dataset = get_tmp_ds_name(2, 2)
        results = hosts.all.zos_data_set(
            batch=[
                {"name": dataset, "state": "absent"},
                {"name": dataset, "type": "pds", "state": "present"},
                {"name": dataset, "state": "absent"},
            ]
        )
        for result in results.contacted.values():
            assert result.get("changed") is True
            assert result.get("module_stderr") is None
    finally:
        hosts.all.zos_data_set(name=dataset, state="absent")


def test_batch_data_set_and_member_creation(ansible_zos_module):
    try:
        hosts = ansible_zos_module
        dataset = get_tmp_ds_name(2, 2)
        results = hosts.all.zos_data_set(
            batch=[
                {"name": dataset, "type": "pds", "directory_blocks": 5},
                {"name": dataset + "(newmem1)", "type": "member"},
                {
                    "name": dataset + "(newmem2)",
                    "type": "member",
                    "state": "present",
                },
                {"name": dataset, "state": "absent"},
            ]
        )
        for result in results.contacted.values():
            assert result.get("changed") is True
            assert result.get("module_stderr") is None
    finally:
        hosts.all.zos_data_set(name=dataset, state="absent")


c_pgm="""#include <stdio.h>
#include <stdlib.h>
#include <string.h>
int main(int argc, char** argv)
{
    char dsname[ strlen(argv[1]) + 4];
    sprintf(dsname, "//'%s'", argv[1]);
    FILE* member;
    member = fopen(dsname, "rb,type=record");
    sleep(300);
    fclose(member);
    return 0;
}
"""

call_c_jcl="""//PDSELOCK JOB MSGCLASS=A,MSGLEVEL=(1,1),NOTIFY=&SYSUID,REGION=0M
//LOCKMEM  EXEC PGM=BPXBATCH
//STDPARM DD *
SH /tmp/disp_shr/pdse-lock '{0}({1})'
//STDIN  DD DUMMY
//STDOUT DD SYSOUT=*
//STDERR DD SYSOUT=*
//"""

def test_data_member_force_delete(ansible_zos_module):
    MEMBER_1, MEMBER_2, MEMBER_3, MEMBER_4 = "MEM1", "MEM2", "MEM3", "MEM4"
    try:
        hosts = ansible_zos_module
        DEFAULT_DATA_SET_NAME = get_tmp_ds_name(2, 2)
        # set up:
        # create pdse
        results = hosts.all.zos_data_set(name=DEFAULT_DATA_SET_NAME, state="present", type="pdse", replace=True)
        for result in results.contacted.values():
            assert result.get("changed") is True

        #add members
        results = hosts.all.zos_data_set(
            batch=[
                {
                    "name": DEFAULT_DATA_SET_NAME + "({0})".format(MEMBER_1),
                    "type": "member",
                    "state": "present",
                    "replace": True,
                },
                {
                    "name": DEFAULT_DATA_SET_NAME + "({0})".format(MEMBER_2),
                    "type": "member",
                    "state": "present",
                    "replace": True,
                },
                {
                    "name": DEFAULT_DATA_SET_NAME + "({0})".format(MEMBER_3),
                    "type": "member",
                    "state": "present",
                    "replace": True,
                },
                {
                    "name": DEFAULT_DATA_SET_NAME + "({0})".format(MEMBER_4),
                    "type": "member",
                    "state": "present",
                    "replace": True,
                },
            ]
        )
        # ensure data set/members create successful
        for result in results.contacted.values():
            assert result.get("changed") is True

        # copy/compile c program and copy jcl to hold data set lock for n seconds in background(&)
        hosts.all.zos_copy(content=c_pgm, dest='/tmp/disp_shr/pdse-lock.c', force=True)
        hosts.all.zos_copy(
            content=call_c_jcl.format(DEFAULT_DATA_SET_NAME, MEMBER_1),
            dest='/tmp/disp_shr/call_c_pgm.jcl',
            force=True
        )
        hosts.all.shell(cmd="xlc -o pdse-lock pdse-lock.c", chdir="/tmp/disp_shr/")

        # submit jcl
        hosts.all.shell(cmd="submit call_c_pgm.jcl", chdir="/tmp/disp_shr/")

        # pause to ensure c code acquires lock
        time.sleep(5)

        # non-force attempt to delete MEMBER_2 - should fail since pdse in in use.
        results = hosts.all.zos_data_set(
            name="{0}({1})".format(DEFAULT_DATA_SET_NAME, MEMBER_2),
            state="absent",
            type="member"
        )
        for result in results.contacted.values():
            assert result.get("failed") is True
            assert "DatasetMemberDeleteError" in result.get("msg")

        # attempt to delete MEMBER_3 with force option.
        results = hosts.all.zos_data_set(
            name="{0}({1})".format(DEFAULT_DATA_SET_NAME, MEMBER_3), state="absent", type="member", force=True
        )
        for result in results.contacted.values():
            assert result.get("changed") is True
            assert result.get("module_stderr") is None

        # attempt to delete MEMBER_4 with force option in batch mode.
        results = hosts.all.zos_data_set(
            batch=[
                {
                    "name": "{0}({1})".format(DEFAULT_DATA_SET_NAME, MEMBER_4),
                    "state": "absent",
                    "type": "member",
                    "force": True
                }
            ]
        )
        for result in results.contacted.values():
            assert result.get("changed") is True
            assert result.get("module_stderr") is None

        # confirm member deleted with mls -- mem1 and mem2 should be present but no mem3 and no mem4
        results = hosts.all.command(cmd="mls {0}".format(DEFAULT_DATA_SET_NAME))
        for result in results.contacted.values():
            assert MEMBER_1 in result.get("stdout")
            assert MEMBER_2 in result.get("stdout")
            assert MEMBER_3 not in result.get("stdout")
            assert MEMBER_4 not in result.get("stdout")

    finally:
        # extract pid
        ps_list_res = hosts.all.shell(cmd="ps -e | grep -i 'pdse-lock'")

        # kill process - release lock - this also seems to end the job
        pid = list(ps_list_res.contacted.values())[0].get('stdout').strip().split(' ')[0]
        hosts.all.shell(cmd="kill 9 {0}".format(pid.strip()))
        # clean up c code/object/executable files, jcl
        hosts.all.shell(cmd='rm -r /tmp/disp_shr')
        # remove pdse
        hosts.all.zos_data_set(name=DEFAULT_DATA_SET_NAME, state="absent")


def test_repeated_operations(ansible_zos_module):
    try:
        hosts = ansible_zos_module
        DEFAULT_DATA_SET_NAME = get_tmp_ds_name(2, 2)
        DEFAULT_DATA_SET_NAME_WITH_MEMBER = DEFAULT_DATA_SET_NAME + "(MEM)"
        results = hosts.all.zos_data_set(
            name=DEFAULT_DATA_SET_NAME,
            type="pds",
            space_primary=5,
            space_type="cyl",
            record_length=15,
            replace=True,
        )

        for result in results.contacted.values():
            assert result.get("changed") is True
            assert result.get("module_stderr") is None

        results = hosts.all.zos_data_set(
            name=DEFAULT_DATA_SET_NAME,
            type="pds",
            replace=True,
        )

        for result in results.contacted.values():
            assert result.get("changed") is True
            assert result.get("module_stderr") is None

        results = hosts.all.zos_data_set(
            name=DEFAULT_DATA_SET_NAME_WITH_MEMBER, type="member", replace=True
        )

        for result in results.contacted.values():
            assert result.get("changed") is True
            assert result.get("module_stderr") is None

        results = hosts.all.zos_data_set(
            name=DEFAULT_DATA_SET_NAME_WITH_MEMBER, type="member"
        )

        for result in results.contacted.values():
            assert result.get("changed") is False
            assert result.get("module_stderr") is None

        results = hosts.all.zos_data_set(
            name=DEFAULT_DATA_SET_NAME_WITH_MEMBER, type="member", state="absent"
        )

        for result in results.contacted.values():
            assert result.get("changed") is True
            assert result.get("module_stderr") is None

        results = hosts.all.zos_data_set(
            name=DEFAULT_DATA_SET_NAME_WITH_MEMBER, type="member", state="absent"
        )

        for result in results.contacted.values():
            assert result.get("changed") is False
            assert result.get("module_stderr") is None
    finally:
        hosts.all.zos_data_set(name=DEFAULT_DATA_SET_NAME, state="absent")


def test_multi_volume_creation_uncatalog_and_catalog_nonvsam(ansible_zos_module, volumes_on_systems):
    volumes = Volume_Handler(volumes_on_systems)
    volume_1 = volumes.get_available_vol()
    volume_2 = volumes.get_available_vol()
    try:
        hosts = ansible_zos_module
        DEFAULT_DATA_SET_NAME = get_tmp_ds_name(2, 2)
        hosts.all.zos_data_set(name=DEFAULT_DATA_SET_NAME, state="absent")
        results = hosts.all.zos_data_set(
            name=DEFAULT_DATA_SET_NAME,
            type="seq",
            space_primary=5,
            space_type="cyl",
            record_length=15,
            volumes=[volume_1, volume_2],
        )
        for result in results.contacted.values():
            assert result.get("changed") is True
            assert result.get("module_stderr") is None

        results = hosts.all.zos_data_set(name=DEFAULT_DATA_SET_NAME, state="uncataloged")
        for result in results.contacted.values():
            assert result.get("changed") is True
            assert result.get("module_stderr") is None

        results = hosts.all.zos_data_set(
            name=DEFAULT_DATA_SET_NAME,
            state="cataloged",
            volumes=[volume_1, volume_2],
        )
        for result in results.contacted.values():
            assert result.get("changed") is True
            assert result.get("module_stderr") is None
    finally:
        hosts.all.zos_data_set(name=DEFAULT_DATA_SET_NAME, state="absent")


def test_multi_volume_creation_uncatalog_and_catalog_vsam(ansible_zos_module, volumes_on_systems):
    volumes = Volume_Handler(volumes_on_systems)
    volume_1 = volumes.get_available_vol()
    volume_2 = volumes.get_available_vol()
    try:
        hosts = ansible_zos_module
        DEFAULT_DATA_SET_NAME = get_tmp_ds_name(2, 2)
        hosts.all.zos_data_set(name=DEFAULT_DATA_SET_NAME, state="absent")
        results = hosts.all.zos_data_set(
            name=DEFAULT_DATA_SET_NAME,
            type="ksds",
            key_length=5,
            key_offset=0,
            space_primary=5,
<<<<<<< HEAD
            space_type="cyl",
=======
            space_type="CYL",
>>>>>>> 37941131
            volumes=[volume_1, volume_2],
        )
        for result in results.contacted.values():
            assert result.get("changed") is True
            assert result.get("module_stderr") is None

        results = hosts.all.zos_data_set(name=DEFAULT_DATA_SET_NAME, state="uncataloged")
        for result in results.contacted.values():
            assert result.get("changed") is True
            assert result.get("module_stderr") is None

        results = hosts.all.zos_data_set(
            name=DEFAULT_DATA_SET_NAME,
            state="cataloged",
            volumes=[volume_1, volume_2],
<<<<<<< HEAD
=======
        )
        for result in results.contacted.values():
            assert result.get("changed") is True
            assert result.get("module_stderr") is None
    finally:
        hosts.all.zos_data_set(name=DEFAULT_DATA_SET_NAME, state="absent")


def test_data_set_old_aliases(ansible_zos_module, volumes_on_systems):
    volumes = Volume_Handler(volumes_on_systems)
    volume_1 = volumes.get_available_vol()
    try:
        hosts = ansible_zos_module
        DEFAULT_DATA_SET_NAME = get_tmp_ds_name(2, 2)
        hosts.all.zos_data_set(name=DEFAULT_DATA_SET_NAME, state="absent")
        results = hosts.all.zos_data_set(
            name=DEFAULT_DATA_SET_NAME,
            state="present",
            format="fb",
            size="5m",
            volume=volume_1,
>>>>>>> 37941131
        )
        for result in results.contacted.values():
            assert result.get("changed") is True
            assert result.get("module_stderr") is None
    finally:
        hosts.all.zos_data_set(name=DEFAULT_DATA_SET_NAME, state="absent")


def test_data_set_temp_data_set_name(ansible_zos_module):
    try:
        hosts = ansible_zos_module
        results = hosts.all.zos_data_set(
            state="present",
        )
        data_set_names = retrieve_data_set_names(results)
        assert len(data_set_names) == 1
        for name in data_set_names:
            results2 = hosts.all.zos_data_set(name=name, state="absent")
            for result in results2.contacted.values():
                assert result.get("changed") is True
                assert result.get("module_stderr") is None
        for result in results.contacted.values():
            assert result.get("changed") is True
            assert result.get("module_stderr") is None
    finally:
        if isinstance(data_set_names, list):
            for name in data_set_names:
                results2 = hosts.all.zos_data_set(name=name, state="absent")


def test_data_set_temp_data_set_name_batch(ansible_zos_module):
    try:
        hosts = ansible_zos_module
        DEFAULT_DATA_SET_NAME = get_tmp_ds_name()
        hosts.all.zos_data_set(name=DEFAULT_DATA_SET_NAME, state="absent")
        results = hosts.all.zos_data_set(
            batch=[
                dict(
                    state="present",
                ),
                dict(
                    state="present",
                ),
                dict(
                    state="present",
                ),
                dict(
                    name=DEFAULT_DATA_SET_NAME,
                    state="present"
                ),
            ]
        )
        hosts.all.zos_data_set(name=DEFAULT_DATA_SET_NAME, state="absent")
        data_set_names = retrieve_data_set_names(results)
        assert len(data_set_names) == 4
        for name in data_set_names:
            if name != DEFAULT_DATA_SET_NAME:
                results2 = hosts.all.zos_data_set(name=name, state="absent")
            for result in results2.contacted.values():
                assert result.get("changed") is True
                assert result.get("module_stderr") is None
        for result in results.contacted.values():
            assert result.get("changed") is True
            assert result.get("module_stderr") is None
    finally:
        hosts.all.zos_data_set(name=DEFAULT_DATA_SET_NAME, state="absent")
        if isinstance(data_set_names, list):
            for name in data_set_names:
                results2 = hosts.all.zos_data_set(name=name, state="absent")


@pytest.mark.parametrize(
    "filesystem",
    ["hfs", "zfs"],
)
def test_filesystem_create_and_mount(ansible_zos_module, filesystem):
    fulltest = True
    hosts = ansible_zos_module
    DEFAULT_DATA_SET_NAME = get_tmp_ds_name(1, 1)
    try:
        hosts.all.zos_data_set(name=DEFAULT_DATA_SET_NAME, state="absent")

        if filesystem == "hfs":
            result0 = hosts.all.shell(cmd="zinfo -t sys")
            for result in result0.contacted.values():
                sys_info = result.get("stdout_lines")
            product_version = sys_info[4].split()[1].strip("'")
            product_release = sys_info[5].split()[1].strip("'")
            if product_release >= "05" or product_version > "02":
                fulltest = False
                print( "skipping HFS test: zOS > 02.04" )

        if fulltest:
            hosts = ansible_zos_module
            hosts.all.zos_data_set(name=DEFAULT_DATA_SET_NAME, state="absent")
            results = hosts.all.zos_data_set(name=DEFAULT_DATA_SET_NAME, type=filesystem)
            temp_dir_name = make_tempfile(hosts, directory=True)
            results2 = hosts.all.command(
                cmd="mount -t {0} -f {1} {2}".format(
                    filesystem, DEFAULT_DATA_SET_NAME, temp_dir_name
                )
            )
            results3 = hosts.all.shell(cmd="cd {0} ; df .".format(temp_dir_name))

            # clean up
            results4 = hosts.all.command(cmd="unmount {0}".format(temp_dir_name))
            results5 = hosts.all.zos_data_set(name=DEFAULT_DATA_SET_NAME, state="absent")
            results6 = hosts.all.file(path=temp_dir_name, state="absent")

            for result in results.contacted.values():
                assert result.get("changed") is True
                assert result.get("module_stderr") is None
            for result in results2.contacted.values():
                assert result.get("changed") is True
                assert result.get("stderr") == ""
            for result in results3.contacted.values():
                assert result.get("changed") is True
                assert result.get("stderr") == ""
                assert DEFAULT_DATA_SET_NAME.upper() in result.get("stdout", "")
            for result in results4.contacted.values():
                assert result.get("changed") is True
                assert result.get("stderr") == ""
            for result in results5.contacted.values():
                assert result.get("changed") is True
                assert result.get("module_stderr") is None
            for result in results6.contacted.values():
                assert result.get("changed") is True
                assert result.get("module_stderr") is None
    finally:
        hosts.all.zos_data_set(name=DEFAULT_DATA_SET_NAME, state="absent")


def test_data_set_creation_zero_values(ansible_zos_module):
    try:
        hosts = ansible_zos_module
        DEFAULT_DATA_SET_NAME = get_tmp_ds_name(2, 2)
        results = hosts.all.zos_data_set(
            name=DEFAULT_DATA_SET_NAME,
            state="present",
            type="ksds",
            replace=True,
            space_primary=5,
            space_secondary=0,
            key_length=32,
            key_offset=0,
        )
        for result in results.contacted.values():
            assert result.get("changed") is True
            assert result.get("module_stderr") is None
    finally:
        hosts.all.zos_data_set(name=DEFAULT_DATA_SET_NAME, state="absent")


def test_data_set_creation_with_tmp_hlq(ansible_zos_module):
    try:
        tmphlq = "ANSIBLE"
        hosts = ansible_zos_module
        DEFAULT_DATA_SET_NAME = get_tmp_ds_name(2, 2)
        results = hosts.all.zos_data_set(state="present", tmp_hlq=tmphlq)
        dsname = None
        for result in results.contacted.values():
            assert result.get("changed") is True
            assert result.get("module_stderr") is None
            for dsname in result.get("names"):
                assert dsname[:7] == tmphlq
    finally:
        if dsname:
            hosts.all.zos_data_set(name=DEFAULT_DATA_SET_NAME, state="absent")

@pytest.mark.parametrize(
    "formats",
<<<<<<< HEAD
    ["f","fb", "vb", "fba", "vba", "u"],
=======
    ["F","FB", "VB", "FBA", "VBA", "U"],
>>>>>>> 37941131
)
def test_data_set_f_formats(ansible_zos_module, formats, volumes_on_systems):
    volumes = Volume_Handler(volumes_on_systems)
    volume_1 = volumes.get_available_vol()
    try:
        hosts = ansible_zos_module
        DEFAULT_DATA_SET_NAME = get_tmp_ds_name(2, 2)
        hosts.all.zos_data_set(name=DEFAULT_DATA_SET_NAME, state="absent")
        results = hosts.all.zos_data_set(
            name=DEFAULT_DATA_SET_NAME,
            state="present",
            format=formats,
<<<<<<< HEAD
            space_primary="5",
            space_type="m",
=======
            size="5m",
>>>>>>> 37941131
            volume=volume_1,
        )
        for result in results.contacted.values():
            assert result.get("changed") is True
            assert result.get("module_stderr") is None
    finally:
        hosts.all.zos_data_set(name=DEFAULT_DATA_SET_NAME, state="absent")<|MERGE_RESOLUTION|>--- conflicted
+++ resolved
@@ -154,11 +154,7 @@
     dataset = get_tmp_ds_name(2, 2)
     try:
         hosts.all.zos_data_set(
-<<<<<<< HEAD
              name=dataset, state="cataloged", volumes=volume_1
-=======
-            name=dataset, state="cataloged", volumes=volume_1
->>>>>>> 37941131
         )
         hosts.all.zos_data_set(name=dataset, state="absent")
 
@@ -182,10 +178,6 @@
             assert result.get("changed") is True
         # verify second uncatalog shows uncatalog already performed
         results = hosts.all.zos_data_set(name=dataset, state="uncataloged")
-<<<<<<< HEAD
-
-=======
->>>>>>> 37941131
         for result in results.contacted.values():
             assert result.get("changed") is False
         # recatalog the data set
@@ -358,11 +350,7 @@
 
     hosts.all.file(path=TEMP_PATH, state="directory")
     hosts.all.shell(cmd=ECHO_COMMAND.format(quote(jcl.format(volume_1, dataset)), TEMP_PATH))
-<<<<<<< HEAD
     results = hosts.all.zos_job_submit(src=TEMP_PATH + "/SAMPLE", location="uss")
-=======
-    results =hosts.all.zos_job_submit(src=TEMP_PATH + "/SAMPLE", location="USS", wait=True)
->>>>>>> 37941131
 
     # verify data set creation was successful
     for result in results.contacted.values():
@@ -377,11 +365,7 @@
 
     hosts.all.file(path=TEMP_PATH + "/SAMPLE", state="absent")
     hosts.all.shell(cmd=ECHO_COMMAND.format(quote(jcl.format(volume_2, dataset)), TEMP_PATH))
-<<<<<<< HEAD
     results = hosts.all.zos_job_submit(src=TEMP_PATH + "/SAMPLE", location="uss")
-=======
-    results = hosts.all.zos_job_submit(src=TEMP_PATH + "/SAMPLE", location="USS", wait=True)
->>>>>>> 37941131
 
     # verify data set creation was successful
     for result in results.contacted.values():
@@ -389,7 +373,6 @@
 
     hosts.all.file(path=TEMP_PATH, state="absent")
 
-<<<<<<< HEAD
     # ensure second data set absent
     results = hosts.all.zos_data_set(name=dataset, state="absent", volumes=volume_2)
     for result in results.contacted.values():
@@ -398,13 +381,6 @@
     # ensure first data set absent
     hosts.all.zos_data_set(name=dataset, state="cataloged")
     results = hosts.all.zos_data_set(name=dataset, state="absent", volumes=volume_1)
-=======
-    # ensure data set absent
-    results = hosts.all.zos_data_set(name=dataset, state="absent", volumes=volume_1)
-    for result in results.contacted.values():
-        assert result.get("changed") is True
-
->>>>>>> 37941131
     for result in results.contacted.values():
         assert result.get("changed") is True
 
@@ -433,11 +409,7 @@
     try:
         hosts = ansible_zos_module
         dataset = get_tmp_ds_name(2, 2)
-<<<<<<< HEAD
-        results = hosts.all.zos_data_set(
-=======
-        hosts.all.zos_data_set(
->>>>>>> 37941131
+        results = hosts.all.zos_data_set(
             name=dataset, state="present", type=dstype, replace=True
         )
         results = hosts.all.zos_data_set(
@@ -781,11 +753,7 @@
             key_length=5,
             key_offset=0,
             space_primary=5,
-<<<<<<< HEAD
             space_type="cyl",
-=======
-            space_type="CYL",
->>>>>>> 37941131
             volumes=[volume_1, volume_2],
         )
         for result in results.contacted.values():
@@ -801,30 +769,6 @@
             name=DEFAULT_DATA_SET_NAME,
             state="cataloged",
             volumes=[volume_1, volume_2],
-<<<<<<< HEAD
-=======
-        )
-        for result in results.contacted.values():
-            assert result.get("changed") is True
-            assert result.get("module_stderr") is None
-    finally:
-        hosts.all.zos_data_set(name=DEFAULT_DATA_SET_NAME, state="absent")
-
-
-def test_data_set_old_aliases(ansible_zos_module, volumes_on_systems):
-    volumes = Volume_Handler(volumes_on_systems)
-    volume_1 = volumes.get_available_vol()
-    try:
-        hosts = ansible_zos_module
-        DEFAULT_DATA_SET_NAME = get_tmp_ds_name(2, 2)
-        hosts.all.zos_data_set(name=DEFAULT_DATA_SET_NAME, state="absent")
-        results = hosts.all.zos_data_set(
-            name=DEFAULT_DATA_SET_NAME,
-            state="present",
-            format="fb",
-            size="5m",
-            volume=volume_1,
->>>>>>> 37941131
         )
         for result in results.contacted.values():
             assert result.get("changed") is True
@@ -996,11 +940,7 @@
 
 @pytest.mark.parametrize(
     "formats",
-<<<<<<< HEAD
     ["f","fb", "vb", "fba", "vba", "u"],
-=======
-    ["F","FB", "VB", "FBA", "VBA", "U"],
->>>>>>> 37941131
 )
 def test_data_set_f_formats(ansible_zos_module, formats, volumes_on_systems):
     volumes = Volume_Handler(volumes_on_systems)
@@ -1013,12 +953,8 @@
             name=DEFAULT_DATA_SET_NAME,
             state="present",
             format=formats,
-<<<<<<< HEAD
             space_primary="5",
             space_type="m",
-=======
-            size="5m",
->>>>>>> 37941131
             volume=volume_1,
         )
         for result in results.contacted.values():
