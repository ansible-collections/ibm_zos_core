#!/usr/bin/python
# -*- coding: utf-8 -*-

<<<<<<< HEAD
# Copyright (c) IBM Corporation 2020, 2024
=======
# Copyright (c) IBM Corporation 2020, 2025
>>>>>>> 5eddec59
# Licensed under the Apache License, Version 2.0 (the "License");
# you may not use this file except in compliance with the License.
# You may obtain a copy of the License at
#     http://www.apache.org/licenses/LICENSE-2.0
# Unless required by applicable law or agreed to in writing, software
# distributed under the License is distributed on an "AS IS" BASIS,
# WITHOUT WARRANTIES OR CONDITIONS OF ANY KIND, either express or implied.
# See the License for the specific language governing permissions and
# limitations under the License.

from __future__ import (absolute_import, division, print_function)

__metaclass__ = type


DOCUMENTATION = r"""
---
module: zos_find
version_added: "1.3.0"
short_description: Find matching data sets
description:
  - Return a list of data sets based on specific criteria.
  - Multiple criteria can be added (AND'd) together.
  - The C(zos_find) module can only find MVS data sets. Use the
    L(find,https://docs.ansible.com/ansible/latest/modules/find_module.html)
    module to find USS files.
author:
  - "Asif Mahmud (@asifmahmud)"
  - "Demetrios Dimatos (@ddimatos)"
  - "Fernando Flores (@fernandofloresg)"
options:
  age:
    description:
      - Select data sets whose age is equal to or greater than the specified time.
      - Use a negative age to find data sets equal to or less than the specified time.
      - You can choose days, weeks, months or years by specifying the first letter of
        any of those words (e.g., "1w"). The default is days.
      - Age is determined by using the 'referenced date' of the data set.
    type: str
    required: false
  age_stamp:
    description:
      - Choose the age property against which to compare age.
      - C(creation_date) is the date the data set was created and C(ref_date) is the date
        the data set was last referenced.
      - C(ref_date) is only applicable to sequential and partitioned data sets.
    choices:
      - creation_date
      - ref_date
    default: creation_date
    type: str
    required: false
  contains:
    description:
      - A string which should be matched against the data set content or data
        set member content.
    type: str
    required: false
  excludes:
    description:
      - Data sets whose names match an excludes pattern are culled from patterns matches.
        Multiple patterns can be specified using a list.
      - The pattern can be a regular expression.
      - If the pattern is a regular expression, it must match the full data set name.
    aliases:
      - exclude
    type: list
    elements: str
    required: false
  patterns:
    description:
      - One or more data set or member patterns.
      - The patterns restrict the list of data sets or members to be returned to those
        names that match at least one of the patterns specified. Multiple patterns
        can be specified using a list.
      - This parameter expects a list, which can be either comma separated or YAML.
      - If C(pds_patterns) is provided, C(patterns) must be member patterns.
      - When searching for members within a PDS/PDSE, pattern can be a regular expression.
    type: list
    elements: str
    required: true
  size:
    description:
      - Select data sets whose size is equal to or greater than the specified size.
      - Use a negative size to find files equal to or less than the specified size.
      - Unqualified values are in bytes but b, k, m, g, and t can be appended to
        specify bytes, kilobytes, megabytes, gigabytes, and terabytes, respectively.
      - Filtering by size is currently only valid for sequential and partitioned data sets.
    required: false
    type: str
  pds_patterns:
    description:
      - List of PDS/PDSE to search. Wildcard is possible.
      - Required when searching for data set members.
      - Valid only for C(nonvsam) resource types. Otherwise ignored.
    aliases:
      - pds_paths
      - pds_pattern
    type: list
    elements: str
    required: false
  resource_type:
    description:
      - The type of resource to search.
      - C(nonvsam) refers to one of SEQ, LIBRARY (PDSE), PDS, LARGE, BASIC, EXTREQ, or EXTPREF.
      - C(cluster) refers to a VSAM cluster. The C(data) and C(index) are the data and index
        components of a VSAM cluster.
      - C(gdg) refers to Generation Data Groups. The module searches based on the GDG base name.
    choices:
      - nonvsam
      - cluster
      - data
      - index
      - gdg
    type: str
    required: false
    default: "nonvsam"
  volume:
    description:
      - If provided, only the data sets allocated in the specified list of
        volumes will be searched.
    type: list
    elements: str
    required: false
    aliases:
      - volumes
  empty:
    description:
      - A GDG attribute, only valid when C(resource_type=gdg).
      - If provided, will search for data sets with I(empty) attribute set as provided.
    type: bool
    required: false
  extended:
    description:
      - A GDG attribute, only valid when C(resource_type=gdg).
      - If provided, will search for data sets with I(extended) attribute set as provided.
    type: bool
    required: false
  fifo:
    description:
      - A GDG attribute, only valid when C(resource_type=gdg).
      - If provided, will search for data sets with I(fifo) attribute set as provided.
    type: bool
    required: false
  limit:
    description:
      - A GDG attribute, only valid when C(resource_type=gdg).
      - If provided, will search for data sets with I(limit) attribute set as provided.
    type: int
    required: false
  purge:
    description:
      - A GDG attribute, only valid when C(resource_type=gdg).
      - If provided, will search for data sets with I(purge) attribute set as provided.
    type: bool
    required: false
  scratch:
    description:
      - A GDG attribute, only valid when C(resource_type=gdg).
      - If provided, will search for data sets with I(scratch) attribute set as provided.
    type: bool
    required: false

<<<<<<< HEAD
=======
attributes:
  action:
    support: none
    description: Indicates this has a corresponding action plugin so some parts of the options can be executed on the controller.
  async:
    support: full
    description: Supports being used with the ``async`` keyword.
  check_mode:
    support: none
    description: Can run in check_mode and return changed status prediction without modifying target. If not supported, the action will be skipped.

>>>>>>> 5eddec59
notes:
  - Only cataloged data sets will be searched. If an uncataloged data set needs to
    be searched, it should be cataloged first. The L(zos_data_set,./zos_data_set.html) module can be
    used to catalog uncataloged data sets.
  - The L(zos_find,./zos_find.html) module currently does not support wildcards for high level qualifiers.
    For example, C(SOME.*.DATA.SET) is a valid pattern, but C(*.DATA.SET) is not.
  - If a data set pattern is specified as C(USER.*), the matching data sets will have two
    name segments such as C(USER.ABC), C(USER.XYZ) etc. If a wildcard is specified
    as C(USER.*.ABC), the matching data sets will have three name segments such as
    C(USER.XYZ.ABC), C(USER.TEST.ABC) etc.
  - The time taken to execute the module is proportional to the number of data
    sets present on the system and how large the data sets are.
  - When searching for content within data sets, only non-binary content is considered.
seealso:
- module: zos_data_set
"""


EXAMPLES = r"""
- name: Find all data sets with HLQ 'IMS.LIB' or 'IMSTEST.LIB' that contain the word 'hello'
  zos_find:
    patterns:
      - IMS.LIB.*
      - IMSTEST.LIB.*
    contains: 'hello'
    age: 2d

- name: Search for 'rexx' in all datasets matching IBM.TSO.*.C??
  zos_find:
    patterns:
      - IBM.TSO.*.C??
    contains: 'rexx'

- name: Exclude data sets that have a low level qualifier 'TEST'
  zos_find:
    patterns: 'IMS.LIB.*'
    contains: 'hello'
    excludes: '*.TEST'

- name: Find all members starting with characters 'TE' in a given list of PDS patterns
  zos_find:
    patterns: '^te.*'
    pds_patterns:
      - IMSTEST.TEST.*
      - IMSTEST.USER.*
      - USER.*.LIB

- name: Find all data sets greater than 2MB and allocated in one of the specified volumes
  zos_find:
    patterns: 'USER.*'
    size: 2m
    volumes:
      - SCR03
      - IMSSUN

- name: Find all VSAM clusters starting with the word 'USER'
  zos_find:
    patterns:
      - USER.*
    resource_type: cluster

- name: Find all Generation Data Groups starting with the word 'USER' and specific GDG attributes.
  zos_find:
    patterns:
      - USER.*
    resource_type: gdg
    limit: 30
    scratch: true
    purge: true
"""


RETURN = r"""
data_sets:
    description: All matches found with the specified criteria.
    returned: success
    type: list
    sample: [
      {
        "name": "IMS.CICS13.USERLIB",
        "members": {
            "COBU",
            "MC2CNAM",
            "TINAD"
        },
        "type": "NONVSAM"
      },
      {
        "name": "SAMPLE.DATA.SET",
        "type": "CLUSTER"
      },
      {
        "name": "SAMPLE.VSAM.DATA",
        "type": "DATA"
      }
    ]
matched:
    description: The number of matched data sets found.
    returned: success
    type: int
    sample: 49
examined:
    description: The number of data sets searched.
    returned: success
    type: int
    sample: 158
msg:
    description: Failure message returned by the module.
    returned: failure
    type: str
    sample: Error while gathering data set information
stdout:
    description: The stdout from a USS command or MVS command, if applicable.
    returned: failure
    type: str
    sample: Searching dataset IMSTESTL.COMNUC
stderr:
    description: The stderr of a USS command or MVS command, if applicable.
    returned: failure
    type: str
    sample: No such file or directory "/tmp/foo"
rc:
    description: The return code of a USS or MVS command, if applicable.
    returned: failure
    type: int
    sample: 8
"""

import re
import time
import datetime
import math
import json

from copy import deepcopy
from re import match as fullmatch


from ansible.module_utils.basic import AnsibleModule

from ansible_collections.ibm.ibm_zos_core.plugins.module_utils import (
    vtoc, mvs_cmd
)

from ansible_collections.ibm.ibm_zos_core.plugins.module_utils.better_arg_parser import (
    BetterArgParser
)

from ansible_collections.ibm.ibm_zos_core.plugins.module_utils.ansible_module import (
    AnsibleModuleHelper
)

from shlex import quote


def content_filter(module, patterns, content):
    """ Find data sets that match any pattern in a list of patterns and
    contains the given content.

    Parameters
    ----------
    module : AnsibleModule
        The Ansible module object being used in the module.
    patterns : list[str]
        A list of data set patterns.
    content : str
        The content string to search for within matched data sets.

    Returns
    -------
    dict[ps=set, pds=dict[str, str], searched=int]
        A dictionary containing
        a set of matched "PS" data sets, a dictionary containing "PDS" data sets
        and members corresponding to each PDS, an int representing number of total
        data sets examined.

    Raises
    ------
        fail_json: Non-zero return code received while executing ZOAU shell command 'dgrep'.
    """
    filtered_data_sets = dict(ps=set(), pds=dict(), searched=0)
    for pattern in patterns:
        rc, out, err = _dgrep_wrapper(
            pattern, content=content, verbose=True, ignore_case=True
        )
        if rc > 4 and rc != 28:
            module.fail_json(
                msg="Non-zero return code received while executing ZOAU shell command 'dgrep'",
                rc=rc, stdout=out, stderr=err
            )
        for line in err.splitlines():
            if line and line.strip().startswith("BGYSC1005I"):
                filtered_data_sets['searched'] += 1

        for line in out.splitlines():
            if line:
                line = line.split()
                ds_name = line[0]
                if _ds_type(ds_name) == "PO":
                    try:
                        filtered_data_sets['pds'][ds_name].add(line[1])
                    except KeyError:
                        filtered_data_sets['pds'][ds_name] = set([line[1]])
                else:
                    filtered_data_sets['ps'].add(ds_name)
    return filtered_data_sets


def data_set_filter(module, pds_paths, patterns):
    """ Find data sets that match any pattern in a list of patterns.

    Parameters
    ----------
    module : AnsibleModule
        The Ansible module object being used.
    patterns : list[str]
        A list of data set patterns.

    Returns
    -------
    dict[ps=set, pds=dict[str, str], searched=int]
        A dictionary containing
        a set of matched "PS" data sets, a dictionary containing "PDS" data sets
        and members corresponding to each PDS, an int representing number of total
        data sets examined.

    Raises
    ------
    fail_json
        Non-zero return code received while executing ZOAU shell command 'dls'.
    """
    filtered_data_sets = dict(ps=set(), pds=dict(), searched=0)
    patterns = pds_paths or patterns
    for pattern in patterns:
        rc, out, err = _dls_wrapper(pattern, list_details=True)
        if rc != 0:
            if "BGYSC1103E" in err:
                # return filtered_data_sets
                continue

            module.fail_json(
                msg="Non-zero return code received while executing ZOAU shell command 'dls'",
                rc=rc, stdout=out, stderr=err
            )
        for ds in err.splitlines():
            if ds and ds.strip().startswith("BGYSC1005I"):
                filtered_data_sets['searched'] += 1

        for line in out.splitlines():
            result = line.split()
            if result:
                if result[1] == "PO":
                    if pds_paths:
                        mls_rc, mls_out, mls_err = module.run_command(
                            "mls '{0}(*)'".format(result[0]), errors='replace'
                        )
                        if mls_rc == 2:
                            filtered_data_sets["pds"][result[0]] = {}
                        else:
                            filtered_data_sets["pds"][result[0]] = \
                                set(filter(None, mls_out.splitlines()))
                    else:
                        filtered_data_sets["pds"][result[0]] = {}
                else:
                    filtered_data_sets["ps"].add(result[0])
    return filtered_data_sets


def pds_filter(module, pds_dict, member_patterns, excludes=None):
    """ Return all PDS/PDSE data sets whose members match any of the patterns
    in the given list of member patterns.

    Parameters
    ----------
    module : AnsibleModule
        The Ansible module object being used in the module.
    pds_dict : dict[str, str]
        A dictionary where each key is the name of
        of the PDS/PDSE and the value is a list of
        members belonging to the PDS/PDSE.
    member_patterns : list
        A list of member patterns to search for.

    Returns
    -------
    dict[str, set[str]]
        Filtered PDS/PDSE with corresponding members.
    """
    filtered_pds = dict()
    for pds, members in pds_dict.items():
        for m in members:
            for mem_pat in member_patterns:
                if _match_regex(module, mem_pat, m):
                    try:
                        filtered_pds[pds].add(m)
                    except KeyError:
                        filtered_pds[pds] = set({m})
    # ************************************************************************
    # Exclude any member that matches a given pattern in 'excludes'.
    # Changes will be made to 'filtered_pds' each iteration. Therefore,
    # iteration should be performed over a copy of 'filtered_pds'. Because
    # Python performs a shallow copy when copying a dictionary, a deep copy
    # should be performed.
    # ************************************************************************
    if excludes:
        for pds, members in deepcopy(filtered_pds).items():
            for m in members:
                for ex_pat in excludes:
                    if _match_regex(module, ex_pat, m):
                        filtered_pds[pds].remove(m)
                        break
    return filtered_pds


def vsam_filter(module, patterns, resource_type, age=None):
    """ Return all VSAM data sets that match any of the patterns
    in the given list of patterns.

    Parameters
    ----------
    module : AnsibleModule
        The Ansible module object being used.
    patterns : list[str]
        A list of data set patterns.

    Returns
    -------
    set[str]
        Matched VSAM data sets.

    Raises
    ------
    fail_json
        Non-zero return code received while executing ZOAU shell command 'vls'.
    """
    filtered_data_sets = set()
    now = time.time()
    for pattern in patterns:
        request_details = age is not None
        rc, out, err = _vls_wrapper(pattern, details=request_details)
        if rc > 4:
            module.fail_json(
                msg="Non-zero return code received while executing ZOAU shell command 'vls'",
                rc=rc, stdout=out, stderr=err
            )
        for entry in out.splitlines():
            if entry:
                vsam_props = entry.split()
                vsam_name = vsam_props[0]
                vsam_type = vsam_name.split('.')[-1]
                if _match_resource_type(resource_type, vsam_type):
                    if age:
                        if _age_filter(vsam_props[1], now, age):
                            filtered_data_sets.add(vsam_name)
                    else:
                        filtered_data_sets.add(vsam_name)
    return filtered_data_sets


def data_set_attribute_filter(
    module, data_sets, size=None, age=None, age_stamp="creation_date"
):
    """ Filter data sets based on attributes such as age or size.

    Parameters
    ----------
    module : AnsibleModule
        The Ansible module object being used.
    data_sets : set[str]
        A set of data set names.
    size : int
        The size, in bytes, that should be used to filter data sets.
    age : int
        The age, in days, that should be used to filter data sets.

    Returns
    -------
    set[str]
        Matched data sets filtered by age and size.

    Raises
    ------
    fail_json
        Non-zero return code received while executing ZOAU shell command 'dls'.
    """
    filtered_data_sets = set()
    now = time.time()
    for ds in data_sets:
        rc, out, err = _dls_wrapper(
            ds, u_time=age is not None, size=size is not None
        )
        if rc != 0:
            module.fail_json(
                msg="Non-zero return code received while executing ZOAU shell command 'dls'",
                rc=rc, stdout=out, stderr=err
            )
        out = out.strip().split()
        ds_age = out[1] if age_stamp == "ref_date" else _get_creation_date(module, ds)
        if (
            (
                age
                and size
                and _age_filter(ds_age, now, age)
                and _size_filter(int(out[6]), size)
            ) or
            (
                age and not size and _age_filter(ds_age, now, age)
            ) or
            (
                size and not age and _size_filter(int(out[6]), size)
            )
        ):
            filtered_data_sets.add(ds)
    return filtered_data_sets


def gdg_filter(module, data_sets, limit, empty, fifo, purge, scratch, extended):
    """ Filter Generation Data Groups based on their attributes.

    Parameters
    ----------
    module : AnsibleModule
        The Ansible module object being used.
    data_sets : set[str]
        A set of data set names.
    limit : int
        The limit GDG attribute that should be used to filter GDGs.
    empty : bool
        The empty GDG attribute, that should be used to filter GDGs.
    fifo : bool
        The fifo GDG attribute, that should be used to filter GDGs.
    purge : bool
        The purge GDG attribute, that should be used to filter GDGs.
    scratch : bool
        The scratch GDG attribute, that should be used to filter GDGs.
    extended : bool
        The extended GDG attribute, that should be used to filter GDGs.

    Returns
    -------
    set[str]
        Matched GDG base names.

    Raises
    ------
    fail_json
        Non-zero return code received while executing ZOAU shell command 'dls'.
    """
    filtered_data_sets = set()
    for ds in data_sets:
        rc, out, err = _dls_wrapper(ds, data_set_type='gdg', list_details=True, json=True)

        if rc != 0:
            module.fail_json(
                msg="Non-zero return code received while executing ZOAU shell command 'dls'",
                rc=rc, stdout=out, stderr=err
            )
        try:
            response = json.loads(out)
            gdgs = response['data']['gdgs']
            for gdg in gdgs:
                if (
                    gdg['limit'] == (gdg['limit'] if limit is None else limit) and
                    gdg['empty'] == (gdg['empty'] if empty is None else empty) and
                    gdg['purge'] == (gdg['purge'] if purge is None else purge) and
                    gdg['fifo'] == (gdg['fifo'] if fifo is None else fifo) and
                    gdg['scratch'] == (gdg['scratch'] if scratch is None else scratch) and
                    gdg['extended'] == (gdg['extended'] if extended is None else extended)
                ):
                    filtered_data_sets.add(gdg['base'])
        except Exception as e:
            module.fail_json(repr(e))

        return filtered_data_sets


# TODO:
# Implement volume_filter() using "vtocls" shell command from ZOAU
# when it becomes available.
def volume_filter(module, data_sets, volumes):
    """Return only the data sets that are allocated in one of the volumes from
    the list of input volumes.

    Parameters
    ----------
    module : AnsibleModule
        The Ansible module object.
    data_sets : set[str]
        A set of data sets to be filtered.
    volumes : list[str]
        A list of input volumes.

    Returns
    -------
    set[str]
        The filtered data sets.

    Raises
    ------
    fail_json
        Unable to retrieve VTOC information.
    """
    filtered_data_sets = set()
    for volume in volumes:
        vtoc_entry = vtoc.get_volume_entry(volume)
        if vtoc_entry:
            for ds in vtoc_entry:
                if ds.get('data_set_name') in data_sets:
                    filtered_data_sets.add(ds.get('data_set_name'))
        else:
            module.fail_json(
                msg="Unable to retrieve VTOC information for volume {0}".format(volume)
            )

    return filtered_data_sets


def exclude_data_sets(module, data_set_list, excludes):
    """Remove data sets that match any pattern in a list of patterns.

    Parameters
    ----------
    module : AnsibleModule
        The Ansible module object being used.
    data_set_list : set[str]
        A set of data sets to be filtered.
    excludes : list[str]
        A list of data set patterns to be excluded.

    Returns
    -------
    set[str]
        The remaining data sets that have not been excluded.
    """
    for ds in set(data_set_list):
        for ex_pat in excludes:
            if _match_regex(module, ex_pat, ds):
                data_set_list.remove(ds)
                break
    return data_set_list


def _age_filter(ds_date, now, age):
    """Determine whether a given date is older than 'age'.

    Parameters
    ----------
    ds_date : str
        The input date in the format YYYY/MM/DD.
    now : float
        The time elapsed since the last epoch.
    age : int
        The age, in days, to compare against.

    Returns
    -------
    bool
        Whether 'ds_date' is older than 'age'.
    """
    year, month, day = list(map(int, ds_date.split("/")))
    if year == "0000":
        return age >= 0

    # Seconds per day = 86400
    ds_age = datetime.datetime(year, month, day).timestamp()
    if age >= 0 and (now - ds_age) / 86400 >= abs(age):
        return True
    elif age < 0 and (now - ds_age) / 86400 <= abs(age):
        return True
    return False


def _get_creation_date(module, ds):
    """Retrieve the creation date for a given data set.

    Arguments
    ---------
    module : AnsibleModule
        The Ansible module object being used.
    ds : str
        The name of the data set.

    Returns
    -------
    str
        The data set creation date in the format "YYYY/MM/DD".

    Raises
    ------
    fail_json
        Non-zero return code received while retrieving data set age.
    """
    rc, out, err = mvs_cmd.idcams(
        "  LISTCAT ENT('{0}') HISTORY".format(ds), authorized=True
    )
    if rc != 0:
        module.fail_json(
            msg="Non-zero return code received while retrieving data set age",
            rc=rc, stderr=err, stdout=out
        )
    out = re.findall(r"CREATION-*[A-Z|0-9]*", out.strip())
    if out:
        out = out[0]
        date = "".join(re.findall(r"-[A-Z|0-9]*", out)).replace("-", "").split(".")
        days = 1 if len(date) < 2 else int(date[1])
        years = int(date[0])
        days_per_month = 30.4167
        return "{0}/{1}/{2}".format(
            years,
            math.ceil(days / days_per_month),
            math.ceil(days % days_per_month)
        )

    # If no creation data is found, return default "000/1/1"
    return "000/1/1"


def _size_filter(ds_size, size):
    """Determine whether a given size is greater than the input size.

    Parameters
    ----------
    ds_size : int
        The input size, in bytes.
    size : int
        The size, in bytes, to compare against.

    Returns
    -------
    bool
        Whether 'ds_size' is greater than 'age'.
    """
    if size >= 0 and ds_size >= abs(size):
        return True
    if size < 0 and ds_size <= abs(size):
        return True
    return False


def _match_regex(module, pattern, string):
    """Determine whether the input regex pattern matches the string.

    Parameters
    ----------
    module : AnsibleModule
        The Ansible module object being used.
    pattern : str
        The regular expression to match.
    string : str
        The string to match.

    Returns
    -------
    re.Match
        A Match object that matches the pattern to string.

    Raises
    ------
    fail_json
        Invalid regular expression.
    """
    try:
        return fullmatch(pattern, string, re.IGNORECASE)
    except re.error as err:
        module.fail_json(
            msg="Invalid regular expression '{0}'".format(pattern),
            stderr=repr(err)
        )


def _dgrep_wrapper(
    data_set_pattern,
    content,
    ignore_case=False,
    line_num=False,
    verbose=False,
    context=None
):
    """A wrapper for ZOAU 'dgrep' shell command.

    Parameters
    ----------
    data_set_pattern : str
        Data set pattern where to search for content.
    content : str
        Content to search across the data sets specified in data_set_pattern.
    ignore_case : bool
        Whether to ignore case or not.
    line_num : bool
        Whether to display line numbers.
    verbose : bool
        Extra verbosity, prints names of datasets being searched.
    context : int
        If context lines are requested, then up to <NUM> lines before and after the matching line are also printed.

    Returns
    -------
    tuple(int,str,str)
        Return code, standard output and standard error.
    """
    dgrep_cmd = "dgrep"
    if ignore_case:
        dgrep_cmd += " -i"
    if line_num:
        dgrep_cmd += " -n"
    if verbose:
        dgrep_cmd += " -v"
    if context:
        dgrep_cmd += " -C{0}".format(context)

    dgrep_cmd += " {0} {1}".format(quote(content), quote(data_set_pattern))
    return AnsibleModuleHelper(argument_spec={}).run_command(dgrep_cmd, errors='replace')


def _dls_wrapper(
    data_set_pattern,
    list_details=False,
    u_time=False,
    size=False,
    verbose=False,
    migrated=False,
    data_set_type="",
    json=False,
):
    """A wrapper for ZOAU 'dls' shell command.

    Parameters
    ----------
    data_set_pattern : str
        Data set pattern.
    list_details : bool
        Display detailed information based on the dataset type.
    u_time : bool
        Display last usage time.
    size : bool
        Display size in list.
    verbose : bool
        Display verbose information.
    migrated : bool
        Display migrated data sets.
    data_set_type : str
        Data set type to look for.
    json : bool
        Return content in json format.

    Returns
    -------
    tuple(int,str,str)
        Return code, standard output and standard error.
    """
    dls_cmd = "dls"
    if migrated:
        dls_cmd += " -m"
    else:
        if list_details:
            dls_cmd += " -l"
        if u_time:
            dls_cmd += " -u"
        if size:
            dls_cmd += " -s"
    if verbose:
        dls_cmd += " -v"
    if data_set_type:
        dls_cmd += f" -t{data_set_type}"
    if json:
        dls_cmd += " -j"

    dls_cmd += " {0}".format(quote(data_set_pattern))
    return AnsibleModuleHelper(argument_spec={}).run_command(dls_cmd, errors='replace')


def _vls_wrapper(pattern, details=False, verbose=False):
    """A wrapper for ZOAU 'vls' shell command.

    Parameters
    ----------
    pattern : str
        Data set pattern.
    details : bool
        Display detailed information based on the dataset type.
    verbose : bool
        Display verbose information.

    Returns
    -------
    tuple(int,str,str)
        Return code, standard output and standard error.
    """
    vls_cmd = "vls"
    if details:
        vls_cmd += " -l"
    if verbose:
        vls_cmd += " -v"

    vls_cmd += " {0}".format(quote(pattern))
    return AnsibleModuleHelper(argument_spec={}).run_command(vls_cmd, errors='replace')


def _match_resource_type(type1, type2):
    """Compare that the two types match.

    Parameters
    ----------
    type1 : str
        One of the types that are expected to match.
    type2 : str
        One of the types that are expected to match.

    Returns
    -------
    bool
        If the types match.
    """
    if type1 == type2:
        return True
    if type1 == "CLUSTER" and type2 not in ("DATA", "INDEX"):
        return True
    return False


def _ds_type(ds_name):
    """Utility function to determine the DSORG of a data set.

    Parameters
    ----------
    ds_name : str
        The name of the data set.

    Returns
    -------
    str
        The DSORG of the data set.
    """
    rc, out, err = mvs_cmd.ikjeft01(
        "  LISTDS '{0}'".format(ds_name),
        authorized=True
    )
    if rc == 0:
        search = re.search(r"(-|--)DSORG(-\s*|\s*)\n(.*)", out, re.MULTILINE)
        return search.group(3).split()[-1]
    return None


def run_module(module):
    """Initialize parameters.

    Parameters
    ----------
    module : AnsibleModule
        Ansible Module.

    Returns
    -------
    dict
        Arguments.

    Raises
    ------
    fail_json
        Failed to process age.
    fail_json
        Failed to process size.
    """
    # Parameter initialization
    age = module.params.get('age')
    age_stamp = module.params.get('age_stamp')
    contains = module.params.get('contains')
    excludes = module.params.get('excludes') or module.params.get('exclude')
    patterns = module.params.get('patterns')
    size = module.params.get('size')
    pds_paths = (
        module.params.get('pds_paths')
        or module.params.get('pds_patterns')
        or module.params.get('pds_pattern')
    )
    resource_type = module.params.get('resource_type').upper()
    volume = module.params.get('volume') or module.params.get('volumes')
    limit = module.params.get('limit')
    empty = module.params.get('empty')
    scratch = module.params.get('scratch')
    purge = module.params.get('purge')
    extended = module.params.get('extended')
    fifo = module.params.get('fifo')

    res_args = dict(data_sets=[])
    filtered_data_sets = set()
    init_filtered_data_sets = filtered_pds = dict()

    if age:
        # convert age to days:
        m = re.match(r"^(-?\d+)(d|w|m|y)?$", age.lower())
        days_per_unit = {"d": 1, "w": 7, "m": 30, "y": 365}
        if m:
            age = int(m.group(1)) * days_per_unit.get(m.group(2), 1)
        else:
            module.fail_json(age=age, msg="failed to process age")

    if size:
        # convert size to bytes:
        m = re.match(r"^(-?\d+)(b|k|m|g|t)?$", size.lower())
        bytes_per_unit = {"b": 1, "k": 1024, "m": 1024**2, "g": 1024**3, "t": 1024**4}
        if m:
            size = int(m.group(1)) * bytes_per_unit.get(m.group(2), 1)
        else:
            module.fail_json(size=size, msg="failed to process size")
    if resource_type == "NONVSAM":
        if contains:
            init_filtered_data_sets = content_filter(
                module,
                pds_paths if pds_paths else patterns,
                contains
            )
        else:
            init_filtered_data_sets = data_set_filter(
                module,
                pds_paths,
                patterns
            )
        if pds_paths:
            filtered_pds = pds_filter(
                module, init_filtered_data_sets.get("pds"), patterns, excludes=excludes
            )
            filtered_data_sets = set(filtered_pds.keys())
        else:
            filtered_data_sets = \
                init_filtered_data_sets.get("ps").union(set(init_filtered_data_sets['pds'].keys()))

        # Filter data sets by age or size
        if size or age:
            filtered_data_sets = data_set_attribute_filter(
                module, filtered_data_sets, size=size, age=age, age_stamp=age_stamp
            )

        # Filter data sets by volume
        if volume:
            filtered_data_sets = volume_filter(module, filtered_data_sets, volume)

        res_args['examined'] = init_filtered_data_sets.get("searched")

    elif resource_type in ["CLUSTER", "DATA", "INDEX"]:
        filtered_data_sets = vsam_filter(module, patterns, resource_type, age=age)
        res_args['examined'] = len(filtered_data_sets)
    elif resource_type == "GDG":
        filtered_data_sets = gdg_filter(module, patterns, limit, empty, fifo, purge, scratch, extended)

    # Filter out data sets that match one of the patterns in 'excludes'
    if excludes and not pds_paths:
        filtered_data_sets = exclude_data_sets(module, filtered_data_sets, excludes)

    for ds in filtered_data_sets:
        if resource_type == "NONVSAM":
            members = filtered_pds.get(ds) or init_filtered_data_sets['pds'].get(ds)
            if members:
                res_args['data_sets'].append(
                    dict(name=ds, members=members, type=resource_type)
                )
            else:
                res_args['data_sets'].append(dict(name=ds, type=resource_type))
        else:
            res_args['data_sets'].append(dict(name=ds, type=resource_type))

    res_args['matched'] = len(filtered_data_sets)
    return res_args


def main():
    """Initialize module when it's run as main.

    Raises
    ------
    fail_json
        Parameter verification failed.
    """
    module = AnsibleModule(
        argument_spec=dict(
            age=dict(type="str", required=False),
            age_stamp=dict(
                type="str",
                required=False,
                choices=["creation_date", "ref_date"],
                default="creation_date"
            ),
            contains=dict(type="str", required=False),
            excludes=dict(
                type="list",
                elements="str",
                required=False,
                aliases=["exclude"]
            ),
            patterns=dict(
                type="list",
                elements="str",
                required=True
            ),
            size=dict(type="str", required=False),
            pds_patterns=dict(
                type="list",
                elements="str",
                required=False,
                aliases=["pds_pattern", "pds_paths"]
            ),
            resource_type=dict(
                type="str", required=False, default="nonvsam",
                choices=["cluster", "data", "index", "nonvsam", "gdg"]
            ),
            volume=dict(
                type="list",
                elements="str",
                required=False,
                aliases=["volumes"]
            ),
            limit=dict(type="int", required=False),
            empty=dict(type="bool", required=False),
            purge=dict(type="bool", required=False),
            scratch=dict(type="bool", required=False),
            extended=dict(type="bool", required=False),
            fifo=dict(type="bool", required=False),
        )
    )

    arg_def = dict(
        age=dict(arg_type="str", required=False),
        age_stamp=dict(
            arg_type="str",
            required=False,
            choices=["creation_date", "ref_date"],
            default="creation_date"
        ),
        contains=dict(arg_type="str", required=False),
        excludes=dict(arg_type="list", required=False, aliases=["exclude"]),
        patterns=dict(arg_type="list", required=True),
        size=dict(arg_type="str", required=False),
        pds_patterns=dict(
            arg_type="list",
            required=False,
            aliases=["pds_pattern", "pds_paths"]
        ),
        resource_type=dict(
            arg_type="str",
            required=False,
            default="nonvsam",
            choices=["cluster", "data", "index", "nonvsam", "gdg"]
        ),
        volume=dict(arg_type="list", required=False, aliases=["volumes"]),
        limit=dict(type="int", required=False),
        empty=dict(type="bool", required=False),
        purge=dict(type="bool", required=False),
        scratch=dict(type="bool", required=False),
        extended=dict(type="bool", required=False),
        fifo=dict(type="bool", required=False),
    )
    try:
        BetterArgParser(arg_def).parse_args(module.params)
    except ValueError as err:
        module.fail_json(
            msg="Parameter verification failed", stderr=str(err)
        )
    module.exit_json(**run_module(module))


if __name__ == '__main__':
    main()<|MERGE_RESOLUTION|>--- conflicted
+++ resolved
@@ -1,11 +1,7 @@
 #!/usr/bin/python
 # -*- coding: utf-8 -*-
 
-<<<<<<< HEAD
-# Copyright (c) IBM Corporation 2020, 2024
-=======
 # Copyright (c) IBM Corporation 2020, 2025
->>>>>>> 5eddec59
 # Licensed under the Apache License, Version 2.0 (the "License");
 # you may not use this file except in compliance with the License.
 # You may obtain a copy of the License at
@@ -169,8 +165,6 @@
     type: bool
     required: false
 
-<<<<<<< HEAD
-=======
 attributes:
   action:
     support: none
@@ -182,7 +176,6 @@
     support: none
     description: Can run in check_mode and return changed status prediction without modifying target. If not supported, the action will be skipped.
 
->>>>>>> 5eddec59
 notes:
   - Only cataloged data sets will be searched. If an uncataloged data set needs to
     be searched, it should be cataloged first. The L(zos_data_set,./zos_data_set.html) module can be
