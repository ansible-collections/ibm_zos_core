# -*- coding: utf-8 -*-

# Copyright (c) IBM Corporation 2020, 2021, 2023
# Licensed under the Apache License, Version 2.0 (the "License");
# you may not use this file except in compliance with the License.
# You may obtain a copy of the License at
#     http://www.apache.org/licenses/LICENSE-2.0
# Unless required by applicable law or agreed to in writing, software
# distributed under the License is distributed on an "AS IS" BASIS,
# WITHOUT WARRANTIES OR CONDITIONS OF ANY KIND, either express or implied.
# See the License for the specific language governing permissions and
# limitations under the License.

from __future__ import absolute_import, division, print_function

import pytest
import os
import shutil
import re
import tempfile
from tempfile import mkstemp

__metaclass__ = type


DUMMY_DATA = """DUMMY DATA ---- LINE 001 ------
DUMMY DATA ---- LINE 002 ------
DUMMY DATA ---- LINE 003 ------
DUMMY DATA ---- LINE 004 ------
DUMMY DATA ---- LINE 005 ------
DUMMY DATA ---- LINE 006 ------
DUMMY DATA ---- LINE 007 ------"""

DUMMY_DATA_SPECIAL_CHARS = """DUMMY DATA ---- LINE 001 ------
DUMMY DATA ---- LINE ÁÁÁ------
DUMMY DATA ---- LINE ÈÈÈ ------
DUMMY DATA ---- LINE 004 ------
DUMMY DATA ---- LINE 005 ------
DUMMY DATA ---- LINE 006 ------
DUMMY DATA ---- LINE 007 ------
"""

DUMMY_DATA_CRLF = b"00000001 DUMMY DATA\r\n00000002 DUMMY DATA\r\n"

VSAM_RECORDS = """00000001A record
00000002A record
00000003A record
"""

TEMPLATE_CONTENT = """
This is a Jinja2 test: {{ var }}

{# This is a comment. #}

If:
{% if if_var is divisibleby 5 %}
Condition is true.
{% endif %}

Inside a loop:
{% for i in array %}
Current element: {{ i }}
{% endfor %}
"""

TEMPLATE_CONTENT_NON_DEFAULT_MARKERS = """
This is a Jinja2 test: (( var ))

#% This is a comment. %#

If:
{% if if_var is divisibleby 5 %}
Condition is true.
{% endif %}

Inside a loop:
{% for i in array %}
Current element: (( i ))
{% endfor %}
"""

# SHELL_EXECUTABLE = "/usr/lpp/rsusr/ported/bin/bash"
SHELL_EXECUTABLE = "/bin/sh"
TEST_PS = "IMSTESTL.IMS01.DDCHKPT"
TEST_PDS = "IMSTESTL.COMNUC"
TEST_PDS_MEMBER = "IMSTESTL.COMNUC(ATRQUERY)"
TEST_VSAM = "IMSTESTL.LDS01.WADS2"
TEST_VSAM_KSDS = "SYS1.STGINDEX"
TEST_PDSE = "SYS1.NFSLIBE"
TEST_PDSE_MEMBER = "SYS1.NFSLIBE(GFSAMAIN)"

COBOL_SRC = """
       IDENTIFICATION DIVISION.\n
       PROGRAM-ID. HELLOWRD.\n
\n
       PROCEDURE DIVISION.\n
           DISPLAY "SIMPLE HELLO WORLD".\n
           STOP RUN.\n
"""

LINK_JCL = """
//COMPLINK  JOB MSGCLASS=H,MSGLEVEL=(1,1),NOTIFY=&SYSUID,REGION=0M
//STEP1     EXEC PGM=IGYCRCTL
//STEPLIB   DD DSN=IGYV5R10.SIGYCOMP,DISP=SHR
//          DD DSN=IGYV5R10.SIGYMAC,DISP=SHR
//SYSIN     DD DISP=SHR,DSN={0}
//SYSPRINT  DD SYSOUT=*
//SYSLIN   DD  UNIT=SYSDA,DISP=(MOD),
//             SPACE=(CYL,(1,1)),
//             DCB=(RECFM=FB,LRECL=80,BLKSIZE=27920),
//             DSN=&&LOADSET
//SYSUT1    DD SPACE=(80,(10,10),,,ROUND),UNIT=SYSDA
//SYSUT2    DD SPACE=(80,(10,10),,,ROUND),UNIT=SYSDA
//SYSUT3    DD SPACE=(80,(10,10),,,ROUND),UNIT=SYSDA
//SYSUT4    DD SPACE=(80,(10,10),,,ROUND),UNIT=SYSDA
//SYSUT5    DD SPACE=(80,(10,10),,,ROUND),UNIT=SYSDA
//SYSUT6    DD SPACE=(80,(10,10),,,ROUND),UNIT=SYSDA
//SYSUT7    DD SPACE=(80,(10,10),,,ROUND),UNIT=SYSDA
//SYSUT8    DD SPACE=(80,(10,10),,,ROUND),UNIT=SYSDA
//SYSUT9    DD SPACE=(80,(10,10),,,ROUND),UNIT=SYSDA
//SYSUT10   DD SPACE=(80,(10,10),,,ROUND),UNIT=SYSDA
//SYSUT11   DD SPACE=(80,(10,10),,,ROUND),UNIT=SYSDA
//SYSUT12   DD SPACE=(80,(10,10),,,ROUND),UNIT=SYSDA
//SYSUT13   DD SPACE=(80,(10,10),,,ROUND),UNIT=SYSDA
//SYSUT14   DD SPACE=(80,(10,10),,,ROUND),UNIT=SYSDA
//SYSUT15   DD SPACE=(80,(10,10),,,ROUND),UNIT=SYSDA
//SYSMDECK  DD SPACE=(80,(10,10),,,ROUND),UNIT=SYSDA
//*
//LKED     EXEC PGM=IEWL,REGION=0M
//SYSPRINT DD  SYSOUT=*
//SYSLIB   DD  DSN=CEE.SCEELKED,DISP=SHR
//         DD  DSN=CEE.SCEELKEX,DISP=SHR
//SYSLMOD  DD  DSN={1},
//             DISP=SHR
//SYSUT1   DD  UNIT=SYSDA,DCB=BLKSIZE=1024,
//             SPACE=(TRK,(3,3))
//SYSTERM  DD  SYSOUT=*
//SYSPRINT DD  SYSOUT=*
//SYSLIN   DD  DSN=&&LOADSET,DISP=(OLD,KEEP)
//SYSIN    DD  DUMMY
//*

"""

def populate_dir(dir_path):
    for i in range(5):
        with open(dir_path + "/" + "file" + str(i + 1), "w") as infile:
            infile.write(DUMMY_DATA)


def create_template_file(dir_path, use_default_markers=True, encoding="utf-8"):
    content = TEMPLATE_CONTENT if use_default_markers else TEMPLATE_CONTENT_NON_DEFAULT_MARKERS
    template_path = os.path.join(dir_path, "template")

    with open(template_path, "w", encoding=encoding) as infile:
        infile.write(content)

    return template_path


def populate_dir_crlf_endings(dir_path):
    for i in range(5):
        with open(os.path.join(dir_path, "file{0}".format(i)), "wb") as infile:
            infile.write(DUMMY_DATA_CRLF)


def populate_partitioned_data_set(hosts, name, ds_type, members=None):
    """Creates a new partitioned data set and inserts records into various
    members of it.

    Arguments:
        hosts (object) -- Ansible instance(s) that can call modules.
        name (str) -- Name of the data set.
        ds_type (str) -- Type of the data set (either PDS or PDSE).
        members (list, optional) -- List of member names to create.
    """
    if not members:
        members = ["MEMBER1", "MEMBER2", "MEMBER3"]
    ds_list = ["{0}({1})".format(name, member) for member in members]

    hosts.all.zos_data_set(name=name, type=ds_type, state="present")

    for member in ds_list:
        hosts.all.shell(
            cmd="decho '{0}' '{1}'".format(DUMMY_DATA, member),
            executable=SHELL_EXECUTABLE
        )


def get_listcat_information(hosts, name, ds_type):
    """Runs IDCAMS to get information about a data set.

    Arguments:
        hosts (object) -- Ansible instance(s) that can call modules.
        name (str) -- Name of the data set.
        ds_type (str) -- Type of data set ("SEQ", "PDS", "PDSE", "KSDS").
    """
    if ds_type.upper() == "KSDS":
        idcams_input = " LISTCAT ENT('{0}') DATA ALL".format(name)
    else:
        idcams_input = " LISTCAT ENTRIES('{0}')".format(name)

    return hosts.all.zos_mvs_raw(
        program_name="idcams",
        auth=True,
        dds=[
            dict(dd_output=dict(
                dd_name="sysprint",
                return_content=dict(type="text")
            )),
            dict(dd_input=dict(
                dd_name="sysin",
                content=idcams_input
            ))
        ]
    )


def create_vsam_data_set(hosts, name, ds_type, add_data=False, key_length=None, key_offset=None):
    """Creates a new VSAM on the system.

    Arguments:
        hosts (object) -- Ansible instance(s) that can call modules.
        name (str) -- Name of the VSAM data set.
        type (str) -- Type of the VSAM (KSDS, ESDS, RRDS, LDS)
        add_data (bool, optional) -- Whether to add records to the VSAM.
        key_length (int, optional) -- Key length (only for KSDS data sets).
        key_offset (int, optional) -- Key offset (only for KSDS data sets).
    """
    params = dict(
        name=name,
        type=ds_type,
        state="present"
    )
    if ds_type == "KSDS":
        params["key_length"] = key_length
        params["key_offset"] = key_offset

    hosts.all.zos_data_set(**params)

    if add_data:
        record_src = "/tmp/zos_copy_vsam_record"

        hosts.all.zos_copy(content=VSAM_RECORDS, dest=record_src)
        hosts.all.zos_encode(src=record_src, dest=name, encoding={"from": "ISO8859-1", "to": "IBM-1047"})
        hosts.all.file(path=record_src, state="absent")


def link_loadlib_from_cobol(hosts, ds_name, cobol_pds):
    """
    Given a PDSE, links a cobol program making allocated in a temp ds resulting in ds_name
    as a loadlib.

    Arguments:
        ds_name (str) -- PDS/E to be linked with the cobol program.
        cobol_src (str) -- Cobol source code to be used as the program.

        Notes: PDS names are in the format of SOME.PDSNAME(MEMBER)
    """
    # Copy the Link program
    temp_jcl = "/tmp/link.jcl"
    rc = 0
    try:
        cp_res = hosts.all.zos_copy(
            content=LINK_JCL.format(cobol_pds, ds_name),
            dest="/tmp/link.jcl",
            force=True,
        )
        for res in cp_res.contacted.values():
            print("copy link program result {0}".format(res))
        # Link the temp ds with ds_name
        job_result = hosts.all.zos_job_submit(
            src="/tmp/link.jcl",
            location="USS",
            wait_time_s=60
        )
        for result in job_result.contacted.values():
            print("link job submit result {0}".format(result))
            rc = result.get("jobs")[0].get("ret_code").get("code")
    finally:
        hosts.all.file(path=temp_jcl, state="absent")
    return rc


@pytest.mark.uss
@pytest.mark.parametrize("src", [
    dict(src="/etc/profile", is_file=True, is_binary=False, is_remote=False),
    dict(src="/etc/profile", is_file=True, is_binary=True, is_remote=False),
    dict(src="Example inline content", is_file=False, is_binary=False, is_remote=False),
    dict(src="Example inline content", is_file=False, is_binary=True, is_remote=False),
    dict(src="/etc/profile", is_file=True, is_binary=False, is_remote=True),
    dict(src="/etc/profile", is_file=True, is_binary=True, is_remote=True),
])
def test_copy_file_to_non_existing_uss_file(ansible_zos_module, src):
    hosts = ansible_zos_module
    dest_path = "/tmp/zos_copy_test_profile"

    try:
        hosts.all.file(path=dest_path, state="absent")

        if src["is_file"]:
            copy_res = hosts.all.zos_copy(src=src["src"], dest=dest_path, is_binary=src["is_binary"], remote_src=src["is_remote"])
        else:
            copy_res = hosts.all.zos_copy(content=src["src"], dest=dest_path, is_binary=src["is_binary"])

        stat_res = hosts.all.stat(path=dest_path)
        for result in copy_res.contacted.values():
            assert result.get("msg") is None
            assert result.get("changed") is True
            assert result.get("dest") == dest_path
            assert result.get("state") == "file"
        for result in stat_res.contacted.values():
            assert result.get("stat").get("exists") is True
    finally:
        hosts.all.file(path=dest_path, state="absent")


@pytest.mark.uss
@pytest.mark.parametrize("src", [
    dict(src="/etc/profile", is_file=True, force=False, is_remote=False),
    dict(src="/etc/profile", is_file=True, force=True, is_remote=False),
    dict(src="Example inline content", is_file=False, force=False, is_remote=False),
    dict(src="Example inline content", is_file=False, force=True, is_remote=False),
    dict(src="/etc/profile", is_file=True, force=False, is_remote=True),
    dict(src="/etc/profile", is_file=True, force=True, is_remote=True),
])
def test_copy_file_to_existing_uss_file(ansible_zos_module, src):
    hosts = ansible_zos_module
    dest_path = "/tmp/test_profile"

    try:
        hosts.all.file(path=dest_path, state="absent")
        hosts.all.file(path=dest_path, state="touch")
        stat_res = list(hosts.all.stat(path=dest_path).contacted.values())
        timestamp = stat_res[0].get("stat").get("atime")
        assert timestamp is not None

        if src["is_file"]:
            copy_res = hosts.all.zos_copy(src=src["src"], dest=dest_path, force=src["force"], remote_src=src["is_remote"])
        else:
            copy_res = hosts.all.zos_copy(content=src["src"], dest=dest_path, force=src["force"])

        stat_res = hosts.all.stat(path=dest_path)

        for result in copy_res.contacted.values():
            if src["force"]:
                assert result.get("msg") is None
                assert result.get("changed") is True
                assert result.get("dest") == dest_path
                assert result.get("state") == "file"
            else:
                assert result.get("msg") is not None
                assert result.get("changed") is False
        for result in stat_res.contacted.values():
            assert result.get("stat").get("exists") is True
    finally:
        hosts.all.file(path=dest_path, state="absent")


@pytest.mark.uss
@pytest.mark.parametrize("src", [
    dict(src="/etc/profile", is_binary=False, is_remote=False),
    dict(src="/etc/profile", is_binary=True, is_remote=False),
    dict(src="/etc/profile", is_binary=False, is_remote=True),
    dict(src="/etc/profile", is_binary=True, is_remote=True),
])
def test_copy_file_to_uss_dir(ansible_zos_module, src):
    hosts = ansible_zos_module
    dest = "/tmp"
    dest_path = "/tmp/profile"

    try:
        hosts.all.file(path=dest_path, state="absent")

        copy_res = hosts.all.zos_copy(src=src["src"], dest=dest, is_binary=src["is_binary"], remote_src=src["is_remote"])

        stat_res = hosts.all.stat(path=dest_path)
        for result in copy_res.contacted.values():
            assert result.get("msg") is None
            assert result.get("changed") is True
            assert result.get("dest") == dest_path
            assert result.get("state") == "file"
        for st in stat_res.contacted.values():
            assert st.get("stat").get("exists") is True
    finally:
        hosts.all.file(path=dest_path, state="absent")


@pytest.mark.uss
def test_copy_file_to_uss_dir_missing_parents(ansible_zos_module):
    hosts = ansible_zos_module
    src = "/etc/profile"
    dest_dir = "/tmp/parent_dir"
    dest = "{0}/subdir/profile".format(dest_dir)

    try:
        hosts.all.file(path=dest_dir, state="absent")
        copy_res = hosts.all.zos_copy(src=src, dest=dest)
        stat_res = hosts.all.stat(path=dest)

        for result in copy_res.contacted.values():
            assert result.get("msg") is None
            assert result.get("changed") is True
            assert result.get("dest") == dest
            assert result.get("state") == "file"
        for st in stat_res.contacted.values():
            assert st.get("stat").get("exists") is True
    finally:
        hosts.all.file(path=dest_dir, state="absent")


@pytest.mark.uss
def test_copy_local_symlink_to_uss_file(ansible_zos_module):
    hosts = ansible_zos_module
    src_lnk = "/tmp/etclnk"
    dest_path = "/tmp/profile"
    try:
        try:
            os.symlink("/etc/profile", src_lnk)
        except FileExistsError:
            pass
        copy_res = hosts.all.zos_copy(src=src_lnk, dest=dest_path, local_follow=True)
        verify_copy = hosts.all.shell(
            cmd="head {0}".format(dest_path), executable=SHELL_EXECUTABLE
        )
        stat_res = hosts.all.stat(path=dest_path)
        for result in copy_res.contacted.values():
            assert result.get("msg") is None
        for result in stat_res.contacted.values():
            assert result.get("stat").get("exists") is True
        for result in verify_copy.contacted.values():
            assert result.get("rc") == 0
            assert result.get("stdout") != ""
    finally:
        hosts.all.file(path=dest_path, state="absent")
        os.remove(src_lnk)


@pytest.mark.uss
def test_copy_local_file_to_uss_file_convert_encoding(ansible_zos_module):
    hosts = ansible_zos_module
    dest_path = "/tmp/profile"
    try:
        hosts.all.file(path=dest_path, state="absent")
        copy_res = hosts.all.zos_copy(
            src="/etc/profile",
            dest=dest_path,
            encoding={"from": "ISO8859-1", "to": "IBM-1047"},
        )
        stat_res = hosts.all.stat(path=dest_path)
        for result in copy_res.contacted.values():
            assert result.get("msg") is None
            assert result.get("changed") is True
            assert result.get("dest") == dest_path
            assert result.get("state") == "file"
        for result in stat_res.contacted.values():
            assert result.get("stat").get("exists") is True
    finally:
        hosts.all.file(path=dest_path, state="absent")


@pytest.mark.uss
def test_copy_inline_content_to_uss_dir(ansible_zos_module):
    hosts = ansible_zos_module
    dest = "/tmp/"
    dest_path = "/tmp/inline_copy"

    try:
        copy_res = hosts.all.zos_copy(content="Inline content", dest=dest)
        stat_res = hosts.all.stat(path=dest_path)

        for result in copy_res.contacted.values():
            assert result.get("msg") is None
            assert result.get("changed") is True
            assert result.get("dest") == dest_path
        for result in stat_res.contacted.values():
            assert result.get("stat").get("exists") is True
    finally:
        hosts.all.file(path=dest_path, state="absent")


@pytest.mark.uss
def test_copy_dir_to_existing_uss_dir_not_forced(ansible_zos_module):
    hosts = ansible_zos_module
    src_dir = "/tmp/new_dir/"
    src_file = "{0}profile".format(src_dir)
    dest_dir = "/tmp/test_dir"
    dest_old_content = "{0}/old_dir".format(dest_dir)

    try:
        hosts.all.file(path=src_dir, state="directory")
        hosts.all.file(path=src_file, state="touch")
        hosts.all.file(path=dest_old_content, state="directory")

        copy_result = hosts.all.zos_copy(
            src=src_dir,
            dest=dest_dir,
            remote_src=True,
            force=False
        )

        for result in copy_result.contacted.values():
            assert result.get("msg") is not None
            assert result.get("changed") is False
            assert "Error" in result.get("msg")
            assert "EDC5117I" in result.get("stdout")
    finally:
        hosts.all.file(path=src_dir, state="absent")
        hosts.all.file(path=dest_dir, state="absent")


@pytest.mark.uss
def test_copy_subdirs_folders_and_validate_recursive_encoding(ansible_zos_module):
    hosts = ansible_zos_module
    dest_path = "/tmp/test/"
    text_outer_file = "Hi I am point A"
    text_inner_file = "Hi I am point B"
    src_path = "/tmp/level_1/"
    outer_file = "/tmp/level_1/text_A.txt"
    inner_src_path = "/tmp/level_1/level_2/"
    inner_file = "/tmp/level_1/level_2/text_B.txt"

    try:
        hosts.all.file(path=inner_src_path, state="directory")
        hosts.all.file(path=inner_file, state = "touch")
        hosts.all.file(path=outer_file, state = "touch")
        hosts.all.shell(cmd="echo '{0}' > '{1}'".format(text_outer_file, outer_file))
        hosts.all.shell(cmd="echo '{0}' > '{1}'".format(text_inner_file, inner_file))
        
        copy_res = hosts.all.zos_copy(src=src_path, dest=dest_path, encoding={"from": "ISO8859-1", "to": "IBM-1047"}, remote_src=True)

        for result in copy_res.contacted.values():
            assert result.get("msg") is None
            assert result.get("changed") is True

        stat_res = hosts.all.stat(path="/tmp/test/level_2/")
        for st in stat_res.contacted.values():
            assert st.get("stat").get("exists") is True

        full_inner_path = dest_path + "/level_2/text_B.txt"
        full_outer_path = dest_path + "/text_A.txt"
        inner_file_text_aft_encoding = hosts.all.shell(cmd="cat {0}".format(full_inner_path))
        outer_file_text_aft_encoding = hosts.all.shell(cmd="cat {0}".format(full_outer_path))
        for text in outer_file_text_aft_encoding.contacted.values():
            text_outer = text.get("stdout")
        for text in inner_file_text_aft_encoding.contacted.values():
            text_inner = text.get("stdout")

        assert text_inner == text_inner_file
        assert text_outer == text_outer_file
    finally:
        hosts.all.file(path=src_path, state="absent")
        hosts.all.file(path=dest_path, state="absent")


@pytest.mark.uss
def test_copy_subdirs_folders_and_validate_recursive_encoding_local(ansible_zos_module):
    hosts = ansible_zos_module
    dest_path = "/tmp/test/"

    try:
        source_1 = tempfile.TemporaryDirectory(prefix="level_", suffix="_1")
        source = source_1.name
        source_2 = tempfile.TemporaryDirectory(dir = source, prefix="level_", suffix="_2")
        full_source = source_2.name
        populate_dir(source)
        populate_dir(full_source)
        level_1 = os.path.basename(source)
        level_2 = os.path.basename(full_source)

        copy_res = hosts.all.zos_copy(src=source, dest=dest_path, encoding={"from": "ISO8859-1", "to": "IBM-1047"})

        for result in copy_res.contacted.values():
            assert result.get("msg") is None
            assert result.get("changed") is True

        full_outer_file= "{0}/{1}/file3".format(dest_path, level_1)
        full_iner_file= "{0}/{1}/{2}/file3".format(dest_path, level_1, level_2)
        verify_copy_1 = hosts.all.shell(cmd="cat {0}".format(full_outer_file))
        verify_copy_2 = hosts.all.shell(cmd="cat {0}".format(full_iner_file))

        for result in verify_copy_1.contacted.values():
            print(result)
            assert result.get("stdout") == DUMMY_DATA
        for result in verify_copy_2.contacted.values():
            print(result)
            assert result.get("stdout") == DUMMY_DATA
    finally:
        hosts.all.file(name=dest_path, state="absent")
        source_1.cleanup(ignore_cleanup_errors = True)


@pytest.mark.uss
@pytest.mark.parametrize("copy_directory", [False, True])
def test_copy_local_dir_to_non_existing_dir(ansible_zos_module, copy_directory):
    hosts = ansible_zos_module
    dest_path = "/tmp/new_dir"

    temp_path = tempfile.mkdtemp()
    src_basename = "source" if copy_directory else "source/"
    source_path = "{0}/{1}".format(temp_path, src_basename)

    try:
        os.mkdir(source_path)
        populate_dir(source_path)

        copy_result = hosts.all.zos_copy(src=source_path, dest=dest_path)

        stat_source_res = hosts.all.stat(path="{0}/{1}".format(dest_path, src_basename))
        if copy_directory:
            stat_file_res = hosts.all.stat(path="{0}/{1}/file3".format(dest_path, src_basename))
        else:
            stat_file_res = hosts.all.stat(path="{0}/file3".format(dest_path))

        for result in copy_result.contacted.values():
            assert result.get("msg") is None
            assert result.get("changed") is True

            if copy_directory:
                assert result.get("dest") == "{0}/{1}".format(dest_path, src_basename)
            else:
                assert result.get("dest") == dest_path

        for result in stat_source_res.contacted.values():
            if copy_directory:
                assert result.get("stat").get("exists") is True
                assert result.get("stat").get("isdir") is True
            else:
                assert result.get("stat").get("exists") is False

        for result in stat_file_res.contacted.values():
            assert result.get("stat").get("exists") is True
            assert result.get("stat").get("isdir") is False

    finally:
        hosts.all.file(path=dest_path, state="absent")
        shutil.rmtree(temp_path)


@pytest.mark.uss
@pytest.mark.parametrize("copy_directory", [False, True])
def test_copy_uss_dir_to_non_existing_dir(ansible_zos_module, copy_directory):
    hosts = ansible_zos_module
    src_basename = "source_dir" if copy_directory else "source_dir/"
    src_dir = "/tmp/{0}".format(src_basename)
    src_file = os.path.normpath("{0}/profile".format(src_dir))
    dest_dir = "/tmp/dest_dir"

    try:
        hosts.all.file(path=src_dir, state="directory")
        hosts.all.file(path=src_file, state="touch")

        copy_result = hosts.all.zos_copy(
            src=src_dir,
            dest=dest_dir,
            remote_src=True
        )

        stat_dir_res = hosts.all.stat(path="{0}/{1}".format(dest_dir, src_basename))
        if copy_directory:
            stat_file_res = hosts.all.stat(path="{0}/{1}/profile".format(dest_dir, src_basename))
        else:
            stat_file_res = hosts.all.stat(path="{0}/profile".format(dest_dir))

        for result in copy_result.contacted.values():
            assert result.get("msg") is None
            assert result.get("changed") is True

            if copy_directory:
                assert result.get("dest") == "{0}/{1}".format(dest_dir, src_basename)
            else:
                assert result.get("dest") == dest_dir

        for result in stat_dir_res.contacted.values():
            if copy_directory:
                assert result.get("stat").get("exists") is True
                assert result.get("stat").get("isdir") is True
            else:
                assert result.get("stat").get("exists") is False

        for result in stat_file_res.contacted.values():
            assert result.get("stat").get("exists") is True
            assert result.get("stat").get("isdir") is False

    finally:
        hosts.all.file(path=src_dir, state="absent")
        hosts.all.file(path=dest_dir, state="absent")


@pytest.mark.uss
@pytest.mark.parametrize("copy_directory", [False, True])
def test_copy_local_dir_to_existing_dir_forced(ansible_zos_module, copy_directory):
    hosts = ansible_zos_module
    dest_path = "/tmp/new_dir"
    dest_file = "{0}/profile".format(dest_path)

    temp_path = tempfile.mkdtemp()
    source_basename = "source" if copy_directory else "source/"
    source_path = "{0}/{1}".format(temp_path, source_basename)

    try:
        os.mkdir(source_path)
        populate_dir(source_path)

        hosts.all.file(path=dest_path, state="directory")
        hosts.all.file(path=dest_file, state="touch")

        copy_result = hosts.all.zos_copy(
            src=source_path,
            dest=dest_path,
            force=True
        )

        stat_source_res = hosts.all.stat(path="{0}/{1}".format(dest_path, source_basename))
        stat_old_file_res = hosts.all.stat(path=dest_file)
        if copy_directory:
            stat_new_file_res = hosts.all.stat(path="{0}/{1}/file3".format(dest_path, source_basename))
        else:
            stat_new_file_res = hosts.all.stat(path="{0}/file3".format(dest_path))

        for result in copy_result.contacted.values():
            assert result.get("msg") is None
            assert result.get("changed") is True

            if copy_directory:
                assert result.get("dest") == "{0}/{1}".format(dest_path, source_basename)
            else:
                assert result.get("dest") == dest_path

        for result in stat_source_res.contacted.values():
            if copy_directory:
                assert result.get("stat").get("exists") is True
                assert result.get("stat").get("isdir") is True
            else:
                assert result.get("stat").get("exists") is False

        for result in stat_old_file_res.contacted.values():
            assert result.get("stat").get("exists") is True
            assert result.get("stat").get("isdir") is False

        for result in stat_new_file_res.contacted.values():
            assert result.get("stat").get("exists") is True
            assert result.get("stat").get("isdir") is False

    finally:
        shutil.rmtree(temp_path)
        hosts.all.file(path=dest_path, state="absent")


@pytest.mark.uss
@pytest.mark.parametrize("copy_directory", [False, True])
def test_copy_uss_dir_to_existing_dir_forced(ansible_zos_module, copy_directory):
    hosts = ansible_zos_module
    src_basename = "source_dir" if copy_directory else "source_dir/"
    src_dir = "/tmp/{0}".format(src_basename)
    src_file = os.path.normpath("{0}/profile".format(src_dir))
    dest_dir = "/tmp/dest_dir"
    dest_file = "{0}/file".format(dest_dir)

    try:
        hosts.all.file(path=src_dir, state="directory")
        hosts.all.file(path=src_file, state="touch")

        hosts.all.file(path=dest_dir, state="directory")
        hosts.all.file(path=dest_file, state="touch")

        copy_result = hosts.all.zos_copy(
            src=src_dir,
            dest=dest_dir,
            remote_src=True,
            force=True
        )

        stat_dir_res = hosts.all.stat(path="{0}/{1}".format(dest_dir, src_basename))
        stat_old_file_res = hosts.all.stat(path=dest_file)
        if copy_directory:
            stat_new_file_res = hosts.all.stat(path="{0}/{1}/profile".format(dest_dir, src_basename))
        else:
            stat_new_file_res = hosts.all.stat(path="{0}/profile".format(dest_dir))

        for result in copy_result.contacted.values():
            assert result.get("msg") is None
            assert result.get("changed") is True

            if copy_directory:
                assert result.get("dest") == "{0}/{1}".format(dest_dir, src_basename)
            else:
                assert result.get("dest") == dest_dir

        for result in stat_dir_res.contacted.values():
            if copy_directory:
                assert result.get("stat").get("exists") is True
                assert result.get("stat").get("isdir") is True
            else:
                assert result.get("stat").get("exists") is False

        for result in stat_new_file_res.contacted.values():
            assert result.get("stat").get("exists") is True
            assert result.get("stat").get("isdir") is False

        for result in stat_old_file_res.contacted.values():
            assert result.get("stat").get("exists") is True
            assert result.get("stat").get("isdir") is False

    finally:
        hosts.all.file(path=src_dir, state="absent")
        hosts.all.file(path=dest_dir, state="absent")


@pytest.mark.uss
@pytest.mark.parametrize("create_dest", [False, True])
def test_copy_local_nested_dir_to_uss(ansible_zos_module, create_dest):
    hosts = ansible_zos_module
    dest_path = "/tmp/new_dir"

    source_path = tempfile.mkdtemp()
    if not source_path.endswith("/"):
        source_path = "{0}/".format(source_path)
    subdir_a_path = "{0}subdir_a".format(source_path)
    subdir_b_path = "{0}subdir_b".format(source_path)

    try:
        os.mkdir(subdir_a_path)
        os.mkdir(subdir_b_path)
        populate_dir(subdir_a_path)
        populate_dir(subdir_b_path)

        if create_dest:
            hosts.all.file(path=dest_path, state="directory")

        copy_result = hosts.all.zos_copy(
            src=source_path,
            dest=dest_path,
            force=create_dest
        )

        stat_subdir_a_res = hosts.all.stat(path="{0}/subdir_a".format(dest_path))
        stat_subdir_b_res = hosts.all.stat(path="{0}/subdir_b".format(dest_path))

        for result in copy_result.contacted.values():
            assert result.get("msg") is None
            assert result.get("changed") is True
            assert result.get("dest") == dest_path
        for result in stat_subdir_a_res.contacted.values():
            assert result.get("stat").get("exists") is True
            assert result.get("stat").get("isdir") is True
        for result in stat_subdir_b_res.contacted.values():
            assert result.get("stat").get("exists") is True
            assert result.get("stat").get("isdir") is True

    finally:
        hosts.all.file(path=dest_path, state="absent")
        shutil.rmtree(source_path)


@pytest.mark.uss
@pytest.mark.parametrize("create_dest", [False, True])
def test_copy_uss_nested_dir_to_uss(ansible_zos_module, create_dest):
    hosts = ansible_zos_module
    source_path = "/tmp/old_dir/"
    dest_path = "/tmp/new_dir"

    subdir_a_path = "{0}subdir_a".format(source_path)
    subdir_b_path = "{0}subdir_b".format(source_path)

    try:
        hosts.all.file(path=subdir_a_path, state="directory")
        hosts.all.file(path=subdir_b_path, state="directory")
        if create_dest:
            hosts.all.file(path=dest_path, state="directory")

        copy_result = hosts.all.zos_copy(
            src=source_path,
            dest=dest_path,
            remote_src=True,
            force=create_dest
        )

        stat_subdir_a_res = hosts.all.stat(path="{0}/subdir_a".format(dest_path))
        stat_subdir_b_res = hosts.all.stat(path="{0}/subdir_b".format(dest_path))

        for result in copy_result.contacted.values():
            assert result.get("msg") is None
            assert result.get("changed") is True
            assert result.get("dest") == dest_path
        for result in stat_subdir_a_res.contacted.values():
            assert result.get("stat").get("exists") is True
            assert result.get("stat").get("isdir") is True
        for result in stat_subdir_b_res.contacted.values():
            assert result.get("stat").get("exists") is True
            assert result.get("stat").get("isdir") is True

    finally:
        hosts.all.file(path=source_path, state="absent")
        hosts.all.file(path=dest_path, state="absent")


@pytest.mark.uss
@pytest.mark.parametrize("copy_directory", [False, True])
def test_copy_local_dir_and_change_mode(ansible_zos_module, copy_directory):
    hosts = ansible_zos_module

    source_parent_path = tempfile.mkdtemp()
    source_basename = "source" if copy_directory else "source/"
    source_path = "{0}/{1}".format(source_parent_path, source_basename)
    mode = "0755"

    dest_path = "/tmp/new_dir"
    dest_profile = "{0}/profile".format(dest_path)
    dest_subdir = "{0}/{1}".format(dest_path, source_basename)
    if copy_directory:
        dest_old_file = "{0}/file1".format(dest_subdir)
    else:
        dest_old_file = "{0}/file1".format(dest_path)
    dest_mode = "0644"

    try:
        os.mkdir(source_path)
        populate_dir(source_path)

        if copy_directory:
            hosts.all.file(path=dest_subdir, state="directory", mode=dest_mode)
        else:
            hosts.all.file(path=dest_path, state="directory", mode=dest_mode)
        hosts.all.file(path=dest_profile, state="touch", mode=dest_mode)
        hosts.all.file(path=dest_old_file, state="touch", mode=dest_mode)

        copy_result = hosts.all.zos_copy(
            src=source_path,
            dest=dest_path,
            force=True,
            mode=mode
        )

        stat_dir_res = hosts.all.stat(path=dest_path)
        stat_subdir_res = hosts.all.stat(path=dest_subdir)
        stat_old_file_res = hosts.all.stat(path=dest_profile)
        stat_overwritten_file_res = hosts.all.stat(path=dest_old_file)
        if copy_directory:
            stat_new_file_res = hosts.all.stat(path="{0}/file3".format(dest_subdir))
        else:
            stat_new_file_res = hosts.all.stat(path="{0}/file3".format(dest_path))

        for result in copy_result.contacted.values():
            assert result.get("msg") is None
            assert result.get("changed") is True

            if copy_directory:
                assert result.get("dest") == dest_subdir
            else:
                assert result.get("dest") == dest_path

        for result in stat_dir_res.contacted.values():
            assert result.get("stat").get("exists") is True
            assert result.get("stat").get("isdir") is True

            if copy_directory:
                assert result.get("stat").get("mode") == dest_mode
            else:
                assert result.get("stat").get("mode") == mode

        for result in stat_subdir_res.contacted.values():
            if copy_directory:
                assert result.get("stat").get("exists") is True
                assert result.get("stat").get("isdir") is True
                assert result.get("stat").get("mode") == mode
            else:
                assert result.get("stat").get("exists") is False

        for result in stat_old_file_res.contacted.values():
            assert result.get("stat").get("exists") is True
            assert result.get("stat").get("isdir") is False
            assert result.get("stat").get("mode") == dest_mode

        for result in stat_overwritten_file_res.contacted.values():
            assert result.get("stat").get("exists") is True
            assert result.get("stat").get("isdir") is False
            assert result.get("stat").get("mode") == dest_mode

        for result in stat_new_file_res.contacted.values():
            assert result.get("stat").get("exists") is True
            assert result.get("stat").get("isdir") is False
            assert result.get("stat").get("mode") == mode

    finally:
        hosts.all.file(path=dest_path, state="absent")
        shutil.rmtree(source_parent_path)


@pytest.mark.uss
@pytest.mark.parametrize("copy_directory", [False, True])
def test_copy_uss_dir_and_change_mode(ansible_zos_module, copy_directory):
    hosts = ansible_zos_module

    source_basename = "source" if copy_directory else "source/"
    source_path = "/tmp/{0}".format(source_basename)
    mode = "0755"

    dest_path = "/tmp/new_dir"
    dest_subdir = "{0}/{1}".format(dest_path, source_basename)
    dest_profile = "{0}/profile".format(dest_path)
    if copy_directory:
        dest_old_file = "{0}/file1".format(dest_subdir)
    else:
        dest_old_file = "{0}/file1".format(dest_path)
    dest_mode = "0644"

    try:
        hosts.all.file(path=source_path, state="directory")
        for i in range(1, 4):
            current_file_path = os.path.normpath("{0}/file{1}".format(source_path, i))
            hosts.all.file(path=current_file_path, state="touch")

        if copy_directory:
            hosts.all.file(path=dest_subdir, state="directory", mode=dest_mode)
        else:
            hosts.all.file(path=dest_path, state="directory", mode=dest_mode)
        hosts.all.file(path=dest_profile, state="touch", mode=dest_mode)
        hosts.all.file(path=dest_old_file, state="touch", mode=dest_mode)

        copy_result = hosts.all.zos_copy(
            src=source_path,
            dest=dest_path,
            force=True,
            remote_src=True,
            mode=mode
        )

        stat_dir_res = hosts.all.stat(path=dest_path)
        stat_subdir_res = hosts.all.stat(path=dest_subdir)
        stat_old_file_res = hosts.all.stat(path=dest_profile)
        stat_overwritten_file_res = hosts.all.stat(path=dest_old_file)
        if copy_directory:
            stat_new_file_res = hosts.all.stat(path="{0}/file3".format(dest_subdir))
        else:
            stat_new_file_res = hosts.all.stat(path="{0}/file3".format(dest_path))

        for result in copy_result.contacted.values():
            assert result.get("msg") is None
            assert result.get("changed") is True

            if copy_directory:
                assert result.get("dest") == dest_subdir
            else:
                assert result.get("dest") == dest_path

        for result in stat_dir_res.contacted.values():
            assert result.get("stat").get("exists") is True
            assert result.get("stat").get("isdir") is True

            if copy_directory:
                assert result.get("stat").get("mode") == dest_mode
            else:
                assert result.get("stat").get("mode") == mode

        for result in stat_subdir_res.contacted.values():
            if copy_directory:
                assert result.get("stat").get("exists") is True
                assert result.get("stat").get("isdir") is True
                assert result.get("stat").get("mode") == mode
            else:
                assert result.get("stat").get("exists") is False

        for result in stat_old_file_res.contacted.values():
            assert result.get("stat").get("exists") is True
            assert result.get("stat").get("isdir") is False
            assert result.get("stat").get("mode") == dest_mode

        for result in stat_overwritten_file_res.contacted.values():
            assert result.get("stat").get("exists") is True
            assert result.get("stat").get("isdir") is False
            assert result.get("stat").get("mode") == dest_mode

        for result in stat_new_file_res.contacted.values():
            assert result.get("stat").get("exists") is True
            assert result.get("stat").get("isdir") is False
            assert result.get("stat").get("mode") == mode

    finally:
        hosts.all.file(path=source_path, state="absent")
        hosts.all.file(path=dest_path, state="absent")


@pytest.mark.uss
@pytest.mark.parametrize("backup", [None, "/tmp/uss_backup"])
def test_backup_uss_file(ansible_zos_module, backup):
    hosts = ansible_zos_module
    src = "/etc/profile"
    dest = "/tmp/profile"
    backup_name = None

    try:
        hosts.all.file(path=dest, state="touch")
        if backup:
            copy_res = hosts.all.zos_copy(src=src, dest=dest, force=True, backup=True, backup_name=backup)
        else:
            copy_res = hosts.all.zos_copy(src=src, dest=dest, force=True, backup=True)

        for result in copy_res.contacted.values():
            assert result.get("msg") is None
            backup_name = result.get("backup_name")

            if backup:
                assert backup_name == backup
            else:
                assert backup_name is not None

        stat_res = hosts.all.stat(path=backup_name)
        for result in stat_res.contacted.values():
            assert result.get("stat").get("exists") is True

    finally:
        hosts.all.file(path=dest, state="absent")
        if backup_name:
            hosts.all.file(path=backup_name, state="absent")


@pytest.mark.uss
def test_copy_file_insufficient_read_permission_fails(ansible_zos_module):
    hosts = ansible_zos_module
    src_path = "/tmp/testfile"
    dest = "/tmp"
    try:
        open(src_path, "w").close()
        os.chmod(src_path, 0)
        copy_res = hosts.all.zos_copy(src=src_path, dest=dest)
        for result in copy_res.contacted.values():
            assert result.get("msg") is not None
            assert "read permission" in result.get("msg")
    finally:
        if os.path.exists(src_path):
            os.remove(src_path)


@pytest.mark.uss
@pytest.mark.parametrize("is_remote", [False, True])
def test_copy_non_existent_file_fails(ansible_zos_module, is_remote):
    hosts = ansible_zos_module
    src_path = "/tmp/non_existent_src"
    dest = "/tmp"

    copy_res = hosts.all.zos_copy(src=src_path, dest=dest, remote_src=is_remote)
    for result in copy_res.contacted.values():
        assert result.get("msg") is not None
        assert "does not exist" in result.get("msg")


@pytest.mark.uss
<<<<<<< HEAD
@pytest.mark.template
@pytest.mark.parametrize("encoding", ["utf-8", "iso8859-1"])
def test_copy_template_file(ansible_zos_module, encoding):
    hosts = ansible_zos_module
    dest_path = "/tmp/new_dir"
    temp_dir = tempfile.mkdtemp()

    try:
        temp_template = create_template_file(
            temp_dir,
            use_default_markers=True,
            encoding=encoding
        )
        dest_template = os.path.join(dest_path, os.path.basename(temp_template))

        hosts.all.file(path=dest_path, state="directory")

        # Adding the template vars to each host.
        template_vars = dict(
            var="This should be rendered",
            if_var=5,
            array=[1, 2, 3]
        )
        for host in hosts["options"]["inventory_manager"]._inventory.hosts.values():
            host.vars.update(template_vars)

        copy_result = hosts.all.zos_copy(
            src=temp_template,
            dest=dest_path,
            use_template=True,
            encoding={
                "from": encoding,
                "to": "IBM-1047"
            }
        )

        verify_copy = hosts.all.shell(
            cmd="cat {0}".format(dest_template),
            executable=SHELL_EXECUTABLE,
        )

        for cp_res in copy_result.contacted.values():
            assert cp_res.get("msg") is None
            assert cp_res.get("changed") is True
            assert cp_res.get("dest") == dest_template
        for v_cp in verify_copy.contacted.values():
            assert v_cp.get("rc") == 0
            # Checking that all markers got replaced.
            assert "{{" not in v_cp.get("stdout")
            assert "{%" not in v_cp.get("stdout")
            # Checking comments didn't get rendered.
            assert "{#" not in v_cp.get("stdout")
            # Checking that the vars where substituted.
            assert template_vars["var"] in v_cp.get("stdout")
            assert "Condition is true." in v_cp.get("stdout")
            assert "Current element: 2" in v_cp.get("stdout")
    finally:
        hosts.all.file(path=dest_path, state="absent")
        shutil.rmtree(temp_dir)


@pytest.mark.uss
@pytest.mark.template
def test_copy_template_dir(ansible_zos_module):
    hosts = ansible_zos_module
    dest_path = "/tmp/new_dir"

    # Ensuring there's a traling slash to copy the contents of the directory.
    temp_dir = os.path.normpath(tempfile.mkdtemp())
    temp_dir = "{0}/".format(temp_dir)

    temp_subdir_a = os.path.join(temp_dir, "subdir_a")
    temp_subdir_b = os.path.join(temp_dir, "subdir_b")
    os.makedirs(temp_subdir_a)
    os.makedirs(temp_subdir_b)

    try:
        temp_template_a = create_template_file(temp_subdir_a, use_default_markers=True)
        temp_template_b = create_template_file(temp_subdir_b, use_default_markers=True)
        dest_template_a = os.path.join(
            dest_path,
            "subdir_a",
            os.path.basename(temp_template_a)
        )
        dest_template_b = os.path.join(
            dest_path,
            "subdir_b",
            os.path.basename(temp_template_b)
        )

        hosts.all.file(path=dest_path, state="directory")

        # Adding the template vars to each host.
        template_vars = dict(
            var="This should be rendered",
            if_var=5,
            array=[1, 2, 3]
        )
        for host in hosts["options"]["inventory_manager"]._inventory.hosts.values():
            host.vars.update(template_vars)

        copy_result = hosts.all.zos_copy(
            src=temp_dir,
            dest=dest_path,
            use_template=True,
            force=True
        )

        verify_copy_a = hosts.all.shell(
            cmd="cat {0}".format(dest_template_a),
            executable=SHELL_EXECUTABLE,
        )
        verify_copy_b = hosts.all.shell(
            cmd="cat {0}".format(dest_template_b),
            executable=SHELL_EXECUTABLE,
        )

        for cp_res in copy_result.contacted.values():
            assert cp_res.get("msg") is None
            assert cp_res.get("changed") is True
            assert cp_res.get("dest") == dest_path
        for v_cp in verify_copy_a.contacted.values():
            assert v_cp.get("rc") == 0
            # Checking that all markers got replaced.
            assert "{{" not in v_cp.get("stdout")
            assert "{%" not in v_cp.get("stdout")
            # Checking comments didn't get rendered.
            assert "{#" not in v_cp.get("stdout")
            # Checking that the vars where substituted.
            assert template_vars["var"] in v_cp.get("stdout")
            assert "Condition is true." in v_cp.get("stdout")
            assert "Current element: 2" in v_cp.get("stdout")
        for v_cp in verify_copy_b.contacted.values():
            assert v_cp.get("rc") == 0
            # Checking that all markers got replaced.
            assert "{{" not in v_cp.get("stdout")
            assert "{%" not in v_cp.get("stdout")
            # Checking comments didn't get rendered.
            assert "{#" not in v_cp.get("stdout")
            # Checking that the vars where substituted.
            assert template_vars["var"] in v_cp.get("stdout")
            assert "Condition is true." in v_cp.get("stdout")
            assert "Current element: 2" in v_cp.get("stdout")
    finally:
        hosts.all.file(path=dest_path, state="absent")
        shutil.rmtree(temp_dir)


@pytest.mark.uss
@pytest.mark.template
def test_copy_template_file_with_non_default_markers(ansible_zos_module):
    hosts = ansible_zos_module
    dest_path = "/tmp/new_dir"
    temp_dir = tempfile.mkdtemp()

    try:
        temp_template = create_template_file(temp_dir, use_default_markers=False)
        dest_template = os.path.join(dest_path, os.path.basename(temp_template))

        hosts.all.file(path=dest_path, state="directory")

        # Adding the template vars to each host.
        template_vars = dict(
            var="This should be rendered",
            if_var=5,
            array=[1, 2, 3]
        )
        for host in hosts["options"]["inventory_manager"]._inventory.hosts.values():
            host.vars.update(template_vars)

        copy_result = hosts.all.zos_copy(
            src=temp_template,
            dest=dest_path,
            use_template=True,
            template_parameters=dict(
                variable_start_string="((",
                variable_end_string="))",
                comment_start_string="#%",
                comment_end_string="%#"
            )
        )

        verify_copy = hosts.all.shell(
            cmd="cat {0}".format(dest_template),
            executable=SHELL_EXECUTABLE,
        )

        for cp_res in copy_result.contacted.values():
            assert cp_res.get("msg") is None
            assert cp_res.get("changed") is True
            assert cp_res.get("dest") == dest_template
        for v_cp in verify_copy.contacted.values():
            assert v_cp.get("rc") == 0
            # Checking that all markers got replaced.
            assert "((" not in v_cp.get("stdout")
            assert "{%" not in v_cp.get("stdout")
            # Checking comments didn't get rendered.
            assert "#%" not in v_cp.get("stdout")
            # Checking that the vars where substituted.
            assert template_vars["var"] in v_cp.get("stdout")
            assert "Condition is true." in v_cp.get("stdout")
            assert "Current element: 2" in v_cp.get("stdout")
    finally:
        hosts.all.file(path=dest_path, state="absent")
        shutil.rmtree(temp_dir)


@pytest.mark.seq
@pytest.mark.pdse
@pytest.mark.template
def test_copy_template_file_to_dataset(ansible_zos_module):
    hosts = ansible_zos_module
    dest_dataset = "USER.TEST.TEMPLATE"
    temp_dir = tempfile.mkdtemp()

    try:
        temp_template = create_template_file(temp_dir, use_default_markers=True)

        # Adding the template vars to each host.
        template_vars = dict(
            var="This should be rendered",
            if_var=5,
            array=[1, 2, 3]
        )
        for host in hosts["options"]["inventory_manager"]._inventory.hosts.values():
            host.vars.update(template_vars)

        copy_result = hosts.all.zos_copy(
            src=temp_template,
            dest=dest_dataset,
            use_template=True
        )

        verify_copy = hosts.all.shell(
            cmd="cat \"//'{0}'\"".format(dest_dataset),
            executable=SHELL_EXECUTABLE,
        )

        for cp_res in copy_result.contacted.values():
            assert cp_res.get("msg") is None
            assert cp_res.get("changed") is True
            assert cp_res.get("dest") == dest_dataset
        for v_cp in verify_copy.contacted.values():
            assert v_cp.get("rc") == 0
            # Checking that all markers got replaced.
            assert "{{" not in v_cp.get("stdout")
            assert "{%" not in v_cp.get("stdout")
            # Checking comments didn't get rendered.
            assert "{#" not in v_cp.get("stdout")
            # Checking that the vars where substituted.
            assert template_vars["var"] in v_cp.get("stdout")
            assert "Condition is true." in v_cp.get("stdout")
            assert "Current element: 2" in v_cp.get("stdout")
    finally:
        hosts.all.zos_data_set(name=dest_dataset, state="absent")
        shutil.rmtree(temp_dir)

=======
@pytest.mark.parametrize("src", [
    dict(src="/etc/profile", is_remote=False),
    dict(src="/etc/profile", is_remote=True),])
def test_ensure_copy_file_does_not_change_permission_on_dest(ansible_zos_module, src):
    hosts = ansible_zos_module
    dest_path = "/tmp/test/"
    try:
        hosts.all.file(path=dest_path, state="directory", mode="750")
        permissions_before = hosts.all.shell(cmd="ls -la {0}".format(dest_path))
        hosts.all.zos_copy(content=src["src"], dest=dest_path)
        permissions = hosts.all.shell(cmd="ls -la {0}".format(dest_path))

        for before in permissions_before.contacted.values():
            permissions_be_copy = before.get("stdout")
            
        for after in permissions.contacted.values():
            permissions_af_copy = after.get("stdout") 

        permissions_be_copy = permissions_be_copy.splitlines()[1].split()[0]
        permissions_af_copy = permissions_af_copy.splitlines()[1].split()[0]
                
        assert permissions_be_copy == permissions_af_copy
    finally:
        hosts.all.file(path=dest_path, state="absent")


@pytest.mark.uss
@pytest.mark.parametrize("src", [
    dict(src="/etc/", is_remote=False),
    dict(src="/etc/", is_remote=True),])
def test_ensure_copy_directory_does_not_change_permission_on_dest(ansible_zos_module, src):
    hosts = ansible_zos_module
    dest_path = "/tmp/test/"
    try:
        hosts.all.file(path=dest_path, state="directory", mode="750")
        permissions_before = hosts.all.shell(cmd="ls -la {0}".format(dest_path))
        hosts.all.zos_copy(content=src["src"], dest=dest_path)
        permissions = hosts.all.shell(cmd="ls -la {0}".format(dest_path))

        for before in permissions_before.contacted.values():
            permissions_be_copy = before.get("stdout")

        for after in permissions.contacted.values():
            permissions_af_copy = after.get("stdout") 

        permissions_be_copy = permissions_be_copy.splitlines()[1].split()[0]
        permissions_af_copy = permissions_af_copy.splitlines()[1].split()[0]
                
        assert permissions_be_copy == permissions_af_copy
    finally:
        hosts.all.file(path=dest_path, state="absent")
        
>>>>>>> 98c70475

@pytest.mark.uss
@pytest.mark.seq
def test_copy_file_record_length_to_sequential_data_set(ansible_zos_module):
    hosts = ansible_zos_module
    dest = "USER.TEST.SEQ.FUNCTEST"

    fd, src = tempfile.mkstemp()
    os.close(fd)
    with open(src, "w") as infile:
        infile.write(DUMMY_DATA)

    try:
        hosts.all.zos_data_set(name=dest, state="absent")

        copy_result = hosts.all.zos_copy(
            src=src,
            dest=dest,
            remote_src=False,
            is_binary=False
        )

        verify_copy = hosts.all.shell(
            cmd="cat \"//'{0}'\" > /dev/null 2>/dev/null".format(dest),
            executable=SHELL_EXECUTABLE,
        )

        verify_recl = hosts.all.shell(
            cmd="dls -l {0}".format(dest),
            executable=SHELL_EXECUTABLE,
        )

        for cp_res in copy_result.contacted.values():
            assert cp_res.get("msg") is None
            assert cp_res.get("changed") is True
            assert cp_res.get("dest") == dest
        for v_cp in verify_copy.contacted.values():
            assert v_cp.get("rc") == 0
        for v_recl in verify_recl.contacted.values():
            assert v_recl.get("rc") == 0
            stdout = v_recl.get("stdout").split()
            assert len(stdout) == 5
            # Verifying the dataset type (sequential).
            assert stdout[1] == "PS"
            # Verifying the record format is Fixed Block.
            assert stdout[2] == "FB"
            # Verifying the record length is 31. The dummy data has 31
            # characters per line.
            assert stdout[3] == "31"
    finally:
        hosts.all.zos_data_set(name=dest, state="absent")
        os.remove(src)


@pytest.mark.uss
@pytest.mark.seq
def test_copy_file_crlf_endings_to_sequential_data_set(ansible_zos_module):
    hosts = ansible_zos_module
    dest = "USER.TEST.SEQ.FUNCTEST"

    fd, src = tempfile.mkstemp()
    os.close(fd)
    with open(src, "wb") as infile:
        infile.write(DUMMY_DATA_CRLF)

    try:
        hosts.all.zos_data_set(name=dest, state="absent")

        copy_result = hosts.all.zos_copy(
            src=src,
            dest=dest,
            remote_src=False,
            is_binary=False
        )

        verify_copy = hosts.all.shell(
            cmd="cat \"//'{0}'\"".format(dest),
            executable=SHELL_EXECUTABLE,
        )

        verify_recl = hosts.all.shell(
            cmd="dls -l {0}".format(dest),
            executable=SHELL_EXECUTABLE,
        )

        for cp_res in copy_result.contacted.values():
            assert cp_res.get("msg") is None
            assert cp_res.get("changed") is True
            assert cp_res.get("dest") == dest
        for v_cp in verify_copy.contacted.values():
            assert v_cp.get("rc") == 0
            assert len(v_cp.get("stdout_lines")) == 2
        for v_recl in verify_recl.contacted.values():
            assert v_recl.get("rc") == 0
            stdout = v_recl.get("stdout").split()
            assert len(stdout) == 5
            # Verifying the dataset type (sequential).
            assert stdout[1] == "PS"
            # Verifying the record format is Fixed Block.
            assert stdout[2] == "FB"
            # Verifying the record length is 19. The dummy data has 19
            # characters per line.
            assert stdout[3] == "19"
    finally:
        hosts.all.zos_data_set(name=dest, state="absent")
        os.remove(src)


@pytest.mark.uss
@pytest.mark.seq
@pytest.mark.parametrize("src", [
    dict(src="/etc/profile", is_file=True, is_binary=False, is_remote=False),
    dict(src="/etc/profile", is_file=True, is_binary=True, is_remote=False),
    dict(src="Example inline content", is_file=False, is_binary=False, is_remote=False),
    dict(src="Example inline content", is_file=False, is_binary=True, is_remote=False),
    dict(src="/etc/profile", is_file=True, is_binary=False, is_remote=True),
    dict(src="/etc/profile", is_file=True, is_binary=True, is_remote=True),
])
def test_copy_file_to_non_existing_sequential_data_set(ansible_zos_module, src):
    hosts = ansible_zos_module
    dest = "USER.TEST.SEQ.FUNCTEST"

    try:
        hosts.all.zos_data_set(name=dest, state="absent")

        if src["is_file"]:
            copy_result = hosts.all.zos_copy(src=src["src"], dest=dest, remote_src=src["is_remote"], is_binary=src["is_binary"])
        else:
            copy_result = hosts.all.zos_copy(content=src["src"], dest=dest, remote_src=src["is_remote"], is_binary=src["is_binary"])

        verify_copy = hosts.all.shell(
            cmd="cat \"//'{0}'\" > /dev/null 2>/dev/null".format(dest),
            executable=SHELL_EXECUTABLE,
        )

        for cp_res in copy_result.contacted.values():
            assert cp_res.get("msg") is None
            assert cp_res.get("changed") is True
            assert cp_res.get("dest") == dest
            assert cp_res.get("dest_created") is True
            assert cp_res.get("is_binary") == src["is_binary"]
        for v_cp in verify_copy.contacted.values():
            assert v_cp.get("rc") == 0
    finally:
        hosts.all.zos_data_set(name=dest, state="absent")


@pytest.mark.uss
@pytest.mark.seq
@pytest.mark.parametrize("src", [
    dict(src="/etc/profile", is_file=True, force=True, is_remote=False),
    dict(src="Example inline content", is_file=False, force=True, is_remote=False),
    dict(src="/etc/profile", is_file=True, force=True, is_remote=True),
    dict(src="/etc/profile", is_file=True, force=False, is_remote=False),
    dict(src="Example inline content", is_file=False, force=False, is_remote=False),
    dict(src="/etc/profile", is_file=True, force=False, is_remote=True),
])
def test_copy_file_to_empty_sequential_data_set(ansible_zos_module, src):
    hosts = ansible_zos_module
    dest = "USER.TEST.SEQ.FUNCTEST"

    try:
        hosts.all.zos_data_set(name=dest, type="seq", state="present")

        if src["is_file"]:
            copy_result = hosts.all.zos_copy(src=src["src"], dest=dest, remote_src=src["is_remote"], force=src["force"])
        else:
            copy_result = hosts.all.zos_copy(content=src["src"], dest=dest, remote_src=src["is_remote"], force=src["force"])

        for result in copy_result.contacted.values():
            assert result.get("msg") is None
            assert result.get("changed") is True
            assert result.get("dest") == dest
    finally:
        hosts.all.zos_data_set(name=dest, state="absent")


@pytest.mark.uss
@pytest.mark.seq
@pytest.mark.parametrize("src", [
    dict(src="/etc/profile", force=False, is_remote=False),
    dict(src="/etc/profile", force=True, is_remote=False),
    dict(src="/etc/profile", force=False, is_remote=True),
    dict(src="/etc/profile", force=True, is_remote=True),
])
def test_copy_file_to_non_empty_sequential_data_set(ansible_zos_module, src):
    hosts = ansible_zos_module
    dest = "USER.TEST.SEQ.FUNCTEST"

    try:
        hosts.all.zos_data_set(name=dest, type="seq", state="absent")
        hosts.all.zos_copy(content="Inline content", dest=dest)

        copy_result = hosts.all.zos_copy(src=src["src"], dest=dest, remote_src=src["is_remote"], force=src["force"])

        for result in copy_result.contacted.values():
            if src["force"]:
                assert result.get("msg") is None
                assert result.get("changed") is True
                assert result.get("dest") == dest
            else:
                assert result.get("msg") is not None
                assert result.get("changed") is False
    finally:
        hosts.all.zos_data_set(name=dest, state="absent")


@pytest.mark.uss
@pytest.mark.seq
def test_copy_ps_to_non_existing_uss_file(ansible_zos_module):
    hosts = ansible_zos_module
    src_ds = TEST_PS
    dest = "/tmp/ddchkpt"

    try:
        copy_res = hosts.all.zos_copy(src=src_ds, dest=dest, remote_src=True)
        stat_res = hosts.all.stat(path=dest)
        verify_copy = hosts.all.shell(
            cmd="cat {0}".format(dest), executable=SHELL_EXECUTABLE
        )

        for result in copy_res.contacted.values():
            assert result.get("msg") is None
            assert result.get("changed") is True
            assert result.get("dest") == dest
        for result in stat_res.contacted.values():
            assert result.get("stat").get("exists") is True
        for result in verify_copy.contacted.values():
            assert result.get("rc") == 0
            assert result.get("stdout") != ""
    finally:
        hosts.all.file(path=dest, state="absent")


@pytest.mark.uss
@pytest.mark.seq
@pytest.mark.parametrize("force", [False, True])
def test_copy_ps_to_existing_uss_file(ansible_zos_module, force):
    hosts = ansible_zos_module
    src_ds = TEST_PS
    dest = "/tmp/ddchkpt"

    try:
        hosts.all.file(path=dest, state="touch")

        copy_res = hosts.all.zos_copy(src=src_ds, dest=dest, remote_src=True, force=force)
        stat_res = hosts.all.stat(path=dest)
        verify_copy = hosts.all.shell(
            cmd="cat {0}".format(dest), executable=SHELL_EXECUTABLE
        )

        for result in copy_res.contacted.values():
            if force:
                assert result.get("msg") is None
                assert result.get("changed") is True
                assert result.get("dest") == dest
            else:
                assert result.get("msg") is not None
                assert result.get("changed") is False
        for result in stat_res.contacted.values():
            assert result.get("stat").get("exists") is True
        for result in verify_copy.contacted.values():
            assert result.get("rc") == 0
    finally:
        hosts.all.file(path=dest, state="absent")


@pytest.mark.uss
@pytest.mark.seq
def test_copy_ps_to_existing_uss_dir(ansible_zos_module):
    hosts = ansible_zos_module
    src_ds = TEST_PS
    dest = "/tmp/ddchkpt"
    dest_path = dest + "/" + TEST_PS

    try:
        hosts.all.file(path=dest, state="directory")
        copy_res = hosts.all.zos_copy(src=src_ds, dest=dest, remote_src=True)
        stat_res = hosts.all.stat(path=dest_path)
        verify_copy = hosts.all.shell(
            cmd="cat {0}".format(dest_path), executable=SHELL_EXECUTABLE
        )

        for result in copy_res.contacted.values():
            assert result.get("msg") is None
            assert result.get("changed") is True
        for result in stat_res.contacted.values():
            assert result.get("stat").get("exists") is True
        for result in verify_copy.contacted.values():
            assert result.get("rc") == 0
            assert result.get("stdout") != ""
    finally:
        hosts.all.file(path=dest, state="absent")


@pytest.mark.seq
def test_copy_ps_to_non_existing_ps(ansible_zos_module):
    hosts = ansible_zos_module
    src_ds = TEST_PS
    dest = "USER.TEST.SEQ.FUNCTEST"

    try:
        hosts.all.zos_data_set(name=dest, state="absent")
        copy_res = hosts.all.zos_copy(src=src_ds, dest=dest, remote_src=True)
        verify_copy = hosts.all.shell(
            cmd="cat \"//'{0}'\"".format(dest), executable=SHELL_EXECUTABLE
        )

        for result in copy_res.contacted.values():
            assert result.get("msg") is None
            assert result.get("changed") is True
            assert result.get("dest") == dest
            assert result.get("dest_created") is True
        for result in verify_copy.contacted.values():
            assert result.get("rc") == 0
            assert result.get("stdout") != ""
    finally:
        hosts.all.zos_data_set(name=dest, state="absent")


@pytest.mark.seq
@pytest.mark.parametrize("force", [False, True])
def test_copy_ps_to_empty_ps(ansible_zos_module, force):
    hosts = ansible_zos_module
    src_ds = TEST_PS
    dest = "USER.TEST.SEQ.FUNCTEST"

    try:
        hosts.all.zos_data_set(name=dest, type="seq", state="present")

        copy_res = hosts.all.zos_copy(src=src_ds, dest=dest, remote_src=True, force=force)
        verify_copy = hosts.all.shell(
            cmd="cat \"//'{0}'\"".format(dest), executable=SHELL_EXECUTABLE
        )

        for result in copy_res.contacted.values():
            assert result.get("msg") is None
            assert result.get("changed") is True
            assert result.get("dest") == dest
        for result in verify_copy.contacted.values():
            assert result.get("rc") == 0
            assert result.get("stdout") != ""
    finally:
        hosts.all.zos_data_set(name=dest, state="absent")


@pytest.mark.seq
@pytest.mark.parametrize("force", [False, True])
def test_copy_ps_to_non_empty_ps(ansible_zos_module, force):
    hosts = ansible_zos_module
    src_ds = TEST_PS
    dest = "USER.TEST.SEQ.FUNCTEST"

    try:
        hosts.all.zos_data_set(name=dest, type="seq", state="absent")
        hosts.all.zos_copy(content="Inline content", dest=dest)

        copy_res = hosts.all.zos_copy(src=src_ds, dest=dest, remote_src=True, force=force)
        verify_copy = hosts.all.shell(
            cmd="cat \"//'{0}'\"".format(dest), executable=SHELL_EXECUTABLE
        )

        for result in copy_res.contacted.values():
            if force:
                assert result.get("msg") is None
                assert result.get("changed") is True
                assert result.get("dest") == dest
            else:
                assert result.get("msg") is not None
                assert result.get("changed") is False
        for result in verify_copy.contacted.values():
            assert result.get("rc") == 0
            assert result.get("stdout") != ""
    finally:
        hosts.all.zos_data_set(name=dest, state="absent")


@pytest.mark.seq
@pytest.mark.parametrize("force", [False, True])
def test_copy_ps_to_non_empty_ps_with_special_chars(ansible_zos_module, force):
    hosts = ansible_zos_module
    src_ds = TEST_PS
    dest = "USER.TEST.SEQ.FUNCTEST"

    try:
        hosts.all.zos_data_set(name=dest, type="seq", state="absent")
        hosts.all.zos_copy(content=DUMMY_DATA_SPECIAL_CHARS, dest=dest)

        copy_res = hosts.all.zos_copy(src=src_ds, dest=dest, remote_src=True, force=force)
        verify_copy = hosts.all.shell(
            cmd="cat \"//'{0}'\"".format(dest), executable=SHELL_EXECUTABLE
        )

        for result in copy_res.contacted.values():
            if force:
                assert result.get("msg") is None
                assert result.get("changed") is True
                assert result.get("dest") == dest
            else:
                assert result.get("msg") is not None
                assert result.get("changed") is False
        for result in verify_copy.contacted.values():
            assert result.get("rc") == 0
            assert result.get("stdout") != ""
    finally:
        hosts.all.zos_data_set(name=dest, state="absent")


@pytest.mark.seq
@pytest.mark.parametrize("backup", [None, "USER.TEST.SEQ.FUNCTEST.BACK"])
def test_backup_sequential_data_set(ansible_zos_module, backup):
    hosts = ansible_zos_module
    src = "/etc/profile"
    dest = "USER.TEST.SEQ.FUNCTEST"

    try:
        hosts.all.zos_data_set(name=dest, type="seq", state="present")

        if backup:
            copy_res = hosts.all.zos_copy(src=src, dest=dest, force=True, backup=True, backup_name=backup)
        else:
            copy_res = hosts.all.zos_copy(src=src, dest=dest, force=True, backup=True)

        for result in copy_res.contacted.values():
            assert result.get("msg") is None
            backup_name = result.get("backup_name")
            assert backup_name is not None

        stat_res = hosts.all.shell(
            cmd="tsocmd \"LISTDS '{0}'\"".format(backup_name),
            executable=SHELL_EXECUTABLE,
        )
        for result in stat_res.contacted.values():
            assert result.get("rc") == 0
            assert "NOT IN CATALOG" not in result.get("stdout")
            assert "NOT IN CATALOG" not in result.get("stderr")

    finally:
        hosts.all.zos_data_set(name=dest, state="absent")
        if backup_name:
            hosts.all.zos_data_set(name=backup_name, state="absent")


@pytest.mark.uss
@pytest.mark.pdse
@pytest.mark.parametrize("src", [
    dict(src="/etc/profile", is_file=True, is_binary=False, is_remote=False),
    dict(src="/etc/profile", is_file=True, is_binary=True, is_remote=False),
    dict(src="Example inline content", is_file=False, is_binary=False, is_remote=False),
    dict(src="Example inline content", is_file=False, is_binary=True, is_remote=False),
    dict(src="/etc/profile", is_file=True, is_binary=False, is_remote=True),
    dict(src="/etc/profile", is_file=True, is_binary=True, is_remote=True),
])
def test_copy_file_to_non_existing_member(ansible_zos_module, src):
    hosts = ansible_zos_module
    data_set = "USER.TEST.PDS.FUNCTEST"
    dest = "{0}(PROFILE)".format(data_set)

    try:
        hosts.all.zos_data_set(
            name=data_set,
            type="pdse",
            space_primary=5,
            space_type="M",
            record_format="fba",
            record_length=80,
            replace=True
        )

        if src["is_file"]:
            copy_result = hosts.all.zos_copy(src=src["src"], dest=dest, is_binary=src["is_binary"], remote_src=src["is_remote"])
        else:
            copy_result = hosts.all.zos_copy(content=src["src"], dest=dest, is_binary=src["is_binary"])

        verify_copy = hosts.all.shell(
            cmd="cat \"//'{0}'\" > /dev/null 2>/dev/null".format(dest),
            executable=SHELL_EXECUTABLE,
        )

        for cp_res in copy_result.contacted.values():
            assert cp_res.get("msg") is None
            assert cp_res.get("changed") is True
            assert cp_res.get("dest") == dest
        for v_cp in verify_copy.contacted.values():
            assert v_cp.get("rc") == 0
    finally:
        hosts.all.zos_data_set(name=data_set, state="absent")


@pytest.mark.uss
@pytest.mark.pdse
@pytest.mark.parametrize("src", [
    dict(src="/etc/profile", is_file=True, force=False, is_remote=False),
    dict(src="/etc/profile", is_file=True, force=True, is_remote=False),
    dict(src="Example inline content", is_file=False, force=False, is_remote=False),
    dict(src="Example inline content", is_file=False, force=True, is_remote=False),
    dict(src="/etc/profile", is_file=True, force=False, is_remote=True),
    dict(src="/etc/profile", is_file=True, force=True, is_remote=True)
])
def test_copy_file_to_existing_member(ansible_zos_module, src):
    hosts = ansible_zos_module
    data_set = "USER.TEST.PDS.FUNCTEST"
    dest = "{0}(PROFILE)".format(data_set)

    try:
        hosts.all.zos_data_set(
            name=data_set,
            type="pdse",
            space_primary=5,
            space_type="M",
            record_format="fba",
            record_length=80,
            replace=True
        )
        hosts.all.zos_data_set(name=dest, type="member", state="present")

        if src["is_file"]:
            copy_result = hosts.all.zos_copy(src=src["src"], dest=dest, force=src["force"], remote_src=src["is_remote"])
        else:
            copy_result = hosts.all.zos_copy(content=src["src"], dest=dest, force=src["force"])

        verify_copy = hosts.all.shell(
            cmd="cat \"//'{0}'\" > /dev/null 2>/dev/null".format(dest),
            executable=SHELL_EXECUTABLE,
        )

        for cp_res in copy_result.contacted.values():
            if src["force"]:
                assert cp_res.get("msg") is None
                assert cp_res.get("changed") is True
                assert cp_res.get("dest") == dest
            else:
                assert cp_res.get("msg") is not None
                assert cp_res.get("changed") is False
        for v_cp in verify_copy.contacted.values():
            assert v_cp.get("rc") == 0
    finally:
        hosts.all.zos_data_set(name=data_set, state="absent")


@pytest.mark.seq
@pytest.mark.pdse
@pytest.mark.parametrize("args", [
    dict(type="seq", is_binary=False),
    dict(type="seq", is_binary=True),
    dict(type="pds", is_binary=False),
    dict(type="pds", is_binary=True),
    dict(type="pdse", is_binary=False),
    dict(type="pdse", is_binary=True)
])
def test_copy_data_set_to_non_existing_member(ansible_zos_module, args):
    hosts = ansible_zos_module
    src_data_set = "USER.TEST.PDS.SOURCE"
    src = src_data_set if args["type"] == "seq" else "{0}(TEST)".format(src_data_set)
    dest_data_set = "USER.TEST.PDS.FUNCTEST"
    dest = "{0}(MEMBER)".format(dest_data_set)

    try:
        hosts.all.zos_data_set(name=src_data_set, type=args["type"])
        if args["type"] != "seq":
            hosts.all.zos_data_set(name=src, type="member")

        hosts.all.shell(
            "decho 'Records for test' '{0}'".format(src),
            executable=SHELL_EXECUTABLE
        )

        hosts.all.zos_data_set(name=dest_data_set, type="pdse", replace=True)
        copy_result = hosts.all.zos_copy(src=src, dest=dest, is_binary=args["is_binary"], remote_src=True)

        verify_copy = hosts.all.shell(
            cmd="cat \"//'{0}'\"".format(dest),
            executable=SHELL_EXECUTABLE,
        )

        for cp_res in copy_result.contacted.values():
            assert cp_res.get("msg") is None
            assert cp_res.get("changed") is True
            assert cp_res.get("dest") == dest
        for v_cp in verify_copy.contacted.values():
            assert v_cp.get("rc") == 0
            assert v_cp.get("stdout") != ""
    finally:
        hosts.all.zos_data_set(name=src_data_set, state="absent")
        hosts.all.zos_data_set(name=dest_data_set, state="absent")


@pytest.mark.seq
@pytest.mark.pdse
@pytest.mark.parametrize("args", [
    dict(type="seq", force=False),
    dict(type="seq", force=True),
    dict(type="pds", force=False),
    dict(type="pds", force=True),
    dict(type="pdse", force=False),
    dict(type="pdse", force=True)
])
def test_copy_data_set_to_existing_member(ansible_zos_module, args):
    hosts = ansible_zos_module
    src_data_set = "USER.TEST.PDS.SOURCE"
    src = src_data_set if args["type"] == "seq" else "{0}(TEST)".format(src_data_set)
    dest_data_set = "USER.TEST.PDS.FUNCTEST"
    dest = "{0}(MEMBER)".format(dest_data_set)

    try:
        hosts.all.zos_data_set(name=src_data_set, type=args["type"])
        if args["type"] != "seq":
            hosts.all.zos_data_set(name=src, type="member")

        hosts.all.shell(
            "decho 'Records for test' '{0}'".format(src),
            executable=SHELL_EXECUTABLE
        )

        hosts.all.zos_data_set(name=dest_data_set, type="pdse", replace=True)
        hosts.all.zos_data_set(name=dest, type="member")
        copy_result = hosts.all.zos_copy(src=src, dest=dest, force=args["force"], remote_src=True)

        verify_copy = hosts.all.shell(
            cmd="cat \"//'{0}'\"".format(dest),
            executable=SHELL_EXECUTABLE,
        )

        for cp_res in copy_result.contacted.values():
            if args["force"]:
                assert cp_res.get("msg") is None
                assert cp_res.get("changed") is True
                assert cp_res.get("dest") == dest
            else:
                assert cp_res.get("msg") is not None
                assert cp_res.get("changed") is False
        for v_cp in verify_copy.contacted.values():
            assert v_cp.get("rc") == 0
            if args["force"]:
                assert v_cp.get("stdout") != ""
    finally:
        hosts.all.zos_data_set(name=src_data_set, state="absent")
        hosts.all.zos_data_set(name=dest_data_set, state="absent")


@pytest.mark.uss
@pytest.mark.pdse
@pytest.mark.parametrize("is_remote", [False, True])
def test_copy_file_to_non_existing_pdse(ansible_zos_module, is_remote):
    hosts = ansible_zos_module
    dest = "USER.TEST.PDS.FUNCTEST"
    dest_path = "{0}(PROFILE)".format(dest)
    src_file = "/etc/profile"

    try:
        hosts.all.zos_data_set(name=dest, state="absent")

        copy_result = hosts.all.zos_copy(src=src_file, dest=dest_path, remote_src=is_remote)
        verify_copy = hosts.all.shell(
            cmd="cat \"//'{0}'\" > /dev/null 2>/dev/null".format(dest_path),
            executable=SHELL_EXECUTABLE,
        )

        for cp_res in copy_result.contacted.values():
            assert cp_res.get("msg") is None
            assert cp_res.get("changed") is True
            assert cp_res.get("dest") == dest_path
            assert cp_res.get("dest_created") is True
        for v_cp in verify_copy.contacted.values():
            assert v_cp.get("rc") == 0
    finally:
        hosts.all.zos_data_set(name=dest, state="absent")


@pytest.mark.uss
@pytest.mark.pdse
def test_copy_dir_to_non_existing_pdse(ansible_zos_module):
    hosts = ansible_zos_module
    src_dir = "/tmp/testdir"
    dest = "USER.TEST.PDSE.FUNCTEST"

    try:
        hosts.all.file(path=src_dir, state="directory")
        for i in range(5):
            hosts.all.file(path=src_dir + "/" + "file" + str(i), state="touch")

        copy_res = hosts.all.zos_copy(src=src_dir, dest=dest, remote_src=True)
        verify_copy = hosts.all.shell(
            cmd="cat \"//'{0}'\" > /dev/null 2>/dev/null".format(dest + "(FILE2)"),
            executable=SHELL_EXECUTABLE,
        )

        for result in copy_res.contacted.values():
            assert result.get("msg") is None
            assert result.get("changed") is True
            assert result.get("dest") == dest
            assert result.get("dest_created") is True
        for result in verify_copy.contacted.values():
            assert result.get("rc") == 0
    finally:
        hosts.all.file(path=src_dir, state="absent")
        hosts.all.zos_data_set(name=dest, state="absent")


@pytest.mark.uss
@pytest.mark.pdse
def test_copy_dir_crlf_endings_to_non_existing_pdse(ansible_zos_module):
    hosts = ansible_zos_module
    dest = "USER.TEST.PDSE.FUNCTEST"

    temp_path = tempfile.mkdtemp()
    src_basename = "source/"
    source_path = "{0}/{1}".format(temp_path, src_basename)

    try:
        os.mkdir(source_path)
        populate_dir_crlf_endings(source_path)

        copy_res = hosts.all.zos_copy(src=source_path, dest=dest)
        verify_copy = hosts.all.shell(
            cmd="cat \"//'{0}({1})'\"".format(dest, "FILE2"),
            executable=SHELL_EXECUTABLE,
        )

        for result in copy_res.contacted.values():
            assert result.get("msg") is None
            assert result.get("changed") is True
            assert result.get("dest") == dest
            assert result.get("dest_created") is True
        for result in verify_copy.contacted.values():
            assert result.get("rc") == 0
            assert len(result.get("stdout_lines")) == 2
    finally:
        shutil.rmtree(temp_path)
        hosts.all.zos_data_set(name=dest, state="absent")


@pytest.mark.uss
@pytest.mark.pdse
@pytest.mark.parametrize("src_type", ["pds", "pdse"])
def test_copy_dir_to_existing_pdse(ansible_zos_module, src_type):
    hosts = ansible_zos_module
    src_dir = "/tmp/testdir"
    dest = "USER.TEST.PDS.FUNCTEST"

    try:
        hosts.all.file(path=src_dir, state="directory")
        for i in range(5):
            hosts.all.file(path=src_dir + "/" + "file" + str(i), state="touch")

        hosts.all.zos_data_set(
            name=dest,
            type=src_type,
            space_primary=5,
            space_type="M",
            record_format="fba",
            record_length=80,
        )

        copy_result = hosts.all.zos_copy(src=src_dir, dest=dest, remote_src=True)
        verify_copy = hosts.all.shell(
            cmd="cat \"//'{0}'\" > /dev/null 2>/dev/null".format(dest + "(FILE2)"),
            executable=SHELL_EXECUTABLE,
        )

        for cp_res in copy_result.contacted.values():
            assert cp_res.get("msg") is None
            assert cp_res.get("changed") is True
            assert cp_res.get("dest") == dest
        for v_cp in verify_copy.contacted.values():
            assert v_cp.get("rc") == 0
    finally:
        hosts.all.file(path=src_dir, state="absent")
        hosts.all.zos_data_set(name=dest, state="absent")


@pytest.mark.seq
@pytest.mark.pdse
@pytest.mark.parametrize("src_type", ["seq", "pds", "pdse"])
def test_copy_data_set_to_non_existing_pdse(ansible_zos_module, src_type):
    hosts = ansible_zos_module
    src_data_set = "USER.TEST.PDS.SOURCE"
    src = src_data_set if src_type == "seq" else "{0}(TEST)".format(src_data_set)
    dest_data_set = "USER.TEST.PDS.FUNCTEST"
    dest = "{0}(MEMBER)".format(dest_data_set)

    try:
        hosts.all.zos_data_set(name=src_data_set, type=src_type)
        if src_type != "seq":
            hosts.all.zos_data_set(name=src, type="member")

        hosts.all.shell(
            "decho 'Records for test' '{0}'".format(src),
            executable=SHELL_EXECUTABLE
        )

        hosts.all.zos_data_set(name=dest_data_set, state="absent")
        copy_result = hosts.all.zos_copy(src=src, dest=dest, remote_src=True)

        verify_copy = hosts.all.shell(
            cmd="cat \"//'{0}'\"".format(dest),
            executable=SHELL_EXECUTABLE,
        )

        for cp_res in copy_result.contacted.values():
            assert cp_res.get("msg") is None
            assert cp_res.get("changed") is True
            assert cp_res.get("dest") == dest
            assert cp_res.get("dest_created") is True
        for v_cp in verify_copy.contacted.values():
            assert v_cp.get("rc") == 0
            assert v_cp.get("stdout") != ""
    finally:
        hosts.all.zos_data_set(name=src_data_set, state="absent")
        hosts.all.zos_data_set(name=dest_data_set, state="absent")


@pytest.mark.pdse
@pytest.mark.parametrize("args", [
    dict(src_type="pds", dest_type="pds"),
    dict(src_type="pds", dest_type="pdse"),
    dict(src_type="pdse", dest_type="pds"),
    dict(src_type="pdse", dest_type="pdse"),
])
def test_copy_pds_to_existing_pds(ansible_zos_module, args):
    hosts = ansible_zos_module
    src = "USER.TEST.PDS.SRC"
    dest = "USER.TEST.PDS.DEST"

    try:
        populate_partitioned_data_set(hosts, src, args["src_type"])
        hosts.all.zos_data_set(name=dest, type=args["dest_type"])

        copy_res = hosts.all.zos_copy(src=src, dest=dest, remote_src=True)
        verify_copy = hosts.all.shell(
            cmd="mls {0}".format(dest),
            executable=SHELL_EXECUTABLE
        )

        for result in copy_res.contacted.values():
            assert result.get("msg") is None
            assert result.get("changed") is True
            assert result.get("dest") == dest

        for v_cp in verify_copy.contacted.values():
            assert v_cp.get("rc") == 0
            stdout = v_cp.get("stdout")
            assert stdout is not None
            assert len(stdout.splitlines()) == 3
    finally:
        hosts.all.zos_data_set(name=src, state="absent")
        hosts.all.zos_data_set(name=dest, state="absent")


@pytest.mark.pdse
def test_copy_pds_loadlib_member_to_pds_loadlib_member(ansible_zos_module,):
    hosts = ansible_zos_module
    # The volume for this dataset should use a system symbol.
    # This dataset and member should be available on any z/OS system.
    src = "USER.LOAD.SRC"
    dest = "USER.LOAD.DEST"
    cobol_pds = "USER.COBOL.SRC"
    try:
        hosts.all.zos_data_set(
            name=src,
            state="present",
            type="pdse",
            record_format="U",
            record_length=0,
            block_size=32760,
            space_primary=2,
            space_type="M",
            replace=True
        )

        hosts.all.zos_data_set(
            name=dest,
            state="present",
            type="pdse",
            record_format="U",
            record_length=0,
            block_size=32760,
            space_primary=2,
            space_type="M",
            replace=True
        )

        hosts.all.zos_data_set(
            name=cobol_pds,
            state="present",
            type="pds",
            space_primary=2,
            record_format="FB",
            record_length=80,
            block_size=3120,
            replace=True,
        )
        member = "HELLOSRC"
        cobol_pds = "{0}({1})".format(cobol_pds, member)
        rc = hosts.all.zos_copy(
            content=COBOL_SRC,
            dest=cobol_pds,
        )
        dest_name = "{0}({1})".format(dest, member)
        src_name = "{0}({1})".format(src, member)
        # both src and dest need to be a loadlib
        rc = link_loadlib_from_cobol(hosts, dest_name, cobol_pds)
        assert rc == 0
        # make sure is executable
        cmd = "mvscmd --pgm={0}  --steplib={1} --sysprint=* --stderr=* --stdout=*"
        exec_res = hosts.all.shell(
            cmd=cmd.format(member, dest)
        )
        for result in exec_res.contacted.values():
            assert result.get("rc") == 0
        rc = link_loadlib_from_cobol(hosts, src_name, cobol_pds)
        assert rc == 0

        exec_res = hosts.all.shell(
            cmd=cmd.format(member, src)
        )
        for result in exec_res.contacted.values():
            assert result.get("rc") == 0

        copy_res = hosts.all.zos_copy(
            src="{0}({1})".format(src, member), 
            dest="{0}({1})".format(dest, "MEM1"), 
            remote_src=True)

        verify_copy = hosts.all.shell(
            cmd="mls {0}".format(dest),
            executable=SHELL_EXECUTABLE
        )

        for result in copy_res.contacted.values():
            assert result.get("msg") is None
            assert result.get("changed") is True
            assert result.get("dest") == "{0}({1})".format(dest, "MEM1")

        for v_cp in verify_copy.contacted.values():
            assert v_cp.get("rc") == 0
            stdout = v_cp.get("stdout")
            assert stdout is not None
            # number of members
            assert len(stdout.splitlines()) == 2

    finally:
        hosts.all.zos_data_set(name=dest, state="absent")
        hosts.all.zos_data_set(name=src, state="absent")
        hosts.all.zos_data_set(name=cobol_pds, state="absent")


@pytest.mark.pdse
def test_copy_pds_member_with_system_symbol(ansible_zos_module,):
    """This test is for bug #543 in GitHub. In some versions of ZOAU,
    datasets.listing can't handle system symbols in volume names and
    therefore fails to get details from a dataset.

    Note: `listcat ent('SYS1.SAMPLIB') all` will display 'volser = ******'
    and `D SYMBOLS` will show you that `&SYSR2. = "RES80A"` where
    the symbols for this volume correspond to volume `RES80A`
    """
    hosts = ansible_zos_module
    # The volume for this dataset should use a system symbol.
    # This dataset and member should be available on any z/OS system.
    src = "SYS1.SAMPLIB(IZUPRM00)"
    dest = "USER.TEST.PDS.DEST"

    try:
        hosts.all.zos_data_set(
            name=dest,
            state="present",
            type="pdse",
            replace=True
        )

        copy_res = hosts.all.zos_copy(src=src, dest=dest, remote_src=True)
        verify_copy = hosts.all.shell(
            cmd="mls {0}".format(dest),
            executable=SHELL_EXECUTABLE
        )

        for result in copy_res.contacted.values():
            assert result.get("msg") is None
            assert result.get("changed") is True
            assert result.get("dest") == dest

        for v_cp in verify_copy.contacted.values():
            assert v_cp.get("rc") == 0
            stdout = v_cp.get("stdout")
            assert stdout is not None
            assert len(stdout.splitlines()) == 1

    finally:
        hosts.all.zos_data_set(name=dest, state="absent")


@pytest.mark.pdse
def test_copy_multiple_data_set_members(ansible_zos_module):
    hosts = ansible_zos_module
    src = "USER.FUNCTEST.SRC.PDS"
    src_wildcard = "{0}(ABC*)".format(src)

    dest = "USER.FUNCTEST.DEST.PDS"
    member_list = ["MEMBER1", "ABCXYZ", "ABCASD"]
    ds_list = ["{0}({1})".format(src, member) for member in member_list]

    try:
        hosts.all.zos_data_set(name=src, type="pds")
        hosts.all.zos_data_set(name=dest, type="pds")

        for member in ds_list:
            hosts.all.shell(
                cmd="decho '{0}' '{1}'".format(DUMMY_DATA, member),
                executable=SHELL_EXECUTABLE
            )

        copy_res = hosts.all.zos_copy(src=src_wildcard, dest=dest, remote_src=True)
        for result in copy_res.contacted.values():
            assert result.get("msg") is None
            assert result.get("changed") is True
            assert result.get("dest") == dest

        verify_copy = hosts.all.shell(
            cmd="mls {0}".format(dest),
            executable=SHELL_EXECUTABLE
        )

        for v_cp in verify_copy.contacted.values():
            assert v_cp.get("rc") == 0
            stdout = v_cp.get("stdout")
            assert stdout is not None
            assert len(stdout.splitlines()) == 2

    finally:
        hosts.all.zos_data_set(name=src, state="absent")
        hosts.all.zos_data_set(name=dest, state="absent")


@pytest.mark.pdse
def test_copy_multiple_data_set_members_in_loop(ansible_zos_module):
    """
    This test case was included in case the module is called inside a loop,
    issue was discovered in https://github.com/ansible-collections/ibm_zos_core/issues/560.
    """
    hosts = ansible_zos_module
    src = "USER.FUNCTEST.SRC.PDS"

    dest = "USER.FUNCTEST.DEST.PDS"
    member_list = ["MEMBER1", "ABCXYZ", "ABCASD"]
    src_ds_list = ["{0}({1})".format(src, member) for member in member_list]
    dest_ds_list = ["{0}({1})".format(dest, member) for member in member_list]

    try:
        hosts.all.zos_data_set(name=src, type="pds")
        hosts.all.zos_data_set(name=dest, type="pds")

        for src_member in src_ds_list:
            hosts.all.shell(
                cmd="decho '{0}' '{1}'".format(DUMMY_DATA, src_member),
                executable=SHELL_EXECUTABLE
            )

        for src_member, dest_member in zip(src_ds_list, dest_ds_list):
            copy_res = hosts.all.zos_copy(src=src_member, dest=dest_member, remote_src=True)
            for result in copy_res.contacted.values():
                assert result.get("msg") is None
                assert result.get("changed") is True
                assert result.get("dest") == dest_member

        verify_copy = hosts.all.shell(
            cmd="mls {0}".format(dest),
            executable=SHELL_EXECUTABLE
        )

        for v_cp in verify_copy.contacted.values():
            assert v_cp.get("rc") == 0
            stdout = v_cp.get("stdout")
            assert stdout is not None
            assert len(stdout.splitlines()) == 3

    finally:
        hosts.all.zos_data_set(name=src, state="absent")
        hosts.all.zos_data_set(name=dest, state="absent")


@pytest.mark.uss
@pytest.mark.pdse
@pytest.mark.parametrize("ds_type", ["pds", "pdse"])
def test_copy_member_to_non_existing_uss_file(ansible_zos_module, ds_type):
    hosts = ansible_zos_module
    data_set = "USER.TEST.PDSE.SOURCE"
    src = "{0}(MEMBER)".format(data_set)
    dest = "/tmp/member"

    try:
        hosts.all.file(path=dest, state="absent")
        hosts.all.zos_data_set(name=data_set, state="present", type=ds_type)
        hosts.all.shell(
            cmd="decho 'Record for data set' '{0}'".format(src),
            executable=SHELL_EXECUTABLE
        )

        copy_res = hosts.all.zos_copy(src=src, dest=dest, remote_src=True)
        stat_res = hosts.all.stat(path=dest)
        verify_copy = hosts.all.shell(
            cmd="head {0}".format(dest), executable=SHELL_EXECUTABLE
        )

        for result in copy_res.contacted.values():
            assert result.get("msg") is None
            assert result.get("changed") is True
            assert result.get("dest") == dest
        for result in stat_res.contacted.values():
            assert result.get("stat").get("exists") is True
        for result in verify_copy.contacted.values():
            assert result.get("rc") == 0
            assert result.get("stdout") != ""
    finally:
        hosts.all.zos_data_set(path=data_set, state="absent")
        hosts.all.file(path=dest, state="absent")


@pytest.mark.uss
@pytest.mark.pdse
@pytest.mark.parametrize("args", [
    dict(ds_type="pds", force=False),
    dict(ds_type="pds", force=True),
    dict(ds_type="pdse", force=False),
    dict(ds_type="pdse", force=True)
])
def test_copy_member_to_existing_uss_file(ansible_zos_module, args):
    hosts = ansible_zos_module
    data_set = "USER.TEST.PDSE.SOURCE"
    src = "{0}(MEMBER)".format(data_set)
    dest = "/tmp/member"

    try:
        hosts.all.file(path=dest, state="touch")
        hosts.all.zos_data_set(name=data_set, state="present", type=args["ds_type"])
        hosts.all.shell(
            cmd="decho 'Record for data set' '{0}'".format(src),
            executable=SHELL_EXECUTABLE
        )

        copy_res = hosts.all.zos_copy(src=src, dest=dest, remote_src=True, force=args["force"])
        stat_res = hosts.all.stat(path=dest)
        verify_copy = hosts.all.shell(
            cmd="head {0}".format(dest), executable=SHELL_EXECUTABLE
        )

        for result in copy_res.contacted.values():
            if args["force"]:
                assert result.get("msg") is None
                assert result.get("changed") is True
                assert result.get("dest") == dest
            else:
                assert result.get("msg") is not None
                assert result.get("changed") is False
        for result in stat_res.contacted.values():
            assert result.get("stat").get("exists") is True
        for result in verify_copy.contacted.values():
            assert result.get("rc") == 0
            if args["force"]:
                assert result.get("stdout") != ""
    finally:
        hosts.all.zos_data_set(name=data_set, state="absent")
        hosts.all.file(path=dest, state="absent")


@pytest.mark.uss
@pytest.mark.pdse
@pytest.mark.parametrize("src_type", ["pds", "pdse"])
def test_copy_pdse_to_uss_dir(ansible_zos_module, src_type):
    hosts = ansible_zos_module
    src_ds = "USER.TEST.FUNCTEST"
    dest = "/tmp/"
    dest_path = "/tmp/{0}".format(src_ds)

    try:
        hosts.all.zos_data_set(name=src_ds, type=src_type, state="present")
        members = ["MEMBER1", "MEMBER2", "MEMBER3"]
        ds_list = ["{0}({1})".format(src_ds, member) for member in members]
        for member in ds_list:
            hosts.all.shell(
                cmd="decho '{0}' '{1}'".format(DUMMY_DATA, member),
                executable=SHELL_EXECUTABLE
            )

        hosts.all.file(path=dest_path, state="directory")

        copy_res = hosts.all.zos_copy(src=src_ds, dest=dest, remote_src=True)
        stat_res = hosts.all.stat(path=dest_path)

        for result in copy_res.contacted.values():
            assert result.get("msg") is None
            assert result.get("changed") is True
            assert result.get("dest") == dest
        for result in stat_res.contacted.values():
            assert result.get("stat").get("exists") is True
            assert result.get("stat").get("isdir") is True
    finally:
        hosts.all.zos_data_set(name=src_ds, state="absent")
        hosts.all.file(path=dest_path, state="absent")


@pytest.mark.uss
@pytest.mark.pdse
@pytest.mark.parametrize("src_type", ["pds", "pdse"])
def test_copy_member_to_uss_dir(ansible_zos_module, src_type):
    hosts = ansible_zos_module
    src_ds = "USER.TEST.FUNCTEST"
    src = "{0}(MEMBER)".format(src_ds)
    dest = "/tmp/"
    dest_path = "/tmp/MEMBER"

    try:
        hosts.all.zos_data_set(name=src_ds, type=src_type, state="present")
        hosts.all.shell(
            cmd="decho '{0}' '{1}'".format(DUMMY_DATA, src),
            executable=SHELL_EXECUTABLE
        )

        copy_res = hosts.all.zos_copy(src=src, dest=dest, remote_src=True)
        stat_res = hosts.all.stat(path=dest_path)
        verify_copy = hosts.all.shell(
            cmd="head {0}".format(dest_path),
            executable=SHELL_EXECUTABLE
        )

        for result in copy_res.contacted.values():
            assert result.get("msg") is None
            assert result.get("changed") is True
            assert result.get("dest") == dest
        for result in stat_res.contacted.values():
            assert result.get("stat").get("exists") is True
        for result in verify_copy.contacted.values():
            assert result.get("rc") == 0
            assert result.get("stdout") != ""
    finally:
        hosts.all.zos_data_set(name=src_ds, state="absent")
        hosts.all.file(path=dest_path, state="absent")


@pytest.mark.seq
@pytest.mark.pdse
@pytest.mark.parametrize("src_type", ["pds", "pdse"])
def test_copy_member_to_non_existing_seq_data_set(ansible_zos_module, src_type):
    hosts = ansible_zos_module
    src_ds = "USER.TEST.PDS.SOURCE"
    src = "{0}(MEMBER)".format(src_ds)
    dest = "USER.TEST.SEQ.FUNCTEST"

    try:
        hosts.all.zos_data_set(name=dest, state="absent")
        hosts.all.zos_data_set(name=src_ds, type=src_type, state="present")
        hosts.all.shell(
            cmd="decho 'A record' '{0}'".format(src),
            executable=SHELL_EXECUTABLE
        )

        copy_res = hosts.all.zos_copy(src=src, dest=dest, remote_src=True)
        verify_copy = hosts.all.shell(
            cmd="head \"//'{0}'\"".format(dest), executable=SHELL_EXECUTABLE
        )

        for result in copy_res.contacted.values():
            assert result.get("msg") is None
            assert result.get("changed") is True
            assert result.get("dest") == dest
            assert result.get("dest_created") is True
        for result in verify_copy.contacted.values():
            assert result.get("rc") == 0
            assert result.get("stdout") != ""
    finally:
        hosts.all.zos_data_set(name=src_ds, state="absent")
        hosts.all.zos_data_set(name=dest, state="absent")


@pytest.mark.seq
@pytest.mark.pdse
@pytest.mark.parametrize("args", [
    dict(type="pds", force=False),
    dict(type="pds", force=True),
    dict(type="pdse", force=False),
    dict(type="pdse", force=True),
])
def test_copy_member_to_existing_seq_data_set(ansible_zos_module, args):
    hosts = ansible_zos_module
    src_ds = "USER.TEST.PDS.SOURCE"
    src = "{0}(MEMBER)".format(src_ds)
    dest = "USER.TEST.SEQ.FUNCTEST"

    try:
        hosts.all.zos_data_set(name=dest, type="seq", state="present", replace=True)
        hosts.all.zos_data_set(name=src_ds, type=args["type"], state="present")

        for data_set in [src, dest]:
            hosts.all.shell(
                cmd="decho 'A record' '{0}'".format(data_set),
                executable=SHELL_EXECUTABLE
            )

        copy_res = hosts.all.zos_copy(src=src, dest=dest, force=args["force"], remote_src=True)
        verify_copy = hosts.all.shell(
            cmd="head \"//'{0}'\"".format(dest), executable=SHELL_EXECUTABLE
        )

        for result in copy_res.contacted.values():
            if args["force"]:
                assert result.get("msg") is None
                assert result.get("changed") is True
                assert result.get("dest") == dest
            else:
                assert result.get("msg") is not None
                assert result.get("changed") is False
        for result in verify_copy.contacted.values():
            assert result.get("rc") == 0
            if args["force"]:
                assert result.get("stdout") != ""
    finally:
        hosts.all.zos_data_set(name=src_ds, state="absent")
        hosts.all.zos_data_set(name=dest, state="absent")


@pytest.mark.uss
@pytest.mark.pdse
@pytest.mark.parametrize("dest_type", ["pds", "pdse"])
def test_copy_file_to_member_convert_encoding(ansible_zos_module, dest_type):
    hosts = ansible_zos_module
    src = "/etc/profile"
    dest = "USER.TEST.PDS.FUNCTEST"

    try:
        hosts.all.zos_data_set(
            type=dest_type,
            space_primary=5,
            space_type="M",
            record_format="fba",
            record_length=25,
        )

        copy_res = hosts.all.zos_copy(
            src=src,
            dest=dest,
            remote_src=False,
            encoding={
                "from": "UTF-8",
                "to": "IBM-1047"
            },
        )

        verify_copy = hosts.all.shell(
            cmd="head \"//'{0}'\"".format(dest + "(PROFILE)"),
            executable=SHELL_EXECUTABLE,
        )

        for result in copy_res.contacted.values():
            assert result.get("msg") is None
            assert result.get("changed") is True
            assert result.get("dest") == dest
        for result in verify_copy.contacted.values():
            assert result.get("rc") == 0
            assert result.get("stdout") != ""
    finally:
        hosts.all.zos_data_set(name=dest, state="absent")


@pytest.mark.pdse
@pytest.mark.parametrize("args", [
    dict(type="pds", backup=None),
    dict(type="pds", backup="USER.TEST.PDS.BACKUP"),
    dict(type="pdse", backup=None),
    dict(type="pdse", backup="USER.TEST.PDSE.BACKUP"),
])
def test_backup_pds(ansible_zos_module, args):
    hosts = ansible_zos_module
    src = tempfile.mkdtemp()
    dest = "USER.TEST.PDS.FUNCTEST"
    members = ["FILE1", "FILE2", "FILE3", "FILE4", "FILE5"]
    backup_name = None

    try:
        populate_dir(src)
        populate_partitioned_data_set(hosts, dest, args["type"], members)

        if args["backup"]:
            copy_res = hosts.all.zos_copy(src=src, dest=dest, force=True, backup=True, backup_name=args["backup"])
        else:
            copy_res = hosts.all.zos_copy(src=src, dest=dest, force=True, backup=True)

        for result in copy_res.contacted.values():
            assert result.get("msg") is None
            assert result.get("changed") is True
            assert result.get("dest") == dest

            backup_name = result.get("backup_name")
            assert backup_name is not None
            if args["backup"]:
                assert backup_name == args["backup"]

        verify_copy = get_listcat_information(hosts, backup_name, args["type"])

        for result in verify_copy.contacted.values():
            assert result.get("dd_names") is not None
            dd_names = result.get("dd_names")
            assert len(dd_names) > 0
            output = "\n".join(dd_names[0]["content"])
            assert "IN-CAT" in output

    finally:
        shutil.rmtree(src)
        hosts.all.zos_data_set(name=dest, state="absent")
        if backup_name:
            hosts.all.zos_data_set(name=backup_name, state="absent")


@pytest.mark.seq
@pytest.mark.pdse
@pytest.mark.parametrize("src_type", ["seq", "pds", "pdse"])
def test_copy_data_set_to_volume(ansible_zos_module, src_type):
    hosts = ansible_zos_module
    source = "USER.TEST.FUNCTEST.SRC"
    dest = "USER.TEST.FUNCTEST.DEST"

    try:
        hosts.all.zos_data_set(name=source, type=src_type, state='present')
        copy_res = hosts.all.zos_copy(
            src=source,
            dest=dest,
            remote_src=True,
            volume='000000'
        )

        for cp in copy_res.contacted.values():
            assert cp.get('msg') is None
            assert cp.get('changed') is True
            assert cp.get('dest') == dest

        check_vol = hosts.all.shell(
            cmd="tsocmd \"LISTDS '{0}'\"".format(dest),
            executable=SHELL_EXECUTABLE,
        )

        for cv in check_vol.contacted.values():
            assert cv.get('rc') == 0
            assert "000000" in cv.get('stdout')
    finally:
        hosts.all.zos_data_set(name=source, state='absent')
        hosts.all.zos_data_set(name=dest, state='absent')


@pytest.mark.vsam
def test_copy_ksds_to_non_existing_ksds(ansible_zos_module):
    hosts = ansible_zos_module
    src_ds = TEST_VSAM_KSDS
    dest_ds = "USER.TEST.VSAM.KSDS"

    try:
        copy_res = hosts.all.zos_copy(src=src_ds, dest=dest_ds, remote_src=True)
        verify_copy = get_listcat_information(hosts, dest_ds, "ksds")

        for result in copy_res.contacted.values():
            assert result.get("msg") is None
            assert result.get("changed") is True
            assert result.get("dest") == dest_ds
        for result in verify_copy.contacted.values():
            assert result.get("dd_names") is not None
            dd_names = result.get("dd_names")
            assert len(dd_names) > 0
            output = "\n".join(dd_names[0]["content"])
            assert "IN-CAT" in output
            assert re.search(r"\bINDEXED\b", output)
    finally:
        hosts.all.zos_data_set(name=dest_ds, state="absent")


@pytest.mark.vsam
@pytest.mark.parametrize("force", [False, True])
def test_copy_ksds_to_existing_ksds(ansible_zos_module, force):
    hosts = ansible_zos_module
    src_ds = "USER.TEST.VSAM.SOURCE"
    dest_ds = "USER.TEST.VSAM.KSDS"

    try:
        create_vsam_data_set(hosts, src_ds, "KSDS", add_data=True, key_length=12, key_offset=0)
        create_vsam_data_set(hosts, dest_ds, "KSDS", add_data=True, key_length=12, key_offset=0)

        copy_res = hosts.all.zos_copy(src=src_ds, dest=dest_ds, remote_src=True, force=force)
        verify_copy = get_listcat_information(hosts, dest_ds, "ksds")

        for result in copy_res.contacted.values():
            if force:
                assert result.get("msg") is None
                assert result.get("changed") is True
                assert result.get("dest") == dest_ds
            else:
                assert result.get("msg") is not None
                assert result.get("changed") is False

        for result in verify_copy.contacted.values():
            assert result.get("dd_names") is not None
            dd_names = result.get("dd_names")
            assert len(dd_names) > 0
            output = "\n".join(dd_names[0]["content"])
            assert "IN-CAT" in output
            assert re.search(r"\bINDEXED\b", output)
    finally:
        hosts.all.zos_data_set(name=src_ds, state="absent")
        hosts.all.zos_data_set(name=dest_ds, state="absent")


@pytest.mark.vsam
@pytest.mark.parametrize("backup", [None, "USER.TEST.VSAM.KSDS.BACK"])
def test_backup_ksds(ansible_zos_module, backup):
    hosts = ansible_zos_module
    src = "USER.TEST.VSAM.SOURCE"
    dest = "USER.TEST.VSAM.KSDS"
    backup_name = None

    try:
        create_vsam_data_set(hosts, src, "KSDS", add_data=True, key_length=12, key_offset=0)
        create_vsam_data_set(hosts, dest, "KSDS", add_data=True, key_length=12, key_offset=0)

        if backup:
            copy_res = hosts.all.zos_copy(src=src, dest=dest, backup=True, backup_name=backup, remote_src=True, force=True)
        else:
            copy_res = hosts.all.zos_copy(src=src, dest=dest, backup=True, remote_src=True, force=True)

        for result in copy_res.contacted.values():
            assert result.get("msg") is None
            assert result.get("changed") is True
            backup_name = result.get("backup_name")
            assert backup_name is not None

            if backup:
                assert backup_name == backup

        verify_copy = get_listcat_information(hosts, dest, "ksds")
        verify_backup = get_listcat_information(hosts, backup_name, "ksds")

        for result in verify_copy.contacted.values():
            assert result.get("dd_names") is not None
            dd_names = result.get("dd_names")
            assert len(dd_names) > 0
            output = "\n".join(dd_names[0]["content"])
            assert "IN-CAT" in output
            assert re.search(r"\bINDEXED\b", output)
        for result in verify_backup.contacted.values():
            assert result.get("dd_names") is not None
            dd_names = result.get("dd_names")
            assert len(dd_names) > 0
            output = "\n".join(dd_names[0]["content"])
            assert "IN-CAT" in output
            assert re.search(r"\bINDEXED\b", output)

    finally:
        hosts.all.zos_data_set(name=src, state="absent")
        hosts.all.zos_data_set(name=dest, state="absent")
        if backup_name:
            hosts.all.zos_data_set(name=backup_name, state="absent")


@pytest.mark.vsam
def test_copy_ksds_to_volume(ansible_zos_module):
    hosts = ansible_zos_module
    src_ds = TEST_VSAM_KSDS
    dest_ds = "USER.TEST.VSAM.KSDS"

    try:
        copy_res = hosts.all.zos_copy(
            src=src_ds,
            dest=dest_ds,
            remote_src=True,
            volume="000000"
        )
        verify_copy = get_listcat_information(hosts, dest_ds, "ksds")

        for result in copy_res.contacted.values():
            assert result.get("msg") is None
            assert result.get("changed") is True
            assert result.get("dest") == dest_ds
        for result in verify_copy.contacted.values():
            assert result.get("dd_names") is not None
            dd_names = result.get("dd_names")
            assert len(dd_names) > 0
            output = "\n".join(dd_names[0]["content"])
            assert "IN-CAT" in output
            assert re.search(r"\bINDEXED\b", output)
            assert re.search(r"\b000000\b", output)
    finally:
        hosts.all.zos_data_set(name=dest_ds, state="absent")


def test_dest_data_set_parameters(ansible_zos_module):
    hosts = ansible_zos_module
    src = "/etc/profile"
    dest = "USER.TEST.DEST"
    volume = "000000"
    space_primary = 3
    space_secondary = 2
    space_type = "K"
    record_format = "VB"
    record_length = 100
    block_size = 21000

    try:
        copy_result = hosts.all.zos_copy(
            src=src,
            dest=dest,
            remote_src=True,
            volume=volume,
            dest_data_set=dict(
                type="SEQ",
                space_primary=space_primary,
                space_secondary=space_secondary,
                space_type=space_type,
                record_format=record_format,
                record_length=record_length,
                block_size=block_size
            )
        )

        verify_copy = hosts.all.shell(
            cmd="tsocmd \"LISTDS '{0}'\"".format(dest),
            executable=SHELL_EXECUTABLE,
        )

        for result in copy_result.contacted.values():
            assert result.get("msg") is None
            assert result.get("changed") is True
            assert result.get("dest") == dest
        for result in verify_copy.contacted.values():
            # The tsocmd returns 5 lines like this:
            # USER.TEST.DEST
            # --RECFM-LRECL-BLKSIZE-DSORG
            #   VB    100   21000   PS
            # --VOLUMES--
            #   000000
            assert result.get("rc") == 0
            output_lines = result.get("stdout").split("\n")
            assert len(output_lines) == 5
            data_set_attributes = output_lines[2].strip().split()
            assert len(data_set_attributes) == 4
            assert data_set_attributes[0] == record_format
            assert data_set_attributes[1] == str(record_length)
            assert data_set_attributes[2] == str(block_size)
            assert data_set_attributes[3] == "PS"
            assert volume in output_lines[4]
    finally:
        hosts.all.zos_data_set(name=dest, state="absent")


def test_ensure_tmp_cleanup(ansible_zos_module):
    hosts = ansible_zos_module
    src = "/etc/profile"
    dest = "/tmp"
    dest_path = "/tmp/profile"

    temp_files_patterns = [
        re.compile(r"\bansible-zos-copy-payload"),
        re.compile(r"\bconverted"),
        re.compile(r"\bansible-zos-copy-data-set-dump")
    ]

    try:
        copy_res = hosts.all.zos_copy(src=src, dest=dest)
        for result in copy_res.contacted.values():
            assert result.get("msg") is None
            assert result.get("changed") is True

        stat_dir = hosts.all.shell(
            cmd="ls",
            executable=SHELL_EXECUTABLE,
            chdir="/tmp/"
        )

        for result in stat_dir.contacted.values():
            tmp_files = result.get("stdout")
            for pattern in temp_files_patterns:
                assert not pattern.search(tmp_files)

    finally:
        hosts.all.file(path=dest_path, state="absent")


@pytest.mark.vsam
@pytest.mark.parametrize("force", [False, True])
def test_copy_uss_file_to_existing_sequential_data_set_twice_with_tmphlq_option(ansible_zos_module, force):
    hosts = ansible_zos_module
    dest = "USER.TEST.SEQ.FUNCTEST"
    src_file = "/etc/profile"
    tmphlq = "TMPHLQ"
    try:
        hosts.all.zos_data_set(name=dest, type="seq", state="present")
        copy_result = hosts.all.zos_copy(src=src_file, dest=dest, remote_src=True, force=force)
        copy_result = hosts.all.zos_copy(src=src_file, dest=dest, remote_src=True, backup=True, tmp_hlq=tmphlq, force=force)

        verify_copy = None
        if force:
            verify_copy = hosts.all.shell(
                cmd="cat \"//'{0}'\" > /dev/null 2>/dev/null".format(dest),
                executable=SHELL_EXECUTABLE,
            )

        for cp_res in copy_result.contacted.values():
            if force:
                assert cp_res.get("msg") is None
                assert cp_res.get("backup_name")[:6] == tmphlq
            else:
                assert cp_res.get("msg") is not None
                assert cp_res.get("changed") is False
        if force:
            for v_cp in verify_copy.contacted.values():
                assert v_cp.get("rc") == 0
    finally:
        hosts.all.zos_data_set(name=dest, state="absent")
        <|MERGE_RESOLUTION|>--- conflicted
+++ resolved
@@ -1146,7 +1146,6 @@
 
 
 @pytest.mark.uss
-<<<<<<< HEAD
 @pytest.mark.template
 @pytest.mark.parametrize("encoding", ["utf-8", "iso8859-1"])
 def test_copy_template_file(ansible_zos_module, encoding):
@@ -1404,7 +1403,7 @@
         hosts.all.zos_data_set(name=dest_dataset, state="absent")
         shutil.rmtree(temp_dir)
 
-=======
+
 @pytest.mark.parametrize("src", [
     dict(src="/etc/profile", is_remote=False),
     dict(src="/etc/profile", is_remote=True),])
@@ -1457,7 +1456,6 @@
     finally:
         hosts.all.file(path=dest_path, state="absent")
         
->>>>>>> 98c70475
 
 @pytest.mark.uss
 @pytest.mark.seq
