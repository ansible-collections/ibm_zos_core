#!/usr/bin/python
# -*- coding: utf-8 -*-

<<<<<<< HEAD
# Copyright (c) IBM Corporation 2019, 2024
=======
# Copyright (c) IBM Corporation 2019 - 2023
>>>>>>> 37941131
# Licensed under the Apache License, Version 2.0 (the "License");
# you may not use this file except in compliance with the License.
# You may obtain a copy of the License at
#     http://www.apache.org/licenses/LICENSE-2.0
# Unless required by applicable law or agreed to in writing, software
# distributed under the License is distributed on an "AS IS" BASIS,
# WITHOUT WARRANTIES OR CONDITIONS OF ANY KIND, either express or implied.
# See the License for the specific language governing permissions and
# limitations under the License.

from __future__ import absolute_import, division, print_function

__metaclass__ = type


DOCUMENTATION = r"""
---
module: zos_operator_action_query
version_added: '1.1.0'
short_description: Display messages requiring action
description:
  - Get a list of outstanding messages requiring operator action given one or
    more conditions.
author:
  - "Ping Xiao (@xiaoping8385)"
  - "Demetrios Dimatos (@ddimatos)"
  - "Ivan Moreno (@rexemin)"
  - "Rich Parker (@richp405)"

options:
  system:
    description:
        - Return outstanding messages requiring operator action awaiting a
          reply for a particular system.
        - If the system name is not specified, all outstanding messages for
          that system and for the local systems attached to it are returned.
        - A trailing asterisk, (*) wildcard is supported.
    type: str
    required: false
  message_id:
    description:
        - Return outstanding messages requiring operator action awaiting a
          reply for a particular message identifier.
        - If the message identifier is not specified, all outstanding messages
          for all message identifiers are returned.
        - A trailing asterisk, (*) wildcard is supported.
    type: str
    required: false
  job_name:
    description:
      - Return outstanding messages requiring operator action awaiting a reply
        for a particular job name.
      - If the message job name is not specified, all outstanding messages
        for all job names are returned.
      - A trailing asterisk, (*) wildcard is supported.
    type: str
    required: false
  message_filter:
    description:
      - Return outstanding messages requiring operator action awaiting a
        reply that match a regular expression (regex) filter.
      - If the message filter is not specified, all outstanding messages
        are returned regardless of their content.
    type: dict
    required: false
    suboptions:
      filter:
        description:
          - Specifies the substring or regex to match to the outstanding messages,
            see I(use_regex).
          - All special characters in a filter string that are not a regex are escaped.
          - Valid Python regular expressions are supported. See L(the official
            documentation,https://docs.python.org/library/re.html) for more information.
          - Regular expressions are compiled with the flag B(re.DOTALL) which
            makes the B('.') special character match any character including a
            newline."
        required: True
        type: str
      use_regex:
        description:
          - Indicates that the value for I(filter) is a regex or a string to match.
          - If False, the module assumes that I(filter) is not a regex and
            matches the I(filter) substring on the outstanding messages.
          - If True, the module creates a regex from the I(filter) string and
            matches it to the outstanding messages.
        required: False
        type: bool
        default: False
seealso:
- module: zos_operator
"""

EXAMPLES = r"""
- name: Display all outstanding messages issued on system MV2H
  zos_operator_action_query:
      system: mv2h

- name: Display all outstanding messages whose job name begin with im5
  zos_operator_action_query:
      job_name: im5*

- name: Display all outstanding messages whose message id begin with dsi*
  zos_operator_action_query:
      message_id: dsi*

- name: Display all outstanding messages that have the text IMS READY in them
  zos_operator_action_query:
      message_filter:
          filter: IMS READY

- name: Display all outstanding messages where the job name begins with 'mq',
        message ID begins with 'dsi', on system 'mv29' and which contain the
        pattern 'IMS'
  zos_operator_action_query:
      job_name: mq*
      message_id: dsi*
      system: mv29
      message_filter:
          filter: ^.*IMS.*$
          use_regex: true
"""

RETURN = r"""
changed:
    description:
        Indicates if any changes were made during module operation. Given
        operator action commands query for messages, True is always returned
        unless either a module or command failure has occurred.
    returned: always
    type: bool
    sample: false
count:
    description:
        The total number of outstanding messages.
    returned: on success
    type: int
    sample: 12
actions:
    description:
        The list of the outstanding messages.
    returned: success
    type: list
    elements: dict
    contains:
        number:
            description:
                The message identification number.
            returned: on success
            type: int
            sample: 001
        type:
            description:
                The action type,'R' means request.
            returned: on success
            type: str
            sample: R
        system:
            description:
                System on which the outstanding message requiring operator
                action awaiting a reply.
            returned: on success
            type: str
            sample: MV27
        job_id:
            description:
                Job identifier for the outstanding message requiring operator
                action awaiting a reply.
            returned: on success
            type: str
            sample: STC01537
        message_text:
            description:
                Content of the outstanding message requiring operator
                action awaiting a reply. If I(message_filter) is set,
                I(message_text) will be filtered accordingly.
            returned: success
            type: str
            sample: "*399 HWSC0000I *IMS CONNECT READY* IM5HCONN"
        job_name:
            description:
                Job name for outstanding message requiring operator action
                awaiting a reply.
            returned: success
            type: str
            sample: IM5HCONN
        message_id:
            description:
                Message identifier for outstanding message requiring operator
                action awaiting a reply.
            returned: success
            type: str
            sample: HWSC0000I
    sample:
        [
            {
                "number": '001',
                "type": 'R',
                "system": 'MV27',
                "job_id": 'STC01537',
                "message_text": '*399 HWSC0000I *IMS CONNECT READY* IM5HCONN',
                "job_name": 'IM5HCONN',
                "message_id": 'HWSC0000I'
            },
            {
                "number": '002',
                "type": 'R',
                "system": 'MV27',
                "job_id": 'STC01533',
                "message_text": '*400 DFS3139I IMS INITIALIZED, AUTOMATIC RESTART PROCEEDING IM5H',
                "job_name": 'IM5HCTRL',
                "message_id": 'DFS3139I'
            }
        ]
"""

from ansible.module_utils.basic import AnsibleModule
import re
import traceback
from ansible_collections.ibm.ibm_zos_core.plugins.module_utils.better_arg_parser import (
    BetterArgParser,
)
from ansible_collections.ibm.ibm_zos_core.plugins.module_utils.import_handler import (
    ZOAUImportError,
)

from ansible_collections.ibm.ibm_zos_core.plugins.module_utils import (
    zoau_version_checker
)

from ansible_collections.ibm.ibm_zos_core.plugins.module_utils import (
    zoau_version_checker
)

try:
    from zoautil_py import opercmd
except Exception:
    opercmd = ZOAUImportError(traceback.format_exc())


def run_module():
    """Initialize module.

    Raises
    ------
    fail_json
        A non-zero return code was received while querying the operator.
    fail_json
        An unexpected error occurred.
    """
    module_args = dict(
        system=dict(type="str", required=False),
        message_id=dict(type="str", required=False),
        job_name=dict(type="str", required=False),
        message_filter=dict(
            type="dict",
            required=False,
            options=dict(
                filter=dict(type="str", required=True),
                use_regex=dict(default=False, type="bool", required=False)
            )
        )
    )

    result = dict(changed=False)
    module = AnsibleModule(argument_spec=module_args, supports_check_mode=False)
    requests = []
    try:
        new_params = parse_params(module.params)

        kwargs = {}

        wait_s = 5

        use_wait_arg = False
        if zoau_version_checker.is_zoau_version_higher_than("1.2.4"):
            use_wait_arg = True

        if use_wait_arg:
            kwargs.update({"wait": True})

        args = []

        cmdtxt = "d r,a,s"

<<<<<<< HEAD
        cmd_result_a = execute_command(cmdtxt, timeout_s=wait_s, *args, **kwargs)
=======
        cmd_result_a = execute_command(cmdtxt, timeout=wait_s, *args, **kwargs)
>>>>>>> 37941131

        if cmd_result_a.rc > 0:
            module.fail_json(
                msg="A non-zero return code was received while querying the operator.",
                stdout=cmd_result_a.stdout,
                stderr=cmd_result_a.stderr,
                rc=cmd_result_a.rc,
                stdout_lines=cmd_result_a.stdout.splitlines() if cmd_result_a.stdout else None,
                stderr_lines=cmd_result_a.stderr.splitlines() if cmd_result_a.stderr else None,
                cmd="d r,a,s",
            )

        cmdtxt = "d r,a,jn"

<<<<<<< HEAD
        cmd_result_b = execute_command(cmdtxt, timeout_s=wait_s, *args, **kwargs)
=======
        cmd_result_b = execute_command(cmdtxt, timeout=wait_s, *args, **kwargs)
>>>>>>> 37941131

        if cmd_result_b.rc > 0:
            module.fail_json(
                msg="A non-zero return code was received while querying the operator.",
                stdout=cmd_result_b.stdout,
                stderr=cmd_result_b.stderr,
                rc=cmd_result_b.rc,
                stdout_lines=cmd_result_b.stdout.splitlines() if cmd_result_b.stdout else None,
                stderr_lines=cmd_result_b.stderr.splitlines() if cmd_result_b.stderr else None,
                cmd="d r,a,jn",
            )

        merged_list = create_merge_list(cmd_result_a.message, cmd_result_b.message, new_params['message_filter'])
        requests = find_required_request(merged_list, new_params)
        if requests:
            result["count"] = len(requests)
    except Error as e:
        module.fail_json(msg=repr(e), **result)
    except Exception as e:
        module.fail_json(
            msg="An unexpected error occurred: {0}".format(repr(e)), **result
        )

    result["actions"] = requests
    module.exit_json(**result)


def parse_params(params):
    """Parse parameters using BetterArgParser.

    Parameters
    ----------
    params : dict
        Parameters to parse.

    Returns
    -------
    dict
        Parsed parameters.
    """
    arg_defs = dict(
        system=dict(arg_type=system_type, required=False),
        message_id=dict(arg_type=message_id_type, required=False),
        job_name=dict(arg_type=job_name_type, required=False),
        message_filter=dict(arg_type=message_filter_type, required=False)
    )
    parser = BetterArgParser(arg_defs)
    new_params = parser.parse_args(params)
    return new_params


def system_type(arg_val, params):
    """System type.

    Parameters
    ----------
    arg_val : str
        Argument to validate.
    params : dict
        Not used, but obligatory for BetterArgParser.

    Returns
    -------
    str
        arg_val validated in uppercase.
    """
    regex = "^(?:[a-zA-Z0-9]{1,8})|(?:[a-zA-Z0-9]{0,7}[*])$"
    validate_parameters_based_on_regex(arg_val, regex)
    return arg_val.upper()


def message_id_type(arg_val, params):
    """Message id type.

    Parameters
    ----------
    arg_val : str
        Argument to validate.
    params : dict
        Not used, but obligatory for BetterArgParser.

    Returns
    -------
    str
        arg_val validated in uppercase.
    """
    regex = "^(?:[a-zA-Z0-9]{1,})|(?:[a-zA-Z0-9]{0,}[*])$"
    validate_parameters_based_on_regex(arg_val, regex)
    return arg_val.upper()


def job_name_type(arg_val, params):
    """Job name type.

    Parameters
    ----------
    arg_val : str
        Argument to validate.
    params : dict
        Not used, but obligatory for BetterArgParser.

    Returns
    -------
    str
        arg_val validated in uppercase.
    """
    regex = "^(?:[a-zA-Z0-9]{1,8})|(?:[a-zA-Z0-9]{0,7}[*])$"
    validate_parameters_based_on_regex(arg_val, regex)
    return arg_val.upper()


def message_filter_type(arg_val, params):
    """Message filter type.

    Parameters
    ----------
    arg_val : str
        Argument to validate.
    params : dict
        Not used, but obligatory for BetterArgParser.

    Returns
    -------
    str
        regex of the given argument.

    Raises
    ------
    ValidationError
        An error occurred during validate the input parameters.
    """
    try:
        filter_text = arg_val.get("filter")
        use_regex = arg_val.get("use_regex")

        if use_regex:
            raw_arg_val = r'{0}'.format(filter_text)
        else:
            raw_arg_val = r'^.*{0}.*$'.format(re.escape(filter_text))

        re.compile(raw_arg_val)
    except re.error:
        raise ValidationError(str(arg_val))

    return raw_arg_val


def validate_parameters_based_on_regex(value, regex):
    """Validate parameters based on regex.

    Parameters
    ----------
    value : str
        Argument to compare to regex pattern.
    regex : str
        Regex to get pattern from.

    Returns
    -------
    str
        The value given.

    Raises
    ------
    ValidationError
        An error occurred during validate the input parameters.
    """
    pattern = re.compile(regex)
    if pattern.fullmatch(value):
        pass
    else:
        raise ValidationError(str(value))
    return value


def find_required_request(merged_list, params):
    """Find the request given the options provided.

    Parameters
    ----------
    merged_list : list
        Merged list to search.
    params : dict
        Parameters to get for the function.

    Returns
    -------
    Union
        Filtered list.
    """
    requests = filter_requests(merged_list, params)
    return requests


def create_merge_list(message_a, message_b, message_filter):
    """Merge the return lists that execute both 'd r,a,s' and 'd r,a,jn'.
    For example, if we have:
    'd r,a,s' response like: "742 R MV28     JOB57578 &742 ARC0055A REPLY 'GO' OR 'CANCEL'"
    'd r,a,jn' response like:"742 R FVFNT29H &742 ARC0055A REPLY 'GO' OR 'CANCEL'"
    the results will be merged so that a full list of information returned on condition.

    Parameters
    ----------
    message_a : str
        Result coming from command 'd r,a,s'.
    message_b : str
        Result coming from command 'd r,a,jn'.
    message_filter : str
        Message filter.

    Returns
    -------
    Union
        Merge of the result of message_a and the result of message_b.
    """
    list_a = parse_result_a(message_a, message_filter)
    list_b = parse_result_b(message_b, message_filter)
    merged_list = merge_list(list_a, list_b)
    return merged_list


def filter_requests(merged_list, params):
    """Filter the request given the params provided.

    Parameters
    ----------
    merged_list : list
        Merged list to filter.
    params : dict
        Parameters to get for the function.

    Returns
    -------
    Union
        Filtered list.
    """
    system = params.get("system")
    message_id = params.get("message_id")
    job_name = params.get("job_name")
    newlist = merged_list
    if system:
        newlist = handle_conditions(newlist, "system", system)
    if job_name:
        newlist = handle_conditions(newlist, "job_name", job_name)
    if message_id:
        newlist = handle_conditions(newlist, "message_id", message_id)
    return newlist


def handle_conditions(merged_list, condition_type, value):
    """Handle conditions.

    Parameters
    ----------
    merged_list : list[dict]
        List to check.
    condition_type : str
        Condition type to check.
    value
        Value to check for.

    Returns
    -------
    Union[dict]
        The new list.
    """
    # regex = re.compile(condition_values)
    newlist = []
    exist = False
    for message in merged_list:
        if message.get(condition_type) is not None:
            if value.endswith("*"):
                exist = message.get(condition_type).startswith(value.rstrip("*"))
            else:
                exist = message.get(condition_type) == value

        if exist:
            newlist.append(message)
    return newlist


<<<<<<< HEAD
def execute_command(operator_cmd, timeout_s=1, *args, **kwargs):
    """Execute operator command.

    Parameters
    ----------
    operator_cmd : str
        Operator command.
    timeout_s : int
        Timeout to wait for the command execution, measured in centiseconds.
    *args : dict
        Arguments for the command.
    **kwargs : dict
        More arguments for the command.

    Returns
    -------
    OperatorQueryResult
        The result of the command.
    """
    # as of ZOAU v1.3.0, timeout is measured in centiseconds, therefore:
    timeout_c = 100 * timeout_s
    response = opercmd.execute(operator_cmd, timeout_c, *args, **kwargs)
=======
def execute_command(operator_cmd, timeout=1, *args, **kwargs):

    # response = opercmd.execute(operator_cmd)
    response = opercmd.execute(operator_cmd, timeout, *args, **kwargs)
>>>>>>> 37941131

    rc = response.rc
    stdout = response.stdout_response
    stderr = response.stderr_response
    return OperatorQueryResult(rc, stdout, stderr)


def match_raw_message(msg, message_filter):
    """Match raw message.

    Parameters
    ----------
    msg : str
        Message to match.
    message_filter : str
        Filter for the message.

    Return
    ------
    bool
        If the pattern matches msg.
    """
    pattern = re.compile(message_filter, re.DOTALL)
    return pattern.match(msg)


def parse_result_a(result, message_filter):
    """parsing the result that coming from command 'd r,a,s',
    there are usually two formats:
     - line with job_id: 810 R MV2D     JOB58389 &810 ARC0055A REPLY 'GO' OR 'CANCEL'
     - line without job_id: 574 R MV28              *574 IXG312E OFFLOAD DELAYED FOR..
    also the request contains multiple lines, we need to handle that as well.

    Parameters
    ----------
    result : str
        Result coming from command 'd r,a,s'.
    message_filter : str
        Message filter.

    Returns
    -------
    Union[dict[str,str]]
        Resulting list.
    """

    dict_temp = {}
    list = []

    match_iter = re.finditer(
        r"^\s*([0-9]{2,})\s([A-Z]{1})\s([A-Z0-9]{1,8})\s+((?:[A-Z0-9]{1,8})?)\s*[&*]?[0-9]+(.*)",
        result,
        re.MULTILINE,
    )
    for match in match_iter:
        # If there was a filter specified, we skip messages that do not match it.
        if message_filter is not None and not match_raw_message(match.string, message_filter):
            continue

        dict_temp = {
            "number": match.group(1),
            "type": match.group(2),
            "system": match.group(3),
        }
        if match.group(4) != "":
            dict_temp["job_id"] = match.group(4)
        if match.group(5) != "":
            dict_temp["message_text"] = match.group(5).strip()
        list.append(dict_temp)

    return list


def parse_result_b(result, message_filter):
    """Parse the result that comes from command 'd r,a,jn', the main purpose
    to use this command is to get the job_name and message id, which is not
    included in 'd r,a,s'

    Parameters
    ----------
    result : str
        Result coming from command 'd r,a,jn'.
    message_filter : str
        Message filter.

    Returns
    -------
    Union[dict[str,str]]
        Resulting list.
    """

    dict_temp = {}
    list = []

    match_iter = re.finditer(
        r"^\s*([0-9]{2,})\s[A-Z]{1}\s+([A-Z0-9]{1,8})?\s*[&*]?[0-9]+\s([A-Z0-9]+)",
        result,
        re.MULTILINE,
    )

    for match in match_iter:
        # If there was a filter specified, we skip messages that do not match it.
        if message_filter is not None and not match_raw_message(match.string, message_filter):
            continue

        dict_temp = {
            "number": match.group(1),
            "job_name": match.group(2),
            "message_id": match.group(3),
        }

        # Sometimes 'job_name' will be null because the operator action is a
        # WTOR like in a dump command so remove keys with None types
        dict_temp_result = {
            k: v for k, v in dict_temp.items() if (v is not None)}
        list.append(dict_temp_result)

    return list


def merge_list(list_a, list_b):
    """Merge lists.

    Parameters
    ----------
    list_a : list
        First list to be merged.
    list_b : list
        Second list to be merged.

    Returns
    -------
    Union
        Merged of list_a and list_b.
    """
    merged_list = []
    for dict_a in list_a:
        for dict_b in list_b:
            if dict_a.get("number") == dict_b.get("number"):
                dict_z = dict_a.copy()
                dict_z.update(dict_b)
                merged_list.append(dict_z)
    return merged_list


class Error(Exception):
    pass


class ValidationError(Error):
    def __init__(self, message):
        """An error occurred during validate the input parameters.

        Parameters
        ----------
        message : str
            Message of the error that ocurred.

        Attributes
        ----------
        msg : str
            Human readable string describing the exception.
        """
        self.msg = (
            'An error occurred during validate the input parameters: "{0}"'.format(
                message
            )
        )


class OperatorQueryResult:
    def __init__(
        self,
        rc,
        stdout,
        stderr
    ):
        """Response object class to manage the result from executing a command
        to query for actionable messages. Class will also generate a message
        by concatenating stdout and stderr.

        Parameters
        ----------
        rc : str
            The return code.
        stdout : str
            The standard out of the command run.
        stderr : str
            The standard error of the command run.

        Attributes
        ----------
        rc : str
            The return code.
        stdout : str
            The standard out of the command run.
        stderr : str
            The standard error of the command run.
        message : str
            The standard out of the command run.
        """
        self.rc = rc
        self.stdout = stdout
        self.stderr = stderr
        self.message = stdout


def main():
    run_module()


if __name__ == "__main__":
    main()<|MERGE_RESOLUTION|>--- conflicted
+++ resolved
@@ -1,11 +1,7 @@
 #!/usr/bin/python
 # -*- coding: utf-8 -*-
 
-<<<<<<< HEAD
 # Copyright (c) IBM Corporation 2019, 2024
-=======
-# Copyright (c) IBM Corporation 2019 - 2023
->>>>>>> 37941131
 # Licensed under the Apache License, Version 2.0 (the "License");
 # you may not use this file except in compliance with the License.
 # You may obtain a copy of the License at
@@ -290,11 +286,7 @@
 
         cmdtxt = "d r,a,s"
 
-<<<<<<< HEAD
         cmd_result_a = execute_command(cmdtxt, timeout_s=wait_s, *args, **kwargs)
-=======
-        cmd_result_a = execute_command(cmdtxt, timeout=wait_s, *args, **kwargs)
->>>>>>> 37941131
 
         if cmd_result_a.rc > 0:
             module.fail_json(
@@ -309,11 +301,7 @@
 
         cmdtxt = "d r,a,jn"
 
-<<<<<<< HEAD
         cmd_result_b = execute_command(cmdtxt, timeout_s=wait_s, *args, **kwargs)
-=======
-        cmd_result_b = execute_command(cmdtxt, timeout=wait_s, *args, **kwargs)
->>>>>>> 37941131
 
         if cmd_result_b.rc > 0:
             module.fail_json(
@@ -595,7 +583,6 @@
     return newlist
 
 
-<<<<<<< HEAD
 def execute_command(operator_cmd, timeout_s=1, *args, **kwargs):
     """Execute operator command.
 
@@ -618,12 +605,6 @@
     # as of ZOAU v1.3.0, timeout is measured in centiseconds, therefore:
     timeout_c = 100 * timeout_s
     response = opercmd.execute(operator_cmd, timeout_c, *args, **kwargs)
-=======
-def execute_command(operator_cmd, timeout=1, *args, **kwargs):
-
-    # response = opercmd.execute(operator_cmd)
-    response = opercmd.execute(operator_cmd, timeout, *args, **kwargs)
->>>>>>> 37941131
 
     rc = response.rc
     stdout = response.stdout_response
