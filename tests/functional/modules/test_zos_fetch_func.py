# -*- coding: utf-8 -*-

<<<<<<< HEAD
# Copyright (c) IBM Corporation 2020, 2025
=======
# Copyright (c) IBM Corporation 2020, 2024
>>>>>>> e7ffe6d0
# Licensed under the Apache License, Version 2.0 (the "License");
# you may not use this file except in compliance with the License.
# You may obtain a copy of the License at
#     http://www.apache.org/licenses/LICENSE-2.0
# Unless required by applicable law or agreed to in writing, software
# distributed under the License is distributed on an "AS IS" BASIS,
# WITHOUT WARRANTIES OR CONDITIONS OF ANY KIND, either express or implied.
# See the License for the specific language governing permissions and
# limitations under the License.

from __future__ import absolute_import, division, print_function

import os
import shutil
import stat
import re
import pytest
import string
import random
import tempfile

from hashlib import sha256
from ansible.utils.hashing import checksum
from datetime import datetime

from shellescape import quote

# pylint: disable-next=import-error
from ibm_zos_core.tests.helpers.volumes import Volume_Handler
# pylint: disable-next=import-error
from ibm_zos_core.tests.helpers.dataset import get_tmp_ds_name
from ibm_zos_core.tests.helpers.utils import get_random_file_name

__metaclass__ = type

TMP_DIRECTORY = '/tmp/'
DUMMY_DATA = """DUMMY DATA == LINE 01 ==
DUMMY DATA == LINE 02 ==
DUMMY DATA == LINE 03 ==
"""

FROM_ENCODING = "IBM-1047"
TO_ENCODING = "ISO8859-1"

TEST_DATA = """0001This is for encode conversion testsing
0002This is for encode conversion testsing
0003This is for encode conversion testsing
0004This is for encode conversion testsing
"""
KSDS_CREATE_JCL = """//CREKSDS    JOB (T043JM,JM00,1,0,0,0),'CREATE KSDS',CLASS=R,
//             MSGCLASS=X,MSGLEVEL=1,NOTIFY=OMVSADM
//STEP1  EXEC PGM=IDCAMS
//SYSPRINT DD  SYSOUT=A
//SYSIN    DD  *
    SET MAXCC=0
    DEFINE CLUSTER                          -
    (NAME({1})                  -
    INDEXED                                -
    KEYS(4 0)                            -
    RECSZ(200 200)                         -
    RECORDS(100)                           -
    SHAREOPTIONS(2 3)                      -
    VOLUMES({0}) )                      -
    DATA (NAME({1}.DATA))       -
    INDEX (NAME({1}.INDEX))
/*
"""
KSDS_REPRO_JCL = """//DOREPRO    JOB (T043JM,JM00,1,0,0,0),'CREATE KSDS',CLASS=R,
//             MSGCLASS=E,MSGLEVEL=1,NOTIFY=OMVSADM
//REPROJOB   EXEC PGM=IDCAMS
//SYSPRINT DD  SYSOUT=A
//SYSIN    DD   *
 REPRO -
  INFILE(SYS01) -
  OUTDATASET({0})
//SYS01    DD *
 DDUMMY   RECORD                      !! DO NOT ALTER !!
 EEXAMPLE RECORD   REMOVE THIS LINE IF EXAMPLES NOT REQUIRED
/*
"""

VSAM_RECORDS = """00000001A record
00000002A record
00000003A record
"""


def extract_member_name(data_set):
    start = data_set.find("(")
    member = ""
    for i in range(start + 1, len(data_set)):
        if data_set[i] == ")":
            break
        member += data_set[i]
    return member

def create_and_populate_test_ps_vb(ansible_zos_module, name):
    params={
        "name":name,
        "type":'seq',
        "record_format":'vb',
        "record_length":'3180',
        "block_size":'3190'
    }
    ansible_zos_module.all.zos_data_set(**params)
    ansible_zos_module.all.shell(cmd=f"decho \"{TEST_DATA}\" \"{name}\"")


def delete_test_ps_vb(ansible_zos_module, name):
    params={
        "name":name,
        "state":'absent'
    }
    ansible_zos_module.all.zos_data_set(**params)


def create_vsam_data_set(hosts, name, ds_type, key_length=None, key_offset=None):
    """Creates a new VSAM on the system.

    Arguments:
        hosts (object) -- Ansible instance(s) that can call modules.
        name (str) -- Name of the VSAM data set.
        type (str) -- Type of the VSAM (ksds, esds, rrds, lds)
        add_data (bool, optional) -- Whether to add records to the VSAM.
        key_length (int, optional) -- Key length (only for KSDS data sets).
        key_offset (int, optional) -- Key offset (only for KSDS data sets).
    """
    params = {
        "name":name,
        "type":ds_type,
        "state":"present"
    }
    if ds_type == "ksds":
        params["key_length"] = key_length
        params["key_offset"] = key_offset

    hosts.all.zos_data_set(**params)


def create_vsam_data_set(hosts, name, ds_type, key_length=None, key_offset=None):
    """Creates a new VSAM on the system.

    Arguments:
        hosts (object) -- Ansible instance(s) that can call modules.
        name (str) -- Name of the VSAM data set.
        type (str) -- Type of the VSAM (ksds, esds, rrds, lds)
        add_data (bool, optional) -- Whether to add records to the VSAM.
        key_length (int, optional) -- Key length (only for KSDS data sets).
        key_offset (int, optional) -- Key offset (only for KSDS data sets).
    """
    params = {
        "name":name,
        "type":ds_type,
        "state":"present"
    }
    if ds_type == "ksds":
        params["key_length"] = key_length
        params["key_offset"] = key_offset

    hosts.all.zos_data_set(**params)


def test_fetch_uss_file_not_present_on_local_machine(ansible_zos_module):
    hosts = ansible_zos_module
    params = {
        "src":"/etc/profile",
        "dest":"/tmp/",
        "flat":True
    }
    dest_path = "/tmp/profile"
    results = None

    try:
        results = hosts.all.zos_fetch(**params)

        for result in results.contacted.values():

            assert result.get("changed") is True
            assert result.get("data_set_type") == "USS"
            assert result.get("module_stderr") is None
            assert os.path.exists(dest_path)
    finally:
        if os.path.exists(dest_path):
            os.remove(dest_path)


def test_fetch_uss_file_replace_on_local_machine(ansible_zos_module):
    with open("/tmp/profile", "w",encoding="utf-8") as file:
        file.close()
    hosts = ansible_zos_module
    params = {
        "src":"/etc/profile",
        "dest":"/tmp/",
        "flat":True
    }
    dest_path = "/tmp/profile"
    local_checksum = checksum(dest_path, hash_func=sha256)

    try:
        results = hosts.all.zos_fetch(**params)
        for result in results.contacted.values():
            assert result.get("changed") is True
            assert result.get("checksum") != local_checksum
            assert result.get("module_stderr") is None
            assert os.path.exists(dest_path)
    finally:
        os.remove(dest_path)


def test_fetch_uss_file_present_on_local_machine(ansible_zos_module):
    hosts = ansible_zos_module
    params = {
        "src":"/etc/profile",
        "dest": "/tmp/",
        "flat":True
    }
    dest_path = "/tmp/profile"
    hosts.all.zos_fetch(**params)
    local_checksum = checksum(dest_path, hash_func=sha256)

    try:
        results = hosts.all.zos_fetch(**params)
        for result in results.contacted.values():
            assert result.get("changed") is False
            assert result.get("checksum") == local_checksum
            assert result.get("module_stderr") is None
    finally:
        os.remove(dest_path)


def test_fetch_sequential_data_set_fixed_block(ansible_zos_module):
    hosts = ansible_zos_module
    TEST_PS = get_tmp_ds_name()
    hosts.all.zos_data_set(
        name=TEST_PS,
        state="present",
        type="seq",
        space_type="m",
        space_primary=5
    )
    hosts.all.shell(cmd=f"decho \"{TEST_DATA}\" \"{TEST_PS}\"")
    params = {
        "src":TEST_PS,
        "dest":"/tmp/",
        "flat":True
    }
    dest_path = "/tmp/" + TEST_PS
    try:
        results = hosts.all.zos_fetch(**params)
        for result in results.contacted.values():
            assert result.get("changed") is True
            assert result.get("data_set_type") == "Sequential"
            assert result.get("module_stderr") is None
            assert result.get("dest") == dest_path
            assert os.path.exists(dest_path)
    finally:
        hosts.all.zos_data_set(name=TEST_PS, state="absent")
        if os.path.exists(dest_path):
            os.remove(dest_path)


def test_fetch_sequential_data_set_variable_block(ansible_zos_module):
    hosts = ansible_zos_module
    TEST_PS_VB = get_tmp_ds_name(3)
    create_and_populate_test_ps_vb(ansible_zos_module, TEST_PS_VB)
    params = {
        "src":TEST_PS_VB,
        "dest":"/tmp/",
        "flat":True
    }
    dest_path = "/tmp/" + TEST_PS_VB
    try:
        results = hosts.all.zos_fetch(**params)
        for result in results.contacted.values():
            assert result.get("changed") is True
            assert result.get("data_set_type") == "Sequential"
            assert result.get("module_stderr") is None
            assert result.get("dest") == dest_path
            assert os.path.exists(dest_path)
    finally:
        if os.path.exists(dest_path):
            os.remove(dest_path)
        delete_test_ps_vb(ansible_zos_module, TEST_PS_VB)


def test_fetch_partitioned_data_set(ansible_zos_module):
    hosts = ansible_zos_module
    TEST_PDS = get_tmp_ds_name()
    hosts.all.zos_data_set(name=TEST_PDS, state="present", type="pdse")
    TEST_PDS_MEMBER = TEST_PDS + "(MEM)"
    hosts.all.zos_data_set(name=TEST_PDS_MEMBER, type="member")
    hosts.all.shell(cmd=f"decho \"{TEST_DATA}\" \"{TEST_PDS_MEMBER}\"")
    params = {
        "src":TEST_PDS,
        "dest":"/tmp/",
        "flat":True
    }
    dest_path = "/tmp/" + TEST_PDS
    try:
        results = hosts.all.zos_fetch(**params)
        for result in results.contacted.values():
            assert result.get("changed") is True
            assert result.get("data_set_type") == "Partitioned"
            assert result.get("module_stderr") is None
            assert result.get("dest") == dest_path
            assert os.path.exists(dest_path)
            assert os.path.isdir(dest_path)
    finally:
        hosts.all.zos_data_set(name=TEST_PDS, state="absent")
        if os.path.exists(dest_path):
            shutil.rmtree(dest_path)


def test_fetch_vsam_data_set(ansible_zos_module, volumes_on_systems):
    hosts = ansible_zos_module
    temp_jcl_path = get_random_file_name(dir=TMP_DIRECTORY, prefix='FE')
    test_vsam = get_tmp_ds_name()
    dest_path = "/tmp/" + test_vsam
    volumes = Volume_Handler(volumes_on_systems)
    volume_1 = volumes.get_available_vol()
    uss_file = get_random_file_name(dir=TMP_DIRECTORY, prefix='FE')
    try:
        # start by creating the vsam dataset (could use a helper instead? )
        hosts.all.file(path=temp_jcl_path, state="directory")
        hosts.all.shell(
            cmd=f"echo {quote(KSDS_CREATE_JCL.format(volume_1, test_vsam))} > {temp_jcl_path}/SAMPLE"
        )
        hosts.all.zos_job_submit(
            src=f"{temp_jcl_path}/SAMPLE", location="uss", wait_time_s=30
        )
<<<<<<< HEAD
        hosts.all.shell(cmd=f"echo \"{TEST_DATA}\\c\" > {uss_file}")
=======
        hosts.all.shell(cmd=f"echo \"{TEST_DATA}\c\" > {uss_file}")
>>>>>>> e7ffe6d0
        hosts.all.zos_encode(
            src=uss_file,
            dest=test_vsam,
            encoding={
                "from": FROM_ENCODING,
                "to": TO_ENCODING,
            },
        )

        params = {
            "src":test_vsam,
            "dest":"/tmp/",
            "flat":True,
            "is_binary":True
        }
        results = hosts.all.zos_fetch(**params)
        for result in results.contacted.values():
            assert result.get("changed") is True
            assert result.get("data_set_type") == "VSAM"
            assert result.get("module_stderr") is None
            assert result.get("dest") == dest_path
            assert os.path.exists(dest_path)
            file = open(dest_path, 'r',encoding="utf-8")
            read_file = file.read()
            assert read_file == TEST_DATA

    finally:
        if os.path.exists(dest_path):
            None
            os.remove(dest_path)
        hosts.all.file(path=uss_file, state="absent")
        hosts.all.file(path=temp_jcl_path, state="absent")


def test_fetch_vsam_empty_data_set(ansible_zos_module):
    hosts = ansible_zos_module
    src_ds = "TEST.VSAM.DATA"
    create_vsam_data_set(hosts, src_ds, "ksds", key_length=12, key_offset=0)
    params = {
        "src":src_ds,
        "dest":"/tmp/",
        "flat":True
    }
    dest_path = "/tmp/" + src_ds
    try:
        results = hosts.all.zos_fetch(**params)
        for result in results.contacted.values():
            assert result.get("changed") is True
            assert result.get("data_set_type") == "VSAM"
            assert result.get("module_stderr") is None
            assert result.get("dest") == dest_path
            assert os.path.exists(dest_path)
    finally:
        hosts.all.zos_data_set(name=src_ds, state="absent")
        if os.path.exists(dest_path):
            os.remove(dest_path)


def test_fetch_partitioned_data_set_member_in_binary_mode(ansible_zos_module):
    hosts = ansible_zos_module
    TEST_PDS = get_tmp_ds_name()
    hosts.all.zos_data_set(name=TEST_PDS, state="present")
    TEST_PDS_MEMBER = TEST_PDS + "(MEM)"
    hosts.all.zos_data_set(name=TEST_PDS_MEMBER, type="member")
    hosts.all.shell(cmd=f"decho \"{TEST_DATA}\" \"{TEST_PDS_MEMBER}\"")
    params = {
        "src":TEST_PDS_MEMBER,
        "dest":"/tmp/",
        "flat":True,
        "is_binary":True
    }
    dest_path = "/tmp/" + extract_member_name(TEST_PDS_MEMBER)
    try:
        results = hosts.all.zos_fetch(**params)
        for result in results.contacted.values():
            assert result.get("changed") is True
            assert result.get("data_set_type") == "Partitioned"
            assert result.get("module_stderr") is None
            assert result.get("dest") == dest_path
            assert result.get("is_binary") is True
            assert os.path.exists(dest_path)
            assert os.path.isfile(dest_path)
    finally:
        hosts.all.zos_data_set(name=TEST_PDS, state="absent")
        if os.path.exists(dest_path):
            os.remove(dest_path)


def test_fetch_sequential_data_set_in_binary_mode(ansible_zos_module):
    hosts = ansible_zos_module
    TEST_PS = get_tmp_ds_name()
    hosts.all.zos_data_set(
        name=TEST_PS,
        state="present",
        type="seq",
        space_type="m",
        space_primary=5
    )
    hosts.all.shell(cmd=f"decho \"{TEST_DATA}\" \"{TEST_PS}\"")
    params = {
        "src":TEST_PS,
        "dest":"/tmp/",
        "flat":True,
        "is_binary":True
    }
    dest_path = "/tmp/" + TEST_PS
    try:
        results = hosts.all.zos_fetch(**params)
        for result in results.contacted.values():
            assert result.get("changed") is True
            assert result.get("data_set_type") == "Sequential"
            assert result.get("module_stderr") is None
            assert result.get("is_binary") is True
            assert os.path.exists(dest_path)
    finally:
        hosts.all.zos_data_set(name=TEST_PS, state="absent")
        if os.path.exists(dest_path):
            os.remove(dest_path)


def test_fetch_partitioned_data_set_binary_mode(ansible_zos_module):
    hosts = ansible_zos_module
    TEST_PDS = get_tmp_ds_name()
    hosts.all.zos_data_set(name=TEST_PDS, state="present", type="pdse")
    TEST_PDS_MEMBER = TEST_PDS + "(MEM)"
    hosts.all.zos_data_set(name=TEST_PDS_MEMBER, type="member")
    hosts.all.shell(cmd=f"decho \"{TEST_DATA}\" \"{TEST_PDS_MEMBER}\"")
    params = {
        "src":TEST_PDS,
        "dest":"/tmp/",
        "flat":True,
        "is_binary":True
    }
    dest_path = "/tmp/" + TEST_PDS
    try:
        results = hosts.all.zos_fetch(**params)
        for result in results.contacted.values():
            assert result.get("changed") is True
            assert result.get("data_set_type") == "Partitioned"
            assert result.get("module_stderr") is None
            assert result.get("is_binary") is True
            assert os.path.exists(dest_path)
            assert os.path.isdir(dest_path)
    finally:
        hosts.all.zos_data_set(name=TEST_PDS, state="absent")
        if os.path.exists(dest_path):
            shutil.rmtree(dest_path)


def test_fetch_sequential_data_set_empty(ansible_zos_module):
    hosts = ansible_zos_module
    src = get_tmp_ds_name()
    params = {
        "src":src,
        "dest":"/tmp/",
        "flat":True
    }
    dest_path = "/tmp/" + src
    try:
        hosts.all.zos_data_set(name=src, type='seq', state='present')
        results = hosts.all.zos_fetch(**params)
        for result in results.contacted.values():
            assert result.get("changed") is True
            assert result.get("data_set_type") == "Sequential"
            assert result.get("module_stderr") is None
            assert result.get("dest") == dest_path
            assert os.path.exists(dest_path)
            assert os.stat(dest_path).st_size == 0
    finally:
        if os.path.exists(dest_path):
            os.remove(dest_path)
        hosts.all.zos_data_set(name=src, state='absent')


def test_fetch_partitioned_data_set_empty_fails(ansible_zos_module):
    hosts = ansible_zos_module
    pds_name = get_tmp_ds_name()
    hosts.all.zos_data_set(
        name=pds_name,
        type="pds",
        space_primary=5,
        space_type="m",
        record_format="fba",
        record_length=25,
    )
    params = {
        "src":pds_name,
        "dest":"/tmp/",
        "flat":True
    }
    try:
        results = hosts.all.zos_fetch(**params)
        for result in results.contacted.values():
            assert "msg" in result.keys()
            assert "stderr" in result.keys()
    finally:
        hosts.all.zos_data_set(name=pds_name, state="absent")


def test_fetch_partitioned_data_set_member_empty(ansible_zos_module):
    hosts = ansible_zos_module
    pds_name = get_tmp_ds_name()
    hosts.all.zos_data_set(
        name=pds_name,
        type="pds",
        space_primary=5,
        space_type="m",
        record_format="fba",
        record_length=25,
    )
    dest_path = get_random_file_name(dir=TMP_DIRECTORY, prefix='FE')
    hosts.all.zos_data_set(name=pds_name, type="pds")
    hosts.all.zos_data_set(name=pds_name + "(MYDATA)", type="member", replace="yes")
    params = {
        "src":pds_name + "(MYDATA)",
        "dest": dest_path,
        "flat":True
    }
    try:
        results = hosts.all.zos_fetch(**params)
        for result in results.contacted.values():
            assert result.get("changed") is True
            assert result.get("data_set_type") == "Partitioned"
            assert result.get("module_stderr") is None
            assert os.path.exists(dest_path)
            assert os.stat(dest_path).st_size == 0
    finally:
        if os.path.exists(dest_path):
            os.remove(dest_path)
        hosts.all.zos_data_set(name=pds_name, state="absent")


def test_fetch_missing_uss_file_does_not_fail(ansible_zos_module):
    hosts = ansible_zos_module
    params = {
        "src":"/tmp/dummy_file_on_remote_host",
        "dest":"/tmp/",
        "flat":True,
        "fail_on_missing":False,
    }
    try:
        results = hosts.all.zos_fetch(**params)
        for result in results.contacted.values():
            assert result.get("changed") is False
            assert "note" in result.keys()
            assert result.get("module_stderr") is None
    except Exception:
        raise


def test_fetch_missing_uss_file_fails(ansible_zos_module):
    hosts = ansible_zos_module
    params = {
        "src":"/tmp/dummy_file_on_remote_host",
        "dest":"/tmp/",
        "flat":True
    }
    try:
        results = hosts.all.zos_fetch(**params)
        for result in results.contacted.values():
            assert "msg" in result.keys()
    except Exception:
        raise


def test_fetch_missing_mvs_data_set_does_not_fail(ansible_zos_module):
    hosts = ansible_zos_module
    src = get_tmp_ds_name()
    params = {
        "src":src,
        "dest":"/tmp/",
        "flat":True,
        "fail_on_missing":False
    }
    try:
        results = hosts.all.zos_fetch(**params)
        for result in results.contacted.values():
            assert result.get("changed") is False
            assert "note" in result.keys()
            assert result.get("module_stderr") is None
            assert not os.path.exists("/tmp/FETCH.TEST.DATA.SET")
    except Exception:
        raise


def test_fetch_partitioned_data_set_member_missing_fails(ansible_zos_module):
    hosts = ansible_zos_module
    TEST_PDS = get_tmp_ds_name()
    params = {
        "src":TEST_PDS + "(DUMMY)",
        "dest":"/tmp/",
        "flat":True
    }
    try:
        results = hosts.all.zos_fetch(**params)
        for result in results.contacted.values():
            assert "msg" in result.keys()
            assert "stderr" in result.keys()
    except Exception:
        raise


def test_fetch_mvs_data_set_missing_fails(ansible_zos_module):
    hosts = ansible_zos_module
    src = get_tmp_ds_name()
    params = {
        "src":src,
        "dest":"/tmp/",
        "flat":True
    }
    try:
        results = hosts.all.zos_fetch(**params)
        for result in results.contacted.values():
            assert "msg" in result.keys()
            assert result.get("stderr") != ""
    except Exception:
        raise


def test_fetch_sequential_data_set_replace_on_local_machine(ansible_zos_module):
    hosts = ansible_zos_module
    TEST_PS = get_tmp_ds_name()
    hosts.all.zos_data_set(
        name=TEST_PS,
        state="present",
        type="seq",
        space_type="m",
        space_primary=5
    )
    hosts.all.zos_data_set(name=TEST_PS, state="present")
    hosts.all.shell(cmd=f"decho \"{TEST_DATA}\" \"{TEST_PS}\"")
    dest_path = "/tmp/" + TEST_PS
    with open(dest_path, "w", encoding="utf-8") as infile:
        infile.write(DUMMY_DATA)

    local_checksum = checksum(dest_path, hash_func=sha256)
    params = {
        "src":TEST_PS,
        "dest":"/tmp/",
        "flat":True
    }
    try:
        results = hosts.all.zos_fetch(**params)
        for result in results.contacted.values():
            assert result.get("changed") is True
            assert result.get("module_stderr") is None
            assert checksum(dest_path, hash_func=sha256) != local_checksum
    finally:
        hosts.all.zos_data_set(name=TEST_PS, state="absent")
        if os.path.exists(dest_path):
            os.remove(dest_path)


def test_fetch_partitioned_data_set_replace_on_local_machine(ansible_zos_module):
    hosts = ansible_zos_module
    pds_name = get_tmp_ds_name()
    dest_path = "/tmp/" + pds_name
    full_path = dest_path + "/MYDATA"
    pds_name_mem = pds_name + "(MYDATA)"
    hosts.all.zos_data_set(
        name=pds_name,
        type="pds",
        space_primary=5,
        space_type="m",
        record_format="fba",
        record_length=25,
    )
    hosts.all.zos_data_set(name=pds_name + "(MYDATA)", type="member", replace="yes")
    os.mkdir(dest_path)
    with open(full_path, "w", encoding="utf-8") as infile:
        infile.write(DUMMY_DATA)
    with open(dest_path + "/NEWMEM", "w", encoding="utf-8") as infile:
        infile.write(DUMMY_DATA)

    prev_timestamp = os.path.getmtime(dest_path)
    params = {
        "src":pds_name,
        "dest":"/tmp/",
        "flat":True
    }
    try:
        results = hosts.all.zos_fetch(**params)
        for result in results.contacted.values():
            assert result.get("changed") is True
            assert result.get("module_stderr") is None
            assert os.path.getmtime(dest_path) != prev_timestamp
    finally:
        if os.path.exists(dest_path):
            shutil.rmtree(dest_path)
        hosts.all.zos_data_set(name=pds_name, state="absent")


def test_fetch_uss_file_insufficient_write_permission_fails(ansible_zos_module):
    hosts = ansible_zos_module
    dest_path = tempfile.NamedTemporaryFile(mode='r+b')
    os.chmod(dest_path.name, stat.S_IREAD)
    params = {
        "src":"/etc/profile",
        "dest": dest_path.name,
        "flat":True
    }
    results = hosts.all.zos_fetch(**params)
    for result in results.contacted.values():
        assert "msg" in result.keys()
    dest_path.close()


def test_fetch_pds_dir_insufficient_write_permission_fails(ansible_zos_module):
    hosts = ansible_zos_module
    TEST_PDS = get_tmp_ds_name()
    dest_path = "/tmp/" + TEST_PDS
    os.mkdir(dest_path)
    os.chmod(dest_path, stat.S_IREAD)
    params = {
        "src":TEST_PDS,
        "dest":"/tmp/",
        "flat":True
    }
    try:
        results = hosts.all.zos_fetch(**params)
        for result in results.contacted.values():
            assert "msg" in result.keys()
    finally:
        if os.path.exists(dest_path):
            shutil.rmtree(dest_path)


def test_fetch_use_data_set_qualifier(ansible_zos_module):
    hosts = ansible_zos_module
    src = get_tmp_ds_name()[:25]
    dest_path = "/tmp/"+ src
    results = hosts.all.shell(cmd="echo $USER")
    for result in results.contacted.values():
            hlq = result.get("stdout")
    hosts.all.zos_data_set(name=hlq + '.' + src, type="seq", state="present")
    params = {
        "src":src,
        "dest":"/tmp/",
        "flat":True,
        "use_qualifier":True
    }
    try:
        results = hosts.all.zos_fetch(**params)
        for result in results.contacted.values():
            print(result)
            assert result.get("changed") is True
            assert result.get("data_set_type") == "Sequential"
            assert result.get("module_stderr") is None
            assert os.path.exists(dest_path)
    finally:
        if os.path.exists(dest_path):
            os.remove(dest_path)
        hosts.all.zos_data_set(name="{0}.".format(hlq) + src, state="absent")


def test_fetch_flat_create_dirs(ansible_zos_module, z_python_interpreter):
    z_int = z_python_interpreter
    hosts = ansible_zos_module
    remote_host = z_int[2].get("inventory").strip(",")
    dest_path = f"/tmp/{remote_host}/etc/ssh/ssh_config"
    params = {
        "src":"/etc/ssh/ssh_config",
        "dest":"/tmp/",
        "flat":False
    }
    try:
        shutil.rmtree("/tmp/" + remote_host)
    except FileNotFoundError:
        pass
    try:
        assert not os.path.exists(dest_path)
        results = hosts.all.zos_fetch(**params)
        for result in results.contacted.values():
            assert result.get("changed") is True
            assert result.get("module_stderr") is None
        assert os.path.exists(dest_path)
    finally:
        if os.path.exists(dest_path):
            shutil.rmtree("/tmp/" + remote_host)


def test_fetch_sequential_data_set_with_special_chars(ansible_zos_module):
    hosts = ansible_zos_module
    TEST_PS = get_tmp_ds_name(symbols=True)

    hosts.all.zos_data_set(
        name=TEST_PS,
        state="present",
        type="seq",
        space_type="m",
        space_primary=5
    )
    hosts.all.shell(cmd=f"decho \"{TEST_DATA}\" \"{TEST_PS}\"")
    params = dict(src=TEST_PS, dest="/tmp/", flat=True)
    dest_path = f"/tmp/{TEST_PS}"

    try:
        results = hosts.all.zos_fetch(**params)
        for result in results.contacted.values():
            assert result.get("changed") is True
            assert result.get("data_set_type") == "Sequential"
            assert result.get("module_stderr") is None
            assert result.get("dest") == dest_path
            assert os.path.exists(dest_path)
    finally:
        hosts.all.zos_data_set(name=TEST_PS, state="absent")
        if os.path.exists(dest_path):
            os.remove(dest_path)


@pytest.mark.parametrize("generation", ["0", "-1"])
def test_fetch_gds_from_gdg(ansible_zos_module, generation):
    hosts = ansible_zos_module
    TEST_GDG = get_tmp_ds_name()
    TEST_GDS = f"{TEST_GDG}({generation})"

    hosts.all.zos_data_set(name=TEST_GDG, state="present", type="gdg", limit=3)
    hosts.all.zos_data_set(name=f"{TEST_GDG}(+1)", state="present", type="seq")
    hosts.all.zos_data_set(name=f"{TEST_GDG}(+1)", state="present", type="seq")

    hosts.all.shell(cmd=f"decho \"{TEST_DATA}\" \"{TEST_GDS}\"")
    params = dict(src=TEST_GDS, dest="/tmp/", flat=True)
    dest_path = ""

    try:
        results = hosts.all.zos_fetch(**params)
        for result in results.contacted.values():
            assert result.get("changed") is True
            assert result.get("data_set_type") == "Sequential"
            assert result.get("module_stderr") is None

            # Checking that we got a dest of the form: ANSIBLE.DATA.SET.G0001V01.
            dest_path = result.get("dest", "")
            dest_pattern = r"G[0-9]+V[0-9]+"

            assert TEST_GDG in dest_path
            assert re.fullmatch(dest_pattern, dest_path.split(".")[-1])
            assert os.path.exists(dest_path)
    finally:
        hosts.all.zos_data_set(name=f"{TEST_GDG}(-1)", state="absent")
        hosts.all.zos_data_set(name=f"{TEST_GDG}(0)", state="absent")
        hosts.all.zos_data_set(name=TEST_GDG, state="absent")

        if dest_path != "" and os.path.exists(dest_path):
            os.remove(dest_path)


def test_error_fetch_inexistent_gds(ansible_zos_module):
    hosts = ansible_zos_module
    TEST_GDG = get_tmp_ds_name()
    TEST_GDS = f"{TEST_GDG}(+1)"

    hosts.all.zos_data_set(name=TEST_GDG, state="present", type="gdg", limit=3)
    hosts.all.zos_data_set(name=f"{TEST_GDG}(+1)", state="present", type="seq")

    params = dict(src=TEST_GDS, dest="/tmp/", flat=True)

    try:
        results = hosts.all.zos_fetch(**params)
        for result in results.contacted.values():
            assert result.get("changed") is False
            assert result.get("failed") is True
            assert "does not exist" in result.get("msg", "")

    finally:
        hosts.all.zos_data_set(name=f"{TEST_GDG}(0)", state="absent")
        hosts.all.zos_data_set(name=TEST_GDG, state="absent")


def test_fetch_gdg(ansible_zos_module):
    hosts = ansible_zos_module
    TEST_GDG = get_tmp_ds_name()

    hosts.all.zos_data_set(name=TEST_GDG, state="present", type="gdg", limit=3)
    hosts.all.zos_data_set(name=f"{TEST_GDG}(+1)", state="present", type="seq")
    hosts.all.zos_data_set(name=f"{TEST_GDG}(+1)", state="present", type="seq")

    hosts.all.shell(cmd=f"decho \"{TEST_DATA}\" \"{TEST_GDG}(-1)\"")
    hosts.all.shell(cmd=f"decho \"{TEST_DATA}\" \"{TEST_GDG}(0)\"")

    params = dict(src=TEST_GDG, dest="/tmp/", flat=True)

    try:
        results = hosts.all.zos_fetch(**params)
        for result in results.contacted.values():
            assert result.get("changed") is True
            assert result.get("data_set_type") == "Generation Data Group"
            assert result.get("module_stderr") is None

            # Checking that we got a dest of the form: ANSIBLE.DATA.SET.G0001V01.
            dest_path = result.get("dest", "")
            dest_pattern = r"G[0-9]+V[0-9]+"

            assert TEST_GDG in dest_path
            assert os.path.exists(dest_path)

            # Checking that the contents of the dir match with what we would expect to get:
            # Multiple generation data sets conforming to the pattern defined above.
            for file_name in os.listdir(dest_path):
                assert re.fullmatch(dest_pattern, file_name.split(".")[-1])
                assert os.path.exists(os.path.join(dest_path, file_name))

    finally:
        hosts.all.zos_data_set(name=f"{TEST_GDG}(-1)", state="absent")
        hosts.all.zos_data_set(name=f"{TEST_GDG}(0)", state="absent")
        hosts.all.zos_data_set(name=TEST_GDG, state="absent")

        if os.path.exists(dest_path):
            shutil.rmtree(dest_path)


@pytest.mark.parametrize("relative_path", ["tmp/", ".", "../tmp/", "~/tmp/"])
def test_fetch_uss_file_relative_path_not_present_on_local_machine(ansible_zos_module, relative_path):
    hosts = ansible_zos_module
    current_working_directory = os.getcwd()
    src = "/etc/profile"

    # If the test suite is running on root to avoid an issue we check the current directory
    # Also, user can run the tests from ibm_zos_core or tests folder, so this will give us the absolute path of our working dir.
    if relative_path == "../tmp/":
        aux = os.path.basename(os.path.normpath(current_working_directory))
        relative_path = "../" + aux + "/tmp/"

    params = {
        "src": src,
        "dest": relative_path,
        "flat":True
    }

    # Case to create the dest path to verify allow running on any path.
    # There are some relative paths for which we need to change our cwd to be able to validate that
    # the path returned by the module is correct.
    if relative_path == "~/tmp/":
        dest = os.path.expanduser("~")
        dest = dest + "/tmp"
    elif relative_path == ".":
        dest = current_working_directory + "/profile"
    else:
        dest = current_working_directory + "/tmp"

    try:
        results = hosts.all.zos_fetch(**params)

        for result in results.contacted.values():
            assert result.get("changed") is True
            assert result.get("data_set_type") == "USS"
            assert result.get("module_stderr") is None
            assert dest == result.get("dest")
            dest = result.get("dest")

    finally:
        if os.path.exists(dest):
            os.remove(dest)<|MERGE_RESOLUTION|>--- conflicted
+++ resolved
@@ -1,10 +1,6 @@
 # -*- coding: utf-8 -*-
 
-<<<<<<< HEAD
 # Copyright (c) IBM Corporation 2020, 2025
-=======
-# Copyright (c) IBM Corporation 2020, 2024
->>>>>>> e7ffe6d0
 # Licensed under the Apache License, Version 2.0 (the "License");
 # you may not use this file except in compliance with the License.
 # You may obtain a copy of the License at
@@ -335,11 +331,7 @@
         hosts.all.zos_job_submit(
             src=f"{temp_jcl_path}/SAMPLE", location="uss", wait_time_s=30
         )
-<<<<<<< HEAD
         hosts.all.shell(cmd=f"echo \"{TEST_DATA}\\c\" > {uss_file}")
-=======
-        hosts.all.shell(cmd=f"echo \"{TEST_DATA}\c\" > {uss_file}")
->>>>>>> e7ffe6d0
         hosts.all.zos_encode(
             src=uss_file,
             dest=test_vsam,
