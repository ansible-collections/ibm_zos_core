#!/usr/bin/python
# -*- coding: utf-8 -*-

# Copyright (c) IBM Corporation 2019, 2020
# Licensed under the Apache License, Version 2.0 (the "License");
# you may not use this file except in compliance with the License.
# You may obtain a copy of the License at
#     http://www.apache.org/licenses/LICENSE-2.0
# Unless required by applicable law or agreed to in writing, software
# distributed under the License is distributed on an "AS IS" BASIS,
# WITHOUT WARRANTIES OR CONDITIONS OF ANY KIND, either express or implied.
# See the License for the specific language governing permissions and
# limitations under the License.

from __future__ import absolute_import, division, print_function

__metaclass__ = type


DOCUMENTATION = r"""
---
module: zos_operator
version_added: '1.1.0'
short_description: Execute operator command
description:
    - Execute an operator command and receive the output.
author:
  - "Ping Xiao (@xiaopingBJ)"
  - "Demetrios Dimatos (@ddimatos)"
  - "Rich Parker (@richp405)"
options:
  cmd:
    description:
      - The command to execute.  This command will be wrapped in quotations to run.
      - If the command contains single-quotations, another set of single quotes must be added.
      - For example, Change the command "...,P='DSN3EPX,-DBC1,S'" to "...,P=''DSN3EPX,-DBC1,S'' ".
    type: str
    required: true
  verbose:
    description:
      - Return diagnostic messages that lists and describes the execution of the
        operator commands.
      - Return security trace messages that help you understand and diagnose the
        execution of the operator commands
      - Return trace instructions displaying how the the command's operation is
        read, evaluated and executed.
    type: bool
    required: false
    default: false
  wait_time_s:
    description:
      - Set maximum time in seconds to wait for the commands to execute.
      - When set to 0, the system default is used.
      - This option is helpful on a busy system requiring more time to execute
        commands.
      - Setting I(wait) can instruct if execution should wait the
        full I(wait_time_s).
    type: int
    required: false
    default: 0
  wait:
    description:
      - Specify to wait the full I(wait_time_s) interval before retrieving
        responses.
      - This option is recommended to ensure that the responses are accessible and
        captured by logging facilities and the I(verbose) option.
      - I(delay=True) waits the full I(wait_time_s) interval.
      - I(delay=False) returns as soon as the first command executes.
    type: bool
    required: false
    default: true
"""

EXAMPLES = r"""
- name: Execute an operator command to show active jobs
  zos_operator:
    cmd: 'd u,all'

- name: Execute an operator command to show active jobs with verbose information
  zos_operator:
    cmd: 'd u,all'
    verbose: true

- name: Execute an operator command to purge all job logs (requires escaping)
  zos_operator:
    cmd: "\\$PJ(*)"

- name: Execute operator command to show jobs, waiting up to 5 seconds for response
  zos_operator:
    cmd: 'd u,all'
    wait_time_s: 5
    wait: false

- name: Execute operator command to show jobs, always waiting 7 seconds for response
  zos_operator:
    cmd: 'd u,all'
    wait_time_s: 7
    wait: true
"""

RETURN = r"""
rc:
    description:
      Return code of the operator command
    returned: always
    type: int
    sample: 0
content:
    description:
       The text from the command issued, plus verbose messages if I(verbose=True)
    returned: on success
    type: list
    sample:
        [ "MV2C      2020039  04:29:57.58             ISF031I CONSOLE XIAOPIN ACTIVATED ",
          "MV2C      2020039  04:29:57.58            -D U,ALL                           ",
          "MV2C      2020039  04:29:57.59             IEE457I 04.29.57 UNIT STATUS 948  ",
          "         UNIT TYPE STATUS        VOLSER     VOLSTATE      SS                 ",
          "          0100 3277 OFFLINE                                 0                ",
          "          0101 3277 OFFLINE                                 0                ",
          "ISF050I USER=OMVSADM GROUP= PROC=REXX TERMINAL=09A3233B",
          "ISF051I SAF Access allowed SAFRC=0 ACCESS=READ CLASS=SDSF RESOURCE=GROUP.ISFSPROG.SDSF",
          "ISF051I SAF Access allowed SAFRC=0 ACCESS=READ CLASS=SDSF RESOURCE=ISFCMD.FILTER.PREFIX",
          "ISF055I ACTION=D Access allowed USERLEVEL=7 REQLEVEL=1",
          "ISF051I SAF Access allowed SAFRC=0 ACCESS=READ CLASS=SDSF RESOURCE=ISFCMD.ODSP.ULOG.JES2",
          "ISF147I REXX variable ISFTIMEOUT fetched, return code 00000001 value is ''.",
          "ISF754I Command 'SET DELAY 5' generated from associated variable ISFDELAY.",
          "ISF769I System command issued, command text: D U,ALL -S.",
          "ISF146I REXX variable ISFDIAG set, return code 00000001 value is '00000000 00000000 00000000 00000000 00000000'.",
          "ISF766I Request completed, status: COMMAND ISSUED."
        ]
changed:
    description:
      Indicates if any changes were made during module operation.
      Given operator commands may introduce changes that are unknown to the
      module. True is always returned unless either a module or
      command failure has occurred.
    returned: always
    type: bool
    sample: true
"""


from ansible.module_utils.basic import AnsibleModule
from ansible_collections.ibm.ibm_zos_core.plugins.module_utils.ansible_module import (
    AnsibleModuleHelper,
)
from ansible.module_utils.six import PY3
from tempfile import NamedTemporaryFile
from stat import S_IEXEC, S_IREAD, S_IWRITE
from os import chmod


from ansible_collections.ibm.ibm_zos_core.plugins.module_utils.import_handler import (
    MissingZOAUImport,
)

from ansible_collections.ibm.ibm_zos_core.plugins.module_utils.better_arg_parser import (
    BetterArgParser,
)
from ansible_collections.ibm.ibm_zos_core.plugins.module_utils.import_handler import (
    MissingZOAUImport,
)

if PY3:
    from shlex import quote
else:
    from pipes import quote

try:
    from zoautil_py import opercmd
<<<<<<< HEAD
except Exception:
    opercmd = MissingZOAUImport()

try:
    from zoautil_py.types import ZOAUResponse
except Exception:
    ZOAUResponse = MissingZOAUImport()


def execute_command(operator_cmd, *args, **kwargs):
    response = opercmd.execute(operator_cmd, args, kwargs)
=======
    from zoautil_py.types import ZOAUResponse
except Exception:
    opercmd = MissingZOAUImport()


def execute_command(operator_cmd, *args, **kwargs):
    response = opercmd.execute(operator_cmd, *args, **kwargs)
>>>>>>> 91309c78
    rc = response.rc
    stdout = response.stdout_response
    stderr = response.stderr_response
    return rc, stdout, stderr


def run_module():
    module_args = dict(
        cmd=dict(type="str", required=True),
        verbose=dict(type="bool", required=False, default=False),
        wait_time_s=dict(type="int", required=False, default=0),
        wait=dict(type="bool", required=False, default=True),
    )

    result = dict(changed=False)

    module = AnsibleModule(argument_spec=module_args, supports_check_mode=False)

    try:
        new_params = parse_params(module.params)
        rc_message = run_operator_command(new_params)
        result["rc"] = rc_message.get("rc")

        # This section will build 2 lists of strings: content=>user return, and
        # short_str, which is the first 5 lines of stdout and stderr.
        # 5: depending on the shell, there can be 1-2 leading blank lines +
        # the first few lines of ouput from the operator call will look like this:
        # .....ISF031I CONSOLE OMVSADM ACTIVATED
        # .....-actual command run
        # .....first result of command
        # text or other output may then follow
        # short_str is local, and just to check for problem response values.
        # ssctr is a limit variable so we don't pull more than 5 lines of each.
        result["content"] = []
        short_str = []
        ssctr = 0
        tstr = rc_message.get("stdout")
        if tstr is not None:
            for s in tstr.split("\n"):
                result["content"].append(s)
                if ssctr < 5:
                    short_str.append(s)
                    ssctr += 1
        ssctr = 0
        tstr = rc_message.get("stderr")
        if tstr is not None:
            for s in tstr.split("\n"):
                result["content"].append(s)
                if ssctr < 5:
                    short_str.append(s)
                    ssctr += 1

        # call is returned from run_operator_command, specifying what was run.
        # Adding this to user return can help in tracing compound call errors.
        result["content"].append("Ran" + rc_message.get("call"))
        result["changed"] = False

        # rc=0, something succeeded (the calling script ran),
        # but it could still be a bad/invalid command.
        # As long as there are more than 2 lines, it's worth looking through.
        if int(result["rc"]) == 0:
            if len(short_str) > 2:
                result["changed"] = True
                for linetocheck in short_str:
                    if "INVALID" in linetocheck:
                        result["exception"] = "Invalid detected: " + linetocheck
                        result["changed"] = False
                        module.fail_json(msg=result["exception"], **result)
                    elif "ERROR" in linetocheck:
                        result["exception"] = "Error detected: " + linetocheck
                        result["changed"] = False
                        module.fail_json(msg=result["exception"], **result)
                    elif "UNIDENTIFIABLE" in linetocheck:
                        result["exception"] = "Unidentifiable detected: " + linetocheck
                        result["changed"] = False
                        module.fail_json(msg=result["exception"], **result)
            else:
                module.fail_json(msg="Too little response text", **result)
        else:
            module.fail_json(
                msg="Non-0 response from launch script: " + str(result["rc"]), **result
            )
    except Error as e:
        module.fail_json(msg=repr(e), **result)
    except Exception as e:
        module.fail_json(
            msg="An unexpected error occurred: {0}".format(repr(e)), **result
        )

    module.exit_json(**result)


def parse_params(params):
    arg_defs = dict(
        cmd=dict(arg_type="str", required=True),
        verbose=dict(arg_type="bool", required=False),
        wait_time_s=dict(arg_type="int", required=False),
        wait=dict(arg_type="bool", required=False),
    )
    parser = BetterArgParser(arg_defs)
    new_params = parser.parse_args(params)
    return new_params


def run_operator_command(params):
    module = AnsibleModuleHelper(argument_spec={})

    kwargs = {}

    if params.get("verbose"):
        kwargs.update({"verbose": "verbose"})

    if params.get("debug"):
        kwargs.update({"debug": "debug"})

    if params.get("wait"):
<<<<<<< HEAD
        wait = params.get("wait_time")
        if wait:
            kwargs.update({"parameters": "ISFDELAY={0}".format(wait)})

    # it *appears* IFSdelay is passing through correctly... did 1x-4x tests 0 to 20 seconds

    cmdtxt = params.get("cmd")

    args = []

=======
        wait = params.get("wait_time_s")
        if wait:
            kwargs.update({"timeout": "{0}".format(wait)})
            kwargs.update({"parameters": "ISFDELAY={0}".format(wait)})

    cmdtxt = params.get("cmd")

    args = []

>>>>>>> 91309c78
    rc, stdout, stderr = execute_command(cmdtxt, *args, **kwargs)

    extrastdout = ""
    if params.get("verbose"):
        extrastdout = "\n====================\nresult code: {0}\n====================".format(rc)

    if rc > 0:
        message = "\nOut: {0}\nErr: {1}\nRan: {2}".format(stdout + extrastdout, stderr, cmdtxt)
        raise OperatorCmdError(cmdtxt, rc, message.split("\n"))

    return {
        "rc": rc,
        "stdout": stdout + extrastdout,
        "stderr": stderr,
        "call": cmdtxt,
    }


class Error(Exception):
    pass


class OperatorCmdError(Error):
    def __init__(self, cmd, rc, message):
        self.msg = 'An error occurred executing the operator command "{0}", with RC={1} and response "{2}"'.format(
            cmd, str(rc), message
        )


def main():
    run_module()


if __name__ == "__main__":
    main()<|MERGE_RESOLUTION|>--- conflicted
+++ resolved
@@ -168,7 +168,6 @@
 
 try:
     from zoautil_py import opercmd
-<<<<<<< HEAD
 except Exception:
     opercmd = MissingZOAUImport()
 
@@ -180,15 +179,6 @@
 
 def execute_command(operator_cmd, *args, **kwargs):
     response = opercmd.execute(operator_cmd, args, kwargs)
-=======
-    from zoautil_py.types import ZOAUResponse
-except Exception:
-    opercmd = MissingZOAUImport()
-
-
-def execute_command(operator_cmd, *args, **kwargs):
-    response = opercmd.execute(operator_cmd, *args, **kwargs)
->>>>>>> 91309c78
     rc = response.rc
     stdout = response.stdout_response
     stderr = response.stderr_response
@@ -305,28 +295,15 @@
         kwargs.update({"debug": "debug"})
 
     if params.get("wait"):
-<<<<<<< HEAD
-        wait = params.get("wait_time")
-        if wait:
-            kwargs.update({"parameters": "ISFDELAY={0}".format(wait)})
-
-    # it *appears* IFSdelay is passing through correctly... did 1x-4x tests 0 to 20 seconds
-
-    cmdtxt = params.get("cmd")
-
-    args = []
-
-=======
         wait = params.get("wait_time_s")
         if wait:
             kwargs.update({"timeout": "{0}".format(wait)})
             kwargs.update({"parameters": "ISFDELAY={0}".format(wait)})
-
+            # it *appears* IFSdelay is passing through correctly... did 1x-4x tests 0 to 20 seconds
     cmdtxt = params.get("cmd")
 
     args = []
 
->>>>>>> 91309c78
     rc, stdout, stderr = execute_command(cmdtxt, *args, **kwargs)
 
     extrastdout = ""
