# Copyright (c) IBM Corporation 2020, 2025
# Licensed under the Apache License, Version 2.0 (the "License");
# you may not use this file except in compliance with the License.
# You may obtain a copy of the License at
#     http://www.apache.org/licenses/LICENSE-2.0
# Unless required by applicable law or agreed to in writing, software
# distributed under the License is distributed on an "AS IS" BASIS,
# WITHOUT WARRANTIES OR CONDITIONS OF ANY KIND, either express or implied.
# See the License for the specific language governing permissions and
# limitations under the License.

from __future__ import absolute_import, division, print_function

__metaclass__ = type

import re
import tempfile
import traceback
from os import path, walk, environ
from random import sample
from string import ascii_uppercase, digits

# from ansible.module_utils._text import to_bytes
from ansible.module_utils.common.text.converters import to_bytes
from ansible_collections.ibm.ibm_zos_core.plugins.module_utils import (
    better_arg_parser, mvs_cmd)
from ansible_collections.ibm.ibm_zos_core.plugins.module_utils.ansible_module import \
    AnsibleModuleHelper
from ansible_collections.ibm.ibm_zos_core.plugins.module_utils.import_handler import (
    MissingImport, ZOAUImportError)

try:
    from ansible_collections.ibm.ibm_zos_core.plugins.module_utils import vtoc
except ImportError:
    vtoc = MissingImport("vtoc")

try:
    from zoautil_py import datasets, exceptions, gdgs, mvscmd, ztypes
except ImportError:
    datasets = ZOAUImportError(traceback.format_exc())
    exceptions = ZOAUImportError(traceback.format_exc())
    gdgs = ZOAUImportError(traceback.format_exc())
    mvscmd = ZOAUImportError(traceback.format_exc())
    ztypes = ZOAUImportError(traceback.format_exc())


class DataSet(object):
    """Perform various data set operations such as creation, deletion and cataloging."""

    # Module args mapped to equivalent ZOAU data set create args
    _ZOAU_DS_CREATE_ARGS = {
        "name": "name",
        "type": "type",
        "space_primary": "primary_space",
        "space_secondary": "secondary_space",
        "record_format": "record_format",
        "sms_storage_class": "storage_class_name",
        "sms_data_class": "data_class_name",
        "sms_management_class": "management_class_name",
        "record_length": "record_length",
        "key_offset": "key_offset",
        "key_length": "key_length",
        "block_size": "block_size",
        "directory_blocks": "directory_blocks",
        "volumes": "volumes",
    }

    _VSAM_CATALOG_COMMAND_NOT_INDEXED = """ DEFINE CLUSTER -
    (NAME('{0}') -
    VOLUMES({1}) -
    RECATALOG {2}) -
    DATA(NAME('{0}.DATA'))
    """

    _VSAM_CATALOG_COMMAND_INDEXED = """ DEFINE CLUSTER -
    (NAME('{0}') -
    VOLUMES({1}) -
    RECATALOG {2}) -
    DATA(NAME('{0}.DATA')) -
    INDEX(NAME('{0}.INDEX'))
    """

    _NON_VSAM_UNCATALOG_COMMAND = " UNCATLG DSNAME={0}"

    _VSAM_UNCATALOG_COMMAND = " DELETE '{0}' NOSCRATCH"

    MVS_PARTITIONED = frozenset({"PE", "PO", "PDSE", "PDS"})
    MVS_SEQ = frozenset({"PS", "SEQ", "BASIC"})
    MVS_VSAM = frozenset({"KSDS", "ESDS", "RRDS", "LDS", "VSAM"})

    @staticmethod
    def ensure_present(
        name,
        replace,
        type,
        raw_name=None,
        space_primary=None,
        space_secondary=None,
        space_type=None,
        record_format=None,
        record_length=None,
        block_size=None,
        directory_blocks=None,
        key_length=None,
        key_offset=None,
        sms_storage_class=None,
        sms_data_class=None,
        sms_management_class=None,
        volumes=None,
        tmp_hlq=None,
        force=None,
    ):
        """Creates data set if it does not already exist.

        Parameters
        ----------
        name : str
            The name of the dataset.
        raw_name : str
            Original name without escaping or gds name resolve operations performed.
        replace : bool
            Used to determine behavior when data set already exists.
        type : str, optional
            The type of dataset.
            Valid options are: SEQ, BASIC, LARGE, PDS, PDSE, LIBRARY, LDS, RRDS, ESDS, KSDS.
            Defaults to None.
        space_primary : int, optional
            The amount of primary space to allocate for the dataset.
            Defaults to None.
        space_secondary : int, optional
            The amount of secondary space to allocate for the dataset.
            Defaults to None.
        space_type : str, optional
            The unit of measurement to use when defining primary and secondary space.
            Defaults to None.
        record_format : str, optional
            The record format to use for the dataset.
            Valid options are: F, FB, VB, FBA, VBA, U.
            Defaults to None.
        record_length : int, optional
            The length, in bytes, of each record in the data set.
            Defaults to None.
        block_size : int, optional
            The block size to use for the data set.
            Defaults to None.
        directory_blocks : int, optional
            The number of directory blocks to allocate to the data set.
            Defaults to None.
        key_length : int, optional
            The key length of a record.
            Required for Key Sequenced Datasets (KSDS).
            Defaults to None.
        key_offset : int, optional
            The key offset is the position of the first byte of the key
            in each logical record of a the specified VSAM data set.
            If the key is at the beginning of the logical record, the offset is zero.
            Required for Key Sequenced Datasets (KSDS).
            Defaults to None.
        sms_storage_class : str, optional
            The storage class for an SMS-managed dataset.
            Required for SMS-managed datasets that do not match an SMS-rule.
            Not valid for datasets that are not SMS-managed.
            Note that all non-linear VSAM datasets are SMS-managed.
            Defaults to None.
        sms_data_class : str, optional
            The data class for an SMS-managed dataset.
            Optional for SMS-managed datasets that do not match an SMS-rule.
            Not valid for datasets that are not SMS-managed.
            Note that all non-linear VSAM datasets are SMS-managed.
            Defaults to None.
        sms_management_class : str, optional
            The management class for an SMS-managed dataset.
            Optional for SMS-managed datasets that do not match an SMS-rule.
            Not valid for datasets that are not SMS-managed.
            Note that all non-linear VSAM datasets are SMS-managed.
            Defaults to None.
        volumes : Union[str, list[str]], optional
            A list of volume serials.
            When providing multiple volumes, processing will begin with
            the first volume in the provided list. Offline volumes are not considered.
            Volumes can always be provided when not using SMS.
            When using SMS, volumes can be provided when the storage class being used
            has GUARANTEED_SPACE=YES specified. Otherwise, the allocation will fail.
            Defaults to None.
        tmp_hlq : str, optional
            High level qualifier for temporary datasets.
        force : bool, optional
            Used to determine behavior when performing member operations on a PDSE.
            Defaults to None.

        Returns
        -------
        bool
            Indicates if changes were made.

        Raises
        ------
        DatasetCreateError
            When data set creation fails.
        """
        arguments = locals()
        arguments.pop("replace", None)
        present = False
        changed = False
        if DataSet.data_set_cataloged(name, tmphlq=tmp_hlq):
            present = True
        # Validate volume conflicts when:
        # 1. Dataset exists in catalog (present=True).
        # 2. User hasn't requested replacement (replace=False).
        # 3. Specific volumes were requested (volumes parameter provided).
        if present and not replace and volumes:
            cataloged_volumes = DataSet.data_set_cataloged_volume_list(name, tmphlq=tmp_hlq)
            requested_volumes = [vol.upper() for vol in volumes]
            if not any(vol.upper() in requested_volumes for vol in cataloged_volumes):
                raise DatasetCatalogedOnDifferentVolumeError(
                    name=name,
                    existing_volumes=cataloged_volumes,
                    requested_volumes=volumes
                )

        if not present:
            try:
                DataSet.create(**arguments)
            except DatasetCreateError as e:
                raise_error = True
                # data set exists on volume
                if "Error Code: 0x4704" in e.msg:
                    present, changed = DataSet.attempt_catalog_if_necessary(
                        name, volumes, tmphlq=tmp_hlq
                    )
                    if present and changed:
                        raise_error = False
                if raise_error:
                    raise
        if present:
            if not replace:
                return changed
            DataSet.replace(**arguments)
        if type.upper() == "ZFS":
            DataSet.format_zfs(name)
        return True

    @staticmethod
    def ensure_absent(name, volumes=None, tmphlq=None):
        """Deletes provided data set if it exists.

        Parameters
        ----------
        name : str
            The name of the data set to ensure is absent.
        volumes : list[str]
            The volumes the data set may reside on.
        tmphlq : str
            High Level Qualifier for temporary datasets.

        Returns
        -------
        bool
            Indicates if changes were made.
        """
        changed, present = DataSet.attempt_catalog_if_necessary_and_delete(name, volumes, tmphlq=tmphlq)
        return changed

    # ? should we do additional check to ensure member was actually created?
    @staticmethod
    def ensure_member_present(name, replace=False, tmphlq=None):
        """Creates data set member if it does not already exist.

        Parameters
        ----------
        name : str
            The name of the data set to ensure is present.
        replace : bool
            Used to determine behavior when data set already
            exists.
        tmphlq : str
            High Level Qualifier for temporary datasets.

        Returns
        -------
        bool
            Indicates if changes were made.
        """
        if DataSet.data_set_member_exists(name):
            if not replace:
                return False
            DataSet.delete_member(name)
        DataSet.create_member(name, tmphlq=tmphlq)
        return True

    @staticmethod
    def ensure_member_absent(name, force=False):
        """Deletes provided data set member if it exists.
        Returns a boolean indicating if changes were made.

        Parameters
        ----------
        force : bool
            Mode to execute.

        Returns
        -------
        bool
            True if the data set member exists.
        """
        if DataSet.data_set_member_exists(name):
            DataSet.delete_member(name, force)
            return True
        return False

    @staticmethod
    def ensure_cataloged(name, volumes, tmphlq=None):
        """Ensure a data set is cataloged. Data set can initially
        be in cataloged or uncataloged state when this function is called.

        Parameters
        ----------
        name : str
            The data set name to ensure is cataloged.
        volume : str
            The volume on which the data set should exist.
        tmphlq : str
            High Level Qualifier for temporary datasets.

        Returns
        -------
        bool
            If changes were made.
        """
        if DataSet.data_set_cataloged(name, None, tmphlq=tmphlq):
            return False
        try:
            DataSet.catalog(name, volumes, tmphlq=tmphlq)
        except DatasetCatalogError:
            raise DatasetCatalogError(
                name, volumes, "-1", "Data set was not found. Unable to catalog."
            )
        return True

    @staticmethod
    def ensure_uncataloged(name, tmphlq=None):
        """Ensure a data set is uncataloged. Data set can initially
        be in cataloged or uncataloged state when this function is called.

        Parameters
        ----------
        name : str
            The data set name to ensure is uncataloged.
        tmphlq : str
            High Level Qualifier for temporary datasets.

        Returns
        -------
        bool
            If changes were made.
        """
        if DataSet.data_set_cataloged(name, tmphlq=tmphlq):
            DataSet.uncatalog(name, tmphlq=tmphlq)
            return True
        return False

    @staticmethod
    def allocate_model_data_set(ds_name, model, executable=False, asa_text=False, vol=None, tmphlq=None):
        """Allocates a data set based on the attributes of a 'model' data set.
        Useful when a data set needs to be created identical to another. Supported
        model(s) are Physical Sequential (PS), Partitioned Data Sets (PDS/PDSE),
        and VSAM data sets. If `ds_name` has a member (i.e., "DATASET(member)"),
        it will be shortened to just the partitioned data set name.

        Parameters
        ----------
        ds_name : str
            The name of the data set to allocate. If the ds_name
            is a partitioned member e.g. hlq.llq.ds(mem), only the data set name
            must be used. See extract_dsname(ds_name) in data_set.py.
        model : str
            The name of the data set whose allocation parameters
            should be used to allocate the new data set 'ds_name'.
        executable : bool
            Whether the new data set should support executables.
        asa_text : bool
            Whether the new data set should support ASA control
            characters (have record format FBA).
        vol : str
            The volume where data set should be allocated.
        tmphlq : str
            High Level Qualifier for temporary datasets.

        Raise
        -----
        NonExistentSourceError
            When the model data set does not exist.
        MVSCmdExecError
            When the call to IKJEFT01 to allocate the
            data set fails.

        """
        if not DataSet.data_set_exists(model, tmphlq=tmphlq):
            raise DatasetNotFoundError(model)

        ds_name = extract_dsname(ds_name)
        model_type = DataSet.data_set_type(model, tmphlq=tmphlq)

        # The break lines are absolutely necessary, a JCL code line can't
        # be longer than 72 characters. The following JCL is compatible with
        # all data set types.
        alloc_cmd = """ ALLOC DS('{0}') -
        LIKE ('{1}')""".format(ds_name, model)

        # Now adding special parameters for sequential and partitioned
        # data sets.
        if model_type not in DataSet.MVS_VSAM:
            try:
                data_set = datasets.list_datasets(model)[0]
            except IndexError:
                raise AttributeError("Could not retrieve model data set block size.")
            block_size = data_set.block_size
            alloc_cmd = """{0} -
            BLKSIZE({1})""".format(alloc_cmd, block_size)

        if vol:
            alloc_cmd = """{0} -
            VOLUME({1})""".format(alloc_cmd, vol.upper())

        if asa_text:
            alloc_cmd = """{0} -
            RECFM(F,B,A)""".format(alloc_cmd)

        if executable:
            alloc_cmd = """{0} -
            RECFM(U) -
            DSNTYPE(LIBRARY)""".format(alloc_cmd)

        rc, out, err = mvs_cmd.ikjeft01(alloc_cmd, authorized=True, tmphlq=tmphlq)
        if rc != 0:
            raise MVSCmdExecError(rc, out, err)

    @staticmethod
    def allocate_gds_model_data_set(ds_name, model, executable=False, asa_text=False, vol=None, tmphlq=None):
        """
        Allocates a new current generation of a generation data group using a model
        data set to set its attributes.

        Parameters
        ----------
        ds_name : str
            Name of the data set that will be allocated. It must be a GDS
            relative name.
        model : str
            The name of the data set whose allocation parameters
            should be used to allocate the new data set.
        executable : bool, optional
            Whether the new data set should support executables.
        asa_text : bool, optional
            Whether the new data set should support ASA control
            characters (have record format FBA).
        vol : str, optional
            The volume where the new data set should be allocated.
        tmphlq : str
            High Level Qualifier for temporary datasets.

        Returns
        -------
        str
            Absolute name of the newly allocated generation data set.

        Raises
        ------
        DatasetCreateError
            When the allocation fails.
        """
        model_attributes = datasets.list_datasets(model)[0]
        dataset_type = model_attributes.organization
        record_format = model_attributes.record_format

        if executable:
            dataset_type = "library"
        elif dataset_type in DataSet.MVS_SEQ:
            dataset_type = "seq"
        elif dataset_type in DataSet.MVS_PARTITIONED:
            dataset_type = "pdse"

        if asa_text:
            record_format = "fba"
        elif executable:
            record_format = "u"

        data_set_object = MVSDataSet(
            name=ds_name,
            data_set_type=dataset_type,
            state="absent",
            record_format=record_format,
            volumes=vol,
            block_size=model_attributes.block_size,
            record_length=model_attributes.record_length,
            space_primary=model_attributes.total_space,
            space_type=''
        )

        success = data_set_object.ensure_present(tmp_hlq=tmphlq)
        if not success:
            raise DatasetCreateError(
                data_set=ds_name,
                msg=f"Error while trying to allocate {ds_name}."
            )

    @staticmethod
    def data_set_cataloged(name, volumes=None, tmphlq=None):
        """Determine if a data set is in catalog.

        Parameters
        ----------
        name : str
            The data set name to check if cataloged.
        volume : str
            The volume the data set may reside on.
        tmphlq : str
            High Level Qualifier for temporary datasets.

        Returns
        -------
        bool
            If data is is cataloged.

        """

        # Resolve GDS names before passing it into listcat
        if DataSet.is_gds_relative_name(name):
            try:
                name = DataSet.resolve_gds_absolute_name(name)
            except GDSNameResolveError:
                # if GDS name cannot be resolved, it's not in the catalog.
                return False

        # We need to unescape because this calls to system can handle
        # special characters just fine.
        name = name.upper().replace("\\", '')

        module = AnsibleModuleHelper(argument_spec={})
        stdin = " LISTCAT ENTRIES('{0}')".format(name)

        cmd = "mvscmdauth --pgm=idcams --sysprint=* --sysin=stdin"
        if tmphlq:
            cmd = "{0} -Q={1}".format(cmd, tmphlq)

        rc, stdout, stderr = module.run_command(
            cmd,
            data=stdin,
            errors='replace'
        )

        # The above 'listcat entries' command to idcams returns:
        # rc=0 if data set found in catalog
        # rc=4 if data set NOT found in catalog
        # rc>4 for other errors
        if rc > 4:
            raise MVSCmdExecError(rc, stdout, stderr)

        if volumes:
            cataloged_volume_list = DataSet.data_set_cataloged_volume_list(name, tmphlq=tmphlq) or []
            if bool(set(volumes) & set(cataloged_volume_list)):
                return True
        else:
            if re.search(r"-\s" + re.escape(name) + r"\s*\n\s+IN-CAT", stdout):
                return True

        return False

    @staticmethod
    def data_set_cataloged_volume_list(name, tmphlq=None):
        """Get the volume list for a cataloged dataset name.

        Parameters
        ----------
        name : str
            The data set name to check if cataloged.
        tmphlq : str
            High Level Qualifier for temporary datasets.

        Returns
        -------
        Union[str]
            A list of volumes where the dataset is cataloged.

        """
        name = name.upper()
        module = AnsibleModuleHelper(argument_spec={})
        stdin = " LISTCAT ENTRIES('{0}') ALL".format(name)

        cmd = "mvscmdauth --pgm=idcams --sysprint=* --sysin=stdin"
        if tmphlq:
            cmd = "{0} -Q={1}".format(cmd, tmphlq)

        rc, stdout, stderr = module.run_command(
            cmd,
            data=stdin,
            errors='replace'
        )
        # The above 'listcat entries all' command to idcams returns:
        # rc=0 if data set found in catalog
        # rc=4 if data set NOT found in catalog
        # rc>4 for other errors
        if rc > 4:
            raise MVSCmdExecError(rc, stdout, stderr)

        delimiter = 'VOLSER------------'
        arr = stdout.split(delimiter)[1:]  # throw away header

        # Volume serials (VOLSER) under 6 chars will have one or more leading '-'s due to the chosen delimiter.
        # The volser is in between the beginning of each str and the first space.
        # Strip away any leading '-'s, then split on the next whitespace and throw away the remaining in each str.
        volume_list = [x.strip('-').split()[0] for x in arr]

        volume_list = list(set(volume_list))  # remove duplicates, order doesn't matter
        return volume_list

    @staticmethod
    def data_set_exists(name, volume=None, tmphlq=None):
        """Determine if a data set exists.
        This will check the catalog in addition to
        the volume table of contents.

        Parameters
        ----------
        name : str
            The data set name to check if exists.
        volume : str
            The volume the data set may reside on.
        tmphlq : str
            High Level Qualifier for temporary datasets.

        Returns
        -------
        bool
            If data is found.
        """
        if DataSet.data_set_cataloged(name, tmphlq=tmphlq):
            return True
        elif volume is not None:
            return DataSet._is_in_vtoc(name, volume, tmphlq=tmphlq)
        return False

    @staticmethod
    def data_set_member_exists(name):
        """Checks for existence of data set member.

        Parameters
        ----------
        name : str
            The data set name including member.

        Returns
        -------
        bool
            If data set member exists.
        """
        module = AnsibleModuleHelper(argument_spec={})
        rc, stdout, stderr = module.run_command(
            "head \"//'{0}'\"".format(name), errors='replace')
        if rc != 0 or (stderr and "EDC5067I" in stderr):
            return False
        return True

    @staticmethod
    def data_set_shared_members(src, dest):
        """Checks for the existence of members from a source data set in
        a destination data set.

        Parameters
        ----------
        src : str
            The source data set name. The name can contain a wildcard pattern.
        dest : str
            The destination data set name.

        Returns
        -------
        bool
            If at least one of the members in src exists in dest.
        """
        src_members = datasets.list_members(src)

        for member in src_members:
            if DataSet.data_set_member_exists("{0}({1})".format(dest, member)):
                return True

        return False

    @staticmethod
    def get_member_name_from_file(file_name):
        """Creates a member name for a partitioned data set by taking up to the
        first 8 characters from a filename without its file extension

        Parameters
        ----------
        file_name : str
            A file name that can include a file extension.

        Returns
        -------
        str
            Member name constructed from the file name.
        """
        # Removing the file extension.
        member_name = path.splitext(file_name)[0]
        # Taking the first 8 characters from the file name.
        member_name = member_name.replace(".", "")[0:8]

        return member_name

    @staticmethod
    def files_in_data_set_members(src, dest):
        """Checks for the existence of members corresponding to USS files in a
        destination data set. The file names get converted to the form they
        would take when copied into a partitioned data set.

        Parameters
        ----------
        src : str
            USS path to a file or a directory.
        dest : str
            Name of the destination data set.

        Returns
        -------
        bool
            If at least one of the members in src exists in dest.
        """
        if path.isfile(src):
            files = [path.basename(src)]
        else:
            dummy_path, dummy_dirs, files = next(walk(src))

        files = [DataSet.get_member_name_from_file(file) for file in files]

        for file in files:
            if DataSet.data_set_member_exists("{0}({1})".format(dest, file)):
                return True

        return False

    @staticmethod
    def data_set_volume(name, tmphlq=None):
        """Checks the volume where a data set is located.

        Parameters
        ----------
        name : str
            The name of the data set.
        tmphlq : str
            High Level Qualifier for temporary datasets.

        Returns
        -------
        str
            Name of the volume where the data set is.

        Raises
        ------
        DatasetNotFoundError
            When data set cannot be found on the system.
        DatasetVolumeError
            When the function is unable to parse the value
            of VOLSER.
        """
        data_set_information = datasets.list_datasets(name)

        if len(data_set_information) > 0:
            return data_set_information[0].volume

        # If listing failed to return a data set, then it's probably a VSAM.
        output = DataSet._get_listcat_data(name, tmphlq=tmphlq)

        if re.findall(r"NOT FOUND|NOT LISTED", output):
            raise DatasetNotFoundError(name)

        volser_output = re.findall(r"VOLSER-*[A-Z|0-9]+", output)

        if volser_output:
            return volser_output[0].replace("VOLSER", "").replace("-", "")
        else:
            raise DatasetVolumeError(name)

    @staticmethod
    def data_set_type(name, volume=None, tmphlq=None):
        """Checks the type of a data set, data sets must be cataloged.

        Parameters
        ----------
        name : str
            The name of the data set.
        volume : str
            The volume the data set may reside on.
        tmphlq : str
            High Level Qualifier for temporary datasets.

        Returns
        -------
        str
            The type of the data set (one of "PS", "PO", "DA", "KSDS",
            "ESDS", "LDS" or "RRDS").
        None
            If the data set does not exist or ZOAU is not able to determine
            the type.

        """
        if not DataSet.data_set_exists(name, volume, tmphlq=tmphlq):
            return None

        data_sets_found = datasets.list_datasets(name)

        # Using the organization property when it's a sequential or partitioned
        # dataset. VSAMs and GDGs are not found by datasets.list_datasets.
        if len(data_sets_found) > 0:
            return data_sets_found[0].organization

        # Now trying to list GDGs through gdgs.
        data_sets_found = gdgs.list_gdg_names(name)
        if len(data_sets_found) > 0:
            return "GDG"

        # Next, trying to get the DATA information of a VSAM through
        # LISTCAT.
        output = DataSet._get_listcat_data(name, tmphlq=tmphlq)

        # Filtering all the DATA information to only get the ATTRIBUTES block.
        data_set_attributes = re.findall(
            r"ATTRIBUTES.*STATISTICS", output, re.DOTALL)
        if len(data_set_attributes) == 0:
            return None

        if re.search(r"\bINDEXED\b", data_set_attributes[0]):
            return "KSDS"
        elif re.search(r"\bNONINDEXED\b", data_set_attributes[0]):
            return "ESDS"
        elif re.search(r"\bLINEAR\b", data_set_attributes[0]):
            return "LDS"
        elif re.search(r"\bNUMBERED\b", data_set_attributes[0]):
            return "RRDS"
        else:
            return None

    @staticmethod
    def _get_listcat_data(name, tmphlq=None):
        """Runs IDCAMS to get the DATA information associated with a data set.

        Parameters
        ----------
        name : str
            Name of the data set.
        tmphlq : str
            High Level Qualifier for temporary datasets.

        Returns
        -------
        str
            Standard output from IDCAMS.

        Raises
        ------
        MVSCmdExecError
            When IDCAMS fails to get the data.
        """
        name = name.upper()
        module = AnsibleModuleHelper(argument_spec={})
        stdin = " LISTCAT ENT('{0}') DATA ALL".format(name)

        cmd = "mvscmdauth --pgm=idcams --sysprint=* --sysin=stdin"
        if tmphlq:
            cmd = "{0} -Q={1}".format(cmd, tmphlq)

        rc, stdout, stderr = module.run_command(
            cmd, data=stdin, errors='replace'
        )

        if rc != 0:
            raise MVSCmdExecError(rc, stdout, stderr)

        return stdout

    @staticmethod
    def is_empty(name, volume=None, tmphlq=None):
        """Determines whether a data set is empty.

        Parameters
        ----------
        name : str
            The name of the data set.
        volume : str
            The volume where the data set resides.
        tmphlq : str
            High Level Qualifier for temporary datasets.

        Returns
        -------
        bool
            Whether the data set is empty or not.
        """
        if not DataSet.data_set_exists(name, volume, tmphlq=tmphlq):
            raise DatasetNotFoundError(name)

        ds_type = DataSet.data_set_type(name, volume, tmphlq=tmphlq)

        if ds_type in DataSet.MVS_PARTITIONED:
            return DataSet._pds_empty(name)
        elif ds_type in DataSet.MVS_SEQ:
            module = AnsibleModuleHelper(argument_spec={})
            rc, stdout, stderr = module.run_command("head \"//'{0}'\"".format(name), errors='replace')
            return rc == 0 and len(stdout.strip()) == 0
        elif ds_type in DataSet.MVS_VSAM:
            return DataSet._vsam_empty(name, tmphlq=tmphlq)

    @staticmethod
    def _pds_empty(name):
        """Determines if a partitioned data set is empty.

        Parameters
        ----------
        name : str
            The name of the PDS/PDSE.

        Returns
        -------
        bool
            If PDS/PDSE is empty.
            Returns True if it is empty. False otherwise.
        """
        module = AnsibleModuleHelper(argument_spec={})
        ls_cmd = "mls {0}".format(name)
        rc, out, err = module.run_command(ls_cmd, errors='replace')
        # RC 2 for mls means that there aren't any members.
        return rc == 2

    @staticmethod
    def _vsam_empty(name, tmphlq=None):
        """Determines if a VSAM data set is empty.

        Parameters
        ----------
        name : str
            The name of the VSAM data set.
        tmphlq : str
            High Level Qualifier for temporary datasets.

        Returns
        -------
        bool
            If VSAM data set is empty.
            Returns True if VSAM data set exists and is empty.
            False otherwise.
        """
        module = AnsibleModuleHelper(argument_spec={})
        empty_cmd = """  PRINT -
        INFILE(MYDSET) -
        COUNT(1)"""

        cmd = "mvscmdauth --pgm=idcams --sysprint=* --sysin=stdin --mydset={0}".format(
            name
        )
        if tmphlq:
            cmd = "{0} -Q={1}".format(cmd, tmphlq)

        rc, out, err = module.run_command(
            cmd, data=empty_cmd, errors='replace'
        )

        if rc == 4 or "VSAM OPEN RETURN CODE IS 160" in out:
            return True
        elif rc != 0:
            return False

    @staticmethod
    def attempt_catalog_if_necessary(name, volumes, tmphlq=None):
        """Attempts to catalog a data set if not already cataloged.

        Parameters
        ----------
        name : str
            The name of the data set.
        volumes : list[str]
            The volumes the data set may reside on.
        tmphlq : str
            High Level Qualifier for temporary datasets.

        Returns
        -------
        tuple(bool,bool)
            Whether the data set is now present. Whether changes were made.
        """
        changed = False
        present = False
        if DataSet.data_set_cataloged(name, tmphlq=tmphlq):
            present = True
        elif volumes is not None:
            errors = False
            try:
                DataSet.catalog(name, volumes, tmphlq=tmphlq)
            except DatasetCatalogError:
                errors = True
            if not errors:
                changed = True
                present = True
        return present, changed

    @staticmethod
    def attempt_catalog_if_necessary_and_delete(name, volumes, tmphlq=None):
        """Attempts to catalog a data set if not already cataloged, then deletes
           the data set.
           This is helpful when a data set currently cataloged is not the data
           set needing to be deleted, meaning the one in the provided volumes
           is needing to be deleted.. Recall, you can have a data set in
           two different volumes, and only one cataloged.

        Parameters
        ----------
        name : str
            The name of the data set.
        volumes : list[str]
            The volumes the data set may reside on.
        tmphlq : str
            High Level Qualifier for temporary datasets.

        Returns
        -------
        tuple(bool,bool)
            Whether changes were made. Whether the data set is now present.
        """

        changed = False
        present = True

        if volumes:
            # Check if the data set is cataloged
            present = DataSet.data_set_cataloged(name, tmphlq=tmphlq)

            if present:
                # Data set is cataloged, now check it its cataloged on the provided volumes
                # If it is, we just delete because the DS is the right one wanting deletion.
                present = DataSet.data_set_cataloged(name, volumes, tmphlq=tmphlq)

                if present:
                    DataSet.delete(name)
                    changed = True
                    present = False
                else:
                    # It appears that what is in catalog does not match the provided
                    # volumes, therefore the user wishes we delete a data set on a
                    # particular volue, NOT what is in catalog.
                    # for the provided volumes

                    # We need to identify the volumes where the current cataloged data set
                    # is located for use later when we recatalog. Code is strategically
                    # placed before the uncatalog.
                    cataloged_volume_list_original = DataSet.data_set_cataloged_volume_list(name, tmphlq=tmphlq)

                    try:
                        DataSet.uncatalog(name, tmphlq=tmphlq)
                    except DatasetUncatalogError:
                        return changed, present

                    # Catalog the data set for the provided volumes
                    try:
                        DataSet.catalog(name, volumes, tmphlq=tmphlq)
                    except DatasetCatalogError:
                        try:
                            # A failure, so recatalog the original data set on the original volumes
                            DataSet.catalog(name, cataloged_volume_list_original, tmphlq=tmphlq)
                        except DatasetCatalogError:
                            pass
                        return changed, present

                    # Check the recatalog, ensure it cataloged before we try to remove
                    present = DataSet.data_set_cataloged(name, volumes, tmphlq=tmphlq)

                    if present:
                        try:
                            DataSet.delete(name)
                        except DatasetDeleteError:
                            try:
                                DataSet.uncatalog(name, tmphlq=tmphlq)
                            except DatasetUncatalogError:
                                try:
                                    DataSet.catalog(name, cataloged_volume_list_original, tmphlq=tmphlq)
                                except DatasetCatalogError:
                                    pass
                            return changed, present
                        try:
                            DataSet.catalog(name, cataloged_volume_list_original, tmphlq=tmphlq)
                            changed = True
                            present = False
                        except DatasetCatalogError:
                            changed = True
                            present = False
                            return changed, present
            else:
                try:
                    DataSet.catalog(name, volumes, tmphlq=tmphlq)
                except DatasetCatalogError:
                    return changed, present

                present = DataSet.data_set_cataloged(name, volumes, tmphlq=tmphlq)

                if present:
                    DataSet.delete(name)
                    changed = True
                    present = False
        else:
            present = DataSet.data_set_cataloged(name, None, tmphlq=tmphlq)
            if present:
                try:
                    DataSet.delete(name)
                    changed = True
                    present = False
                except DatasetDeleteError:
                    return changed, present

        return changed, present

    @staticmethod
    def _is_in_vtoc(name, volume, tmphlq=None):
        """Determines if data set is in a volume's table of contents.

        Parameters
        ----------
        name : str
            The name of the data set to search for.
        volume : str
            The volume to search the table of contents of.
        tmphlq : str
            High Level Qualifier for temporary datasets.

        Returns
        -------
        bool
            If data set was found in table of contents for volume.
        """
        data_sets = vtoc.get_volume_entry(volume, tmphlq=tmphlq)
        data_set = vtoc.find_data_set_in_volume_output(name, data_sets)
        if data_set is not None:
            return True
        vsam_name = name + ".data"
        vsam_data_set = vtoc.find_data_set_in_volume_output(
            vsam_name, data_sets)
        if vsam_data_set is not None:
            return True
        return False

    @staticmethod
    def replace(
        name,
        type,
        raw_name=None,
        space_primary=None,
        space_secondary=None,
        space_type=None,
        record_format=None,
        record_length=None,
        block_size=None,
        directory_blocks=None,
        key_length=None,
        key_offset=None,
        sms_storage_class=None,
        sms_data_class=None,
        sms_management_class=None,
        volumes=None,
        tmp_hlq=None,
        force=None,
    ):
        """Attempts to replace an existing data set.
        Parameters
        ----------
        name : str
            The name of the dataset
        raw_name : str
            Original name without escaping or gds name resolve operations performed.
        type : str, optional
            The type of dataset.
            Valid options are: SEQ, BASIC, LARGE, PDS, PDSE, LIBRARY, LDS, RRDS, ESDS, KSDS.
            Defaults to None.
        space_primary : int, optional
            The amount of primary space to allocate for the dataset.
            Defaults to None.
        space_secondary : int, optional
            The amount of secondary space to allocate for the dataset.
            Defaults to None.
        space_type : str, optional
            The unit of measurement to use when defining primary and secondary space.
            Defaults to None.
        record_format : str, optional
            The record format to use for the dataset.
            Valid options are: F, FB, VB, FBA, VBA, U.
            Defaults to None.
        record_length : int, optional
            The length, in bytes, of each record in the data set.
            Defaults to None.
        block_size : int, optional
            The block size to use for the data set.
            Defaults to None.
        directory_blocks : int, optional
            The number of directory blocks to allocate to the data set.
            Defaults to None.
        key_length : int, optional
            The key length of a record.
            Required for Key Sequenced Datasets (KSDS).
            Defaults to None.
        key_offset : int, optional
            The key offset is the position of the first byte of the key
            in each logical record of a the specified VSAM data set.
            If the key is at the beginning of the logical record, the offset is zero.
            Required for Key Sequenced Datasets (KSDS).
            Defaults to None.
        sms_storage_class : str, optional
            The storage class for an SMS-managed dataset.
            Required for SMS-managed datasets that do not match an SMS-rule.
            Not valid for datasets that are not SMS-managed.
            Note that all non-linear VSAM datasets are SMS-managed.
            Defaults to None.
        sms_data_class : str, optional
            The data class for an SMS-managed dataset.
            Optional for SMS-managed datasets that do not match an SMS-rule.
            Not valid for datasets that are not SMS-managed.
            Note that all non-linear VSAM datasets are SMS-managed.
            Defaults to None.
        sms_management_class : str, optional
            The management class for an SMS-managed dataset.
            Optional for SMS-managed datasets that do not match an SMS-rule.
            Not valid for datasets that are not SMS-managed.
            Note that all non-linear VSAM datasets are SMS-managed.
            Defaults to None.
        volumes : Union[str, list[str]], optional
            A list of volume serials.
            When providing multiple volumes, processing will begin with
            the first volume in the provided list. Offline volumes are not considered.
            Volumes can always be provided when not using SMS.
            When using SMS, volumes can be provided when the storage class being used
            has GUARANTEED_SPACE=YES specified. Otherwise, the allocation will fail.
            Defaults to None.
        tmp_hlq : str, optional
            High level qualifier for temporary datasets.
        force : bool, optional
            Used to determine behavior when performing member operations on a pdse.
            Defaults to None.
        """
        arguments = locals()
        DataSet.delete(name)
        DataSet.create(**arguments)

    @staticmethod
    def _build_zoau_args(**kwargs):
        """Build zoau arguments

        Parameters
        ----------
        **kwargs : dict
            Arguments

        Returns
        -------
        dict
            Renamed arguments
        """
        primary = kwargs.get("space_primary")
        secondary = kwargs.get("space_secondary")
        space_type = kwargs.get("space_type")
        volumes = kwargs.get("volumes")
        if primary is not None:
            primary = str(primary)
            if space_type:
                primary += space_type
        if secondary is not None:
            secondary = str(secondary)
            if space_type:
                secondary += space_type

        ds_type = kwargs.get("type")
        if ds_type and ds_type.upper() == "ZFS":
            ds_type = "LDS"

        volumes = ",".join(volumes) if volumes else None
        kwargs["space_primary"] = primary
        kwargs["space_secondary"] = secondary
        kwargs["dataset_type"] = ds_type
        kwargs["volumes"] = volumes
        kwargs.pop("space_type", None)
        renamed_args = {}
        for arg, val in kwargs.items():
            if val is None:
                continue
            if DataSet._ZOAU_DS_CREATE_ARGS.get(arg):
                renamed_args[DataSet._ZOAU_DS_CREATE_ARGS.get(arg)] = val
            else:
                renamed_args[arg] = val
        return renamed_args

    @staticmethod
    def create(
        name,
        type,
        raw_name=None,
        space_primary=None,
        space_secondary=None,
        space_type=None,
        record_format=None,
        record_length=None,
        block_size=None,
        directory_blocks=None,
        key_length=None,
        key_offset=None,
        sms_storage_class=None,
        sms_data_class=None,
        sms_management_class=None,
        volumes=None,
        tmp_hlq=None,
        force=None,
    ):
        """A wrapper around zoautil_py
        datasets.create() to raise exceptions on failure.
        Reasonable default arguments will be set by ZOAU when necessary.

        Parameters
        ----------
        name : str
            The name of the dataset.
        raw_name : str
            Original name without escaping or gds name resolve operations performed.
        type : str, optional
            The type of dataset.
            Valid options are: SEQ, BASIC, LARGE, PDS, PDSE, LIBRARY, LDS, RRDS, ESDS, KSDS.
            Defaults to None.
        space_primary : int, optional
            The amount of primary space to allocate for the dataset.
            Defaults to None.
        space_secondary : int, optional
            The amount of secondary space to allocate for the dataset.
            Defaults to None.
        space_type : str, optional
            The unit of measurement to use when defining primary and secondary space.
            Defaults to None.
        record_format : str, optional
            The record format to use for the dataset.
            Valid options are: F, FB, VB, FBA, VBA, U.
            Defaults to None.
        record_length : int, optional
            The length, in bytes, of each record in the data set.
            Defaults to None.
        block_size : int, optional
            The block size to use for the data set.
            Defaults to None.
        directory_blocks : int, optional
            The number of directory blocks to allocate to the data set.
            Defaults to None.
        key_length : int, optional
            The key length of a record.
            Required for Key Sequenced Datasets (KSDS).
            Defaults to None.
        key_offset : int, optional
            The key offset is the position of the first byte of the key
            in each logical record of a the specified VSAM data set.
            If the key is at the beginning of the logical record, the offset is zero.
            Required for Key Sequenced Datasets (KSDS).
            Defaults to None.
        sms_storage_class : str, optional
            The storage class for an SMS-managed dataset.
            Required for SMS-managed datasets that do not match an SMS-rule.
            Not valid for datasets that are not SMS-managed.
            Note that all non-linear VSAM datasets are SMS-managed.
            Defaults to None.
        sms_data_class : str, optional
            The data class for an SMS-managed dataset.
            Optional for SMS-managed datasets that do not match an SMS-rule.
            Not valid for datasets that are not SMS-managed.
            Note that all non-linear VSAM datasets are SMS-managed.
            Defaults to None.
        sms_management_class : str, optional
            The management class for an SMS-managed dataset.
            Optional for SMS-managed datasets that do not match an SMS-rule.
            Not valid for datasets that are not SMS-managed.
            Note that all non-linear VSAM datasets are SMS-managed.
            Defaults to None.
        volumes : Union[str, list[str]], optional
            A list of volume serials.
            When providing multiple volumes, processing will begin with
            the first volume in the provided list. Offline volumes are not considered.
            Volumes can always be provided when not using SMS.
            When using SMS, volumes can be provided when the storage class being used
            has GUARANTEED_SPACE=YES specified. Otherwise, the allocation will fail.
            Defaults to None.
        tmp_hlq : str, optional
            High level qualifier for temporary datasets.
        force : bool, optional
            Used to determine behavior when performing member operations on a pdse.
            Defaults to None.
        Raises
        ------
        DatasetCreateError
            When data set creation fails.
        """
        original_args = locals()
        formatted_args = DataSet._build_zoau_args(**original_args)
        try:
            data_set = datasets.create(**formatted_args)
        except exceptions._ZOAUExtendableException as create_exception:
            raise DatasetCreateError(
                raw_name if raw_name else name,
                create_exception.response.rc,
                create_exception.response.stdout_response + "\n" + create_exception.response.stderr_response
            )
        except exceptions.DatasetVerificationError:
            raise DatasetCreateError(
                raw_name if raw_name else name,
                msg="Unable to verify the data set was created. Received DatasetVerificationError from ZOAU.",
            )
        changed = data_set is not None
        return changed

    @staticmethod
    def delete(name):
        """A wrapper around zoautil_py
        datasets.delete() to raise exceptions on failure.

        Parameters
        ----------
        name : str
            The name of the data set to delete.

        Raises
        ------
        DatasetDeleteError
            When data set deletion fails.
        """
        rc = datasets.delete(name)
        if rc > 0:
            raise DatasetDeleteError(name, rc)

    @staticmethod
    # TODO: verify that this method works for all lengths etc
    def create_member(name, tmphlq=None):
        """Create a data set member if the partitioned data set exists.
        Also used to overwrite a data set member if empty replacement is desired.

        Parameters
        ----------
        name : str
            The data set name, including member name, to create.
        tmphlq : str
            High Level Qualifier for temporary datasets.

        Raises
        ------
        DatasetNotFoundError
            If data set cannot be found.
        DatasetMemberCreateError
            If member creation fails.
        """
        module = AnsibleModuleHelper(argument_spec={})
        base_dsname = name.split("(")[0]
        if not base_dsname or not DataSet.data_set_cataloged(base_dsname, tmphlq=tmphlq):
            raise DatasetNotFoundError(name)
        tmp_file = tempfile.NamedTemporaryFile(delete=True)
        rc, stdout, stderr = module.run_command(
            "cp {0} \"//'{1}'\"".format(tmp_file.name, name), errors='replace'
        )
        if rc != 0:
            raise DatasetMemberCreateError(name, rc)

    @staticmethod
    def delete_member(name, force=False):
        """A wrapper around zoautil_py
        datasets.delete_members() to raise exceptions on failure.

        Parameters
        ----------
        name : str
            The name of the data set, including member name, to delete.

        Raises
        ------
        DatasetMemberDeleteError
            When data set member deletion fails.
        """
        rc = datasets.delete_members(name, force=force)
        if rc > 0:
            raise DatasetMemberDeleteError(name, rc)

    @staticmethod
    def catalog(name, volumes, tmphlq=None):
        """Catalog an uncataloged data set

        Parameters
        ----------
        name : str
            The name of the data set to catalog.
        volumes : list[str]
            The volume(s) the data set resides on.
        tmphlq : str
            High Level Qualifier for temporary datasets.
        """
        if DataSet.is_vsam(name, volumes, tmphlq=tmphlq):
            DataSet._catalog_vsam(name, volumes, tmphlq=tmphlq)
        else:
            DataSet._catalog_non_vsam(name, volumes, tmphlq=tmphlq)

    @staticmethod
    # TODO: extend for multi volume data sets
    def _catalog_non_vsam(name, volumes, tmphlq=None):
        """Catalog a non-VSAM data set.

        Parameters
        ----------
        name : str
            The data set to catalog.
        volumes : str
            The volume(s) the data set resides on.
        tmphlq : str
            High Level Qualifier for temporary datasets.

        Raises
        ------
        DatasetCatalogError
            When attempt at catalog fails.
        """
        module = AnsibleModuleHelper(argument_spec={})
        iehprogm_input = DataSet._build_non_vsam_catalog_command(
            name.upper(), volumes)

        cmd = "mvscmdauth --pgm=iehprogm --sysprint=* --sysin=stdin"
        if tmphlq:
            cmd = "{0} -Q={1}".format(cmd, tmphlq)

        rc, stdout, stderr = module.run_command(
            cmd, data=iehprogm_input, errors='replace'
        )

        if rc != 0 or "NORMAL END OF TASK RETURNED" not in stdout:
            raise DatasetCatalogError(name, volumes, rc)
        return

    @staticmethod
    # TODO: extend for multi volume data sets
    def _catalog_vsam(name, volumes, tmphlq=None):
        """Catalog a VSAM data set.

        Parameters
        ----------
        name : str
            The data set to catalog.
        volumes : str
            The volume(s) the data set resides on.
        tmphlq : str
            High Level Qualifier for temporary datasets.

        Raises
        ------
        DatasetCatalogError
            When attempt at catalog fails.
        """
        module = AnsibleModuleHelper(argument_spec={})
        data_set_name = name.upper()
        success = False
        command_rc = 0
        command = ""

        # In order to catalog a uncataloged data set, we can't rely on LISTCAT
        # so using the VTOC entries we can make some assumptions of if the data set
        # is indexed, linear etc.
        ds_vtoc_data_entry = vtoc.get_data_set_entry(name + ".DATA", volumes[0], tmphlq=tmphlq)
        ds_vtoc_index_entry = vtoc.get_data_set_entry(name + ".INDEX", volumes[0], tmphlq=tmphlq)

        if ds_vtoc_data_entry and ds_vtoc_index_entry:
            data_set_type_vsam = "INDEXED"
        else:
            data_set_type_vsam = "NONINDEXED"

        if data_set_type_vsam != "INDEXED":
            command = DataSet._VSAM_CATALOG_COMMAND_NOT_INDEXED.format(
                data_set_name,
                DataSet._build_volume_string_idcams(volumes),
                data_set_type_vsam,
            )
        else:
            command = DataSet._VSAM_CATALOG_COMMAND_INDEXED.format(
                data_set_name,
                DataSet._build_volume_string_idcams(volumes),
                data_set_type_vsam,
            )

        cmd = "mvscmdauth --pgm=idcams --sysprint=* --sysin=stdin"
        if tmphlq:
            cmd = "{0} -Q={1}".format(cmd, tmphlq)
        command_rc, stdout, stderr = module.run_command(cmd, data=command, errors='replace')

        if command_rc == 0:
            success = True
            # break

        if not success:
            # Liberty taken such that here we can assume  its a LINEAR VSAM
            command = DataSet._VSAM_CATALOG_COMMAND_NOT_INDEXED.format(
                data_set_name,
                DataSet._build_volume_string_idcams(volumes),
                "LINEAR",
            )

            cmd = "mvscmdauth --pgm=idcams --sysprint=* --sysin=stdin"
            if tmphlq:
                cmd = "{0} -Q={1}".format(cmd, tmphlq)

            command_rc, stdout, stderr = module.run_command(cmd, data=command, errors='replace')

            if command_rc == 0:
                success = True

        if not success:
            raise DatasetCatalogError(
                name,
                volumes,
                command_rc,
                "Attempt to catalog VSAM data set failed.",
            )
        return

    @staticmethod
    def uncatalog(name, tmphlq=None):
        """Uncatalog a data set.

        Parameters
        ----------
        name : str
            The name of the data set to uncatalog.
        tmphlq : str
            High Level Qualifier for temporary datasets.

        """
        if DataSet.is_vsam(name, tmphlq=tmphlq):
            DataSet._uncatalog_vsam(name, tmphlq=tmphlq)
        else:
            DataSet._uncatalog_non_vsam(name, tmphlq=tmphlq)

    @staticmethod
    def _uncatalog_non_vsam(name, tmphlq=None):
        """Uncatalog a non-VSAM data set.

        Parameters
        ----------
        name : str
            The name of the data set to uncatalog.
        tmphlq : str
            High Level Qualifier for temporary datasets.

        Raises
        ------
        DatasetUncatalogError
            When uncataloging fails.
        """
        module = AnsibleModuleHelper(argument_spec={})
        iehprogm_input = DataSet._NON_VSAM_UNCATALOG_COMMAND.format(name)
        temp_name = None
        try:
            temp_name = DataSet.create_temp(name.split(".")[0])
            DataSet.write(temp_name, iehprogm_input)

            cmd = "mvscmdauth --pgm=iehprogm --sysprint=* --sysin={0}".format(temp_name)
            if tmphlq:
                cmd = "{0} -Q={1}".format(cmd, tmphlq)

            rc, stdout, stderr = module.run_command(cmd, errors='replace')

            if rc != 0 or "NORMAL END OF TASK RETURNED" not in stdout:
                raise DatasetUncatalogError(name, rc)
        finally:
            if temp_name:
                datasets.delete(temp_name)
        return

    @staticmethod
    def _uncatalog_vsam(name, tmphlq=None):
        """Uncatalog a VSAM data set.

        Parameters
        ----------
        name : str
            The name of the data set to uncatalog.
        tmphlq : str
            High Level Qualifier for temporary datasets.


        Raises
        ------
        DatasetUncatalogError
            When uncatalog fails.
        """
        module = AnsibleModuleHelper(argument_spec={})
        idcams_input = DataSet._VSAM_UNCATALOG_COMMAND.format(name)

        cmd = "mvscmdauth --pgm=idcams --sysprint=* --sysin=stdin"
        if tmphlq:
            cmd = "{0} -Q={1}".format(cmd, tmphlq)

        rc, stdout, stderr = module.run_command(cmd, data=idcams_input, errors='replace')

        if rc != 0:
            raise DatasetUncatalogError(name, rc)

    @staticmethod
    def is_vsam(name, volumes=None, tmphlq=None):
        """Determine a given data set is VSAM. If volume is not provided,
        then LISTCAT will be used to check data set info. If volume is provided,
        then VTOC will be used to check data set info. If not in VTOC
        may not return accurate information.

        Parameters
        ----------
        name : str
            The name of the data set.

        Keyword Parameters
        ------------------
        volumes : list[str]
            The name(s) of the volume(s). (default: (None))
        tmphlq : str
            High Level Qualifier for temporary datasets.

        Returns
        -------
        bool
            If the data set is VSAM.
        """
        if not volumes:
            return DataSet._is_vsam_from_listcat(name, tmphlq=tmphlq)
        # ? will multivolume data set have vtoc info for each volume?
        return DataSet._is_vsam_from_vtoc(name, volumes[0], tmphlq=tmphlq)

    @staticmethod
    def _is_vsam_from_vtoc(name, volume, tmphlq=None):
        """Use VTOC to determine if a given data set is VSAM.

        Parameters
        ----------
        name : str
            The name of the data set.
        volume : str
            The volume name whose table of contents will be searched.
        tmphlq : str
            High Level Qualifier for temporary datasets.

        Returns
        -------
        bool
            If the data set is VSAM.
        """
        data_sets = vtoc.get_volume_entry(volume, tmphlq=tmphlq)
        vsam_name = name + ".DATA"
        data_set = vtoc.find_data_set_in_volume_output(vsam_name, data_sets)
        if data_set is None:
            data_set = vtoc.find_data_set_in_volume_output(name, data_sets)
        if data_set is not None and data_set.get("data_set_organization", "") == "VS":
            return True
        return False

    @staticmethod
    def _is_vsam_from_listcat(name, tmphlq=None):
        """Use LISTCAT command to determine if a given data set is VSAM.

        Parameters
        ----------
        name : str
            The name of the data set.
        tmphlq : str
            High Level Qualifier for temporary datasets.

        Returns
        -------
        bool
            If the data set is VSAM.
        """
        module = AnsibleModuleHelper(argument_spec={})
        stdin = " LISTCAT ENTRIES('{0}')".format(name.upper())

        cmd = "mvscmdauth --pgm=idcams --sysprint=* --sysin=stdin"
        if tmphlq:
            cmd = "{0} -Q={1}".format(cmd, tmphlq)

        rc, stdout, stderr = module.run_command(cmd, data=stdin, errors='replace')
        if re.search(r"^0CLUSTER[ ]+-+[ ]+" + name + r"[ ]*$", stdout, re.MULTILINE):
            return True
        return False

    @staticmethod
    def is_gds_relative_name(name):
        """Determine if name is a gdg relative name based
        on the GDS relative name syntax eg. 'USER.GDG(-2)'.

        Parameters
        ----------
        name : str
            Data set name to determine if is a GDS relative name.

        Returns
        -------
        bool
            Whether the name is a GDS relative name.
        """
        pattern = r'(.+)\(([\\]?[+-]?\d+)\)'
        match = re.fullmatch(pattern, name)
        return bool(match)

    @staticmethod
    def is_gds_positive_relative_name(name):
        """Determine if name is a gdg relative positive name
        based on the GDS relative name syntax eg. 'USER.GDG(+1)'.
        Parameters
        ----------
        name : str
            Data set name to determine if is a GDS relative name.
        Returns
        -------
        bool
            Whether the name is a GDS positive relative name.
        """
        pattern = r'(.+)\(([\\]?[+]\d+)\)'
        match = re.fullmatch(pattern, name)
        return bool(match)

    @staticmethod
    def resolve_gds_absolute_name(relative_name):
        """Given a GDS relative name, returns its absolute name.

        Parameters
        ----------
        relative_name : str
            GDS relative name to be resolved.

        Returns
        -------
        str
            GDS absolute name.

        Raises
        ------
        GDSNameResolveError
            Error resolving the GDS relative name, either because
            the name is not a valid GDS syntax or failure to retrieve
            the GDG data based on the gdg base name.
        """
        pattern = r'(.+)\(([\\]?[-+]?\d+)\)'
        match = re.search(pattern, relative_name)
        try:
            gdg_base = match.group(1)
            rel_generation = int(match.group(2))
            if rel_generation > 0:
                # Fail if we are trying to resolve a future generation.
                raise Exception
            gdg = gdgs.GenerationDataGroupView(name=gdg_base)
            generations = gdg.generations()
            gds = generations[rel_generation - 1]
        except Exception:
            raise GDSNameResolveError(relative_name)

        return gds.name

    @staticmethod
    def escape_data_set_name(name):
        """Escapes special characters ($, @, #) inside a data set name.

        Parameters
        ----------
            name : str
                Name of the data set.

        Returns
        -------
            str
                Escaped data set name.
        """
        special_chars = ['$', '@', '#', '-']
        escaped_name = name.replace('\\', '')

        for char in special_chars:
            escaped_name = escaped_name.replace(char, f"\\{char}")

        return escaped_name

    @staticmethod
    def temp_name(hlq=""):
        """Get temporary data set name.

        Parameters
        ----------
        hlq : str, optional
            The HLQ to use for the temporary data set. Defaults to "".

        Returns
        -------
        str
            The temporary data set name.
        """
        if not hlq:
            hlq = datasets.get_hlq()
        temp_name = datasets.tmp_name(hlq)
        return temp_name

    @staticmethod
    def create_temp(
        hlq="",
        type="SEQ",
        record_format="FB",
        space_primary=5,
        space_secondary=5,
        space_type="M",
        record_length=80,
    ):
        """Create a temporary data set.
        User is responsible for removing the data set after use.

        Parameters
        ----------
        hlq : str
            The HLQ to use for the temporary data set's name.
        type : str, optional
            The type of dataset.
            Valid options are: SEQ, BASIC, LARGE, PDS, PDSE, LIBRARY, LDS, RRDS, ESDS, KSDS.
            Defaults to "SEQ".
        record_format : str, optional
            The record format to use for the dataset.
            Valid options are: F, FB, VB, FBA, VBA, U.
            Defaults to "FB".
        space_primary : int, optional
            The amount of primary space to allocate for the dataset.
            Defaults to 5.
        space_secondary : int, optional
            The amount of secondary space to allocate for the dataset.
            Defaults to 5.
        space_type : str, optional
            The unit of measurement to use when defining primary and secondary space.
            Defaults to "M".
        record_length : int, optional
            The length, in bytes, of each record in the data set.
            Defaults to 80.

        Returns
        -------
        str
            The name of the temporary data set.
        """
        temp_name = DataSet.temp_name(hlq)
        DataSet.create(
            temp_name,
            type=type,
            space_primary=space_primary,
            space_secondary=space_secondary,
            space_type=space_type,
            record_format=record_format,
            record_length=record_length,
        )
        return temp_name

    @staticmethod
    def format_zfs(name):
        """Format an existing LDS as a ZFS file system.

        Parameters
        ----------
        name : str
            The name of the data set to format.

        Raises
        ------
        DatasetFormatError
            When data set formatting fails.
        """
        module = AnsibleModuleHelper(argument_spec={})
        rc, stdout, stderr = module.run_command(
            "zfsadm format -aggregate {0}".format(name), errors='replace'
        )
        if rc != 0:
            raise DatasetFormatError(
                name, rc, "{0} {1}".format(stdout, stderr))
        return

    @staticmethod
    def write(name, contents):
        """Write text to a data set.

        Parameters
        ----------
        name : str
            The name of the data set.
        contents : str
            The text to write to the data set.

        Raises
        ------
        DatasetWriteError
            When write to the data set fails.
        """
        module = AnsibleModuleHelper(argument_spec={})
        temp = tempfile.NamedTemporaryFile(delete=True)
        with open(temp.name, "w") as f:
            f.write(contents)
        rc, stdout, stderr = module.run_command(
            "cp -O u {0} \"//'{1}'\"".format(temp.name, name), errors='replace'
        )
        if rc != 0:
            raise DatasetWriteError(name, rc)

    @staticmethod
    def _build_non_vsam_catalog_command(name, volumes):
        """Build the command string to use
        for non-VSAM data set catalog operation.
        This is necessary because IEHPROGM required
        strict formatting when spanning multiple lines.

        Parameters
        ----------
        name : str
            The data set to catalog.
        volumes : list[str]
            The volume(s) the data set resides on.

        Returns
        -------
        str
            The command string formatted for use with IEHPROGM.
        """
        command_part_1 = DataSet._format_jcl_line(
            "    CATLG DSNAME={0},".format(name))
        command_part_2 = DataSet._build_volume_string_iehprogm(volumes)
        return command_part_1 + command_part_2

    @staticmethod
    def _format_jcl_line(string, eol_char="X", include_newline=True):
        """Formats a single line of text to contain EOL character in colums 72,
        which is required for some programs available through JCL.

        Arguments
        ---------
        string : str
            The string to format.
        eol_char : str, optional
            The character to place in column 72 of the string.
            Defaults to "X".
        include_newline : bool, optional
            Determines if a newline will be appended
            to the end of the formatted string.
            Defaults to True.

        Returns
        -------
        str
            The string formatted with special character in column 72
        """
        formatted = "{line: <{max_len}}".format(line=string, max_len=71)
        formatted += eol_char
        if include_newline:
            formatted += "\n"
        return formatted

    @staticmethod
    def _build_volume_string_idcams(volumes):
        """Build string for volume portion of idcams input

        Parameters
        ----------
        volumes : list[str]
            List of volumes used to build string.

        Returns
        -------
        str
            string built from volumes.
        """
        return " -\n    ".join(volumes)

    @staticmethod
    def _build_volume_string_iehprogm(volumes):
        """Build string for volume portion of iehprogm input.

        Parameters
        ----------
        volumes : list[str]
            List of volumes used to build string.

        Returns
        -------
        str
            string built from volumes.
        """
        volume_string = ""
        for index, volume in enumerate(volumes):
            single_volume_string = ""
            if index == 0:
                single_volume_string = "               VOL=3390=({0}".format(
                    volume.upper()
                )
            else:
                single_volume_string = "               {0}".format(
                    volume.upper())
            if index + 1 != len(volumes):
                single_volume_string += ","
                volume_string += DataSet._format_jcl_line(single_volume_string)
            else:
                volume_string += single_volume_string + ")\n"
        return volume_string

    @staticmethod
<<<<<<< HEAD
    def check_if_data_set_migrated(name):
        """Compares the output of datasets.list_dataset_names with and
        without migrated data set names to check if name has been migrated.

        Parameters
        ----------
        name : str
            Name of a data set.

        Returns
        -------
        bool
            Whether the data set has been migrated.
        """
        has_been_migrated = False

        non_migrated_list = datasets.list_dataset_names(name, migrated=False)
        migrated_list = datasets.list_dataset_names(name, migrated=True)

        if name in migrated_list and name not in non_migrated_list:
            has_been_migrated =  True

        return has_been_migrated

    @staticmethod
    def recall_migrated_data_set(name, module, tmp_hlq=None):
        """Recalls a data set using HRECALL.

        Parameters
        ----------
        name : str
            Name of a data set.
        module : AnsibleModuleHelper
            Ansible object capable of executing commands.

        Keyword Parameters
        ------------------
        tmp_hlq : str
            Temp HLQ to use with mvscmdauth.

        Returns
        -------
        tuple(int, str, str)
            Return code, standard output and standard error from
            the HRECALL call.
        """
        name = name.replace('$', '\$')
        recall_cmd = f"""tsocmd "HRECALL '{name}'" """
        rc, stdout, stderr = module.run_command(recall_cmd)

        return rc, stdout, stderr

    @staticmethod
=======
>>>>>>> 8a0192e8
    def get_name_if_data_set_is_alias(name, tmp_hlq=None):
        """Checks the catalog to see if 'name' corresponds to a data set
        alias and returns the original data set name in case it is.
        Creates a temp data set to hold the IDCAMS command.

        Parameters
        ----------
        name : str
            Name of a data set or alias.

        Keyword Parameters
        ------------------
        tmp_hlq : str
            Temp HLQ to use with mvscmdauth.

        Returns
        -------
        tuple(bool, str)
            A tuple containing whether name corresponds to a data
            set alias and the name of the data set that the alias
            points to.
        """
        # We need to unescape because this call to the system can handle
        # special characters just fine.
        name = name.upper().replace("\\", '')
        idcams_cmd = f" LISTCAT ENTRIES('{name}') ALL"
        response = DataSet._execute_idcams_cmd(idcams_cmd, tmp_hlq=tmp_hlq)

        if response.rc > 0 or response.stderr_response != '':
            raise MVSCmdExecError(
                rc=response.rc,
                stdout=response.stdout_response,
                stderr=response.stderr_response
            )

        if re.search(r'(ALIAS -+)(1)', response.stdout_response):
            base_name = re.search(
                r'(ASSOCIATIONS\s*\n\s*[0-9a-zA-Z]+-+)([0-9a-zA-Z\.@\$#-]+)',
                response.stdout_response
            ).group(2)
            return True, base_name
        else:
            return False, name

    @staticmethod
    def _execute_idcams_cmd(
        cmd,
        tmp_hlq=None,
        space_primary=1,
        space_type='k',
        record_format='fb',
        record_length=120
    ):
        """Runs an IDCAMS command using mvscmdauth's Python API.

        Parameters
        ----------
            cmd : str
                IDCAMS command to run.

        Keyword Parameters
        ------------------
            tmp_hlq : str
                Temp HLQ to use with mvscmdauth.
            space_primary : int
                Units of primary space for the input data set for IDCAMS.
            space_type : str
                Unit of data set space.
            record_format : str
                Record format for the input data set.
            record_length : int
                Record length for the input data set.

        Returns
        -------
        ztypes.ZOAUResponse
            Response object returned by mvscmd.execute_authorized.
        """
        temp_dd_location = None

        try:
            temp_dd_location = DataSet.create_temp(
                hlq=tmp_hlq,
                type='SEQ',
                record_format=record_format,
                space_primary=space_primary,
                space_secondary=0,
                space_type=space_type,
                record_length=record_length
            )

            datasets.write(temp_dd_location, cmd)
            cmd_dd = ztypes.DatasetDefinition(temp_dd_location, disposition='SHR')

            dds = [
                ztypes.DDStatement('SYSPRINT', '*'),
                ztypes.DDStatement('SYSIN', cmd_dd)
            ]

            if tmp_hlq:
                environ['TMPHLQ'] = tmp_hlq

            response = mvscmd.execute_authorized('IDCAMS', dds=dds)

            if tmp_hlq:
                del environ['TMPHLQ']

            return response
        finally:
            if temp_dd_location:
                datasets.delete(temp_dd_location)


class DataSetUtils(object):
    def __init__(self, data_set, tmphlq=None):
        """A standard utility to gather information about
        a particular data set. Note that the input data set is assumed
        to be cataloged.

        Parameters
        ----------
        data_set : str
            Name of the input data set.
        tmphlq : str
            High Level Qualifier for temporary datasets.

        """
        self.module = AnsibleModuleHelper(argument_spec={})
        self.data_set = data_set.upper()
        self.path = data_set
        self.is_uss_path = "/" in data_set
        self.ds_info = dict()
        self.tmphlq = tmphlq
        if not self.is_uss_path:
            self.ds_info.update(self._gather_data_set_info())

    def exists(self):
        """Determines whether the input data set exists. The input data
        set can be VSAM or non-VSAM.

        Returns
        -------
        bool
            If the data set exists.
        """
        if self.is_uss_path:
            return path.exists(to_bytes(self.path))
        return self.ds_info.get("exists")

    def member_exists(self, member):
        """Determines whether the input data set contains the given member.

        Parameters
        ----------
        member : str
            The name of the data set member.

        Returns
        -------
        bool
            If the member exists.
        """
        if self.ds_type() == "PO":
            rc, out, err = self.module.run_command(
                "head \"//'{0}({1})'\"".format(self.data_set, member), errors='replace'
            )
            if rc == 0 and not re.findall(r"EDC5067I", err):
                return True
        return False

    def ds_type(self):
        """Retrieves the data set type of the input data set.

        Returns
        -------
        str
            Type of the input data set.
            'PS'
                Physical Sequential.
            'PO'
                Partitioned (PDS or PDS(E)).
            'VSAM'
                Virtual Storage Access Method.
            'DA'
                Direct Access.
            'IS'
                Indexed Sequential.
            'USS'
                USS file or directory.
        None
            If the data set does not exist or a non-existent USS file.
        """
        if self.is_uss_path and self.exists():
            return "USS"
        return self.ds_info.get("dsorg")

    def volume(self):
        """Retrieves the volume name where the input data set is stored.

        Returns
        -------
        str
            Volume where the data set is stored.
        None
            If the data set does not exist.

        Raises
        ------
        AttributeError
            When input data set is a USS file or directory.
        """
        if self.is_uss_path:
            raise AttributeError(
                "USS file or directory has no attribute 'Volume'")
        return self.ds_info.get("volser")

    def lrecl(self):
        """Retrieves the record length of the input data set. Record length
        specifies the length, in bytes, of each record in the data set.

        Returns
        -------
        int
            The record length, in bytes, of each record.
        None
            If the data set does not exist or the data set is VSAM.

        Raises
        ------
        AttributeError
            When input data set is a USS file or directory.
        """
        if self.is_uss_path:
            raise AttributeError(
                "USS file or directory has no attribute 'lrecl'")
        return self.ds_info.get("lrecl")

    def blksize(self):
        """Retrieves the BLKSIZE of the input data set.

        Returns
        -------
        int
            The blksize of the input data set.
        None
            If the data set does not exist or the data set is VSAM.

        Raises
        ------
        AttributeError
            When input data set is a USS file or directory.
        """
        if self.is_uss_path:
            raise AttributeError(
                "USS file or directory has no attribute 'blksize'")
        return self.ds_info.get("blksize")

    def recfm(self):
        """Retrieves the record format of the input data set.

        Returns
        -------
        str
            Record format.
            'F'
                Fixed.
            'FB'
                Fixed Blocked.
            'V'
                Variable.
            'VB'
                Variable Blocked.
            'U'
                Undefined.
            'VBS'
                Variable Blocked Spanned.
            'VS'
                Variable Spanned.
        None
            If the data set does not exist or the data set is VSAM.

        Raises
        ------
        AttributeError
            When input data set is a USS file or directory.
        """
        if self.is_uss_path:
            raise AttributeError(
                "USS file or directory has no attribute 'recfm'")
        return self.ds_info.get("recfm")

    def _gather_data_set_info(self):
        """Retrieves information about the input data set using LISTDS and
        LISTCAT commands.

        Returns
        -------
        dict
            Dictionary containing data set attributes.

        Raises
        ------
        DatasetBusyError
            The dataset may be open by another user.
        MVSCmdExecError
            Another error while executing the command.
        """
        result = dict()
        self.data_set = self.data_set.upper().replace("\\", '')
        listds_rc, listds_out, listds_err = mvs_cmd.ikjeft01(
            "  LISTDS '{0}'".format(self.data_set),
            authorized=True,
            tmphlq=self.tmphlq
        )

        if listds_rc == 0:
            result.update(self._process_listds_output(listds_out))
        else:
            if re.findall(r"ALREADY IN USE", listds_out):
                raise DatasetBusyError(self.data_set)
            if re.findall(r"NOT IN CATALOG", listds_out):
                self.ds_info["exists"] = False
            else:
                raise MVSCmdExecError(listds_rc, listds_out, listds_err)

        listcat_rc, listcat_out, listcat_err = mvs_cmd.idcams(
            "  LISTCAT ENT({0}) ALL".format(self.data_set), authorized=True
        )
        if listcat_rc == 0:
            result.update(self._process_listcat_output(listcat_out))
        else:
            if re.findall(r"NOT FOUND|NOT LISTED", listcat_out):
                self.ds_info["exists"] = False
            else:
                raise MVSCmdExecError(listcat_rc, listcat_out, listcat_err)
        return result

    def _process_listds_output(self, output):
        """Parses the output generated by LISTDS command.

        Parameters
        ----------
        output : str
            The output of LISTDS command.

        Returns
        -------
        dict
            Dictionary containing the output parameters of LISTDS.
        """
        result = dict()
        if "NOT IN CATALOG" in output:
            result["exists"] = False
        else:
            result["exists"] = True
            ds_search = re.search(
                r"(-|--)DSORG(-\s*|\s*)\n(.*)", output, re.MULTILINE)
            if ds_search:
                ds_params = ds_search.group(3).split()
                result["dsorg"] = ds_params[-1]
                if result.get("dsorg") != "VSAM":
                    result["recfm"] = ds_params[0]
                    if ds_params[1].isdigit():
                        result["lrecl"] = int(ds_params[1])
                    if len(ds_params) > 2 and ds_params[2].isdigit():
                        result["blksize"] = int(ds_params[2])
        return result

    def _process_listcat_output(self, output):
        """Parses the output generated by LISTCAT command.

        Parameters
        ----------
        output : str
            The output of LISTCAT command.

        Returns
        -------
        dict
            Dictionary containing the output parameters of LISTCAT.
        """
        result = dict()
        if "NOT FOUND" not in output:
            volser_output = re.findall(r"VOLSER-*[A-Z|0-9]*", output)
            if volser_output:
                result["volser"] = "".join(
                    re.findall(r"-[A-Z|0-9]*", volser_output[0])
                ).replace("-", "")
        return result

    @staticmethod
    def verify_dataset_disposition(data_set, disposition):
        """Function to call iefbr14 to verify the dsp of data_set

        Args:
            data_set {str}: Name of dataset to verify the dsp=shr

        Returns:
            bool:  If the data_set is in dsp=shr
        """
        data_set_disp = f"{data_set},{disposition}"
        dd = {"dd" : data_set_disp}
        rc, stdput, stderr = mvs_cmd.iefbr14(dds=dd)

        if rc != 0:
            return True
        else:
            return False


class MVSDataSet():
    """
    This class represents a z/OS data set that can be yet to be created or
    already created in the system. It encapsulates the data set attributes
    to easy access and provides operations to perform in the same data set.

    """
    def __init__(
        self,
        name,
        escape_name=False,
        data_set_type=None,
        state=None,
        organization=None,
        record_format=None,
        volumes=None,
        block_size=None,
        record_length=None,
        space_primary=None,
        space_secondary=None,
        space_type=None,
        directory_blocks=None,
        key_length=None,
        key_offset=None,
        sms_storage_class=None,
        sms_data_class=None,
        sms_management_class=None,
        total_space=None,
        used_space=None,
        last_referenced=None,
        is_cataloged=None,
    ):
        # Different class variables
        self.data_set_possible_states = {"unknown", "present", "absent"}
        self.name = name
        self.organization = organization
        self.record_format = record_format
        self.volumes = volumes
        self.block_size = block_size
        self.record_length = record_length
        self.total_space = total_space
        self.used_space = used_space
        self.last_referenced = last_referenced
        self.raw_name = name
        self.data_set_type = data_set_type
        self.state = state
        self.space_primary = space_primary
        self.space_secondary = space_secondary
        self.space_type = space_type
        self.directory_blocks = directory_blocks
        self.key_length = key_length
        self.key_offset = key_offset
        self.sms_storage_class = sms_storage_class
        self.sms_data_class = sms_data_class
        self.sms_management_class = sms_management_class
        self.volumes = volumes
        self.is_gds_active = False
        self.is_cataloged = False

        # If name has escaped chars or is GDS relative name we clean it.
        if escape_name:
            self.name = DataSet.escape_data_set_name(self.name)
        if DataSet.is_gds_relative_name(self.name):
            try:
                self.name = DataSet.resolve_gds_absolute_name(self.name)
                self.is_gds_active = True
            except Exception:
                # This means the generation is a positive version so is only used for creation.
                self.is_gds_active = False
        if self.data_set_type and (self.data_set_type.upper() in DataSet.MVS_VSAM or self.data_set_type == "zfs"):
            # When trying to create a new VSAM with a specified record format will fail
            # with ZOAU
            self.record_format = None

    def create(self, tmp_hlq=None, replace=True, force=False):
        """Creates the data set in question.

        Returns
        -------
        int
            Indicates if changes were made.
        """
        arguments = {
            "name": self.name,
            "raw_name": self.raw_name,
            "type": self.data_set_type,
            "space_primary": self.space_primary,
            "space_secondary": self.space_secondary,
            "space_type": self.space_type,
            "record_format": self.record_format,
            "record_length": self.record_length,
            "block_size": self.block_size,
            "directory_blocks": self.directory_blocks,
            "key_length": self.key_length,
            "key_offset": self.key_offset,
            "sms_storage_class": self.sms_storage_class,
            "sms_data_class": self.sms_data_class,
            "sms_management_class": self.sms_management_class,
            "volumes": self.volumes,
            "tmp_hlq": tmp_hlq,
            "force": force,
        }
        formatted_args = DataSet._build_zoau_args(**arguments)
        changed = False
        if DataSet.data_set_exists(self.name, tmphlq=tmp_hlq):
            DataSet.delete(self.name)
            changed = True
        zoau_data_set = datasets.create(**formatted_args)
        if zoau_data_set is not None:
            self.set_state("present")
            self.name = zoau_data_set.name
            return True
        return changed

    def ensure_present(self, tmp_hlq=None, replace=False, force=False):
        """ Make sure that the data set is created or fail creating it.

        Parameters
        ----------
        tmp_hlq : str
            High level qualifier for temporary datasets.
        replace : bool
            Used to determine behavior when data set already exists.
        force : bool
            Used to determine behavior when performing member operations on a pdse.

        Returns
        -------
        int
            Indicates if changes were made.
        """
        arguments = {
            "name": self.name,
            "raw_name": self.raw_name,
            "type": self.data_set_type,
            "space_primary": self.space_primary,
            "space_secondary": self.space_secondary,
            "space_type": self.space_type,
            "record_format": self.record_format,
            "record_length": self.record_length,
            "block_size": self.block_size,
            "directory_blocks": self.directory_blocks,
            "key_length": self.key_length,
            "key_offset": self.key_offset,
            "sms_storage_class": self.sms_storage_class,
            "sms_data_class": self.sms_data_class,
            "sms_management_class": self.sms_management_class,
            "volumes": self.volumes,
            "replace": replace,
            "tmp_hlq": tmp_hlq,
            "force": force,
        }
        rc = DataSet.ensure_present(**arguments)
        self.set_state("present")
        return rc

    def ensure_absent(self, tmp_hlq=None):
        """Removes the data set.

        Parameters
        ----------
        tmp_hlq : str
            High level qualifier for temporary datasets.

        Returns
        -------
        int
            Indicates if changes were made.
        """
        rc = DataSet.ensure_absent(self.name, self.volumes, tmphlq=tmp_hlq)
        if rc == 0:
            self.set_state("absent")
        return rc

    def delete(self):
        """Deletes the data set in question.

        Returns
        -------
        int
            Indicates if changes were made.
        """
        DataSet.ensure_absent(self.name, self.volumes)
        self.set_state("absent")

    def ensure_cataloged(self, tmp_hlq=None):
        """
        Ensures the data set is cataloged, if not catalogs it.

        Parameters
        ----------
        tmp_hlq : str
            High level qualifier for temporary datasets.

        Returns
        -------
        int
            Indicates if changes were made.
        """
        rc = DataSet.ensure_cataloged(name=self.name, volumes=self.volumes, tmphlq=tmp_hlq)
        self.is_cataloged = True
        return rc

    def catalog(self, tmp_hlq=None):
        """Catalog the data set in question.

        Parameters
        ----------
        tmp_hlq : str
            High level qualifier for temporary datasets.

        Returns
        -------
        int
            Indicates if changes were made.
        """
        rc = DataSet.catalog(self.name, self.volumes, tmphlq=tmp_hlq)
        self.is_cataloged = True
        return rc

    def ensure_uncataloged(self, tmp_hlq=None):
        """
        Ensures the data set is uncataloged, if not catalogs it.

        Parameters
        ----------
        tmp_hlq : str
            High level qualifier for temporary datasets.

        Returns
        -------
        int
            Indicates if changes were made.
        """
        rc = DataSet.ensure_uncataloged(self.name, tmphlq=tmp_hlq)
        self.is_cataloged = False
        return rc

    def uncatalog(self, tmp_hlq=None):
        """Uncatalog the data set in question.

        Parameters
        ----------
        tmp_hlq : str
            High level qualifier for temporary datasets.

        Returns
        -------
        int
            Indicates if changes were made.
        """
        rc = DataSet.uncatalog(self.name, tmphlq=tmp_hlq)
        self.is_cataloged = False
        return rc

    def set_state(self, new_state):
        """Used to set the data set state.

        Parameters
        ----------
        new_state : str {unknown, present, absent}
            New state of the data set.

        Returns
        -------
            bool
                If state was set properly.
        """
        if new_state not in self.data_set_possible_states:
            raise ValueError(f"State {self.state} not supported for MVSDataset class.")
        return True


class Member():
    """Represents a member on z/OS.

    Attributes
    ----------
    name : str
        Data set member name.
    parent_data_set_type : str {pds, pdse}
        Parent data set type.
    data_set_type : str
        Member data set type, should always be "member".
    """
    def __init__(
            self,
            name,
            parent_data_set_type="pds",
    ):
        self.name = name
        self.parent_data_set_type = parent_data_set_type
        self.data_set_type = "member"

    def ensure_absent(self, force):
        """ Make sure that the member is absent or fail deleting it.

        Parameters
        ----------
        force : bool
            Used to determine behavior when performing member operations on a pdse.

        Returns
        -------
        int
            Indicates if changes were made.
        """
        rc = DataSet.ensure_member_absent(self.name, force)
        return rc

    def ensure_present(self, replace=None, tmphlq=None):
        """ Make sure that the member is created or fail creating it.

        Parameters
        ----------
        replace : bool
            Used to determine behavior when member already exists.
        tmphlq : str
            High Level Qualifier for temporary datasets.

        Returns
        -------
        int
            Indicates if changes were made.
        """
        rc = DataSet.ensure_member_present(self.name, replace, tmphlq=tmphlq)
        return rc


class GenerationDataGroup():
    """Represents a Generation Data Group base in z/OS.

    Attributes
    ----------
    name : str
        The name of the GDG base.
    limit : int
        Maximum number of generations associated with this GDG base.
    empty : bool
        Empty attribute for the GDG base.
    purge : bool
        purge attribute for the GDG base.
    scratch : bool
        scratch attribute for the GDG base.
    extended : bool
        extended attribute for the GDG base. If extended a GDG base can
        have up to 999 generations, if not just up to 255.
    fifo : bool
        fifo attribute for the GDG base.
    data_set_type : str
        data_set_type will always be "gdg"
    raw_name : str
        The raw name of the data set.
    gdg : GenerationDataGroupView
        ZOAU GenerationDataGroupView object to interact with the GDG base.
    """
    def __init__(
            self,
            name,
            limit,
            empty=False,
            purge=False,
            scratch=False,
            extended=False,
            fifo=False,
    ):
        self.name = name
        self.limit = limit
        self.empty = empty
        self.purge = purge
        self.scratch = scratch
        self.extended = extended
        self.fifo = fifo
        self.data_set_type = "gdg"
        self.raw_name = name
        self.gdg = None
        # Removed escaping since is not needed by the GDG python api.
        # self.name = DataSet.escape_data_set_name(self.name)

    def create(self):
        """Creates the GDG.

        Returns
        -------
        int
            Indicates if changes were made.
        """
        gdg = gdgs.create(
            name=self.name,
            limit=self.limit,
            empty=self.empty,
            purge=self.purge,
            scratch=self.scratch,
            extended=self.extended,
            fifo=self.fifo,
        )
        self.gdg = gdg
        return True

    def ensure_present(self, replace):
        """Make sure that the data set is created or fail creating it.
        Parameters
        ----------
        replace : bool
            Used to determine behavior when member already exists.

        Returns
        -------
        int
            Indicates if changes were made.
        """
        arguments = vars(self)
        changed = False
        present = False
        gdg = None
        if gdgs.exists(arguments.get("name")):
            present = True

        if not present:
            gdg = gdgs.create(**arguments)
        else:
            if not replace:
                return changed
            changed = self.ensure_absent(True)
            gdg = gdgs.create(**arguments)
        if isinstance(gdg, gdgs.GenerationDataGroupView):
            changed = True
        return changed

    def ensure_absent(self, force):
        """Ensure gdg base is deleted. If force is True and there is an
        existing GDG with active generations it will remove them and delete
        the GDG.
        Parameters
        ----------
        force : bool
            If the GDG base has active generations, remove them and delete the GDG base.

        Returns
        -------
        int
            Indicates if changes were made.
        """
        # Check whether GDG exists or not
        if gdgs.exists(name=self.name):
            # Try to delete
            rc = datasets.delete(self.name)
            if rc > 0:
                if force:
                    if isinstance(self.gdg, gdgs.GenerationDataGroupView):
                        self.gdg.delete()
                    else:
                        gdg_view = gdgs.GenerationDataGroupView(name=self.name)
                        gdg_view.delete()
                else:
                    raise DatasetDeleteError(self.raw_name, rc)
        else:
            return False
        return True

    def clear(self):
        """Deletes the active generations without removing the GDG base.
        Parameters
        ----------
        force : bool
            If the GDG base has active generations, remove them and delete the GDG base.

        Returns
        -------
        int
            Indicates if changes were made.
        """
        if isinstance(self.gdg, gdgs.GenerationDataGroupView):
            self.gdg.clear()
        else:
            gdg_view = gdgs.GenerationDataGroupView(name=self.name)
            gdg_view.clear()
        return True


def is_member(data_set):
    """Determine whether the input string specifies a data set member.

    Parameters
    ----------
    data_set : str
        Input to search in data set members.

    Returns
    -------
    bool
        If the input is a member of a data set.
    """
    try:
        arg_def = dict(data_set=dict(arg_type="data_set_member"))
        parser = better_arg_parser.BetterArgParser(arg_def)
        parser.parse_args({"data_set": data_set})
    except ValueError:
        return False
    return True


def is_data_set(data_set):
    """Determine whether the input string specifies a data set name.

    Parameters
    ----------
    data_set : str
        Input to search among data set names.

    Returns
    -------
    bool
        If the input is a data set name.
    """
    try:
        arg_def = dict(data_set=dict(arg_type="data_set_base"))
        parser = better_arg_parser.BetterArgParser(arg_def)
        parser.parse_args({"data_set": data_set})
    except ValueError:
        return False
    return True


def extract_dsname(data_set):
    """Extract the actual name of the data set from a given input source.

    Parameters
    ----------
    data_set : str
        Input data set name.

    Returns
    -------
    str
        The actual name of the data set.
    """
    result = ""
    for c in data_set:
        if c == "(":
            break
        result += c
    return result


def extract_member_name(data_set):
    """Extract the member name from a given input source.

    Parameters
    ----------
    data_set : str
        Input source name.

    Returns
    -------
    str
        The member name.
    """
    start = data_set.find("(")
    member = ""
    for i in range(start + 1, len(data_set)):
        if data_set[i] == ")":
            break
        member += data_set[i]
    return member


def temp_member_name():
    """Generate a temp member name.

    Returns
    -------
    str
        The temp name.
    """
    first_char_set = ascii_uppercase + "#@$"
    rest_char_set = ascii_uppercase + digits + "#@$"
    # using sample as k=1 and k=7 to avoid using random.choice just for oneline import
    temp_name = sample(first_char_set, k=1)
    temp_name += sample(rest_char_set, k=7)
    temp_name = "".join(temp_name)
    return temp_name


class DatasetDeleteError(Exception):
    def __init__(self, data_set, rc):
        """Error during deletion of a data set.

        Parameters
        ----------
        data_set : str
            Name of the data set that it tried to delete.
        rc : int
            Return code.

        Attributes
        ----------
        msg : str
            Human readable string describing the exception.
        """
        self.msg = 'An error occurred during deletion of data set "{0}". RC={1}'.format(
            data_set, rc
        )
        super().__init__(self.msg)


class DatasetCreateError(Exception):
    def __init__(self, data_set, rc=None, msg=""):
        """Error during creation of a data set.

        Parameters
        ----------
        data_set : str
            Name of the data set that it tried to create.
        rc : int
            Return code.
        msg : str
            Human readable string describing the exception.

        Attributes
        ----------
        msg : str
            Human readable string describing the exception.
        """
        if rc:
            self.msg = (
                'An error occurred during creation of data set "{0}". RC={1}, {2}'.format(
                    data_set, rc, msg
                )
            )
        else:
            self.msg = (
                'An error occurred during creation of data set "{0}". {1}'.format(
                    data_set, msg
                )
            )
        super().__init__(self.msg)


class DatasetMemberDeleteError(Exception):
    def __init__(self, data_set, rc):
        """Error during deletion of a data set's member.

        Parameters
        ----------
        data_set : str
            Name of the data set and member that it tried to delete.
        rc : int
            Return code.

        Attributes
        ----------
        msg : str
            Human readable string describing the exception.
        """
        self.msg = (
            'An error occurred during deletion of data set member"{0}". RC={1}'.format(
                data_set, rc
            )
        )
        super().__init__(self.msg)


class DatasetMemberCreateError(Exception):
    def __init__(self, data_set, rc):
        """Error during creation of a data set's member.

        Parameters
        ----------
        data_set : str
            Name of the data set and member that it tried to create.
        rc : int
            Return code.

        Attributes
        ----------
        msg : str
            Human readable string describing the exception.
        """
        self.msg = (
            'An error occurred during creation of data set member"{0}". RC={1}'.format(
                data_set, rc
            )
        )
        super().__init__(self.msg)


class DatasetNotFoundError(Exception):
    def __init__(self, data_set):
        """Failed to found the data set.

        Parameters
        ----------
        data_set : str
            Name of the data set that it tried to find.

        Attributes
        ----------
        msg : str
            Human readable string describing the exception.
        """
        self.msg = 'The data set "{0}" could not be located.'.format(data_set)
        super().__init__(self.msg)


class DatasetCatalogError(Exception):
    def __init__(self, data_set, volumes, rc, message=""):
        """Error during cataloging of a data set.

        Parameters
        ----------
        data_set : str
            Name of the data set that it tried to catalog.
        volumes : list[str]
            Volume the data set is in.
        rc : int
            Return code.
        message : str
            Human readable string describing the exception.

        Attributes
        ----------
        msg : str
            Human readable string describing the exception.
        """
        self.msg = 'An error occurred during cataloging of data set "{0}" on volume(s) "{1}". RC={2}. {3}'.format(
            data_set, ", ".join(volumes), rc, message
        )
        super().__init__(self.msg)


class DatasetCatalogedOnDifferentVolumeError(Exception):
    def __init__(self, name, existing_volumes, requested_volumes):
        existing_vol_str = ", ".join(existing_volumes) if existing_volumes else "none"
        requested_vol_str = ", ".join(requested_volumes) if requested_volumes else "none"
        self.msg = (
            "Data set {0} is cataloged with volume {1}, if you want to create data set {0} "
            "in volume {2} uncatalog the data set first and then create it."
        ).format(name, existing_vol_str, requested_vol_str)
        super().__init__(self.msg)


class DatasetUncatalogError(Exception):
    def __init__(self, data_set, rc):
        """Error during uncaloging of a data set.

        Parameters
        ----------
        data_set : str
            Name of the data set that it tried to uncatalog.
        rc : int
            Return code.

        Attributes
        ----------
        msg : str
            Human readable string describing the exception.
        """
        self.msg = (
            'An error occurred during uncatalog of data set "{0}". RC={1}'.format(
                data_set, rc
            )
        )
        super().__init__(self.msg)


class DatasetWriteError(Exception):
    def __init__(self, data_set, rc, message=""):
        """Error during write of a data set.

        Parameters
        ----------
        data_set : str
            Name of the data set that it tried to write.
        rc : int
            Return code.
        msg : str
            Human readable string describing the exception.

        Attributes
        ----------
        msg : str
            Human readable string describing the exception.
        """
        self.msg = (
            'An error occurred during write of data set "{0}". RC={1}. {2}'.format(
                data_set, rc, message
            )
        )
        super().__init__(self.msg)


class DatasetFormatError(Exception):
    def __init__(self, data_set, rc, message=""):
        """Error during formating of a data set.

        Parameters
        ----------
        data_set : str
            Name of the data set that it tried to format.
        rc : int
            Return code.
        msg : str
            Human readable string describing the exception.

        Attributes
        ----------
        msg : str
            Human readable string describing the exception.
        """
        self.msg = (
            'An error occurred during format of data set "{0}". RC={1}. {2}'.format(
                data_set, rc, message
            )
        )
        super().__init__(self.msg)


class MVSCmdExecError(Exception):
    def __init__(self, rc, out, err):
        """Error during cmd execution.

        Parameters
        ----------
        rc : int
            Return code.
        out : str
            Output of the error.
        err : str
            The error.

        Attributes
        ----------
        msg : str
            Human readable string describing the exception.
        """
        self.msg = (
            "Failure during execution of mvscmd; Return code: {0}; "
            "stdout: {1}; stderr: {2}".format(rc, out, err)
        )
        super().__init__(self.msg)


class DatasetVolumeError(Exception):
    def __init__(self, data_set):
        """Error trying to find of a data set on a volume.

        Parameters
        ----------
        data_set : str
            Name of the data set that it tried to find.

        Attributes
        ----------
        msg : str
            Human readable string describing the exception.
        """
        self.msg = (
            "The data set {0} could not be found on a volume in the system.".format(
                data_set)
        )
        super().__init__(self.msg)


class DatasetBusyError(Exception):
    def __init__(self, data_set):
        """Error trying to open a dataset due to it being busy.

        Parameters
        ----------
        data_set : str
            Name of the data set that it tried to open.

        Attributes
        ----------
        msg : str
            Human readable string describing the exception.
        """
        self.msg = (
            "Dataset {0} may already be open by another user. "
            "Close the dataset and try again".format(data_set)
        )
        super().__init__(self.msg)


class GDSNameResolveError(Exception):
    def __init__(self, data_set):
        self.msg = (
            "Error resolving relative generation data set name. {0} "
            "Make sure the generation exists and is active.".format(data_set)
        )
        super().__init__(self.msg)<|MERGE_RESOLUTION|>--- conflicted
+++ resolved
@@ -2103,7 +2103,6 @@
         return volume_string
 
     @staticmethod
-<<<<<<< HEAD
     def check_if_data_set_migrated(name):
         """Compares the output of datasets.list_dataset_names with and
         without migrated data set names to check if name has been migrated.
@@ -2157,8 +2156,6 @@
         return rc, stdout, stderr
 
     @staticmethod
-=======
->>>>>>> 8a0192e8
     def get_name_if_data_set_is_alias(name, tmp_hlq=None):
         """Checks the catalog to see if 'name' corresponds to a data set
         alias and returns the original data set name in case it is.
