--- conflicted
+++ resolved
@@ -1,8 +1,3 @@
-# pylint: disable=missing-module-docstring
-# pylint: disable=missing-class-docstring
-# pylint: disable=missing-function-docstring
-# pylint: disable=redefined-outer-name
-# pylint: disable=too-many-lines
 # -*- coding: utf-8 -*-
 # Copyright (c) IBM Corporation 2020, 2024
 # Licensed under the Apache License, Version 2.0 (the "License");
@@ -144,16 +139,14 @@
     search_string = "hello"
     try:
         hosts.all.zos_data_set(
-<<<<<<< HEAD
             batch=[
                 {
                     "name":i,
                     "type":'pds'
-                } for i in PDS_NAMES
-            ]
-=======
-            batch=[dict(name=i, type='pds', space_primary=1, space_type="m") for i in PDS_NAMES]
->>>>>>> 163b7e55
+                    "space_primary"=1,
+                    "space_type"="m"
+                } for i in PDS_NAMES
+            ]
         )
         hosts.all.zos_data_set(
             batch=[
