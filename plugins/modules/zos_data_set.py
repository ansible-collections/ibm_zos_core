--- conflicted
+++ resolved
@@ -1829,16 +1829,6 @@
     return parsed_args
 
 
-<<<<<<< HEAD
-def determine_scratch(data_set_params):
-    scratch = data_set_params.get("scratch")
-    if scratch is None:
-        if data_set_params.get("type") == "gdg" and data_set_params.get("state") == "present":
-            scratch = False
-        elif data_set_params.get("state") == "absent":
-            scratch = True
-    return scratch
-=======
 def build_return_schema(data_set_list):
     """ Builds return values schema with empty values.
 
@@ -1884,7 +1874,6 @@
         "failed": False
     }
     return result
->>>>>>> dfdc1b84
 
 
 def run_module():
