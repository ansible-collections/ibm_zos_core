--- conflicted
+++ resolved
@@ -59,12 +59,7 @@
           - terse
           - xmit
           - pax
-<<<<<<< HEAD
-        aliases: [type]
-      format_options:
-=======
       options:
->>>>>>> c1d42bf1
         description:
           - Options specific to a compression format.
         type: dict
