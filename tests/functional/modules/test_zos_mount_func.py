--- conflicted
+++ resolved
@@ -1,6 +1,6 @@
 # -*- coding: utf-8 -*-
 
-# Copyright (c) IBM Corporation 2020, 2024
+# Copyright (c) IBM Corporation 2020, 2025
 # Apache License, Version 2.0 (see https://opensource.org/licenses/Apache-2.0)
 
 from __future__ import absolute_import, division, print_function
@@ -31,7 +31,6 @@
       AUTOMOVE
 """
 
-<<<<<<< HEAD
 SRC_INVALID_UTF8 = """MOUNT FILESYSTEM('TEST.ZFS.DATA.USER')
     MOUNTPOINT('/tmp/src/somedirectory') 0xC1
     MOUNTPOINT('/tmp/zfs_aggr1')
@@ -39,8 +38,6 @@
     SECURITY
 """
 
-=======
->>>>>>> e7ffe6d0
 SHELL_EXECUTABLE = "/bin/sh"
 
 
@@ -286,7 +283,6 @@
         cmd="dtouch -tpdse {0}".format(dest)
     )
 
-<<<<<<< HEAD
     hosts.all.zos_copy(
         src=tmp_file_filename,
         dest=dest_path,
@@ -334,8 +330,6 @@
             stdin="",
         )
 
-=======
->>>>>>> e7ffe6d0
 def test_basic_mount_with_bpx_comment_backup(ansible_zos_module, volumes_on_systems):
     hosts = ansible_zos_module
     volumes = Volume_Handler(volumes_on_systems)
