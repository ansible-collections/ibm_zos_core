#!/usr/bin/python
# -*- coding: utf-8 -*-

<<<<<<< HEAD
# Copyright (c) IBM Corporation 2019, 2024
=======
# Copyright (c) IBM Corporation 2019, 2025
>>>>>>> 5eddec59
# Licensed under the Apache License, Version 2.0 (the "License");
# you may not use this file except in compliance with the License.
# You may obtain a copy of the License at
#     http://www.apache.org/licenses/LICENSE-2.0
# Unless required by applicable law or agreed to in writing, software
# distributed under the License is distributed on an "AS IS" BASIS,
# WITHOUT WARRANTIES OR CONDITIONS OF ANY KIND, either express or implied.
# See the License for the specific language governing permissions and
# limitations under the License.

from __future__ import absolute_import, division, print_function

__metaclass__ = type


DOCUMENTATION = r"""
module: zos_data_set
version_added: "1.3.0"
short_description: Manage data sets
description:
  - Create, delete and set attributes of data sets.
  - When forcing data set replacement, contents will not be preserved.
author:
  - "Blake Becker (@blakeinate)"
  - "Rich Parker (@richp405)"
options:
  name:
    description:
      - The name of the data set being managed. (e.g C(USER.TEST))
      - If I(name) is not provided, a randomized data set name will be generated
        with the HLQ matching the module-runners username.
      - Required if I(type=member) or I(state!=present) and not using I(batch).
    type: str
    required: false
  state:
    description:
      - The final state desired for specified data set.
      - >
        If I(state=absent) and the data set does not exist on the managed node,
        no action taken, module completes successfully with I(changed=False).
      - >
        If I(state=absent) and the data set does exist on the managed node,
        remove the data set, module completes successfully with I(changed=True).
      - >
        If I(state=absent) and I(type=member) and I(force=True), the data set
        will be opened with I(DISP=SHR) such that the entire data set can be
        accessed by other processes while the specified member is deleted.
      - >
        If I(state=absent) and I(volumes) is provided, and the data set is not
        found in the catalog, the module attempts to perform catalog using supplied
        I(name) and I(volumes). If the attempt to catalog the data set catalog is successful,
        then the data set is removed. Module completes successfully with I(changed=True).
      - >
        If I(state=absent) and I(volumes) is provided, and the data set is not
        found in the catalog, the module attempts to perform catalog using supplied
        I(name) and I(volumes). If the attempt to catalog the data set catalog fails,
        then no action is taken. Module completes successfully with I(changed=False).
      - >
        If I(state=absent) and I(volumes) is provided, and the data set is found in
        the catalog, the module compares the catalog volume attributes to the provided
        I(volumes). If the volume attributes are different, the cataloged data set
        will be uncataloged temporarily while the requested data set be deleted is cataloged.
        The module will catalog the original data set on completion, if the attempts to
        catalog fail, no action is taken. Module completes successfully with I(changed=False).
      - >
        If I(state=absent) and I(type=gdg) and the GDG base has active generations the module
        will complete successfully with I(changed=False). To remove it option I(force) needs
        to be used. If the GDG base does not have active generations the module will complete
        successfully with I(changed=True).
      - >
        If I(state=present) and the data set does not exist on the managed node,
        create and catalog the data set, module completes successfully with I(changed=True).
      - >
        If I(state=present) and I(replace=True) and the data set is present on
        the managed node the existing data set is deleted, and a new data set is created and cataloged
        with the desired attributes, module completes successfully with I(changed=True).
      - >
        If I(state=present) and I(replace=False) and the data set is present
        on the managed node, no action taken, module completes successfully with I(changed=False).
      - >
        If I(state=present) and I(type=member) and the member does not exist in the data set,
        create a member formatted to store data, module completes successfully with I(changed=True).
        Note, a PDSE does not allow a mixture of formats such that there is
        executables (program objects) and data. The member created is formatted to store data,
        not an executable.
      - >
        If I(state=cataloged) and I(volumes) is provided and the data set is already cataloged,
        no action taken, module completes successfully with I(changed=False).
      - >
        If I(state=cataloged) and I(volumes) is provided and the data set is not cataloged,
        module attempts to perform catalog using supplied I(name) and I(volumes). If the attempt to
        catalog the data set catalog is successful, module completes successfully with I(changed=True).
      - >
        If I(state=cataloged) and I(volumes) is provided and the data set is not cataloged,
        module attempts to perform catalog using supplied I(name) and I(volumes). If the attempt to
        catalog the data set catalog fails, returns failure with I(changed=False).
      - >
        If I(state=uncataloged) and the data set is not found, no action taken,
        module completes successfully with I(changed=False).
      - >
        If I(state=uncataloged) and the data set is found, the data set is uncataloged,
        module completes successfully with I(changed=True).
    required: false
    type: str
    default: present
    choices:
      - present
      - absent
      - cataloged
      - uncataloged
  type:
    description:
      - The data set type to be used when creating a data set. (e.g C(pdse)).
      - C(member) expects to be used with an existing partitioned data set.
      - Choices are case-sensitive.
    required: false
    type: str
    choices:
      - ksds
      - esds
      - rrds
      - lds
      - seq
      - pds
      - pdse
      - library
      - basic
      - large
      - member
      - hfs
      - zfs
      - gdg
    default: pds
  space_primary:
    description:
      - The amount of primary space to allocate for the dataset.
      - The unit of space used is set using I(space_type).
    type: int
    required: false
    default: 5
  space_secondary:
    description:
      - The amount of secondary space to allocate for the dataset.
      - The unit of space used is set using I(space_type).
    type: int
    required: false
    default: 3
  space_type:
    description:
      - The unit of measurement to use when defining primary and secondary space.
      - Valid units of size are C(k), C(m), C(g), C(cyl), and C(trk).
    type: str
    choices:
      - k
      - m
      - g
      - cyl
      - trk
    required: false
    default: m
  record_format:
    description:
      - The format of the data set. (e.g C(FB))
      - Choices are case-sensitive.
      - When I(type=ksds), I(type=esds), I(type=rrds), I(type=lds) or I(type=zfs)
        then I(record_format=None), these types do not have a default
        I(record_format).
    required: false
    choices:
      - fb
      - vb
      - fba
      - vba
      - u
      - f
    type: str
    default: fb
    aliases:
      - format
  sms_storage_class:
    description:
      - The storage class for an SMS-managed dataset.
      - Required for SMS-managed datasets that do not match an SMS-rule.
      - Not valid for datasets that are not SMS-managed.
      - Note that all non-linear VSAM datasets are SMS-managed.
    type: str
    required: false
    aliases:
      - data_class
  sms_data_class:
    description:
      - The data class for an SMS-managed dataset.
      - Optional for SMS-managed datasets that do not match an SMS-rule.
      - Not valid for datasets that are not SMS-managed.
      - Note that all non-linear VSAM datasets are SMS-managed.
    type: str
    required: false
  sms_management_class:
    description:
      - The management class for an SMS-managed dataset.
      - Optional for SMS-managed datasets that do not match an SMS-rule.
      - Not valid for datasets that are not SMS-managed.
      - Note that all non-linear VSAM datasets are SMS-managed.
    type: str
    required: false
  record_length:
    description:
      - The length, in bytes, of each record in the data set.
      - For variable data sets, the length must include the 4-byte prefix area.
      - "Defaults vary depending on format: If FB/FBA 80, if VB/VBA 137, if U 0."
    type: int
    required: false
  block_size:
    description:
      - The block size to use for the data set.
    type: int
    required: false
  directory_blocks:
    description:
      - The number of directory blocks to allocate to the data set.
    type: int
    required: false
  key_offset:
    description:
      - The key offset to use when creating a KSDS data set.
      - I(key_offset) is required when I(type=ksds).
      - I(key_offset) should only be provided when I(type=ksds)
    type: int
    required: false
  key_length:
    description:
      - The key length to use when creating a KSDS data set.
      - I(key_length) is required when I(type=ksds).
      - I(key_length) should only be provided when I(type=ksds)
<<<<<<< HEAD
    type: int
    required: false
  empty:
    description:
      - Sets the I(empty) attribute for Generation Data Groups.
      - If false, removes only the oldest GDS entry when a new GDS is created that causes GDG limit to be exceeded.
      - If true, removes all GDS entries from a GDG base when a new GDS is created that causes the
        GDG limit to be exceeded.
      - Default is false.
    type: bool
    required: false
  extended:
    description:
      - Sets the I(extended) attribute for Generation Data Groups.
      - If false, allow up to 255 generation data sets (GDSs) to be associated with the GDG.
      - If true, allow up to 999 generation data sets (GDS) to be associated with the GDG.
      - Default is false.
    type: bool
    required: false
  fifo:
    description:
      - Sets the I(fifo) attribute for Generation Data Groups.
      - If false, the order is the newest GDS defined to the oldest GDS. This is the default value.
      - If true, the order is the oldest GDS defined to the newest GDS.
      - Default is false.
    type: bool
    required: false
  limit:
    description:
      - Sets the I(limit) attribute for Generation Data Groups.
      - Specifies the maximum number, from 1 to 255(up to 999 if extended), of GDS that can be
        associated with the GDG being defined.
      - I(limit) is required when I(type=gdg).
    type: int
    required: false
=======
    type: int
    required: false
  empty:
    description:
      - Sets the I(empty) attribute for Generation Data Groups.
      - If false, removes only the oldest GDS entry when a new GDS is created that causes GDG limit to be exceeded.
      - If true, removes all GDS entries from a GDG base when a new GDS is created that causes the
        GDG limit to be exceeded.
    type: bool
    required: false
    default: false
  extended:
    description:
      - Sets the I(extended) attribute for Generation Data Groups.
      - If false, allow up to 255 generation data sets (GDSs) to be associated with the GDG.
      - If true, allow up to 999 generation data sets (GDS) to be associated with the GDG.
    type: bool
    required: false
    default: false
  fifo:
    description:
      - Sets the I(fifo) attribute for Generation Data Groups.
      - If false, the order is the newest GDS defined to the oldest GDS. This is the default value.
      - If true, the order is the oldest GDS defined to the newest GDS.
    type: bool
    required: false
    default: false
  limit:
    description:
      - Sets the I(limit) attribute for Generation Data Groups.
      - Specifies the maximum number, from 1 to 255(up to 999 if extended), of GDS that can be
        associated with the GDG being defined.
      - I(limit) is required when I(type=gdg).
    type: int
    required: false
>>>>>>> 5eddec59
  purge:
    description:
      - Sets the I(purge) attribute for Generation Data Groups.
      - Specifies whether to override expiration dates when a generation data set (GDS)
        is rolled off and the C(scratch) option is set.
    type: bool
    required: false
<<<<<<< HEAD
=======
    default: false
>>>>>>> 5eddec59
  scratch:
    description:
      - Sets the I(scratch) attribute for Generation Data Groups.
      - Specifies what action is to be taken for a generation data set located on disk
        volumes when the data set is uncataloged from the GDG base as a result of
        EMPTY/NOEMPTY processing.
    type: bool
    required: false
<<<<<<< HEAD
=======
    default: false
>>>>>>> 5eddec59
  volumes:
    description:
      - >
        If cataloging a data set, I(volumes) specifies the name of the volume(s) where the data set is located.
      - >
        If creating a data set, I(volumes) specifies the volume(s) where the data set should be created.
      - >
        If I(volumes) is provided when I(state=present), and the data set is not found in the catalog,
        L(zos_data_set,./zos_data_set.html) will check the volume table of contents to see if the data set exists.
        If the data set does exist, it will be cataloged.
      - >
        If I(volumes) is provided when I(state=absent) and the data set is not found in the catalog,
        L(zos_data_set,./zos_data_set.html) will check the volume table of contents to see if the data set exists.
        If the data set does exist, it will be cataloged and promptly removed from the system.
      - I(volumes) is required when I(state=cataloged).
      - Accepts a string when using a single volume and a list of strings when using multiple.
    type: raw
    required: false
    aliases:
      - volume
  replace:
    description:
      - When I(replace=True), and I(state=present), existing data set matching I(name) will be replaced.
      - >
        Replacement is performed by deleting the existing data set and creating a new data set with the same name and desired
        attributes. Since the existing data set will be deleted prior to creating
        the new data set, no data set will exist if creation of the new data set fails.
      - If I(replace=True), all data in the original data set will be lost.
    type: bool
    required: false
    default: false
  tmp_hlq:
    description:
      - Override the default high level qualifier (HLQ) for temporary and backup
        datasets.
      - The default HLQ is the Ansible user used to execute the module and if
        that is not available, then the value C(TMPHLQ) is used.
    required: false
    type: str
  force:
    description:
      - Specifies that the data set can be shared with others during a member
        delete operation which results in the data set you are updating to be
        simultaneously updated by others.
      - This is helpful when a data set is being used in a long running process
        such as a started task and you are wanting to delete a member.
      - The I(force=True) option enables sharing of data sets through the
        disposition I(DISP=SHR).
      - The I(force=True) only applies to data set members when I(state=absent)
        and I(type=member) and when removing a GDG base with active generations.
      - If I(force=True), I(type=gdg) and I(state=absent) it will force remove
        a GDG base with active generations.
    type: bool
    required: false
    default: false
  batch:
    description:
      - Batch can be used to perform operations on multiple data sets in a single module call.
    type: list
    elements: dict
    required: false
    suboptions:
      name:
        description:
          - The name of the data set being managed. (e.g C(USER.TEST))
          - If I(name) is not provided, a randomized data set name will be generated
            with the HLQ matching the module-runners username.
          - Required if I(type=member) or I(state!=present)
        type: str
        required: false
      state:
        description:
          - The final state desired for specified data set.
          - >
            If I(state=absent) and the data set does not exist on the managed node,
            no action taken, module completes successfully with I(changed=False).
          - >
            If I(state=absent) and the data set does exist on the managed node,
            remove the data set, module completes successfully with I(changed=True).
          - >
            If I(state=absent) and I(type=member) and I(force=True), the data
            set will be opened with I(DISP=SHR) such that the entire data set
            can be accessed by other processes while the specified member is
            deleted.
          - >
            If I(state=absent) and I(volumes) is provided, and the data set is not
            found in the catalog, the module attempts to perform catalog using supplied
            I(name) and I(volumes). If the attempt to catalog the data set catalog is successful,
            then the data set is removed. Module completes successfully with I(changed=True).
          - >
            If I(state=absent) and I(volumes) is provided, and the data set is not
            found in the catalog, the module attempts to perform catalog using supplied
            I(name) and I(volumes). If the attempt to catalog the data set catalog fails,
            then no action is taken. Module completes successfully with I(changed=False).
          - >
            If I(state=absent) and I(volumes) is provided, and the data set is found in
            the catalog, the module compares the catalog volume attributes to the provided
            I(volumes). If they volume attributes are different, the cataloged data set
            will be uncataloged temporarily while the requested data set be deleted is cataloged.
            The module will catalog the original data set on completion, if the attempts to
            catalog fail, no action is taken. Module completes successfully with I(changed=False).
          - >
            If I(state=present) and the data set does not exist on the managed node,
            create and catalog the data set, module completes successfully with I(changed=True).
          - >
            If I(state=present) and I(replace=True) and the data set is present on
            the managed node the existing data set is deleted, and a new data set is created and cataloged
            with the desired attributes, module completes successfully with I(changed=True).
          - >
            If I(state=present) and I(replace=False) and the data set is present
            on the managed node, no action taken, module completes successfully with I(changed=False).
          - >
            If I(state=present) and I(type=member) and the member does not exist in the data set,
            create a member formatted to store data, module completes successfully with I(changed=True).
            Note, a PDSE does not allow a mixture of formats such that there is
            executables (program objects) and data. The member created is formatted to store data,
            not an executable.
          - >
            If I(state=cataloged) and I(volumes) is provided and the data set is already cataloged,
            no action taken, module completes successfully with I(changed=False).
          - >
            If I(state=cataloged) and I(volumes) is provided and the data set is not cataloged,
            module attempts to perform catalog using supplied I(name) and I(volumes). If the attempt to
            catalog the data set catalog is successful, module completes successfully with I(changed=True).
          - >
            If I(state=cataloged) and I(volumes) is provided and the data set is not cataloged,
            module attempts to perform catalog using supplied I(name) and I(volumes). If the attempt to
            catalog the data set catalog fails, returns failure with I(changed=False).
          - >
            If I(state=uncataloged) and the data set is not found, no action taken,
            module completes successfully with I(changed=False).
          - >
            If I(state=uncataloged) and the data set is found, the data set is uncataloged,
            module completes successfully with I(changed=True).
        required: false
        type: str
        default: present
        choices:
          - present
          - absent
          - cataloged
          - uncataloged
      type:
        description:
          - The data set type to be used when creating a data set. (e.g C(pdse))
          - C(member) expects to be used with an existing partitioned data set.
          - Choices are case-sensitive.
        required: false
        type: str
        choices:
          - ksds
          - esds
          - rrds
          - lds
          - seq
          - pds
          - pdse
          - library
          - basic
          - large
          - member
          - hfs
          - zfs
          - gdg
        default: pds
      space_primary:
        description:
          - The amount of primary space to allocate for the dataset.
          - The unit of space used is set using I(space_type).
        type: int
        required: false
        default: 5
      space_secondary:
        description:
          - The amount of secondary space to allocate for the dataset.
          - The unit of space used is set using I(space_type).
        type: int
        required: false
        default: 3
      space_type:
        description:
          - The unit of measurement to use when defining primary and secondary space.
          - Valid units of size are C(k), C(m), C(g), C(cyl), and C(trk).
        type: str
        choices:
          - k
          - m
          - g
          - cyl
          - trk
        required: false
        default: m
      record_format:
        description:
          - The format of the data set. (e.g C(FB))
          - Choices are case-sensitive.
          - When I(type=ksds), I(type=esds), I(type=rrds), I(type=lds) or
            I(type=zfs) then I(record_format=None), these types do not have a
            default I(record_format).
        required: false
        choices:
          - fb
          - vb
          - fba
          - vba
          - u
          - f
        type: str
        default: fb
        aliases:
          - format
      sms_storage_class:
        description:
          - The storage class for an SMS-managed dataset.
          - Required for SMS-managed datasets that do not match an SMS-rule.
          - Not valid for datasets that are not SMS-managed.
          - Note that all non-linear VSAM datasets are SMS-managed.
        type: str
        required: false
        aliases:
          - data_class
      sms_data_class:
        description:
          - The data class for an SMS-managed dataset.
          - Optional for SMS-managed datasets that do not match an SMS-rule.
          - Not valid for datasets that are not SMS-managed.
          - Note that all non-linear VSAM datasets are SMS-managed.
        type: str
        required: false
      sms_management_class:
        description:
          - The management class for an SMS-managed dataset.
          - Optional for SMS-managed datasets that do not match an SMS-rule.
          - Not valid for datasets that are not SMS-managed.
          - Note that all non-linear VSAM datasets are SMS-managed.
        type: str
        required: false
      record_length:
        description:
          - The length, in bytes, of each record in the data set.
          - For variable data sets, the length must include the 4-byte prefix area.
          - "Defaults vary depending on format: If FB/FBA 80, if VB/VBA 137, if U 0."
        type: int
        required: false
      block_size:
        description:
          - The block size to use for the data set.
        type: int
        required: false
      directory_blocks:
        description:
          - The number of directory blocks to allocate to the data set.
        type: int
        required: false
      key_offset:
        description:
          - The key offset to use when creating a KSDS data set.
          - I(key_offset) is required when I(type=ksds).
          - I(key_offset) should only be provided when I(type=ksds)
        type: int
        required: false
      key_length:
        description:
          - The key length to use when creating a KSDS data set.
          - I(key_length) is required when I(type=ksds).
          - I(key_length) should only be provided when I(type=ksds)
        type: int
        required: false
      empty:
        description:
          - Sets the I(empty) attribute for Generation Data Groups.
          - If false, removes only the oldest GDS entry when a new GDS is created that causes GDG limit to be exceeded.
          - If true, removes all GDS entries from a GDG base when a new GDS is created that causes the
            GDG limit to be exceeded.
<<<<<<< HEAD
          - Default is false.
        type: bool
        required: false
=======
        type: bool
        required: false
        default: false
>>>>>>> 5eddec59
      extended:
        description:
          - Sets the I(extended) attribute for Generation Data Groups.
          - If false, allow up to 255 generation data sets (GDSs) to be associated with the GDG.
          - If true, allow up to 999 generation data sets (GDS) to be associated with the GDG.
<<<<<<< HEAD
          - Default is false.
        type: bool
        required: false
=======
        type: bool
        required: false
        default: false
>>>>>>> 5eddec59
      fifo:
        description:
          - Sets the I(fifo) attribute for Generation Data Groups.
          - If false, the order is the newest GDS defined to the oldest GDS. This is the default value.
          - If true, the order is the oldest GDS defined to the newest GDS.
<<<<<<< HEAD
          - Default is false.
        type: bool
        required: false
=======
        type: bool
        required: false
        default: false
>>>>>>> 5eddec59
      limit:
        description:
          - Sets the I(limit) attribute for Generation Data Groups.
          - Specifies the maximum number, from 1 to 255(up to 999 if extended), of GDS that can be
            associated with the GDG being defined.
          - I(limit) is required when I(type=gdg).
        type: int
        required: false
      purge:
        description:
          - Sets the I(purge) attribute for Generation Data Groups.
          - Specifies whether to override expiration dates when a generation data set (GDS)
            is rolled off and the C(scratch) option is set.
        type: bool
        required: false
<<<<<<< HEAD
=======
        default: false
>>>>>>> 5eddec59
      scratch:
        description:
          - Sets the I(scratch) attribute for Generation Data Groups.
          - Specifies what action is to be taken for a generation data set located on disk
            volumes when the data set is uncataloged from the GDG base as a result of
            EMPTY/NOEMPTY processing.
        type: bool
        required: false
<<<<<<< HEAD
=======
        default: false
>>>>>>> 5eddec59
      volumes:
        description:
          - >
            If cataloging a data set, I(volumes) specifies the name of the volume(s) where the data set is located.
          - >
            If creating a data set, I(volumes) specifies the volume(s) where the data set should be created.
          - >
            If I(volumes) is provided when I(state=present), and the data set is not found in the catalog,
            L(zos_data_set,./zos_data_set.html) will check the volume table of contents to see if the data set exists.
            If the data set does exist, it will be cataloged.
          - >
            If I(volumes) is provided when I(state=absent) and the data set is not found in the catalog,
            L(zos_data_set,./zos_data_set.html) will check the volume table of contents to see if the data set exists.
            If the data set does exist, it will be cataloged and promptly removed from the system.
          - I(volumes) is required when I(state=cataloged).
          - Accepts a string when using a single volume and a list of strings when using multiple.
        type: raw
        required: false
        aliases:
          - volume
      replace:
        description:
          - When I(replace=True), and I(state=present), existing data set matching I(name) will be replaced.
          - >
            Replacement is performed by deleting the existing data set and creating a new data set with
            the same name and desired attributes. Since the existing data set will
            be deleted prior to creating the new data set, no data set will exist if creation of the new data set fails.
          - If I(replace=True), all data in the original data set will be lost.
        type: bool
        required: false
        default: false
      force:
        description:
          - Specifies that the data set can be shared with others during a member
            delete operation which results in the data set you are updating to
            be simultaneously updated by others.
          - This is helpful when a data set is being used in a long running
            process such as a started task and you are wanting to delete a
            member.
          - The I(force=True) option enables sharing of data sets through the
            disposition I(DISP=SHR).
          - The I(force=True) only applies to data set members when
            I(state=absent) and I(type=member).
        type: bool
        required: false
        default: false

attributes:
  action:
    support: none
    description: Indicates this has a corresponding action plugin so some parts of the options can be executed on the controller.
  async:
    support: full
    description: Supports being used with the ``async`` keyword.
  check_mode:
    support: full
    description: Can run in check_mode and return changed status prediction without modifying target. If not supported, the action will be skipped.
"""
EXAMPLES = r"""
- name: Create a sequential data set if it does not exist
  zos_data_set:
    name: someds.name.here
    type: seq
    state: present

- name: Create a PDS data set if it does not exist
  zos_data_set:
    name: someds.name.here
    type: pds
    space_primary: 5
    space_type: m
    record_format: fba
    record_length: 25

- name: Attempt to replace a data set if it exists
  zos_data_set:
    name: someds.name.here
    type: pds
    space_primary: 5
    space_type: m
    record_format: u
    record_length: 25
    replace: true

- name: Attempt to replace a data set if it exists. If not found in the catalog, check if it is available on volume 222222, and catalog if found.
  zos_data_set:
    name: someds.name.here
    type: pds
    space_primary: 5
    space_type: m
    record_format: u
    record_length: 25
    volumes: "222222"
    replace: true

- name: Create an ESDS data set if it does not exist
  zos_data_set:
    name: someds.name.here
    type: esds

- name: Create a KSDS data set if it does not exist
  zos_data_set:
    name: someds.name.here
    type: ksds
    key_length: 8
    key_offset: 0

- name: Create an RRDS data set with storage class MYDATA if it does not exist
  zos_data_set:
    name: someds.name.here
    type: rrds
    sms_storage_class: mydata

- name: Delete a data set if it exists
  zos_data_set:
    name: someds.name.here
    state: absent

- name: Delete a data set if it exists. If data set not cataloged, check on volume 222222 for the data set, and then catalog and delete if found.
  zos_data_set:
    name: someds.name.here
    state: absent
    volumes: "222222"

- name: Write a member to an existing PDS; replace if member exists
  zos_data_set:
    name: someds.name.here(mydata)
    type: member
    replace: true

- name: Write a member to an existing PDS; do not replace if member exists
  zos_data_set:
    name: someds.name.here(mydata)
    type: member

- name: Remove a member from an existing PDS
  zos_data_set:
    name: someds.name.here(mydata)
    state: absent
    type: member

- name: Remove a member from an existing PDS/E by opening with disposition DISP=SHR
  zos_data_set:
    name: someds.name.here(mydata)
    state: absent
    type: member
    force: true

- name: Create multiple partitioned data sets and add one or more members to each
  zos_data_set:
    batch:
      - name: someds.name.here1
        type: pds
        space_primary: 5
        space_type: m
        record_format: fb
        replace: true
      - name: someds.name.here1(member1)
        type: member
      - name: someds.name.here2(member1)
        type: member
        replace: true
      - name: someds.name.here2(member2)
        type: member

- name: Catalog a data set present on volume 222222 if it is uncataloged.
  zos_data_set:
    name: someds.name.here
    state: cataloged
    volumes: "222222"

- name: Uncatalog a data set if it is cataloged.
  zos_data_set:
    name: someds.name.here
    state: uncataloged

- name: Create a data set on volumes 000000 and 222222 if it does not exist.
  zos_data_set:
    name: someds.name.here
    state: present
    volumes:
      - "000000"
      - "222222"
"""
RETURN = r"""
names:
  description: The data set names, including temporary generated data set names, in the order provided to the module.
  returned: always
  type: list
  elements: str
"""

from ansible_collections.ibm.ibm_zos_core.plugins.module_utils.better_arg_parser import (
    BetterArgParser,
)
from ansible_collections.ibm.ibm_zos_core.plugins.module_utils.data_set import (
    DataSet, GenerationDataGroup, MVSDataSet, Member
)
from ansible.module_utils.basic import AnsibleModule

import re

# CONSTANTS
DATA_SET_TYPES = [
    "ksds",
    "esds",
    "rrds",
    "lds",
    "seq",
    "pds",
    "pdse",
    "basic",
    "large",
    "library",
    "member",
    "hfs",
    "zfs",
    "gdg",
]

DATA_SET_FORMATS = [
    "fb",
    "vb",
    "fba",
    "vba",
    "u",
    "f",
]

DEFAULT_RECORD_LENGTHS = {
    "fb": 80,
    "fba": 80,
    "vb": 137,
    "vba": 137,
    "u": 0,
}

DATA_SET_TYPES_VSAM = [
    "ksds",
    "esds",
    "rrds",
    "lds",
    "zfs",
]

# ------------- Functions to validate arguments ------------- #


def get_individual_data_set_parameters(params):
    """Builds a list of data set parameters
    to be used in future operations.

    Parameters
    ----------
    params : dict
        The parameters from
        Ansible's AnsibleModule object module.params.

    Returns
    -------
    Union[dict]
        A list of dicts where each list item
        represents one data set. Each dictionary holds the parameters
        (passed to the zos_data_set module) for the data set which it represents.

    Raises
    ------
    ValueError
        Raised if top-level parameters "name"
        and "batch" are both provided.
    ValueError
        Raised if neither top-level parameters "name"
        or "batch" are provided.
    """
    if params.get("name") and params.get("batch"):
        raise ValueError(
            'Top-level parameters "name" and "batch" are mutually exclusive.'
        )
    elif not params.get("name") and not params.get("batch"):
        raise ValueError(
            'One of the following parameters is required: "name", "batch".'
        )
    if params.get("name"):
        data_sets_parameter_list = [params]
    else:
        data_sets_parameter_list = params.get("batch")
    return data_sets_parameter_list


# * can be replaced by built-in
def data_set_name(contents, dependencies):
    """Validates provided data set name(s) are valid.
    Returns a list containing the name(s) of data sets.

    Parameters
    ----------
    contents : str
        Name of the dataset.
    dependencies : dict
        Any dependencies needed for contents argument to be validated.

    Returns
    -------
    None
        If the dependencies have a batch.
    str
        The data set name.

    Raises
    ------
    ValueError
        Data set name must be provided.
    ValueError
        Data set and member name must be provided.
    ValueError
        A value is invalid.
    """
    if dependencies.get("batch"):
        return None
    if contents is None:
        if dependencies.get("state") != "present":
            raise ValueError('Data set name must be provided when "state!=present"')
        if dependencies.get("type") != "member":
            tmphlq = dependencies.get("tmp_hlq")
            if tmphlq is None:
                tmphlq = ""
            contents = DataSet.temp_name(tmphlq)
        else:
            raise ValueError(
                'Data set and member name must be provided when "type=member"'
            )
    dsname = str(contents)
    if not re.fullmatch(
        r"^(?:(?:[A-Z$#@]{1}[A-Z0-9$#@-]{0,7})(?:[.]{1})){1,21}[A-Z$#@]{1}[A-Z0-9$#@-]{0,7}$",
        dsname,
        re.IGNORECASE,
    ):
        if (
<<<<<<< HEAD
            re.fullmatch(
                r"^(?:(?:[A-Z$#@]{1}[A-Z0-9$#@-]{0,7})(?:[.]{1})){1,21}[A-Z$#@]{1}[A-Z0-9$#@-]{0,7}(?:\([+-]{0,1}\d{1,4}\)){0,1}$",
                dsname,
                re.IGNORECASE,
            )
        ):
            return dsname.upper()
        elif not (
            re.fullmatch(
                r"^(?:(?:[A-Z$#@]{1}[A-Z0-9$#@-]{0,7})(?:[.]{1})){1,21}[A-Z$#@]{1}[A-Z0-9$#@-]{0,7}(?:\(([A-Z$#@]{1}[A-Z0-9$#@]{0,7})\)){0,1}$",
                dsname,
                re.IGNORECASE,
            )
=======
            re.fullmatch(
                r"^(?:(?:[A-Z$#@]{1}[A-Z0-9$#@-]{0,7})(?:[.]{1})){1,21}[A-Z$#@]{1}[A-Z0-9$#@-]{0,7}(?:\([+-]{0,1}\d{1,4}\)){0,1}$",
                dsname,
                re.IGNORECASE,
            )
        ):
            return dsname.upper()
        elif not (
            re.fullmatch(
                r"^(?:(?:[A-Z$#@]{1}[A-Z0-9$#@-]{0,7})(?:[.]{1})){1,21}[A-Z$#@]{1}[A-Z0-9$#@-]{0,7}(?:\(([A-Z$#@]{1}[A-Z0-9$#@]{0,7})\)){0,1}$",
                dsname,
                re.IGNORECASE,
            )
>>>>>>> 5eddec59
            and dependencies.get("type") == "member"
        ):
            raise ValueError(
                "Value {0} is invalid for data set argument.".format(dsname)
            )
    return dsname.upper()


# * dependent on state
def space_type(contents, dependencies):
    """Validates provided data set unit of space is valid.
    Returns the unit of space.

    Parameters
    ----------
    contents : str
        Unit of space of the dataset.
    dependencies : dict
        Any dependencies needed for contents argument to be validated.

    Returns
    -------
    str
        The data set unit of space.

    Raises
    ------
    ValueError
        Value provided is invalid.
"""
    if dependencies.get("state") == "absent":
        return "m"
    if contents is None:
        return None
    match = re.fullmatch(r"(m|g|k|trk|cyl)", contents, re.IGNORECASE)
    if not match:
        raise ValueError(
            'Value {0} is invalid for space_type argument. Valid space types are "k", "m", "g", "trk" or "cyl".'.format(
                contents
            )
        )
    return contents


# * dependent on state
def sms_class(contents, dependencies):
    """Validates provided sms class is of valid length.
    Returns the sms class.

    Parameters
    ----------
    contents : str
        Name of the sms class.
    dependencies : dict
        Any dependencies needed for contents argument to be validated.

    Returns
    -------
    None
        If the state is absent or contents is none.
    str
        The sms class set name.

    Raises
    ------
    ValueError
        Value is invalid.
    """
    if dependencies.get("state") == "absent" or contents is None:
        return None
    if len(contents) < 1 or len(contents) > 8:
        raise ValueError(
            (
                "Value {0} is invalid for an SMS class argument. "
                "SMS class must be at least 1 and at most 8 characters."
            ).format(contents)
        )
    return contents


def valid_when_state_present(contents, dependencies):
    """Ensures no arguments that are invalid when state!=present
    are allowed.

    Parameters
    ----------
    contents : str
        Arguments to be validated.
    dependencies : dict
        Any dependencies needed for contents argument to be validated.

    Returns
    -------
    None
        If the state is absent or contents is none.
    str
        Valid arguments.
    """
    if dependencies.get("state") == "absent" or contents is None:
        return None
    return contents


# * dependent on state
# * dependent on format
def record_length(contents, dependencies):
    """Validates provided record length is valid.
    Returns the record length as integer.

    Parameters
    ----------
    contents : str
        Length of the dataset.
    dependencies : dict
        Any dependencies needed for contents argument to be validated.

    Returns
    -------
    None
        If the state is absent or contents is none.
    str
        The data set length.

    Raises
    ------
    ValueError
        Value is invalid.
    """
    if dependencies.get("state") == "absent":
        return None
    contents = (
        DEFAULT_RECORD_LENGTHS.get(dependencies.get("record_format"), None)
        if contents is None
        else int(contents)
    )
    if contents is None:
        return None
    if not re.fullmatch(r"[0-9]*", str(contents)) or (contents < 0 or contents > 32768):
        raise ValueError(
            "Value {0} is invalid for record_length argument. record_length must be between 0 and 32768 bytes.".format(
                contents
            )
        )
    return contents


# * dependent on state
# * dependent on record_length
def record_format(contents, dependencies):
    """Validates data set format is valid.
    Returns uppercase data set format.

    Parameters
    ----------
    contents : str
        Format of the dataset.
    dependencies : dict
        Any dependencies needed for contents argument to be validated.

    Returns
    -------
    str
        The data set format in uppercase. Default is 'FB'.

    Raises
    ------
    ValueError
        Value is invalid.
    """
    if dependencies.get("state") == "absent":
        return "fb"
    if contents is None:
        return "fb"
    formats = "|".join(DATA_SET_FORMATS)
    if not re.fullmatch(formats, contents, re.IGNORECASE):
        raise ValueError(
            "Value {0} is invalid for format argument. format must be one of the following: {1}.".format(
                contents, ", ".join(DATA_SET_FORMATS)
            )
        )
    return contents


# * dependent on state
def data_set_type(contents, dependencies):
    """Validates data set type is valid.
    Returns uppercase data set type.

    Parameters
    ----------
    contents : str
        Type of the dataset.
    dependencies : dict
        Any dependencies needed for contents argument to be validated.

    Returns
    -------
    str
        The data set type in uppercase. Default is PDS.

    Raises
    ------
    ValueError
        Value is invalid.
    """
    # if dependencies.get("state") == "absent" and contents != "MEMBER":
    #     return None
    if contents is None:
        return "pds"

    if contents == "gdg" and dependencies.get("state") == "present" and dependencies.get("limit") is None:
        raise ValueError(
            "Limit must be provided when data set type is gdg and state=present."
        )
    types = "|".join(DATA_SET_TYPES)
    if not re.fullmatch(types, contents, re.IGNORECASE):
        raise ValueError(
            "Value {0} is invalid for type argument. type must be one of the following: {1}.".format(
                contents, ", ".join(DATA_SET_TYPES)
            )
        )
    return contents


def limit_type(contents, dependencies):
    """Validates limit is valid. Limit option is dependent on state.
    Returns limit.

    Parameters
    ----------
    contents : int
        Limit for GDG type.
    dependencies : dict
        Any dependencies needed for contents argument to be validated.

    Returns
    -------
    int
        The limit for GDG type.

    Raises
    ------
    ValueError
        Value is invalid.
    """
    if not isinstance(contents, int):
        raise ValueError(
            "Value {0} is invalid for limit option. Limit must be an integer from 1 to 255, if extended up to 999.".format(
                contents
            )
        )
    return contents


# * dependent on state
def volumes(contents, dependencies):
    """Validates volume is valid.
    Returns uppercase volume.

    Parameters
    ----------
    contents : str
        Name of the volume.
    dependencies : dict
        Any dependencies needed for contents argument to be validated.

    Returns
    -------
    None
        If the state is absent or contents is none.
    str
        The volume name.

    Raises
    ------
    ValueError
        Argument is invalid.
    ValueError
        Volume is required when state is cataloged.
    """
    if contents is None:
        if dependencies.get("state") == "cataloged":
            raise ValueError("Volume is required when state==cataloged.")
        return None
    if not isinstance(contents, list):
        contents = [contents]
    for vol in contents:
        if not re.fullmatch(
            r"^[A-Z0-9]{1,6}$",
            str(vol),
            re.IGNORECASE,
        ):
            raise ValueError(
                'Invalid argument type for "{0}". expected volume name'.format(vol)
            )
        vol = vol.upper()
    return contents


# * dependent on state
# * dependent on type
def key_length(contents, dependencies):
    """Validates data set key length is valid.
    Returns data set key length as integer.

    Parameters
    ----------
    contents : str
        key_length.
    dependencies : dict
        Any dependencies needed for contents argument to be validated.

    Returns
    -------
    None
        If the state is absent or contents is none.
    int
        key_length.

    Raises
    ------
    ValueError
        Argument is invalid.
    ValueError
        key_length was not provided when requesting KSDS data set.
    ValueError
        key_length can not be provided when type is not KSDS.
    """
    if dependencies.get("state") == "absent":
        return None
    if dependencies.get("type") == "ksds" and contents is None:
        raise ValueError("key_length is required when requesting KSDS data set.")
    if dependencies.get("type") != "ksds" and contents is not None:
        raise ValueError("key_length is only valid when type=ksds.")
    if contents is None:
        return None
    contents = int(contents)
    if not re.match(r"[0-9]+", str(contents)):
        raise ValueError(
            "Value {0} is invalid for key_length argument.".format(contents)
        )
    return contents


# * dependent on state
# * dependent on type
# * dependent on key_length
def key_offset(contents, dependencies):
    """Validates data set key offset is valid.
    Returns data set key offset as integer.

    Parameters
    ----------
    contents : str
        Key offset of the data set.
    dependencies : dict
        Any dependencies needed for contents argument to be validated.

    Returns
    -------
    None
        If the state is absent or contents is none.
    int
        Key offset of the data set.

    Raises
    ------
    ValueError
        Argument is invalid.
    ValueError
        key_offset was not provided when requesting KSDS data set.
    ValueError
        key_offset can not be provided when type is not KSDS.
    """
    if dependencies.get("state") == "absent":
        return None
    if dependencies.get("type") == "ksds" and contents is None:
        raise ValueError("key_offset is required when requesting KSDS data set.")
    if dependencies.get("type") != "ksds" and contents is not None:
        raise ValueError("key_offset is only valid when type=ksds.")
    if contents is None:
        return None
    contents = int(contents)
    if not re.match(r"[0-9]+", str(contents)):
        raise ValueError(
            "Value {0} is invalid for key_offset argument. offset must be between 0 and length of object - 1.".format(
                contents
            )
        )
    return contents


def get_data_set_handler(**params):
    """Get object initialized based on parameters.
    Parameters
    ----------
    **params
      Data set parameters.

    Returns
    -------
    MVSDataSet or GenerationDataGroup or Member object.
    """
    if params.get("type") == "gdg":
        return GenerationDataGroup(
            name=params.get("name"),
            limit=params.get("limit", None),
            empty=params.get("empty", None),
            purge=params.get("purge", None),
            scratch=params.get("scratch", None),
            extended=params.get("extended", None),
            fifo=params.get("fifo", None),
        )
    elif params.get("type") == "member":
        return Member(
            name=params.get("name")
        )
    else:
        return MVSDataSet(
            name=params.get("name"),
            record_format=params.get("record_format", None),
            volumes=params.get("volumes", None),
            data_set_type=params.get("type", None),
            block_size=params.get("block_size", None),
            record_length=params.get("record_length", None),
            space_primary=params.get("space_primary", None),
            space_secondary=params.get("space_secondary", None),
            space_type=params.get("space_type", None),
            directory_blocks=params.get("directory_blocks", None),
            key_length=params.get("key_length", None),
            key_offset=params.get("key_offset", None),
            sms_storage_class=params.get("sms_storage_class", None),
            sms_data_class=params.get("sms_data_class", None),
            sms_management_class=params.get("sms_management_class", None),
        )


def perform_data_set_operations(data_set, state, replace, tmp_hlq, force):
    """Calls functions to perform desired operations on
    one or more data sets. Returns boolean indicating if changes were made.

    Parameters
    ----------
    data_set : {object | MVSDataSet | Member | GenerationDataGroup }
        Data set object to perform operations on.
    state : str
        State of the data sets.
    replace : str
        Whether or not replace an existing data set if it has the same name.
    tmp_hlq : str
        Temporary high level qualifier to use for temporary data sets.
    force : str
        Whether or not the data set can be shared with others during the
        operation.

    Returns
    -------
    bool
        If changes were made.
    """
    changed = False
    if state == "present" and data_set.data_set_type == "member":
        changed = data_set.ensure_present(replace=replace, tmphlq=tmp_hlq)
    elif state == "present" and data_set.data_set_type == "gdg":
        changed = data_set.ensure_present(replace=replace)
    elif state == "present":
        changed = data_set.ensure_present(replace=replace, tmp_hlq=tmp_hlq, force=force)
    elif state == "absent" and data_set.data_set_type == "member":
        changed = data_set.ensure_absent(force=force)
    elif state == "absent" and data_set.data_set_type == "gdg":
        changed = data_set.ensure_absent(force=force)
    elif state == "absent":
        changed = data_set.ensure_absent(tmp_hlq=tmp_hlq)
    elif state == "cataloged":
        changed = data_set.ensure_cataloged(tmp_hlq=tmp_hlq)
    elif state == "uncataloged":
        changed = data_set.ensure_uncataloged(tmp_hlq=tmp_hlq)
    return changed


def parse_and_validate_args(params):
    """Parse and validate args.

    Parameters
    ----------
    params : dict
        Params to validated and parsed.

    Returns
    -------
    dict
        Parsed args.
    """

    arg_defs = dict(
        # Used for batch data set args
        batch=dict(
            type="list",
            elements="dict",
            options=dict(
                name=dict(
                    type=data_set_name,
                    default=data_set_name,
                    dependencies=["type", "state"],
                ),
                state=dict(
                    type="str",
                    default="present",
                    choices=["present", "absent", "cataloged", "uncataloged"],
                ),
                type=dict(
                    type=data_set_type,
                    required=False,
                    dependencies=["state", "limit"],
                    choices=DATA_SET_TYPES,
                ),
                space_type=dict(
                    type=space_type,
                    required=False,
                    dependencies=["state"],
                    choices=["k", "m", "g", "cyl", "trk"],
                    default="m",
                ),
                space_primary=dict(type="int", required=False, dependencies=["state"]),
                space_secondary=dict(
                    type="int", required=False, dependencies=["state"]
                ),
                record_format=dict(
                    type=record_format,
                    required=False,
                    dependencies=["state"],
                    choices=["fb", "vb", "fba", "vba", "u", "f"],
                    aliases=["format"],
                    default="fb",
                ),
                sms_management_class=dict(
                    type=sms_class, required=False, dependencies=["state"]
                ),
                # I know this alias is odd, ZOAU used to document they supported
                # SMS data class when they were actually passing as storage class
                # support for backwards compatability with previous module versions
                sms_storage_class=dict(
                    type=sms_class,
                    required=False,
                    dependencies=["state"],
                    aliases=["data_class"],
                ),
                sms_data_class=dict(
                    type=sms_class, required=False, dependencies=["state"]
                ),
                block_size=dict(
                    type=valid_when_state_present,
                    required=False,
                    dependencies=["state"],
                ),
                directory_blocks=dict(
                    type=valid_when_state_present,
                    required=False,
                    dependencies=["state"],
                ),
                record_length=dict(
                    type=record_length,
                    required=False,
                    dependencies=["state", "record_format"],
                ),
                key_offset=dict(
                    type=valid_when_state_present,
                    required=False,
                    dependencies=["state", "type", "key_length"],
                ),
                key_length=dict(
                    type=valid_when_state_present,
                    required=False,
                    dependencies=["state", "type"],
                ),
                replace=dict(
                    type="bool",
                    default=False,
                ),
                volumes=dict(
                    type=volumes,
                    required=False,
                    aliases=["volume"],
                    dependencies=["state"],
                ),
                limit=dict(
                    type="int",
                    required=False
                ),
                empty=dict(
                    type="bool",
<<<<<<< HEAD
                    required=False
                ),
                purge=dict(
                    type="bool",
                    required=False
                ),
                scratch=dict(
                    type="bool",
                    required=False
                ),
                extended=dict(
                    type="bool",
                    required=False
                ),
                fifo=dict(
                    type="bool",
                    required=False
=======
                    required=False,
                    default=False
                ),
                purge=dict(
                    type="bool",
                    required=False,
                    default=False
                ),
                scratch=dict(
                    type="bool",
                    required=False,
                    default=False
                ),
                extended=dict(
                    type="bool",
                    required=False,
                    default=False
                ),
                fifo=dict(
                    type="bool",
                    required=False,
                    default=False
>>>>>>> 5eddec59
                ),
                force=dict(
                    type="bool",
                    required=False,
                    default=False,
                ),
            ),
        ),
        # For individual data set args
        name=dict(
            type=data_set_name,
            default=data_set_name,
            required=False,
            dependencies=["type", "state", "batch", "tmp_hlq"],
        ),
        state=dict(
            type="str",
            default="present",
            choices=["present", "absent", "cataloged", "uncataloged"],
        ),
        type=dict(type=data_set_type, required=False, dependencies=["state", "limit"]),
        space_type=dict(
            type=space_type,
            required=False,
            dependencies=["state"],
            choices=["k", "m", "g", "cyl", "trk"],
            default="m",
        ),
        space_primary=dict(type="int", required=False, dependencies=["state"]),
        space_secondary=dict(type="int", required=False, dependencies=["state"]),
        record_format=dict(
            type=record_format,
            required=False,
            dependencies=["state"],
            choices=["fb", "vb", "fba", "vba", "u", "f"],
            aliases=["format"],
            default="fb",
        ),
        sms_management_class=dict(
            type=sms_class, required=False, dependencies=["state"]
        ),
        # I know this alias is odd, ZOAU used to document they supported
        # SMS data class when they were actually passing as storage class
        # support for backwards compatibility with previous module versions
        sms_storage_class=dict(
            type=sms_class,
            required=False,
            dependencies=["state"],
            aliases=["data_class"],
        ),
        sms_data_class=dict(type=sms_class, required=False, dependencies=["state"]),
        block_size=dict(
            type=valid_when_state_present,
            required=False,
            dependencies=["state"],
        ),
        directory_blocks=dict(
            type=valid_when_state_present,
            required=False,
            dependencies=["state"],
        ),
        record_length=dict(
            type=record_length,
            required=False,
            dependencies=["state", "record_format"],
        ),
        key_offset=dict(type=valid_when_state_present, required=False),
        key_length=dict(type=valid_when_state_present, required=False),
        replace=dict(
            type="bool",
            default=False,
        ),
        # GDG options
        limit=dict(type="int", required=False),
<<<<<<< HEAD
        empty=dict(type="bool", required=False),
        purge=dict(type="bool", required=False),
        scratch=dict(type="bool", required=False),
        extended=dict(type="bool", required=False),
        fifo=dict(type="bool", required=False),
=======
        empty=dict(type="bool", required=False, default=False),
        purge=dict(type="bool", required=False, default=False),
        scratch=dict(type="bool", required=False, default=False),
        extended=dict(type="bool", required=False, default=False),
        fifo=dict(type="bool", required=False, default=False),
>>>>>>> 5eddec59
        # End of GDG options
        volumes=dict(
            type=volumes,
            required=False,
            aliases=["volume"],
            dependencies=["state"],
        ),
        tmp_hlq=dict(
            type='qualifier_or_empty',
            required=False,
            default=None
        ),
        force=dict(
            type="bool",
            required=False,
            default=False,
        ),
        mutually_exclusive=[
            ["batch", "name"],
            # ["batch", "state"],
            # ["batch", "space_type"],
            # ["batch", "space_primary"],
            # ["batch", "space_secondary"],
            # ["batch", "record_format"],
            ["batch", "sms_management_class"],
            ["batch", "sms_storage_class"],
            ["batch", "sms_data_class"],
            ["batch", "block_size"],
            ["batch", "record_length"],
            ["batch", "key_offset"],
            ["batch", "key_length"],
            # ["batch", "replace"],
            ["batch", "volumes"],
            # ["batch", "force"],
        ],
    )
    parser = BetterArgParser(arg_defs)
    parsed_args = parser.parse_args(params)
    parsed_args = {
        key: value for key, value in parsed_args.items() if value is not None
    }
    return parsed_args


def run_module():
    """Runs the module.

    Raises
    ------
    fail_json
        Any exception during processing of data set params.
    """
    # TODO: add logic to handle aliases during parsing

    module_args = dict(
        # Used for batch data set args
        batch=dict(
            type="list",
            elements="dict",
            options=dict(
                name=dict(
                    type="str",
                    required=False,
                ),
                state=dict(
                    type="str",
                    default="present",
                    choices=["present", "absent", "cataloged", "uncataloged"],
                ),
                type=dict(
                    type="str",
                    required=False,
                    default="pds",
                    choices=DATA_SET_TYPES,
                ),
                space_type=dict(
                    type="str",
                    required=False,
                    default="m",
                    choices=["k", "m", "g", "cyl", "trk"],
                ),
                space_primary=dict(type="int", required=False, default=5),
                space_secondary=dict(type="int", required=False, default=3),
                record_format=dict(
                    type="str",
                    required=False,
                    aliases=["format"],
                    default="fb",
                    choices=["fb", "vb", "fba", "vba", "u", "f"],
                ),
                sms_management_class=dict(type="str", required=False),
                # I know this alias is odd, ZOAU used to document they supported
                # SMS data class when they were actually passing as storage class
                # support for backwards compatibility with previous module versions
                sms_storage_class=dict(
                    type="str", required=False, aliases=["data_class"]
                ),
                sms_data_class=dict(type="str", required=False),
                block_size=dict(
                    type="int",
                    required=False,
                ),
                directory_blocks=dict(
                    type="int",
                    required=False,
                ),
                record_length=dict(
                    type="int",
                    required=False,
                ),
                key_offset=dict(type="int", required=False, no_log=False),
                key_length=dict(type="int", required=False, no_log=False),
                replace=dict(
                    type="bool",
                    default=False,
                ),
                # GDG options
                limit=dict(type="int", required=False),
<<<<<<< HEAD
                empty=dict(type="bool", required=False),
                purge=dict(type="bool", required=False),
                scratch=dict(type="bool", required=False),
                extended=dict(type="bool", required=False),
                fifo=dict(type="bool", required=False),
=======
                empty=dict(type="bool", required=False, default=False),
                purge=dict(type="bool", required=False, default=False),
                scratch=dict(type="bool", required=False, default=False),
                extended=dict(type="bool", required=False, default=False),
                fifo=dict(type="bool", required=False, default=False),
>>>>>>> 5eddec59
                volumes=dict(type="raw", required=False, aliases=["volume"]),
                force=dict(
                    type="bool",
                    required=False,
                    default=False,
                ),
            ),
        ),
        # For individual data set args
        name=dict(
            type="str",
            required=False,
        ),
        state=dict(
            type="str",
            default="present",
            choices=["present", "absent", "cataloged", "uncataloged"],
        ),
        type=dict(
            type="str",
            required=False,
            default="pds",
            choices=DATA_SET_TYPES,
        ),
        space_type=dict(
            type="str",
            required=False,
            default="m",
            choices=["k", "m", "g", "cyl", "trk"],
        ),
        space_primary=dict(type="int", required=False, default=5),
        space_secondary=dict(type="int", required=False, default=3),
        record_format=dict(
            type="str",
            required=False,
            aliases=["format"],
            choices=["fb", "vb", "fba", "vba", "u", "f"],
            default="fb"
        ),
        sms_management_class=dict(type="str", required=False),
        # I know this alias is odd, ZOAU used to document they supported
        # SMS data class when they were actually passing as storage class
        # support for backwards compatability with previous module versions
        sms_storage_class=dict(type="str", required=False, aliases=["data_class"]),
        sms_data_class=dict(type="str", required=False),
        block_size=dict(
            type="int",
            required=False,
        ),
        directory_blocks=dict(
            type="int",
            required=False,
        ),
        record_length=dict(
            type="int",
            required=False,
        ),
        key_offset=dict(type="int", required=False, no_log=False),
        key_length=dict(type="int", required=False, no_log=False),
        replace=dict(
            type="bool",
            default=False,
        ),
        # GDG options
        limit=dict(type="int", required=False, no_log=False),
<<<<<<< HEAD
        empty=dict(type="bool", required=False),
        purge=dict(type="bool", required=False),
        scratch=dict(type="bool", required=False),
        extended=dict(type="bool", required=False),
        fifo=dict(type="bool", required=False),
=======
        empty=dict(type="bool", required=False, default=False),
        purge=dict(type="bool", required=False, default=False),
        scratch=dict(type="bool", required=False, default=False),
        extended=dict(type="bool", required=False, default=False),
        fifo=dict(type="bool", required=False, default=False),
>>>>>>> 5eddec59
        # End of GDG options
        volumes=dict(
            type="raw",
            required=False,
            aliases=["volume"],
        ),
        tmp_hlq=dict(
            type="str",
            required=False,
            default=None
        ),
        force=dict(
            type="bool",
            required=False,
            default=False
        ),
    )
    result = dict(changed=False, message="", names=[])

    module = AnsibleModule(argument_spec=module_args, supports_check_mode=True)

    # This evaluation will always occur as a result of the limitation on the
    # better arg parser, this will serve as a solution for now and ensure
    # the non-batch and batch arguments are correctly set
    # This section is copied down inside if/check_mode false, so it modifies after the arg parser
    if module.params.get("batch") is not None:
        for entry in module.params.get("batch"):
            if entry.get('type') is not None and entry.get("type") in DATA_SET_TYPES_VSAM:
                entry["record_format"] = None
        if module.params.get("type") is not None:
            module.params["type"] = None
        if module.params.get("state") is not None:
            module.params["state"] = None
        if module.params.get("space_type") is not None:
            module.params["space_type"] = None
        if module.params.get("space_primary") is not None:
            module.params["space_primary"] = None
        if module.params.get("space_secondary") is not None:
            module.params["space_secondary"] = None
        if module.params.get("replace") is not None:
            module.params["replace"] = None
        if module.params.get("record_format") is not None:
            module.params["record_format"] = None
    elif module.params.get("type") is not None:
        if module.params.get("type") in DATA_SET_TYPES_VSAM:
            # For VSAM types set the value to nothing and let the code manage it
            # module.params["record_format"] = None
            if module.params.get("record_format") is not None:
                del module.params["record_format"]

    if not module.check_mode:
        try:
            # Update the dictionary for use by better arg parser by adding the
            # batch keyword after the arg spec is evaluated else you get a lint
            # error 'invalid-ansiblemodule-schema'
            module_args['state']['dependencies'] = ['batch']
            params = parse_and_validate_args(module.params)
            data_set_param_list = get_individual_data_set_parameters(params)
            result["names"] = [d.get("name", "") for d in data_set_param_list]

            for data_set_params in data_set_param_list:
                # this returns MVSDataSet, Member or GenerationDataGroup
                data_set = get_data_set_handler(**data_set_params)
                result["changed"] = perform_data_set_operations(
                    data_set=data_set,
                    state=data_set_params.get("state"),
                    replace=data_set_params.get("replace"),
                    tmp_hlq=data_set_params.get("tmp_hlq"),
                    force=data_set_params.get("force"),
                ) or result.get("changed", False)
        except Exception as e:
            module.fail_json(msg=repr(e), **result)
    else:
        if module.params.get("replace"):
            result["changed"] = True
    module.exit_json(**result)


def main():
    run_module()


if __name__ == "__main__":
    main()<|MERGE_RESOLUTION|>--- conflicted
+++ resolved
@@ -1,11 +1,7 @@
 #!/usr/bin/python
 # -*- coding: utf-8 -*-
 
-<<<<<<< HEAD
-# Copyright (c) IBM Corporation 2019, 2024
-=======
 # Copyright (c) IBM Corporation 2019, 2025
->>>>>>> 5eddec59
 # Licensed under the Apache License, Version 2.0 (the "License");
 # you may not use this file except in compliance with the License.
 # You may obtain a copy of the License at
@@ -240,7 +236,6 @@
       - The key length to use when creating a KSDS data set.
       - I(key_length) is required when I(type=ksds).
       - I(key_length) should only be provided when I(type=ksds)
-<<<<<<< HEAD
     type: int
     required: false
   empty:
@@ -249,25 +244,25 @@
       - If false, removes only the oldest GDS entry when a new GDS is created that causes GDG limit to be exceeded.
       - If true, removes all GDS entries from a GDG base when a new GDS is created that causes the
         GDG limit to be exceeded.
-      - Default is false.
     type: bool
     required: false
+    default: false
   extended:
     description:
       - Sets the I(extended) attribute for Generation Data Groups.
       - If false, allow up to 255 generation data sets (GDSs) to be associated with the GDG.
       - If true, allow up to 999 generation data sets (GDS) to be associated with the GDG.
-      - Default is false.
     type: bool
     required: false
+    default: false
   fifo:
     description:
       - Sets the I(fifo) attribute for Generation Data Groups.
       - If false, the order is the newest GDS defined to the oldest GDS. This is the default value.
       - If true, the order is the oldest GDS defined to the newest GDS.
-      - Default is false.
     type: bool
     required: false
+    default: false
   limit:
     description:
       - Sets the I(limit) attribute for Generation Data Groups.
@@ -276,43 +271,6 @@
       - I(limit) is required when I(type=gdg).
     type: int
     required: false
-=======
-    type: int
-    required: false
-  empty:
-    description:
-      - Sets the I(empty) attribute for Generation Data Groups.
-      - If false, removes only the oldest GDS entry when a new GDS is created that causes GDG limit to be exceeded.
-      - If true, removes all GDS entries from a GDG base when a new GDS is created that causes the
-        GDG limit to be exceeded.
-    type: bool
-    required: false
-    default: false
-  extended:
-    description:
-      - Sets the I(extended) attribute for Generation Data Groups.
-      - If false, allow up to 255 generation data sets (GDSs) to be associated with the GDG.
-      - If true, allow up to 999 generation data sets (GDS) to be associated with the GDG.
-    type: bool
-    required: false
-    default: false
-  fifo:
-    description:
-      - Sets the I(fifo) attribute for Generation Data Groups.
-      - If false, the order is the newest GDS defined to the oldest GDS. This is the default value.
-      - If true, the order is the oldest GDS defined to the newest GDS.
-    type: bool
-    required: false
-    default: false
-  limit:
-    description:
-      - Sets the I(limit) attribute for Generation Data Groups.
-      - Specifies the maximum number, from 1 to 255(up to 999 if extended), of GDS that can be
-        associated with the GDG being defined.
-      - I(limit) is required when I(type=gdg).
-    type: int
-    required: false
->>>>>>> 5eddec59
   purge:
     description:
       - Sets the I(purge) attribute for Generation Data Groups.
@@ -320,10 +278,7 @@
         is rolled off and the C(scratch) option is set.
     type: bool
     required: false
-<<<<<<< HEAD
-=======
     default: false
->>>>>>> 5eddec59
   scratch:
     description:
       - Sets the I(scratch) attribute for Generation Data Groups.
@@ -332,10 +287,7 @@
         EMPTY/NOEMPTY processing.
     type: bool
     required: false
-<<<<<<< HEAD
-=======
     default: false
->>>>>>> 5eddec59
   volumes:
     description:
       - >
@@ -610,43 +562,25 @@
           - If false, removes only the oldest GDS entry when a new GDS is created that causes GDG limit to be exceeded.
           - If true, removes all GDS entries from a GDG base when a new GDS is created that causes the
             GDG limit to be exceeded.
-<<<<<<< HEAD
-          - Default is false.
         type: bool
         required: false
-=======
-        type: bool
-        required: false
         default: false
->>>>>>> 5eddec59
       extended:
         description:
           - Sets the I(extended) attribute for Generation Data Groups.
           - If false, allow up to 255 generation data sets (GDSs) to be associated with the GDG.
           - If true, allow up to 999 generation data sets (GDS) to be associated with the GDG.
-<<<<<<< HEAD
-          - Default is false.
         type: bool
         required: false
-=======
-        type: bool
-        required: false
         default: false
->>>>>>> 5eddec59
       fifo:
         description:
           - Sets the I(fifo) attribute for Generation Data Groups.
           - If false, the order is the newest GDS defined to the oldest GDS. This is the default value.
           - If true, the order is the oldest GDS defined to the newest GDS.
-<<<<<<< HEAD
-          - Default is false.
         type: bool
         required: false
-=======
-        type: bool
-        required: false
         default: false
->>>>>>> 5eddec59
       limit:
         description:
           - Sets the I(limit) attribute for Generation Data Groups.
@@ -662,10 +596,7 @@
             is rolled off and the C(scratch) option is set.
         type: bool
         required: false
-<<<<<<< HEAD
-=======
         default: false
->>>>>>> 5eddec59
       scratch:
         description:
           - Sets the I(scratch) attribute for Generation Data Groups.
@@ -674,10 +605,7 @@
             EMPTY/NOEMPTY processing.
         type: bool
         required: false
-<<<<<<< HEAD
-=======
         default: false
->>>>>>> 5eddec59
       volumes:
         description:
           - >
@@ -1016,7 +944,6 @@
         re.IGNORECASE,
     ):
         if (
-<<<<<<< HEAD
             re.fullmatch(
                 r"^(?:(?:[A-Z$#@]{1}[A-Z0-9$#@-]{0,7})(?:[.]{1})){1,21}[A-Z$#@]{1}[A-Z0-9$#@-]{0,7}(?:\([+-]{0,1}\d{1,4}\)){0,1}$",
                 dsname,
@@ -1030,21 +957,6 @@
                 dsname,
                 re.IGNORECASE,
             )
-=======
-            re.fullmatch(
-                r"^(?:(?:[A-Z$#@]{1}[A-Z0-9$#@-]{0,7})(?:[.]{1})){1,21}[A-Z$#@]{1}[A-Z0-9$#@-]{0,7}(?:\([+-]{0,1}\d{1,4}\)){0,1}$",
-                dsname,
-                re.IGNORECASE,
-            )
-        ):
-            return dsname.upper()
-        elif not (
-            re.fullmatch(
-                r"^(?:(?:[A-Z$#@]{1}[A-Z0-9$#@-]{0,7})(?:[.]{1})){1,21}[A-Z$#@]{1}[A-Z0-9$#@-]{0,7}(?:\(([A-Z$#@]{1}[A-Z0-9$#@]{0,7})\)){0,1}$",
-                dsname,
-                re.IGNORECASE,
-            )
->>>>>>> 5eddec59
             and dependencies.get("type") == "member"
         ):
             raise ValueError(
@@ -1636,48 +1548,28 @@
                 ),
                 empty=dict(
                     type="bool",
-<<<<<<< HEAD
-                    required=False
+                    required=False,
+                    default=False
                 ),
                 purge=dict(
                     type="bool",
-                    required=False
+                    required=False,
+                    default=False
                 ),
                 scratch=dict(
                     type="bool",
-                    required=False
+                    required=False,
+                    default=False
                 ),
                 extended=dict(
                     type="bool",
-                    required=False
+                    required=False,
+                    default=False
                 ),
                 fifo=dict(
                     type="bool",
-                    required=False
-=======
                     required=False,
                     default=False
-                ),
-                purge=dict(
-                    type="bool",
-                    required=False,
-                    default=False
-                ),
-                scratch=dict(
-                    type="bool",
-                    required=False,
-                    default=False
-                ),
-                extended=dict(
-                    type="bool",
-                    required=False,
-                    default=False
-                ),
-                fifo=dict(
-                    type="bool",
-                    required=False,
-                    default=False
->>>>>>> 5eddec59
                 ),
                 force=dict(
                     type="bool",
@@ -1752,19 +1644,11 @@
         ),
         # GDG options
         limit=dict(type="int", required=False),
-<<<<<<< HEAD
-        empty=dict(type="bool", required=False),
-        purge=dict(type="bool", required=False),
-        scratch=dict(type="bool", required=False),
-        extended=dict(type="bool", required=False),
-        fifo=dict(type="bool", required=False),
-=======
         empty=dict(type="bool", required=False, default=False),
         purge=dict(type="bool", required=False, default=False),
         scratch=dict(type="bool", required=False, default=False),
         extended=dict(type="bool", required=False, default=False),
         fifo=dict(type="bool", required=False, default=False),
->>>>>>> 5eddec59
         # End of GDG options
         volumes=dict(
             type=volumes,
@@ -1883,19 +1767,11 @@
                 ),
                 # GDG options
                 limit=dict(type="int", required=False),
-<<<<<<< HEAD
-                empty=dict(type="bool", required=False),
-                purge=dict(type="bool", required=False),
-                scratch=dict(type="bool", required=False),
-                extended=dict(type="bool", required=False),
-                fifo=dict(type="bool", required=False),
-=======
                 empty=dict(type="bool", required=False, default=False),
                 purge=dict(type="bool", required=False, default=False),
                 scratch=dict(type="bool", required=False, default=False),
                 extended=dict(type="bool", required=False, default=False),
                 fifo=dict(type="bool", required=False, default=False),
->>>>>>> 5eddec59
                 volumes=dict(type="raw", required=False, aliases=["volume"]),
                 force=dict(
                     type="bool",
@@ -1961,19 +1837,11 @@
         ),
         # GDG options
         limit=dict(type="int", required=False, no_log=False),
-<<<<<<< HEAD
-        empty=dict(type="bool", required=False),
-        purge=dict(type="bool", required=False),
-        scratch=dict(type="bool", required=False),
-        extended=dict(type="bool", required=False),
-        fifo=dict(type="bool", required=False),
-=======
         empty=dict(type="bool", required=False, default=False),
         purge=dict(type="bool", required=False, default=False),
         scratch=dict(type="bool", required=False, default=False),
         extended=dict(type="bool", required=False, default=False),
         fifo=dict(type="bool", required=False, default=False),
->>>>>>> 5eddec59
         # End of GDG options
         volumes=dict(
             type="raw",
