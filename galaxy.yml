--- conflicted
+++ resolved
@@ -6,11 +6,7 @@
 name: ibm_zos_core
 
 # The collection version
-<<<<<<< HEAD
-version: 1.6.0
-=======
-version: 1.6.0-beta.1
->>>>>>> 57032466
+version: 1.7.0-beta.1
 
 # Collection README file
 readme: README.md
@@ -84,12 +80,7 @@
   - changelogs
   - collections
   - docs
-<<<<<<< HEAD
   - importer_result.json
-  - make.env.encrypt
-  - Makefile
-=======
->>>>>>> 57032466
   - scripts
   - test_config.yml
   - tests/*.ini
@@ -100,11 +91,5 @@
   - tests/helpers
   - tests/requirements.txt
   - tests/unit
-<<<<<<< HEAD
   - tests/sanity/ignore-2.10.txt
-=======
-  - tests/sanity/ignore-2.9.txt
-  - tests/sanity/ignore-2.10.txt
-  - tests/sanity/ignore-2.11.txt
->>>>>>> 57032466
   - venv*