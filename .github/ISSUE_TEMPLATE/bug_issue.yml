name: Report a bug
description: Request that a bug be reviewed. Complete all required fields.
title: "[Bug] Enter description"
labels: ["Bug", "Needs Triage"]
assignees:
  - IBMAnsibleHelper
body:
  - type: checkboxes
    id: existing-issue
    attributes:
      label: Is there an existing issue for this?
      description: Please search to see if an issue already exists for the bug you encountered.
      options:
        - label: There are no existing issues.
          required: true
  - type: textarea
    id: issue-description
    attributes:
      label: Bug description
      description: Describe the bug you are experiencing.
      placeholder: |
        Verbosity is encouraged, the more you share the better for us to understand.
          1. Include the steps to reproduce
          2. Include playbook if applicable
          3. Include screen captures of applicable
          4. Include expected vs actual results if applicable
    validations:
      required: true
  - type: dropdown
    id: collection-version
    attributes:
      label: IBM z/OS Ansible core Version
      description: Which version of z/OS Ansible core collection are you using. If you are unsure, review the [documentation](https://ibm.github.io/z_ansible_collections_doc/faqs/faqs.html#how-do-i-update-a-collection-to-the-latest-version).
      multiple: false
      options:
        - v1.12.0
        - v1.12.0-beta.1
<<<<<<< HEAD
        - v1.11.1
        - v1.11.0
        - v1.10.0
        - v1.9.4
=======
        - v1.11.0
        - v1.10.0
>>>>>>> c032672d
        - v1.9.3
        - v1.9.2
        - v1.9.0
        - v1.8.0
        - v1.7.0
        - v1.6.0
        - v1.5.0
      default: 3
    validations:
      required: true
  - type: dropdown
    id: zoau-version
    attributes:
      label: IBM Z Open Automation Utilities
      description: Which version of ZOAU are you using? Please review the supported dependencies in the release notes](https://ibm.github.io/z_ansible_collections_doc/ibm_zos_core/docs/source/release_notes.html).
      multiple: false
      options:
        - v1.3.4
        - v1.3.3
        - v1.3.2
        - v1.3.1
        - v1.3.0
        - v1.2.5
        - v1.2.4
        - v1.2.3
        - v1.2.2
      default: 3
    validations:
      required: true
  - type: dropdown
    id: python-version
    attributes:
      label: IBM Enterprise Python
      description: Which version of IBM Enterprise Python are you using? Please review the supported dependencies in the release notes](https://ibm.github.io/z_ansible_collections_doc/ibm_zos_core/docs/source/release_notes.html).
      multiple: false
      options:
        - v3.13.x
        - v3.12.x
        - v3.11.x
        - v3.10.x
      default: 2
    validations:
      required: true
  - type: dropdown
    id: ansible-version
    attributes:
      label: ansible-version
      description: What is the version of Ansible on the controller (`ansible --version`)?
      multiple: false
      options:
        - v2.17.x
        - v2.16.x
        - v2.15.x
        - v2.14.x
      default: 3
    validations:
      required: true
  - type: dropdown
    id: zos-version
    attributes:
      label: z/OS version
      description: What is the version of z/OS on the managed node? Please review the supported dependencies in the release notes](https://ibm.github.io/z_ansible_collections_doc/ibm_zos_core/docs/source/release_notes.html).
      multiple: false
      options:
        - v3.1
        - v2.5
        - v2.4
      default: 1
    validations:
      required: false
  - type: dropdown
    id: modules
    attributes:
      label: Ansible module
      description: Select which modules are being reported in this bug. You can select more than one.
      multiple: true
      options:
        - zos_apf
        - zos_archive
        - zos_backup_restore
        - zos_blockinfile
        - zos_copy
        - zos_data_set
        - zos_encode
        - zos_fetch
        - zos_find
        - zos_gather_facts
        - zos_job_output
        - zos_job_query
        - zos_job_submit
        - zos_lineinfile
        - zos_mount
        - zos_mvs_raw
        - zos_operator
        - zos_operator_action_query
        - zos_ping
        - zos_script
        - zos_tso_command
        - zos_unarchive
        - zos_volume_init
<<<<<<< HEAD
        - zos_zfs_resize
=======
>>>>>>> c032672d
    validations:
      required: false
  - type: textarea
    id: issue-output
    attributes:
      label: Playbook verbosity output.
      description: Provide the command line output with debug and verbosity enabled.
      placeholder: |
        Insert the output using this form of the playbook command.
          - `ANSIBLE_DEBUG=1 ansible-playbook -i inventory your-playbook.yml -vvvv`
    validations:
      required: false
  - type: textarea
    id: ansible-cfg
    attributes:
      label: Ansible configuration.
      description: Show the current **ansible.cfg** settings.
      placeholder: |
        Insert for this command: `ansible-config view`
      render: YAML
    validations:
      required: false
  - type: textarea
    id: ansible-inventory
    attributes:
      label: Contents of the inventory
      description: Provide the contents of the inventory.
      render: YAML
    validations:
      required: false
  - type: textarea
    id: ansible-vars
    attributes:
      label: Contents of `group_vars` or `host_vars`
      description: Provide the contents of `group_vars` or `host_vars`
      render: YAML
    validations:
      required: false
<|MERGE_RESOLUTION|>--- conflicted
+++ resolved
@@ -1,5 +1,7 @@
 name: Report a bug
 description: Request that a bug be reviewed. Complete all required fields.
+title: "[Bug] Enter description"
+labels: ["Bug", "Needs Triage"]
 title: "[Bug] Enter description"
 labels: ["Bug", "Needs Triage"]
 assignees:
@@ -35,15 +37,10 @@
       options:
         - v1.12.0
         - v1.12.0-beta.1
-<<<<<<< HEAD
         - v1.11.1
         - v1.11.0
         - v1.10.0
         - v1.9.4
-=======
-        - v1.11.0
-        - v1.10.0
->>>>>>> c032672d
         - v1.9.3
         - v1.9.2
         - v1.9.0
@@ -144,10 +141,7 @@
         - zos_tso_command
         - zos_unarchive
         - zos_volume_init
-<<<<<<< HEAD
         - zos_zfs_resize
-=======
->>>>>>> c032672d
     validations:
       required: false
   - type: textarea
