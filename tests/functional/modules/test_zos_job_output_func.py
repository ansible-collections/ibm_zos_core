# -*- coding: utf-8 -*-

# Copyright (c) IBM Corporation 2019, 2020, 2022
# Licensed under the Apache License, Version 2.0 (the "License");
# you may not use this file except in compliance with the License.
# You may obtain a copy of the License at
#     http://www.apache.org/licenses/LICENSE-2.0
# Unless required by applicable law or agreed to in writing, software
# distributed under the License is distributed on an "AS IS" BASIS,
# WITHOUT WARRANTIES OR CONDITIONS OF ANY KIND, either express or implied.
# See the License for the specific language governing permissions and
# limitations under the License.

from __future__ import absolute_import, division, print_function

__metaclass__ = type

from shellescape import quote


JCL_FILE_CONTENTS = """//HELLO    JOB (T043JM,JM00,1,0,0,0),'HELLO WORLD - JRM',CLASS=R,
//             MSGCLASS=X,MSGLEVEL=1,NOTIFY=S0JM
//STEP0001 EXEC PGM=IEBGENER
//SYSIN    DD DUMMY
//SYSPRINT DD SYSOUT=*
//SYSUT1   DD *
HELLO, WORLD
/*
//SYSUT2   DD SYSOUT=*
//
"""

TEMP_PATH = "/tmp/ansible/jcl"


def test_zos_job_output_no_job_id(ansible_zos_module):
    hosts = ansible_zos_module
    results = hosts.all.zos_job_output(job_id="")
    for result in results.contacted.values():
        print(result)
        assert result.get("changed") is False
        assert result.get("jobs") is None,\
            "ASSERTION-FAILURE: jobs is not empty, jobs = [{0}]".format(result.get("jobs"))


def test_zos_job_output_invalid_job_id(ansible_zos_module):
    hosts = ansible_zos_module
    results = hosts.all.zos_job_output(job_id="INVALID")
    for result in results.contacted.values():
        print(result)
        assert result.get("changed") is False
        assert result.get('jobs')[0].get('ret_code').get('msg') == "JOB NOT FOUND",\
            f"ASSERTION-FAILURE: Jobs return code msg = [{result.get('jobs')[0].get('ret_code').get('msg')}]"

def test_zos_job_output_no_job_name(ansible_zos_module):
    hosts = ansible_zos_module
    results = hosts.all.zos_job_output(job_name="")
    for result in results.contacted.values():
        print(result)
        assert result.get("changed") is False
        assert result.get("jobs") is None,\
            "ASSERTION-FAILURE: jobs is not empty, jobs = [{0}]".format(result.get("jobs"))


def test_zos_job_output_invalid_job_name(ansible_zos_module):
    hosts = ansible_zos_module
    results = hosts.all.zos_job_output(job_name="INVALID")
    for result in results.contacted.values():
        print(result)
        assert result.get("changed") is False
        assert result.get("jobs")[0].get('job_name') == "INVALID",\
            "ASSERTION-FAILURE: job name does not match expected = [INVALID]"


def test_zos_job_output_no_owner(ansible_zos_module):
    hosts = ansible_zos_module
    results = hosts.all.zos_job_output(owner="")
    for result in results.contacted.values():
        print(result)
        assert result.get("changed") is False
        assert result.get("jobs") is None, \
            "ASSERTION-FAILURE job expected to be None"


def test_zos_job_output_invalid_owner(ansible_zos_module):
    hosts = ansible_zos_module
    results = hosts.all.zos_job_output(owner="INVALID")
    for result in results.contacted.values():
        print(result)
        assert result.get("changed") is False
        assert result.get("jobs")[0].get("ret_code").get("msg") == "JOB NOT FOUND", \
            "ASSERTION-FAILURE: job with invalid owner expected msg = [JOB NOT FOUND]"

def test_zos_job_output_reject(ansible_zos_module):
    hosts = ansible_zos_module
    results = hosts.all.zos_job_output()
    for result in results.contacted.values():
        print(result)
        assert result.get("changed") is False
        assert result.get("msg") is not None,\
            "ASSERTION-FAILURE: jobs is empty, jobs = [{0}]".format(result.get("jobs"))


def test_zos_job_output_job_exists(ansible_zos_module):
    # adding verification that at least 1 step was returned
    hosts = ansible_zos_module
    hosts.all.file(path=TEMP_PATH, state="directory")
    hosts.all.shell(
        cmd="echo {0} > {1}/SAMPLE".format(quote(JCL_FILE_CONTENTS), TEMP_PATH)
    )

    jobs = hosts.all.zos_job_submit(
        src="{0}/SAMPLE".format(TEMP_PATH), location="USS", wait=True, volume=None
    )

    for job in jobs.contacted.values():
        assert job.get("jobs") is not None, "ASSERTION-FAILURE: jobs is empty"

    for job in jobs.contacted.values():
        submitted_job_id = job.get("jobs")[0].get("job_id")
        print("XXX_JOB_ID")
        print(submitted_job_id)
        assert submitted_job_id is not None, "ASSERTION-FAILURE: jobs id is None"

    hosts.all.file(path=TEMP_PATH, state="absent")
    results = hosts.all.zos_job_output(job_id=submitted_job_id)  # was SAMPLE?!
    for result in results.contacted.values():
        assert result.get("changed") is False
        assert result.get("jobs") is not None,\
            f"ASSERTION-FAILURE: jobs is empty, jobs = [{result.get('jobs')}]"
        print("JOB-XXX Details")
        print(result.get('jobs'))
        assert result.get("jobs")[0].get("ret_code").get("steps") is not None,\
            f"ASSERTION-FAILURE: job steps empty, steps =\
                [{result.get('jobs')[0].get('ret_code').get('steps')[0]}]"
        print("JOB-XXX STEPS")
        print(result.get('jobs')[0].get('ret_code').get('steps')[0])
        assert result.get("jobs")[0].get("ret_code").get("steps")[0].get("step_name") == "STEP0001", \
            f"ASSERTION-FAILURE: job steps empty, steps = \
                [{result.get('jobs')[0].get('ret_code').get('steps')[0].get('step_name')}]"
        print("JOB-XXX STEP" )
        print(result.get('jobs')[0].get('ret_code').get('steps')[0].get('step_name'))


def test_zos_job_output_job_exists_with_filtered_ddname(ansible_zos_module):
    hosts = ansible_zos_module
    hosts.all.file(path=TEMP_PATH, state="directory")
    hosts.all.shell(
        cmd="echo {0} > {1}/SAMPLE".format(quote(JCL_FILE_CONTENTS), TEMP_PATH)
    )
    hosts.all.zos_job_submit(
        src="{0}/SAMPLE".format(TEMP_PATH), location="USS", wait=True, volume=None
    )
    hosts.all.file(path=TEMP_PATH, state="absent")
    dd_name = "JESMSGLG"
    results = hosts.all.zos_job_output(job_name="HELLO", ddname=dd_name)
    for result in results.contacted.values():
<<<<<<< HEAD
        assert result.get("changed") is False
        assert result.get("jobs") is not None
        for job in result.get("jobs"):
            assert len(job.get("ddnames")) == 1,\
                "ASSERTION-FAILURE: ddname count = [{0}]"\
                    .format(job.get("ddnames"))
            print(job)
            assert job.get("ddnames")[0].get("ddname") == dd_name,\
                "ASSERTION-FAILURE: ddname name = [{0}]".\
                    format(job.get("ddnames")[0].get("ddname"))
=======
        print("\nZJOJE..............")
        print(result)
        assert result.get("changed") is False
        assert result.get("jobs") is not None
        assert result.get("jobs")[0].get("ret_code").get("steps") is not None
        assert (
            result.get("jobs")[0].get("ret_code").get("steps")[0].get("step_name")
            == "STEP0001"
        )


def test_zos_job_output_job_exists_with_filtered_ddname(ansible_zos_module):
    hosts = ansible_zos_module
    hosts.all.file(path=TEMP_PATH, state="directory")
    hosts.all.shell(
        cmd="echo {0} > {1}/SAMPLE".format(quote(JCL_FILE_CONTENTS), TEMP_PATH)
    )
    hosts.all.zos_job_submit(
        src="{0}/SAMPLE".format(TEMP_PATH), location="USS", wait=True, volume=None
    )
    hosts.all.file(path=TEMP_PATH, state="absent")
    dd_name = "JESMSGLG"
    results = hosts.all.zos_job_output(job_name="HELLO", ddname=dd_name)
    for result in results.contacted.values():
        assert result.get("changed") is False
        assert result.get("jobs") is not None
        for job in result.get("jobs"):
            assert len(job.get("ddnames")) == 1
            print(job)
            assert job.get("ddnames")[0].get("ddname") == dd_name
>>>>>>> 91309c78
<|MERGE_RESOLUTION|>--- conflicted
+++ resolved
@@ -155,7 +155,6 @@
     dd_name = "JESMSGLG"
     results = hosts.all.zos_job_output(job_name="HELLO", ddname=dd_name)
     for result in results.contacted.values():
-<<<<<<< HEAD
         assert result.get("changed") is False
         assert result.get("jobs") is not None
         for job in result.get("jobs"):
@@ -166,35 +165,3 @@
             assert job.get("ddnames")[0].get("ddname") == dd_name,\
                 "ASSERTION-FAILURE: ddname name = [{0}]".\
                     format(job.get("ddnames")[0].get("ddname"))
-=======
-        print("\nZJOJE..............")
-        print(result)
-        assert result.get("changed") is False
-        assert result.get("jobs") is not None
-        assert result.get("jobs")[0].get("ret_code").get("steps") is not None
-        assert (
-            result.get("jobs")[0].get("ret_code").get("steps")[0].get("step_name")
-            == "STEP0001"
-        )
-
-
-def test_zos_job_output_job_exists_with_filtered_ddname(ansible_zos_module):
-    hosts = ansible_zos_module
-    hosts.all.file(path=TEMP_PATH, state="directory")
-    hosts.all.shell(
-        cmd="echo {0} > {1}/SAMPLE".format(quote(JCL_FILE_CONTENTS), TEMP_PATH)
-    )
-    hosts.all.zos_job_submit(
-        src="{0}/SAMPLE".format(TEMP_PATH), location="USS", wait=True, volume=None
-    )
-    hosts.all.file(path=TEMP_PATH, state="absent")
-    dd_name = "JESMSGLG"
-    results = hosts.all.zos_job_output(job_name="HELLO", ddname=dd_name)
-    for result in results.contacted.values():
-        assert result.get("changed") is False
-        assert result.get("jobs") is not None
-        for job in result.get("jobs"):
-            assert len(job.get("ddnames")) == 1
-            print(job)
-            assert job.get("ddnames")[0].get("ddname") == dd_name
->>>>>>> 91309c78
