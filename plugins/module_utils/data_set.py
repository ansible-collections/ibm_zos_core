--- conflicted
+++ resolved
@@ -19,23 +19,9 @@
 from os import path, walk
 from random import sample
 from string import ascii_uppercase, digits
-<<<<<<< HEAD
-from random import sample
+
 # from ansible.module_utils._text import to_bytes
 from ansible.module_utils.common.text.converters import to_bytes
-from ansible_collections.ibm.ibm_zos_core.plugins.module_utils.ansible_module import (
-    AnsibleModuleHelper,
-)
-from ansible_collections.ibm.ibm_zos_core.plugins.module_utils.import_handler import (
-    MissingImport,
-    ZOAUImportError,
-)
-
-=======
-
-# from ansible.module_utils._text import to_bytes
-from ansible.module_utils.common.text.converters import to_bytes
->>>>>>> 6499a816
 from ansible_collections.ibm.ibm_zos_core.plugins.module_utils import (
     better_arg_parser, mvs_cmd)
 from ansible_collections.ibm.ibm_zos_core.plugins.module_utils.ansible_module import \
@@ -49,19 +35,12 @@
     vtoc = MissingImport("vtoc")
 
 try:
-<<<<<<< HEAD
-    from zoautil_py import datasets, exceptions
-except ImportError:
-    datasets = ZOAUImportError(traceback.format_exc())
-    exceptions = ZOAUImportError(traceback.format_exc())
-=======
     from zoautil_py import datasets, exceptions, gdgs
 except ImportError:
     datasets = ZOAUImportError(traceback.format_exc())
     exceptions = ZOAUImportError(traceback.format_exc())
     gdgs = ZOAUImportError(traceback.format_exc())
     Dataset = ZOAUImportError(traceback.format_exc())
->>>>>>> 6499a816
 
 
 class DataSet(object):
@@ -378,11 +357,6 @@
         # special characters just fine.
         name = name.upper().replace("\\", '')
 
-<<<<<<< HEAD
-        name = name.upper()
-
-=======
->>>>>>> 6499a816
         module = AnsibleModuleHelper(argument_spec={})
         stdin = " LISTCAT ENTRIES('{0}')".format(name)
         rc, stdout, stderr = module.run_command(
@@ -946,24 +920,14 @@
             if space_type:
                 secondary += space_type
 
-<<<<<<< HEAD
-        type = kwargs.get("type")
-        if type and type.upper() == "ZFS":
-            type = "LDS"
-=======
         ds_type = kwargs.get("type")
         if ds_type and ds_type.upper() == "ZFS":
             ds_type = "LDS"
->>>>>>> 6499a816
 
         volumes = ",".join(volumes) if volumes else None
         kwargs["space_primary"] = primary
         kwargs["space_secondary"] = secondary
-<<<<<<< HEAD
-        kwargs["dataset_type"] = type
-=======
         kwargs["dataset_type"] = ds_type
->>>>>>> 6499a816
         kwargs["volumes"] = volumes
         kwargs.pop("space_type", None)
         renamed_args = {}
@@ -1063,22 +1027,6 @@
         try:
             datasets.create(**formatted_args)
         except exceptions._ZOAUExtendableException as create_exception:
-<<<<<<< HEAD
-            raise DatasetCreateError(
-                name,
-                create_exception.response.rc,
-                create_exception.response.stdout_response + "\n" + create_exception.response.stderr_response
-            )
-        except exceptions.DatasetVerificationError:
-            # verification of a data set spanning multiple volumes is currently broken in ZOAU v.1.3.0
-            if volumes and len(volumes) > 1:
-                if DataSet.data_set_cataloged(name, volumes):
-                    return 0
-            raise DatasetCreateError(
-                name,
-                msg="Unable to verify the data set was created. Received DatasetVerificationError from ZOAU.",
-            )
-=======
             raise DatasetCreateError(
                 raw_name if raw_name else name,
                 create_exception.response.rc,
@@ -1093,7 +1041,6 @@
                 raw_name if raw_name else name,
                 msg="Unable to verify the data set was created. Received DatasetVerificationError from ZOAU.",
             )
->>>>>>> 6499a816
         # With ZOAU 1.3 we switched from getting a ZOAUResponse obj to a Dataset obj, previously we returned
         # response.rc now we just return 0 if nothing failed
         return 0
