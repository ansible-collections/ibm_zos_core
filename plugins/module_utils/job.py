# Copyright (c) IBM Corporation 2019, 2025
# Licensed under the Apache License, Version 2.0 (the "License");
# you may not use this file except in compliance with the License.
# You may obtain a copy of the License at
#     http://www.apache.org/licenses/LICENSE-2.0
# Unless required by applicable law or agreed to in writing, software
# distributed under the License is distributed on an "AS IS" BASIS,
# WITHOUT WARRANTIES OR CONDITIONS OF ANY KIND, either express or implied.
# See the License for the specific language governing permissions and
# limitations under the License.

from __future__ import absolute_import, division, print_function

__metaclass__ = type

import fnmatch
import re
import traceback
from time import sleep
from timeit import default_timer as timer
# Only importing this module so we can catch a JSONDecodeError that sometimes happens
# when a job's output has non-printable chars that conflict with JSON's control
# chars.
from json import JSONDecodeError
from ansible_collections.ibm.ibm_zos_core.plugins.module_utils.better_arg_parser import (
    BetterArgParser,
)
from ansible_collections.ibm.ibm_zos_core.plugins.module_utils.import_handler import (
    ZOAUImportError
)

try:
    from zoautil_py import exceptions
except ImportError:
    exceptions = ZOAUImportError(traceback.format_exc())

try:
    # For files that import individual functions from a ZOAU module,
    # we'll replace the imports to instead get the module.
    # This way, we'll always make a call to the module, allowing us
    # to properly get the exception we need and avoid the issue
    # described in #837.
    # from zoautil_py.jobs import read_output, list_dds, listing
    from zoautil_py import jobs
except Exception:
    jobs = ZOAUImportError(traceback.format_exc())

JOB_ERROR_STATUSES = frozenset(["ABEND",      # ZOAU job ended abnormally
                                "SEC ERROR",  # Security error (legacy Ansible code)
                                "SEC",        # ZOAU security error
                                "JCL ERROR",  # Job had a JCL error (legacy Ansible code)
                                "JCLERR",     # ZOAU job had a JCL error
                                "CANCELED",   # ZOAU job was cancelled
                                "CAB",        # ZOAU converter abend
                                "CNV",        # ZOAU converter error
                                "SYS",        # ZOAU system failure
                                "FLU"         # ZOAU job was flushed
                                ])


def job_output(job_id=None, owner=None, job_name=None, dd_name=None, sysin=False, dd_scan=True, duration=0, timeout=0, start_time=timer()):
    """Get the output from a z/OS job based on various search criteria.

    Keyword Parameters
    ------------------
    job_id : str
        The job ID to search for (default: {None}).
    owner : str
        The owner of the job (default: {None}).
    job_name : str
        The job name search for (default: {None}).
    dd_name : str
        The data definition to retrieve (default: {None}).
    sysin : bool
        The input DD to retrieve SYSIN value (default: {False}).
    dd_scan : bool
        Whether or not to pull information from the dd's for this job {default: {True}}.
    duration : int
        The time the submitted job ran for.
    timeout : int
        How long to wait in seconds for a job to complete.
    start_time : int
        Time the JCL started its submission.

    Returns
    -------
    Union[dict]
        The output information for a list of jobs matching specified criteria.
        If no job status is found it will return a ret_code diction with
        parameter 'msg_txt" = "The job could not be found.
    """
    arg_defs = dict(
        job_id=dict(arg_type="qualifier_pattern"),
        owner=dict(arg_type="username_pattern"),
        job_name=dict(arg_type="qualifier_pattern"),
        dd_name=dict(arg_type=_ddname_pattern),
    )

    parser = BetterArgParser(arg_defs)
    parsed_args = parser.parse_args({
        "job_id": job_id,
        "owner": owner,
        "job_name": job_name,
        "dd_name": dd_name
    })
    job_id = parsed_args.get("job_id") or "*"
    job_name = parsed_args.get("job_name") or "*"
    owner = parsed_args.get("owner") or "*"
    dd_name = parsed_args.get("dd_name") or ""

    job_detail = _get_job_status(
        job_id=job_id,
        owner=owner,
        job_name=job_name,
        dd_name=dd_name,
        duration=duration,
        sysin=sysin,
        dd_scan=dd_scan,
        timeout=timeout,
        start_time=start_time
    )

    if len(job_detail) == 0:
        # some systems have issues with "*" while some require it to see results
        job_id = "" if job_id == "*" else job_id
        owner = "" if owner == "*" else owner
        job_name = "" if job_name == "*" else job_name

        job_detail = _get_job_status(
            job_id=job_id,
            owner=owner,
            job_name=job_name,
            dd_name=dd_name,
            sysin=sysin,
            dd_scan=dd_scan,
            duration=duration,
            timeout=timeout,
            start_time=start_time
        )
    return job_detail


def _job_not_found(job_id, owner, job_name, dd_name):
    """Returns the information of a not founded job.

    Keyword Parameters
    ------------------
    job_id : str
        The job ID to search for (default: {None}).
    owner : str
        The owner of the job (default: {None}).
    job_name : str
        The job name search for (default: {None}).
    dd_name : str
        The data definition to retrieve (default: {None}).

    Returns
    -------
    Union[dict]
        The empty job information in a list.
        If no job status is found it will return a ret_code diction with
        parameter 'msg_txt" = "The job could not be found.
    """
    # Note that the text in the msg_txt is used in test cases and thus sensitive to change
    jobs = []
    if job_id != '*' and job_name != '*':
        job_not_found_msg = "{0} with the job_id {1}".format(job_name.upper(), job_id.upper())
    elif job_id != '*':
        job_not_found_msg = "with the job_id {0}".format(job_id.upper())
    else:
        job_not_found_msg = "with the name {0}".format(job_name.upper())
    job = {}

    job["job_not_found"] = True
    job["job_id"] = job_id
    job["job_name"] = job_name
    job["subsystem"] = None
    job["system"] = None
    job["owner"] = owner
    job["cpu_time"] = None
    job["execution_node"] = None
    job["origin_node"] = None
    job["content_type"] = None
    job["creation_date"] = None
    job["creation_time"] = None
    job["execution_time"] = None
    job["job_class"] = None
    job["svc_class"] = None
    job["priority"] = None
    job["asid"] = None
    job["queue_position"] = None
    job["program_name"] = None

    job["ret_code"] = {}
    job["ret_code"]["msg"] = None
    job["ret_code"]["code"] = None
    job["ret_code"]["msg_code"] = None
    job["ret_code"]["msg_txt"] = "The job {0} could not be found.".format(job_not_found_msg)
    job["steps"] = []

    job["class"] = None

    job["dds"] = []
    dd = {}
    dd["dd_name"] = dd_name
    dd["record_count"] = 0
    dd["id"] = None
    dd["stepname"] = None
    dd["procstep"] = None
    dd["byte_count"] = 0
    dd["content"] = None
    job["dds"].append(dd)

    jobs.append(job)

    return jobs


def job_status(job_id=None, owner=None, job_name=None, dd_name=None):
    """Get the status information of a z/OS job based on various search criteria.

    Keyword Parameters
    ------------------
    job_id : str
        The job ID to search for (default: {None}).
    owner : str
        The owner of the job (default: {None}).
    job_name : str
        The job name search for (default: {None}).
    dd_name : str
        If populated, return ONLY this DD in the job list (default: {None})
        note: no routines call job_status with dd_name, so we are speeding this routine with
        'dd_scan=False'.

    Returns
    -------
    Union[dict]
        The status information for a list of jobs matching search criteria.
        If no job status is found it will return a ret_code diction with
        parameter 'msg_txt" = "The job could not be found.".

    """
    arg_defs = dict(
        job_id=dict(arg_type="str"),
        owner=dict(arg_type="username_pattern"),
        job_name=dict(arg_type="str"),
    )

    parser = BetterArgParser(arg_defs)
    parsed_args = parser.parse_args(
        {"job_id": job_id, "owner": owner, "job_name": job_name}
    )

    job_id = parsed_args.get("job_id") or "*"
    job_name = parsed_args.get("job_name") or "*"
    owner = parsed_args.get("owner") or "*"

    job_status_result = _get_job_status(
        job_id=job_id,
        owner=owner,
        job_name=job_name,
        dd_scan=False,
    )

    if len(job_status_result) == 0:
        job_id = "" if job_id == "*" else job_id
        job_name = "" if job_name == "*" else job_name
        owner = "" if owner == "*" else owner

        job_status_result = _get_job_status(
            job_id=job_id,
            owner=owner,
            job_name=job_name,
            dd_scan=False,
        )

    return job_status_result


def _parse_steps(job_str):
    """Parse the dd section of output to retrieve step-wise CC's.

    Parameters
    ----------
    job_str : str
        The content for a given dd.

    Returns
    -------
    Union[dict]
        A list of step names listed as "step executed" the related CC.
    """
    stp = []
    if "STEP WAS EXECUTED" in job_str:
        steps = re.findall(
            r"(.*?)\s-\sSTEP\sWAS\sEXECUTED\s-\s(.*?)\n", job_str)
        for match in steps:
            st = {
                "step_name": match[0].split()[-1],
                "step_cc": int(match[1].split()[-1]) if match[1].split()[-1] is not None else None,
            }
            stp.append(st)

    return stp


def _get_job_status(job_id="*", owner="*", job_name="*", dd_name=None, sysin=False, dd_scan=True, duration=0, timeout=0, start_time=timer()):
    """Get job status.

    Parameters
    ----------
    job_id : str
        The job ID to search for (default: {None}).
    owner : str
        The owner of the job (default: {None}).
    job_name : str
        The job name search for (default: {None}).
    dd_name : str
        The data definition to retrieve (default: {None}).
    sysin : bool
        The input DD SYSIN (default: {False}).
    dd_scan : bool
        Whether or not to pull information from the dd's for this job {default: {True}}.
    duration : int
        The time the submitted job ran for.
    timeout : int
        How long to wait in seconds for a job to complete.
    start_time : int
        Time the JCL started its submission.

    Returns
    -------
    Union[dict]
        The output information for a list of jobs matching specified criteria.
        If no job status is found it will return a ret_code diction with
        parameter 'msg_txt" = "The job could not be found.
    """
    if job_id == "*":
        job_id_temp = None
    else:
        # Preserve the original job_id for the failure path
        job_id_temp = job_id

    final_entries = []

    # In ZOAU>= 1.3.0, include_extended has to be set to true so we get the program name for a job.
    # Observation shows the job_name parameter is not being used, so we will drop that

    # expanding > 1.3.0 of zoau, to include all params
    entries = jobs.fetch_multiple(job_id=job_id_temp, job_owner=owner, include_extended=True)

    while ((entries is None or len(entries) == 0) and duration <= timeout):
        current_time = timer()
        duration = round(current_time - start_time)
        sleep(1)
        entries = jobs.fetch_multiple(job_id=job_id_temp, job_owner=owner, include_extended=True)

    if entries:
        for entry in entries:
            if owner != "*":
                if owner != entry.owner:
                    continue
            if job_name != "*":
                if not fnmatch.fnmatch(entry.name, job_name):
                    continue
            if job_id_temp is not None:
                if not fnmatch.fnmatch(entry.job_id, job_id):
                    continue

            job = {}
            job["job_id"] = entry.job_id
            job["job_name"] = entry.name
            job["subsystem"] = None
            job["system"] = None
            job["owner"] = entry.owner
            job["cpu_time"] = None
            job["execution_node"] = None
            job["origin_node"] = None
            # Sometimes, with job type STC, the first entry will have an extra
            # space at the end of it.
            job["content_type"] = entry.job_type.strip()

            # From v1.3.0, ZOAU sets unavailable job fields as None, instead of '?'.
            job["ret_code"] = {}
            job["ret_code"]["msg"] = entry.status
            job["ret_code"]["msg_code"] = entry.return_code
            job["ret_code"]["code"] = None
            if entry.return_code and len(entry.return_code) > 0:
                if entry.return_code.isdigit():
                    job["ret_code"]["code"] = int(entry.return_code)
            job["ret_code"]["msg_txt"] = entry.status

            # Beginning in ZOAU v1.3.0, the Job class changes svc_class to service_class.
            job["svc_class"] = entry.service_class
            job["job_class"] = entry.job_class
            job["priority"] = entry.priority
            job["asid"] = entry.asid
            job["creation_date"] = str(entry.creation_datetime)[0:10]
            job["creation_time"] = str(entry.creation_datetime)[12:]
            job["queue_position"] = entry.queue_position
            job["program_name"] = entry.program_name
<<<<<<< HEAD
            job["class"] = ""
            job["ret_code"]["steps"] = []
            job["ddnames"] = []
=======
            job["class"] = None
            job["steps"] = []
            job["dds"] = []
>>>>>>> 9e6a4ebb
            job["duration"] = duration
            if hasattr(entry, "execution_time"):
                job["execution_time"] = entry.execution_time
            if hasattr(entry, "system"):
                job["system"] = entry.system
            if hasattr(entry, "subsystem"):
                job["subsystem"] = entry.subsystem
            if hasattr(entry, "cpu_time"):
                job["cpu_time"] = entry.cpu_time
            if hasattr(entry, "execution_node"):
                job["execution_node"] = entry.execution_node
            if hasattr(entry, "origin_node"):
                job["origin_node"] = entry.origin_node

            if dd_scan:
                # If true, it means the job is not ready for DD queries and the duration and
                # timeout should apply here instructing the user to add more time
                is_dd_query_exception = False
                is_jesjcl = False
                list_of_dds = []

                try:
                    list_of_dds = jobs.list_dds(entry.job_id, sysin=sysin)
                except exceptions.DDQueryException:
                    is_dd_query_exception = True

                # Check if the Job has JESJCL, if not, its in the JES INPUT queue, thus wait the full wait_time_s.
                # Idea here is to force a TYPRUN{HOLD|JCLHOLD|COPY} job to go the full wait duration since we have
                # currently no way to detect them, but if we know the job is one of the JOB_ERROR_STATUS lets
                # exit the wait time supplied as we know it is a job failure.
                is_jesjcl = True if search_dictionaries("dd_name", "JESJCL", list_of_dds) else False
                is_job_error_status = True if entry.status in JOB_ERROR_STATUSES else False

                while ((list_of_dds is None or len(list_of_dds) == 0 or is_dd_query_exception) and
                        (not is_jesjcl and not is_job_error_status and duration <= timeout)):
                    current_time = timer()
                    duration = round(current_time - start_time)
                    sleep(1)
                    try:
                        # Note, in the event of an exception, eg job has TYPRUN=HOLD
                        # list_of_dds will still be populated with valuable content
                        list_of_dds = jobs.list_dds(entry.job_id, sysin=sysin)
                        is_jesjcl = True if search_dictionaries("dd_name", "JESJCL", list_of_dds) else False
                        is_job_error_status = True if entry.status in JOB_ERROR_STATUSES else False
                    except exceptions.DDQueryException:
                        is_dd_query_exception = True
                        continue

                job["duration"] = duration
                for single_dd in list_of_dds:

                    dd = {}

                    if "dd_name" not in single_dd:
                        continue

                    # If dd_name not None, only that specific dd_name should be returned
                    if dd_name is not None:
                        if dd_name not in single_dd["dd_name"]:
                            continue
                        else:
                            dd["dd_name"] = single_dd["dd_name"]

                    if "records" in single_dd:
                        dd["record_count"] = single_dd["records"]
                    else:
                        dd["record_count"] = None

                    if "dsid" in single_dd:
                        dd["id"] = single_dd["dsid"]
                    else:
                        dd["id"] = "?"

                    if "step_name" in single_dd:
                        dd["stepname"] = single_dd["step_name"]
                    else:
                        dd["stepname"] = None

                    if "procstep" in single_dd:
                        dd["procstep"] = single_dd["procstep"]
                    else:
                        dd["procstep"] = None

                    if "bytes" in single_dd:
                        dd["byte_count"] = single_dd["bytes"]
                    else:
                        dd["byte_count"] = 0

                    tmpcont = None
                    if "step_name" in single_dd:
                        if "dd_name" in single_dd:
                            # In case ZOAU fails when reading the job output, we'll add a
                            # message to the user telling them of this. ZOAU cannot read
                            # partial output from a job, so we have to make do with nothing
                            # from this step if it fails.
                            try:
                                tmpcont = jobs.read_output(
                                    entry.job_id,
                                    single_dd["step_name"],
                                    single_dd["dd_name"]
                                )
                            except (UnicodeDecodeError, JSONDecodeError, TypeError, KeyError) as e:
                                error_type = e.__class__.__name__
                                tmpcont = (
                                    f"Non-printable UTF-8 characters were present in this output, a {error_type} error has occurred."
                                    "Please access the content from the job log."
                                )

                    dd["content"] = tmpcont.split("\n")

                    job["ret_code"]["steps"].extend(_parse_steps(tmpcont))

                    job["dds"].append(dd)
                    if job["class"] is None:
                        job["class"] = entry.job_class

                    if job["system"] is None:
                        if "--  S Y S T E M  " in tmpcont:
                            tmptext = tmpcont.split("--  S Y S T E M  ")[1]
                            job["system"] = (tmptext.split(
                                "--", 1)[0]).replace(" ", "")

                    if job["subsystem"] is None:
                        if "--  N O D E " in tmpcont:
                            tmptext = tmpcont.split("--  N O D E ")[1]
                            job["subsystem"] = (tmptext.split("\n")[
                                                0]).replace(" ", "")

            final_entries.append(job)
    if not final_entries:
        final_entries = _job_not_found(job_id, owner, job_name, "unavailable")
    return final_entries


def _ddname_pattern(contents, resolve_dependencies):
    """Resolver for ddname_pattern type arguments.

    Parameters
    ----------
    contents : bool
        The contents of the argument.
    resolved_dependencies : dict
        Contains all of the dependencies and their contents,
        which have already been handled,
        for use during current arguments handling operations.

    Returns
    -------
    str
        The arguments contents after any necessary operations.

    Raises
    ------
    ValueError
        When contents is invalid argument type.
    """
    if not re.fullmatch(
        r"^(?:[A-Z]{1}[A-Z0-9]{0,7})|(?:\?{1})$",
        str(contents),
        re.IGNORECASE,
    ):
        raise ValueError(
            'Invalid argument type for "{0}". Expected "dd_name_pattern"'.format(
                contents
            )
        )
    return str(contents)


def search_dictionaries(key, value, list_of_dictionaries):
    """ Searches a list of dictionaries given key and returns
        the value dictionary.

        Arguments:
            key {str} -- dictionary key to search for.
            value {str} -- value to match for the dictionary key
            list {str} -- list of dictionaries

        Returns:
            dictionary -- dictionary matching the key and value

        Raises:
            TypeError -- When input is not a list of dictionaries
    """
    if not isinstance(list_of_dictionaries, list):
        raise TypeError(
            "Unsupported type for 'list_of_dictionaries', must be a list of dictionaries")

    return [element for element in list_of_dictionaries if element[key] == value]<|MERGE_RESOLUTION|>--- conflicted
+++ resolved
@@ -399,15 +399,9 @@
             job["creation_time"] = str(entry.creation_datetime)[12:]
             job["queue_position"] = entry.queue_position
             job["program_name"] = entry.program_name
-<<<<<<< HEAD
-            job["class"] = ""
-            job["ret_code"]["steps"] = []
-            job["ddnames"] = []
-=======
             job["class"] = None
             job["steps"] = []
             job["dds"] = []
->>>>>>> 9e6a4ebb
             job["duration"] = duration
             if hasattr(entry, "execution_time"):
                 job["execution_time"] = entry.execution_time
