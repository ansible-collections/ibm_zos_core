--- conflicted
+++ resolved
@@ -1,9 +1,5 @@
 name: Request an enhancement or new feature
-<<<<<<< HEAD
-description: Request a new feature or an enhancement. Complete all required fields. 
-=======
 description: Request a new feature or an enhancement. Complete all required fields.
->>>>>>> 57032466
 title: "[Enhancement] <title> "
 labels: [Enhancement]
 assignees:
