--- conflicted
+++ resolved
@@ -60,11 +60,7 @@
       - >
         If I(state=absent) and I(volumes) is provided, and the data set is found in
         the catalog, the module compares the catalog volume attributes to the provided
-<<<<<<< HEAD
         I(volumes). If the volume attributes are different, the cataloged data set
-=======
-        I(volumes). If they volume attributes are different, the cataloged data set
->>>>>>> 57032466
         will be uncataloged temporarily while the requested data set be deleted is cataloged.
         The module will catalog the original data set on completion, if the attempts to
         catalog fail, no action is taken. Module completes successfully with I(changed=False).
