--- conflicted
+++ resolved
@@ -1108,7 +1108,6 @@
     module.exit_json(**result)
 
 
-<<<<<<< HEAD
 def assert_valid_return_code(max_rc, job_rc, ret_code):
     """Asserts valid return code.
 
@@ -1135,9 +1134,7 @@
     Exception
         The step return code for the submitted job is greater than the value set for option 'max_rc'.
     """
-=======
-def assert_valid_return_code(max_rc, job_rc, ret_code, result):
->>>>>>> 3d38011f
+
     if job_rc is None:
         raise Exception(
             "The job return code (ret_code[code]) was not available in the jobs output, "
