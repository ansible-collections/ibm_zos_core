--- conflicted
+++ resolved
@@ -1274,74 +1274,6 @@
         hosts.all.shell(cmd="kill 9 {0}".format(pid.strip()))
         hosts.all.shell(cmd='rm -r /tmp/disp_shr')
         hosts.all.zos_data_set(name=default_data_set_name, state="absent")
-<<<<<<< HEAD
-
-#########################
-# Encoding tests
-#########################
-@pytest.mark.uss
-@pytest.mark.parametrize("encoding", ENCODING)
-def test_uss_encoding(ansible_zos_module, encoding):
-    hosts = ansible_zos_module
-    insert_data = "Insert this string"
-    params = dict(insertafter="SIMPLE", block=insert_data, state="present")
-    params["encoding"] = encoding
-    full_path = TEST_FOLDER_BLOCKINFILE + encoding
-    content = "SIMPLE LINE TO VERIFY"
-    try:
-        hosts.all.shell(cmd="mkdir -p {0}".format(TEST_FOLDER_BLOCKINFILE))
-        hosts.all.file(path=full_path, state="touch")
-        hosts.all.shell(cmd="echo \"{0}\" > {1}".format(content, full_path))
-        hosts.all.zos_encode(src=full_path, dest=full_path, from_encoding="IBM-1047", to_encoding=params["encoding"])
-        params["path"] = full_path
-        results = hosts.all.zos_blockinfile(**params)
-        for result in results.contacted.values():
-            assert result.get("changed") == 1
-        results = hosts.all.shell(cmd="cat {0}".format(params["path"]))
-        for result in results.contacted.values():
-            assert result.get("stdout") == EXPECTED_ENCODING
-    finally:
-        remove_uss_environment(ansible_zos_module)
-
-
-@pytest.mark.ds
-@pytest.mark.parametrize("dstype", DS_TYPE)
-@pytest.mark.parametrize("encoding", ["IBM-1047"])
-def test_ds_encoding(ansible_zos_module, encoding, dstype):
-    hosts = ansible_zos_module
-    ds_type = dstype
-    insert_data = "Insert this string"
-    params = dict(insertafter="SIMPLE", block=insert_data, state="present")
-    params["encoding"] = encoding
-    ds_name = get_tmp_ds_name()
-    temp_file = "/tmp/" + ds_name
-    content = "SIMPLE LINE TO VERIFY"
-    try:
-        hosts.all.shell(cmd="echo \"{0}\" > {1}".format(content, temp_file))
-        hosts.all.zos_encode(src=temp_file, dest=temp_file, from_encoding="IBM-1047", to_encoding=params["encoding"])
-        hosts.all.zos_data_set(name=ds_name, type=ds_type)
-        if ds_type in ["PDS", "PDSE"]:
-            ds_full_name = ds_name + "(MEM)"
-            hosts.all.zos_data_set(name=ds_full_name, state="present", type="member")
-            cmdStr = "cp -CM {0} \"//'{1}'\"".format(quote(temp_file), ds_full_name)
-        else:
-            ds_full_name = ds_name
-            cmdStr = "cp {0} \"//'{1}'\" ".format(quote(temp_file), ds_full_name)
-        hosts.all.shell(cmd=cmdStr)
-        hosts.all.shell(cmd="rm -rf " + temp_file)
-        params["path"] = ds_full_name
-        results = hosts.all.zos_blockinfile(**params)
-        for result in results.contacted.values():
-            assert result.get("changed") == 1
-        hosts.all.zos_encode(src=ds_full_name, dest=ds_full_name, from_encoding=params["encoding"], to_encoding="IBM-1047")
-        results = hosts.all.shell(cmd="cat \"//'{0}'\" ".format(params["path"]))
-        for result in results.contacted.values():
-            assert result.get("stdout") == EXPECTED_ENCODING
-    finally:
-        remove_ds_environment(ansible_zos_module, ds_name)
-
-=======
->>>>>>> 9824b092
 
 #########################
 # Encoding tests
