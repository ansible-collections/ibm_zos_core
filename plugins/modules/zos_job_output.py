--- conflicted
+++ resolved
@@ -62,10 +62,6 @@
         (e.g "JESJCL", "?")
     type: str
     required: false
-<<<<<<< HEAD
-    aliases: [ ddname ]
-=======
->>>>>>> 4132376a
   sysin_dd:
     description:
       - Whether to include SYSIN DDs as part of the output.
@@ -100,11 +96,7 @@
     job_id: "STC*"
     job_name: "*"
     owner: "IBMUSER"
-<<<<<<< HEAD
-    dd_name: "?"
-=======
     ddname: "?"
->>>>>>> 4132376a
 
 - name: Query a job's output including SYSIN DDs
   zos_job_output:
@@ -515,11 +507,7 @@
         job_id=dict(type="str", required=False),
         job_name=dict(type="str", required=False),
         owner=dict(type="str", required=False),
-<<<<<<< HEAD
-        dd_name=dict(type="str", required=False, aliases=['ddname']),
-=======
         ddname=dict(type="str", required=False),
->>>>>>> 4132376a
         sysin_dd=dict(type="bool", required=False, default=False),
     )
 
@@ -529,11 +517,7 @@
         job_id=dict(type="job_identifier", required=False),
         job_name=dict(type="job_identifier", required=False),
         owner=dict(type="str", required=False),
-<<<<<<< HEAD
-        dd_name=dict(type="str", required=False, aliases=['ddname']),
-=======
         ddname=dict(type="str", required=False),
->>>>>>> 4132376a
         sysin_dd=dict(type="bool", required=False, default=False),
     )
 
@@ -553,11 +537,7 @@
     job_id = module.params.get("job_id")
     job_name = module.params.get("job_name")
     owner = module.params.get("owner")
-<<<<<<< HEAD
-    dd_name = module.params.get("dd_name")
-=======
     ddname = module.params.get("ddname")
->>>>>>> 4132376a
     sysin = module.params.get("sysin_dd")
 
     if not job_id and not job_name and not owner:
@@ -565,18 +545,8 @@
 
     try:
         results = {}
-<<<<<<< HEAD
-        results["jobs"] = job_output(job_id=job_id, owner=owner, job_name=job_name, dd_name=dd_name, sysin=sysin)
-        for job in results["jobs"]:
-            if "job_not_found" in job:
-                results["changed"] = False
-                del job['job_not_found']
-            else:
-                results["changed"] = True
-=======
         results["jobs"] = job_output(job_id=job_id, owner=owner, job_name=job_name, dd_name=ddname, sysin=sysin)
         results["changed"] = False
->>>>>>> 4132376a
     except zoau_exceptions.JobFetchException as fetch_exception:
         module.fail_json(
             msg=f"ZOAU exception {fetch_exception.response.stdout_response} rc {fetch_exception.response.rc}",
