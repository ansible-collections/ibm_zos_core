--- conflicted
+++ resolved
@@ -1205,10 +1205,7 @@
 def test_ds_block_insertafter_eof_with_backup(ansible_zos_module, dstype, backup_name):
     hosts = ansible_zos_module
     ds_type = dstype
-<<<<<<< HEAD
-=======
     backup_ds_name = ""
->>>>>>> 87f1523c
     params = dict(block="export ZOAU_ROOT\nexport ZOAU_HOME\nexport ZOAU_DIR", state="present", backup=True)
     if backup_name:
         params["backup_name"] = backup_name
@@ -1231,12 +1228,7 @@
         remove_ds_environment(ansible_zos_module, ds_name)
         if backup_name:
             ansible_zos_module.all.zos_data_set(name="BLOCKIF.TEST.BACKUP", state="absent")
-<<<<<<< HEAD
-            ansible_zos_module.all.zos_data_set(name=backup_ds_name, state="absent")
-        else:
-=======
         if backup_ds_name != "":
->>>>>>> 87f1523c
             ansible_zos_module.all.zos_data_set(name=backup_ds_name, state="absent")
 
 
