--- conflicted
+++ resolved
@@ -713,7 +713,6 @@
 #         assert_data_set_exists_on_volume(hosts, data_set_name, VOLUME)
 #     finally:
 #         delete_data_set_or_file(hosts, data_set_name)
-<<<<<<< HEAD
 #         delete_data_set_or_file(hosts, DATA_SET_BACKUP_LOCATION)
 
 
@@ -796,6 +795,3 @@
             assert result.get("module_stderr") is None
     finally:
         hosts.all.shell(cmd=f"drm ANSIBLE.* ; drm OMVSADM.*")
-=======
-#         delete_data_set_or_file(hosts, DATA_SET_BACKUP_LOCATION)
->>>>>>> c8992a7e
