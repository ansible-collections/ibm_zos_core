# -*- coding: utf-8 -*-

# Copyright (c) IBM Corporation 2020
# Licensed under the Apache License, Version 2.0 (the "License");
# you may not use this file except in compliance with the License.
# You may obtain a copy of the License at
#     http://www.apache.org/licenses/LICENSE-2.0
# Unless required by applicable law or agreed to in writing, software
# distributed under the License is distributed on an "AS IS" BASIS,
# WITHOUT WARRANTIES OR CONDITIONS OF ANY KIND, either express or implied.
# See the License for the specific language governing permissions and
# limitations under the License.


from socket import error
from paramiko import SSHClient, AutoAddPolicy, BadHostKeyException, \
    AuthenticationException, SSHException, ssh_exception
from operations.exceptions import ServicesConnectionException


class Connection:
    """
    Connection class wrapping paramiko for use with our infrastructure.
    This is designed to operate with our tested infrastructure and some limited
    flexibility. The wrapper connection class receives the exected requests
    and delivers the anticipated responses. Additionally it provides methods
    allowing for remote environment variables be set up so that they can interact
    with ZOAU.
    """

    def __init__(self, hostname, username, password = None, key_filename = None,
                    passphrase = None, port=22, environment= None ):
        self.hostname = hostname
        self.port = port
        self.username = username
        self.password = password
        self.key_filename = key_filename
        self.passphrase = passphrase
        self.environment = environment

        self.env_str = ""
        if self.environment is not None:
            self.env_str = self.set_environment_variable(**self.environment)


    def __to_dict(self):
        """
        Method returns constructor agrs to a dictionary, must remain private to
        protect credentials.
        """
        temp =  {
            "hostname": self.hostname,
            "port": self.port,
            "username": self.username,
            "password": self.password,
            "key_filename": self.key_filename,
            "passphrase": self.passphrase,
        }

        for k,v  in dict(temp).items():
            if v is None:
                del temp[k]
        return temp

    def args_length(self):
        """
        Returns the length of the args pass
        """
        return len(self.__to_dict())

    def connect(self):
        """
        TODO: Doc this
        """
        client = None
        try:
            client = SSHClient()
            client.set_missing_host_key_policy(AutoAddPolicy())
            client.connect(**self.__to_dict(), disabled_algorithms=
                            {'pubkeys': ['rsa-sha2-256', 'rsa-sha2-512']})
        except BadHostKeyException as e:
            #if the server’s host key could not be verified
            print(e)
<<<<<<< HEAD
            raise ServicesConnectionException('Host key could not be verified.') # parentheses?
        except AuthenticationException as e:
            # authentication failed
            print(e)
            raise ServicesConnectionException('Authentication failed.')
        except ssh_exception.SSHException as e:
            print(e)
            raise ServicesConnectionException('SSH Error.')
        except FileNotFoundError as e:
            # Missing key filename
            print(e)
            raise ServicesConnectionException('Missing key filename.')
        except error as e:
            # if a socket error occurred while connecting
            print(e)
            raise ServicesConnectionException('Socket error occurred.')
        

=======
            raise e
        except AuthenticationException as e:
            # authentication failed
            print(e)
            raise e
        except SSHException as e:
            # if there was any other error connecting or establishing an SSH session
            print(e)
            raise e
        except error as e:
            # if a socket error occurred while connecting
            print(e)
            raise e
>>>>>>> 3652ed54

        return client

    def execute(self, client, request):
        """
        Parameters
        ----------
        client : object, paramiko SSHClient
            SSH Client created through connection.connect()
        request: object, Request class
            Request class instance

        Returns
        -------
        dict
            a dictionary with stdout, stderr and command executed

        Raises
        ------
        TBD

        """

        cmd = request.to_dict().get("command")
        response = None
        get_pty_bool = True
        try:
            # We may need to create a channel and make this synchronous
            # but get_pty should help avoid having to do that
            (stdin, stdout, stderr) = client.exec_command(self.env_str+cmd, get_pty=get_pty_bool)

            if get_pty_bool is True:
                out = stdout.read().decode().strip('\r\n')
                error = stderr.read().decode().strip('\r\n')
            else:
                out = stdout.read().decode().strip('\n')
                error = stderr.read().decode().strip('\n')

            # Don't shutdown stdin, we are reusing this connection in the services instance
            # client.get_transport().open_session().shutdown_write()

            response = {'stdout': out,
                        'stderr': error,
                        'command': cmd
            }

        except SSHException as e:
            # if there was any other error connecting or establishing an SSH session
            print(e)
        finally:
            client.close()

        return response

    def set_environment_variable(self, **kwargs):
        """
        TODO: Doc this
        """
        env_vars = ""
        export="export"
        if kwargs is not None:
            for key, value in kwargs.items():
                env_vars = f"{env_vars}{export} {key}=\"{value}\";"

        return env_vars<|MERGE_RESOLUTION|>--- conflicted
+++ resolved
@@ -81,7 +81,6 @@
         except BadHostKeyException as e:
             #if the server’s host key could not be verified
             print(e)
-<<<<<<< HEAD
             raise ServicesConnectionException('Host key could not be verified.') # parentheses?
         except AuthenticationException as e:
             # authentication failed
@@ -98,23 +97,6 @@
             # if a socket error occurred while connecting
             print(e)
             raise ServicesConnectionException('Socket error occurred.')
-        
-
-=======
-            raise e
-        except AuthenticationException as e:
-            # authentication failed
-            print(e)
-            raise e
-        except SSHException as e:
-            # if there was any other error connecting or establishing an SSH session
-            print(e)
-            raise e
-        except error as e:
-            # if a socket error occurred while connecting
-            print(e)
-            raise e
->>>>>>> 3652ed54
 
         return client
 
