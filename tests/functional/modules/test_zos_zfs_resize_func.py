#!/usr/bin/python
# -*- coding: utf-8 -*-

# Copyright (c) IBM Corporation 2025
# Licensed under the Apache License, Version 2.0 (the "License");
# you may not use this file except in compliance with the License.
# You may obtain a copy of the License at
#     http://www.apache.org/licenses/LICENSE-2.0
# Unless required by applicable law or agreed to in writing, software
# distributed under the License is distributed on an "AS IS" BASIS,
# WITHOUT WARRANTIES OR CONDITIONS OF ANY KIND, either express or implied.
# See the License for the specific language governing permissions and
# limitations under the License.

from __future__ import absolute_import, division, print_function

import pytest
import os
import yaml
from shellescape import quote

from ibm_zos_core.tests.helpers.dataset import get_tmp_ds_name

from ibm_zos_core.tests.helpers.utils import get_random_file_name

__metaclass__ = type

NO_AUTO_INCREMENT= """- hosts: zvm
  collections:
    - ibm.ibm_zos_core
  gather_facts: False
  vars:
    ZOAU: "{0}"
    PYZ: "{1}"
  environment:
    _BPXK_AUTOCVT: "ON"
    ZOAU_HOME: "{0}"
    PYTHONPATH: "{0}/lib/{2}"
    LIBPATH: "{0}/lib:{1}/lib:/lib:/usr/lib:."
    PATH: "{0}/bin:/bin:/usr/lpp/rsusr/ported/bin:/var/bin:/usr/lpp/rsusr/ported/bin:/usr/lpp/java/java180/J8.0_64/bin:{1}/bin:"
    _CEE_RUNOPTS: "FILETAG(AUTOCVT,AUTOTAG) POSIX(ON)"
    _TAG_REDIR_ERR: "txt"
    _TAG_REDIR_IN: "txt"
    _TAG_REDIR_OUT: "txt"
    LANG: "C"
    PYTHONSTDINENCODING: "cp1047"
  tasks:
    - name: Create ZFS.
      block:
        - name: Create data set to ZFS
          zos_data_set:
            name: {3}
            type: zfs
            space_primary: 1
            space_type: m
            replace: true

        - name: Create mount dir on z/OS USS.
          file:
            path: {4}
            state: directory

        - name: Mount ZFS data set.
          command: /usr/sbin/mount -t zfs -f {3} {4}

        - name: Create folder.
          shell: mkdir {4}/folder

        - name: Create a folder.
          shell: touch {4}/folder/test.txt
        - name: Write bytes on file.
          shell: head -c 150000 /dev/urandom > {4}/folder/test.txt

        - name: Create a folder.
          shell: touch {4}/folder/test1.txt
        - name: Write bytes on file.
          shell: head -c 100000 /dev/urandom > {4}/folder/test1.txt

        - name: Create a folder.
          shell: touch {4}/folder/test3.txt
        - name: Write bytes on file.
          shell: head -c 1000000 /dev/urandom > {4}/folder/test3.txt

        - name: Create a folder.
          shell: touch {4}/folder/test4.txt
        - name: Write bytes on file.
          shell: head -c 100000 /dev/urandom > {4}/folder/test4.txt

        - name: Create a folder.
          shell: touch {4}/folder/test5.txt
        - name: Write bytes on file.
          shell: head -c 100000 /dev/urandom > {4}/folder/test5.txt

        - name: Create a folder.
          shell: touch {4}/folder/test7.txt
        - name: Write bytes on file.
          shell: head -c 100000 /dev/urandom > {4}/folder/test7.txt

        - name: Remove a folder.
          shell: rm  {4}/folder/test3.txt

        - name:  Shrink ZFS aggregate in k and auto_increment.
          zos_zfs_resize:
            target: {3}
            size: 900
            no_auto_increase: {5}
          poll: 0
          register: shrink_output

        - name: Create a folder.
          shell: touch {4}/folder/test6.txt
        - name: Write bytes on file.
          shell: head -c 100000 /dev/urandom > {4}/folder/test6.txt
          poll: 0

      always:
        - name: Unmount ZFS data set.
          command: /usr/sbin/unmount {4}

        - name: Delete ZFS data set.
          zos_data_set:
            name: {3}
            state: absent

        - name: Unmount ZFS data set.
          command: rm -r {4}
"""

INVENTORY = """all:
  hosts:
    zvm:
      ansible_host: {0}
      ansible_ssh_private_key_file: {1}
      ansible_user: {2}
      ansible_python_interpreter: {3}"""

def make_temp_folder(hosts):
    """Create a temporary file on a z/OS system and return its path."""
    tempfile_name = ""
    results = hosts.all.tempfile(state="directory")
    for result in results.contacted.values():
        tempfile_name = result.get("path", "")
    return tempfile_name

def set_environment(ansible_zos_module, ds_name, space=1, space_type='m'):
    """Create a ZFS data set, mount it to a temp folder and fill it with test data.

    Parameters
    ----------
        ansible_zos_module : object
            Ansible object to execute commands.
        ds_name : str
            ZFS name.
        space : int
            space of ZFS data set.
        space_type : str
            space type used to create the ZFS.

    Returns
    -------
        temp_dir_name : str
            The folder where the zfs is mounted.
    """
    hosts = ansible_zos_module

    hosts.all.zos_data_set(name=ds_name, type="zfs", space_primary=space, space_type=space_type)
    temp_dir_name = make_temp_folder(hosts=hosts)
    hosts.all.command(
                cmd="usr/sbin/mount -t zfs -f {0} {1}".format(
                    ds_name,
                    temp_dir_name
                )
            )
    if space_type == "m":
        bits_wr = 1000000
    else:
        bits_wr = 10000

    hosts.all.command(
                cmd="head -c {0} /dev/urandom > {1}/test.txt".format(
                    bits_wr,
                    temp_dir_name
                )
    )

    return temp_dir_name

def clean_up_environment(hosts, ds_name, temp_dir_name):
    """Unmount a ZFS dataset, delete it and delete the folder on which it was mounted.

    Parameters
    ----------
        hosts : object
            Ansible object to execute commands.
        ds_name : str
            ZFS name.
        temp_dir_name : str
            Folder where the ZFS is mounted.
    """
    hosts.all.command(cmd=f"usr/sbin/unmount {temp_dir_name}")
    hosts.all.zos_data_set(name=ds_name, state="absent")
    hosts.all.file(path=temp_dir_name, state="absent")

#########################
# Positive test cases
#########################

def test_grow_operation(ansible_zos_module):
    hosts = ansible_zos_module
    ds_name = get_tmp_ds_name()
    mount_folder = ""
    size = 2500
    try:
        mount_folder = set_environment(ansible_zos_module=hosts, ds_name=ds_name)
        results = hosts.all.zos_zfs_resize(target=ds_name,
                                            size=size)
        for result in results.contacted.values():
            assert result.get('cmd') is not None
            assert result.get('size') == size
            assert result.get('space_type') == "k"
            assert result.get('verbose_output') is not None
            assert result.get('changed') is True
            assert result.get('stdout_lines') is not None
            assert result.get('target') == ds_name
            assert result.get('mount_target') == "/SYSTEM" + mount_folder
            assert result.get('rc') == 0
            assert "grown" in result.get('stdout')
            assert result.get('new_size') >= result.get('old_size')
            assert result.get('new_free_space') >= result.get('old_free_space')
            assert result.get('new_size') >= size
            assert result.get('stderr') == ""
            assert result.get('stderr_lines') == []
    finally:
        clean_up_environment(hosts=hosts, ds_name=ds_name, temp_dir_name=mount_folder)

def test_shrink_operation(ansible_zos_module):
    hosts = ansible_zos_module
    ds_name = get_tmp_ds_name()
    mount_folder = ""
    size = 1200
    try:
        mount_folder = set_environment(ansible_zos_module=hosts, ds_name=ds_name)
        results = hosts.all.zos_zfs_resize(target=ds_name,
                                            size=size)
        for result in results.contacted.values():
            assert result.get('cmd') is not None
            assert result.get('size') == size
            assert result.get('space_type') == "k"
            assert result.get('verbose_output') is not None
            assert result.get('changed') is True
            assert result.get('stdout_lines') is not None
            assert result.get('target') == ds_name
            assert result.get('mount_target') == "/SYSTEM" + mount_folder
            assert result.get('rc') == 0
            assert "shrunk" in result.get('stdout')
            assert result.get('new_size') <= result.get('old_size')
            assert result.get('new_free_space') <= result.get('old_free_space')
            assert result.get('new_size') <= size
            assert result.get('stderr') == ""
            assert result.get('stderr_lines') == []
    finally:
        clean_up_environment(hosts=hosts, ds_name=ds_name, temp_dir_name=mount_folder)

def test_grow_n_shrink_operations_space_type_m(ansible_zos_module):
    hosts = ansible_zos_module
    ds_name = get_tmp_ds_name()
    mount_folder = ""
    grow_size = 3
    shrink_size = 2
    space_type = "m"
    try:
        mount_folder = set_environment(ansible_zos_module=hosts, ds_name=ds_name)

        results = hosts.all.zos_zfs_resize(target=ds_name,
                                                size=grow_size,
                                                space_type=space_type)
        for result in results.contacted.values():
            assert result.get('cmd') is not None
            assert result.get('size') == grow_size
            assert result.get('space_type') == space_type
            assert result.get('verbose_output') is not None
            assert result.get('changed') is True
            assert result.get('stdout_lines') is not None
            assert result.get('target') == ds_name
            assert result.get('mount_target') == "/SYSTEM" + mount_folder
            assert result.get('rc') == 0
            assert "grown" in result.get('stdout')
            assert result.get('space_type') == space_type
            assert result.get('new_size') >= result.get('old_size')
            assert result.get('new_free_space') >= result.get('old_free_space')
            assert result.get('new_size') >= grow_size
            assert result.get('stderr') == ""
            assert result.get('stderr_lines') == []

        results = hosts.all.zos_zfs_resize(target=ds_name,
                                            size=shrink_size,
                                            space_type=space_type)
        for result in results.contacted.values():
            assert result.get('cmd') is not None
            assert result.get('size') == shrink_size
            assert result.get('space_type') == space_type
            assert result.get('verbose_output') is not None
            assert result.get('changed') is True
            assert result.get('stdout_lines') is not None
            assert result.get('target') == ds_name
            assert result.get('mount_target') == "/SYSTEM" + mount_folder
            assert result.get('rc') == 0
            assert "shrunk" in result.get('stdout')
            assert result.get('new_size') <= result.get('old_size')
            assert result.get('new_free_space') <= result.get('old_free_space')
            assert result.get('space_type') == space_type
            assert result.get('new_size') <= shrink_size
            assert result.get('stderr') == ""
            assert result.get('stderr_lines') == []
    finally:
        clean_up_environment(hosts=hosts, ds_name=ds_name, temp_dir_name=mount_folder)

def test_grow_n_shrink_operations_space_type_trk(ansible_zos_module):
    hosts = ansible_zos_module
    ds_name = get_tmp_ds_name()
    mount_folder = ""
    grow_size = 400
    shrink_size = 200
    space_type = "trk"
    try:
        mount_folder = set_environment(ansible_zos_module=hosts, ds_name=ds_name)

        results = hosts.all.zos_zfs_resize(target=ds_name,
                                            size=grow_size,
                                            space_type=space_type)
        for result in results.contacted.values():
            assert result.get('cmd') is not None
            assert result.get('size') == grow_size
            assert result.get('space_type') == space_type
            assert result.get('verbose_output') is not None
            assert result.get('changed') is True
            assert result.get('stdout_lines') is not None
            assert result.get('target') == ds_name
            assert result.get('mount_target') == "/SYSTEM" + mount_folder
            assert result.get('rc') == 0
            assert "grown" in result.get('stdout')
            assert result.get('new_size') >= grow_size
            assert result.get('new_size') >= result.get('old_size')
            assert result.get('new_free_space') >= result.get('old_free_space')
            assert result.get('space_type') == space_type
            assert result.get('stderr') == ""
            assert result.get('stderr_lines') == []

        results = hosts.all.zos_zfs_resize(target=ds_name,
                                            size=shrink_size,
                                            space_type=space_type)
        for result in results.contacted.values():
            assert result.get('cmd') is not None
            assert result.get('size') == shrink_size
            assert result.get('space_type') == space_type
            assert result.get('verbose_output') is not None
            assert result.get('changed') is True
            assert result.get('stdout_lines') is not None
            assert result.get('target') == ds_name
            assert result.get('mount_target') == "/SYSTEM" + mount_folder
            assert result.get('rc') == 0
            assert "shrunk" in result.get('stdout')
            assert result.get('new_size') <= result.get('old_size')
            assert result.get('new_free_space') <= result.get('old_free_space')
            assert result.get('new_size') <= shrink_size
            assert result.get('space_type') == space_type
            assert result.get('stderr') == ""
            assert result.get('stderr_lines') == []
    finally:
        clean_up_environment(hosts=hosts, ds_name=ds_name, temp_dir_name=mount_folder)

def test_grow_n_shrink_operations_space_type_cyl(ansible_zos_module):
    hosts = ansible_zos_module
    ds_name = get_tmp_ds_name()
    mount_folder = ""
    grow_size = 3
    shrink_size = 2
    space_type = "cyl"
    try:
        mount_folder = set_environment(ansible_zos_module=hosts, ds_name=ds_name)

        results = hosts.all.zos_zfs_resize(target=ds_name,
                                            size=grow_size,
                                            space_type=space_type)
        for result in results.contacted.values():
            assert result.get('cmd') is not None
            assert result.get('size') == grow_size
            assert result.get('space_type') == space_type
            assert result.get('verbose_output') is not None
            assert result.get('changed') is True
            assert result.get('stdout_lines') is not None
            assert result.get('target') == ds_name
            assert result.get('mount_target') == "/SYSTEM" + mount_folder
            assert result.get('rc') == 0
            assert "grown" in result.get('stdout')
            assert result.get('new_size') >= result.get('old_size')
            assert result.get('new_free_space') >= result.get('old_free_space')
            assert result.get('new_size') >= grow_size
            assert result.get('space_type') == space_type
            assert result.get('stderr') == ""
            assert result.get('stderr_lines') == []

        results = hosts.all.zos_zfs_resize(target=ds_name,
                                            size=shrink_size,
                                            space_type=space_type)
        for result in results.contacted.values():
            assert result.get('cmd') is not None
            assert result.get('size') == shrink_size
            assert result.get('space_type') == space_type
            assert result.get('verbose_output') is not None
            assert result.get('changed') is True
            assert result.get('stdout_lines') is not None
            assert result.get('target') == ds_name
            assert result.get('mount_target') == "/SYSTEM" + mount_folder
            assert result.get('rc') == 0
            assert "shrunk" in result.get('stdout')
            assert result.get('new_size') <= result.get('old_size')
            assert result.get('new_free_space') <= result.get('old_free_space')
            assert result.get('new_size') <= shrink_size
            assert result.get('space_type') == space_type
            assert result.get('stderr') == ""
            assert result.get('stderr_lines') == []
    finally:
        clean_up_environment(hosts=hosts, ds_name=ds_name, temp_dir_name=mount_folder)

def test_grow_n_shrink_operations_verbose(ansible_zos_module):
    hosts = ansible_zos_module
    ds_name = get_tmp_ds_name()
    mount_folder = ""
    grow_size = 1800
    shrink_size = 1200
    try:
        mount_folder = set_environment(ansible_zos_module=hosts, ds_name=ds_name)

        results = hosts.all.zos_zfs_resize(target=ds_name,
                                            size=grow_size,
                                            verbose=True)
        for result in results.contacted.values():
            assert result.get('cmd') is not None
            assert result.get('size') == grow_size
            assert result.get('space_type') == "k"
            assert result.get('changed') is True
            assert result.get('stdout_lines') is not None
            assert result.get('target') == ds_name
            assert result.get('mount_target') == "/SYSTEM" + mount_folder
            assert result.get('rc') == 0
            assert "grown" in result.get('stdout')
            assert result.get('new_size') >= grow_size
            assert result.get('new_size') >= result.get('old_size')
            assert result.get('new_free_space') >= result.get('old_free_space')
            assert result.get('space_type') == "k"
            assert result.get("verbose_output") is not None
            assert "Printing contents of table at address" in result.get("stdout")
            assert result.get('stderr') == ""
            assert result.get('stderr_lines') == []

        results = hosts.all.zos_zfs_resize(target=ds_name,
                                            size=shrink_size,
                                            verbose=True)
        for result in results.contacted.values():
            assert result.get('cmd') is not None
            assert result.get('size') == shrink_size
            assert result.get('space_type') == "k"
            assert result.get('changed') is True
            assert result.get('stdout_lines') is not None
            assert result.get('target') == ds_name
            assert result.get('mount_target') == "/SYSTEM" + mount_folder
            assert result.get('rc') == 0
            assert "shrunk" in result.get('stdout')
            assert result.get('new_size') <= grow_size
            assert result.get('new_size') <= result.get('old_size')
            assert result.get('new_free_space') <= result.get('old_free_space')
            assert result.get('space_type') == "k"
            assert result.get("verbose_output") is not None
            assert "print of in-memory trace table has completed" in result.get('stdout')
            assert result.get('stderr') == ""
            assert result.get('stderr_lines') == []

    finally:
        clean_up_environment(hosts=hosts, ds_name=ds_name, temp_dir_name=mount_folder)

def test_grow_n_shrink_operations_trace_uss(ansible_zos_module):
    hosts = ansible_zos_module
    ds_name = get_tmp_ds_name()
    mount_folder = ""
    grow_size = 1800
    shrink_size = 1200
    trace_destination_file = "/" + get_random_file_name(dir="tmp")
    trace_destination_file_s = "/" + get_random_file_name(dir="tmp")
    try:
        hosts.all.shell(cmd="touch {0}".format(trace_destination_file))
        mount_folder = set_environment(ansible_zos_module=hosts, ds_name=ds_name)

        results = hosts.all.zos_zfs_resize(target=ds_name,
                                            size=grow_size,
                                            trace_destination=trace_destination_file)
        for result in results.contacted.values():
            assert result.get('cmd') is not None
            assert result.get('size') == grow_size
            assert result.get('space_type') == "k"
            assert result.get('verbose_output') is not None
            assert result.get('changed') is True
            assert result.get('stdout_lines') is not None
            assert result.get('target') == ds_name
            assert result.get('mount_target') == "/SYSTEM" + mount_folder
            assert result.get('rc') == 0
            assert "grown" in result.get('stdout')
            assert result.get('new_size') >= grow_size
            assert result.get('new_size') >= result.get('old_size')
            assert result.get('new_free_space') >= result.get('old_free_space')
            assert result.get('space_type') == "k"
            assert "Printing contents of table at address" in result.get("stdout")
            cmd = "cat {0}".format(trace_destination_file)
            output_of_trace_file = hosts.all.shell(cmd=cmd)
            for out in output_of_trace_file.contacted.values():
                assert out.get("stdout") is not None
            assert result.get('stderr') == ""
            assert result.get('stderr_lines') == []

        hosts.all.shell(cmd="touch {0}".format(trace_destination_file_s))
        results = hosts.all.zos_zfs_resize(target=ds_name,
                                            size=shrink_size,
                                            trace_destination=trace_destination_file_s)
        for result in results.contacted.values():
            assert result.get('cmd') is not None
            assert result.get('size') == shrink_size
            assert result.get('space_type') == "k"
            assert result.get('verbose_output') is not None
            assert result.get('changed') is True
            assert result.get('stdout_lines') is not None
            assert result.get('target') == ds_name
            assert result.get('mount_target') == "/SYSTEM" + mount_folder
            assert result.get('rc') == 0
            assert "shrunk" in result.get('stdout')
            assert result.get('new_size') <= grow_size
            assert result.get('new_size') <= result.get('old_size')
            assert result.get('new_free_space') <= result.get('old_free_space')
            assert result.get('space_type') == "k"
            assert "print of in-memory trace table has completed" in result.get('stdout')
            cmd = "cat {0}".format(trace_destination_file_s)
            output_of_trace_file = hosts.all.shell(cmd=cmd)
            for out in output_of_trace_file.contacted.values():
                assert out.get("stdout") is not None
            assert result.get('stderr') == ""
            assert result.get('stderr_lines') == []

    finally:
        hosts.all.shell(cmd="rm {0}".format(trace_destination_file))
        hosts.all.shell(cmd="rm {0}".format(trace_destination_file_s))
        clean_up_environment(hosts=hosts, ds_name=ds_name, temp_dir_name=mount_folder)

def test_grow_n_shrink_operations_trace_uss_not_created(ansible_zos_module):
    hosts = ansible_zos_module
    ds_name = get_tmp_ds_name()
    mount_folder = ""
    grow_size = 1800
    shrink_size = 1200
    trace_destination_file = "/" + get_random_file_name(dir="tmp")
    trace_destination_file_s = "/" + get_random_file_name(dir="tmp")
    try:
        mount_folder = set_environment(ansible_zos_module=hosts, ds_name=ds_name)

        results = hosts.all.zos_zfs_resize(target=ds_name,
                                            size=grow_size,
                                            trace_destination=trace_destination_file)
        for result in results.contacted.values():
            assert result.get('cmd') is not None
            assert result.get('size') == grow_size
            assert result.get('space_type') == "k"
            assert result.get('verbose_output') is not None
            assert result.get('changed') is True
            assert result.get('stdout_lines') is not None
            assert result.get('target') == ds_name
            assert result.get('mount_target') == "/SYSTEM" + mount_folder
            assert result.get('rc') == 0
            assert "grown" in result.get('stdout')
            assert result.get('new_size') >= grow_size
            assert result.get('new_size') >= result.get('old_size')
            assert result.get('new_free_space') >= result.get('old_free_space')
            assert result.get('space_type') == "k"
            assert "Printing contents of table at address" in result.get("stdout")
            cmd = "cat {0}".format(trace_destination_file)
            output_of_trace_file = hosts.all.shell(cmd=cmd)
            for out in output_of_trace_file.contacted.values():
                assert out.get("stdout") is not None
            assert result.get('stderr') == ""
            assert result.get('stderr_lines') == []

        results = hosts.all.zos_zfs_resize(target=ds_name,
                                            size=shrink_size,
                                            trace_destination=trace_destination_file_s)
        for result in results.contacted.values():
            assert result.get('cmd') is not None
            assert result.get('size') == shrink_size
            assert result.get('space_type') == "k"
            assert result.get('verbose_output') is not None
            assert result.get('changed') is True
            assert result.get('stdout_lines') is not None
            assert result.get('target') == ds_name
            assert result.get('mount_target') == "/SYSTEM" + mount_folder
            assert result.get('rc') == 0
            assert "shrunk" in result.get('stdout')
            assert result.get('new_size') <= grow_size
            assert result.get('new_size') <= result.get('old_size')
            assert result.get('new_free_space') <= result.get('old_free_space')
            assert result.get('space_type') == "k"
            assert "print of in-memory trace table has completed" in result.get('stdout')
            cmd = "cat {0}".format(trace_destination_file_s)
            output_of_trace_file = hosts.all.shell(cmd=cmd)
            for out in output_of_trace_file.contacted.values():
                assert out.get("stdout") is not None
            assert result.get('stderr') == ""
            assert result.get('stderr_lines') == []

    finally:
        hosts.all.shell(cmd="rm {0}".format(trace_destination_file))
        hosts.all.shell(cmd="rm {0}".format(trace_destination_file_s))
        clean_up_environment(hosts=hosts, ds_name=ds_name, temp_dir_name=mount_folder)

@pytest.mark.parametrize("trace_destination", ["pds", "pdse"])
def test_grow_n_shrink_operations_trace_ds(ansible_zos_module, trace_destination):
    hosts = ansible_zos_module
    ds_name = get_tmp_ds_name()
    mount_folder = ""
    grow_size = 1800
    shrink_size = 1200

    trace_destination_ds = get_tmp_ds_name()
    trace_destination_ds_s= get_tmp_ds_name()
    try:
        hosts.all.zos_data_set(name=trace_destination_ds, type=trace_destination, record_length=400, record_format="vb",
                               space_type="k", space_primary="42000")
        trace_destination_ds = trace_destination_ds + "(MEM)"
        hosts.all.zos_data_set(name=trace_destination_ds, state="present", type="member")

        mount_folder = set_environment(ansible_zos_module=hosts, ds_name=ds_name)

        results = hosts.all.zos_zfs_resize(target=ds_name,
                                            size=grow_size,
                                            trace_destination=trace_destination_ds)

        for result in results.contacted.values():
            assert result.get('cmd') is not None
            assert result.get('size') == grow_size
            assert result.get('space_type') == "k"
            assert result.get('verbose_output') is not None
            assert result.get('changed') is True
            assert result.get('stdout_lines') is not None
            assert result.get('target') == ds_name
            assert result.get('mount_target') == "/SYSTEM" + mount_folder
            assert result.get('rc') == 0
            assert "grown" in result.get('stdout')
            assert result.get('new_size') >= grow_size
            assert result.get('new_size') >= result.get('old_size')
            assert result.get('new_free_space') >= result.get('old_free_space')
            assert result.get('space_type') == "k"
            assert "Printing contents of table at address" in result.get("stdout")
            cmd = "dcat \"{0}\" | wc -l".format(trace_destination_ds)
            output_of_trace_file = hosts.all.shell(cmd=cmd)
            for out in output_of_trace_file.contacted.values():
                assert int(out.get("stdout")) != 0
            assert result.get('stderr') == ""
            assert result.get('stderr_lines') == []


        hosts.all.zos_data_set(name=trace_destination_ds_s, type=trace_destination, record_length=400, record_format="vb",
                               space_type="k", space_primary="42000")
        trace_destination_ds_s = trace_destination_ds_s + "(MEM)"
        hosts.all.zos_data_set(name=trace_destination_ds_s, state="present", type="member")

        results = hosts.all.zos_zfs_resize(target=ds_name,
                                            size=shrink_size,
                                            trace_destination=trace_destination_ds_s)
        for result in results.contacted.values():
            assert result.get('cmd') is not None
            assert result.get('size') == shrink_size
            assert result.get('space_type') == "k"
            assert result.get('verbose_output') is not None
            assert result.get('changed') is True
            assert result.get('stdout_lines') is not None
            assert result.get('target') == ds_name
            assert result.get('mount_target') == "/SYSTEM" + mount_folder
            assert result.get('rc') == 0
            assert "shrunk" in result.get('stdout')
            assert result.get('new_size') <= grow_size
            assert result.get('new_size') <= result.get('old_size')
            assert result.get('new_free_space') <= result.get('old_free_space')
            assert result.get('space_type') == "k"
            assert "print of in-memory trace table has completed" in result.get('stdout')
            cmd = "dcat \"{0}\" | wc -l".format(trace_destination_ds_s)
            output_of_trace_file = hosts.all.shell(cmd=cmd)
            for out in output_of_trace_file.contacted.values():
                assert int(out.get("stdout")) != 0
            assert result.get('stderr') == ""
            assert result.get('stderr_lines') == []

    finally:
        clean_up_environment(hosts=hosts, ds_name=ds_name, temp_dir_name=mount_folder)
        trace_destination_ds = trace_destination_ds.split("(")[0]
        trace_destination_ds_s = trace_destination_ds_s.split("(")[0]
        hosts.all.zos_data_set(name=trace_destination_ds, state="absent")
        hosts.all.zos_data_set(name=trace_destination_ds_s, state="absent")

@pytest.mark.parametrize("trace_destination", ["pds", "member"])
def test_grow_n_shrink_operations_trace_ds_not_created(ansible_zos_module, trace_destination):
    hosts = ansible_zos_module
    ds_name = get_tmp_ds_name()
    mount_folder = ""
    grow_size = 1800
    shrink_size = 1200

    trace_destination_ds = get_tmp_ds_name()
    trace_destination_ds = trace_destination_ds if trace_destination == "pds" else trace_destination_ds + "(MEM)"
    trace_destination_ds_s = get_tmp_ds_name()
    trace_destination_ds_s = trace_destination_ds_s if trace_destination == "pds" else trace_destination_ds_s + "(MEM)"
    try:
        mount_folder = set_environment(ansible_zos_module=hosts, ds_name=ds_name)

        results = hosts.all.zos_zfs_resize(target=ds_name,
                                            size=grow_size,
                                            trace_destination=trace_destination_ds)

        for result in results.contacted.values():
            assert result.get('cmd') is not None
            assert result.get('size') == grow_size
            assert result.get('space_type') == "k"
            assert result.get('verbose_output') is not None
            assert result.get('changed') is True
            assert result.get('stdout_lines') is not None
            assert result.get('target') == ds_name
            assert result.get('mount_target') == "/SYSTEM" + mount_folder
            assert result.get('rc') == 0
            assert "grown" in result.get('stdout')
            assert result.get('new_size') >= grow_size
            assert result.get('new_size') >= result.get('old_size')
            assert result.get('new_free_space') >= result.get('old_free_space')
            assert result.get('space_type') == "k"
            assert "Printing contents of table at address" in result.get("stdout")
            cmd = "dcat \"{0}\" | wc -l".format(trace_destination_ds)
            output_of_trace_file = hosts.all.shell(cmd=cmd)
            for out in output_of_trace_file.contacted.values():
                assert int(out.get("stdout")) != 0
            assert result.get('stderr') == ""
            assert result.get('stderr_lines') == []

        results = hosts.all.zos_zfs_resize(target=ds_name,
                                            size=shrink_size,
                                            trace_destination=trace_destination_ds_s)
        for result in results.contacted.values():
            assert result.get('cmd') is not None
            assert result.get('size') == shrink_size
            assert result.get('space_type') == "k"
            assert result.get('verbose_output') is not None
            assert result.get('changed') is True
            assert result.get('stdout_lines') is not None
            assert result.get('target') == ds_name
            assert result.get('mount_target') == "/SYSTEM" + mount_folder
            assert result.get('rc') == 0
            assert "shrunk" in result.get('stdout')
            assert result.get('new_size') <= grow_size
            assert result.get('new_size') <= result.get('old_size')
            assert result.get('new_free_space') <= result.get('old_free_space')
            assert result.get('space_type') == "k"
            assert "print of in-memory trace table has completed" in result.get('stdout')
            cmd = "dcat \"{0}\" | wc -l".format(trace_destination_ds_s)
            output_of_trace_file = hosts.all.shell(cmd=cmd)
            for out in output_of_trace_file.contacted.values():
                assert int(out.get("stdout")) != 0
            assert result.get('stderr') == ""
            assert result.get('stderr_lines') == []

    finally:
        clean_up_environment(hosts=hosts, ds_name=ds_name, temp_dir_name=mount_folder)
        if trace_destination != "pds":
            trace_destination_ds = trace_destination_ds.split("(")[0]
            trace_destination_ds_s = trace_destination_ds_s.split("(")[0]
        hosts.all.zos_data_set(name=trace_destination_ds, state="absent")
        hosts.all.zos_data_set(name=trace_destination_ds_s, state="absent")

#########################
# Negative test cases
#########################

@pytest.mark.parametrize("space_type", ["K", "TRK", "CYL", "M", "G"])
def test_space_type_not_accept(ansible_zos_module, space_type):
    hosts = ansible_zos_module
    ds_name = get_tmp_ds_name()
    mount_folder = ""
    size = 2500
    results = hosts.all.zos_zfs_resize(target=ds_name,
                                        size=size,
                                        space_type=space_type)
    for result in results.contacted.values():
        assert result.get('failed') == True
        assert result.get('msg') == "value of space_type must be one of: k, m, g, cyl, trk, got: {0}".format(space_type)

def test_target_does_not_exist(ansible_zos_module):
    hosts = ansible_zos_module
    ds_name = get_tmp_ds_name()
    mount_folder = ""
    size = 2500
    results = hosts.all.zos_zfs_resize(target=ds_name,
                                        size=size,)
    for result in results.contacted.values():
        assert result.get('target') == ds_name
        assert result.get('size') == size
        assert result.get('rc') == 1
        assert result.get('changed') is False
        assert result.get('msg') == "zFS Target {0} does not exist".format(ds_name)

def test_mount_point_does_not_exist(ansible_zos_module):
    hosts = ansible_zos_module
    ds_name = get_tmp_ds_name()
    mount_folder = ""
    size = 2500
    try:
        hosts.all.zos_data_set(name=ds_name, type="zfs", space_primary=1, space_type="m")
        results = hosts.all.zos_zfs_resize(target=ds_name,
                                            size=size,)
        for result in results.contacted.values():
            assert result.get('target') == ds_name
            assert result.get('size') == size
            assert result.get('rc') == 1
            assert result.get('changed') is False
            assert  "No mount points were found in the following output:" in result.get('msg')
    finally:
        hosts.all.zos_data_set(name=ds_name, state="absent")

def test_trace_destination_bad_data_set_type(ansible_zos_module):
    hosts = ansible_zos_module
    ds_name = get_tmp_ds_name()
    mount_folder = ""
    grow_size = 1800

    trace_destination_ds = get_tmp_ds_name()

    try:
        results = hosts.all.zos_data_set(name=trace_destination_ds, type="seq")

        mount_folder = set_environment(ansible_zos_module=hosts, ds_name=ds_name)

        results = hosts.all.zos_zfs_resize(target=ds_name,
                                            size=grow_size,
                                            trace_destination=trace_destination_ds)

        for result in results.contacted.values():
            assert result.get("failed") == True
            assert result.get('changed') == False
            assert result.get('rc') == 1
            assert f"Trace destination {trace_destination_ds} does not meet minimal criteria" in result.get("msg")
            assert result.get('stderr') == ""
            assert result.get('stderr_lines') == []

    finally:
        clean_up_environment(hosts=hosts, ds_name=ds_name, temp_dir_name=mount_folder)
        hosts.all.zos_data_set(name=trace_destination_ds, state="absent")

def test_trace_destination_bad_record_length(ansible_zos_module):
    hosts = ansible_zos_module
    ds_name = get_tmp_ds_name()
    mount_folder = ""
    grow_size = 1800

    trace_destination_ds = get_tmp_ds_name()

    try:
        results = hosts.all.zos_data_set(name=trace_destination_ds, type="pds", record_length=30)

        mount_folder = set_environment(ansible_zos_module=hosts, ds_name=ds_name)

        results = hosts.all.zos_zfs_resize(target=ds_name,
                                            size=grow_size,
                                            trace_destination=trace_destination_ds)

        for result in results.contacted.values():
            assert result.get("failed") == True
            assert result.get('changed') == False
            assert result.get('rc') == 1
            assert f"Trace destination {trace_destination_ds} does not meet minimal criteria" in result.get("msg")
            assert result.get('stderr') == ""
            assert result.get('stderr_lines') == []

    finally:
        clean_up_environment(hosts=hosts, ds_name=ds_name, temp_dir_name=mount_folder)
        hosts.all.zos_data_set(name=trace_destination_ds, state="absent")

def test_trace_destination_bad_record_format(ansible_zos_module, ):
    hosts = ansible_zos_module
    ds_name = get_tmp_ds_name()
    mount_folder = ""
    grow_size = 1800

    trace_destination_ds = get_tmp_ds_name()

    try:
        results = hosts.all.zos_data_set(name=trace_destination_ds, type="pds", record_length=200, record_format="fb")

        mount_folder = set_environment(ansible_zos_module=hosts, ds_name=ds_name)

        results = hosts.all.zos_zfs_resize(target=ds_name,
                                            size=grow_size,
                                            trace_destination=trace_destination_ds)

        for result in results.contacted.values():
            assert result.get("failed") == True
            assert result.get('changed') == False
            assert result.get('rc') == 1
            assert f"Trace destination {trace_destination_ds} does not meet minimal criteria" in result.get("msg")
            assert result.get('stderr') == ""
            assert result.get('stderr_lines') == []

    finally:
        clean_up_environment(hosts=hosts, ds_name=ds_name, temp_dir_name=mount_folder)
        hosts.all.zos_data_set(name=trace_destination_ds, state="absent")


def test_trace_destination_bad_space(ansible_zos_module):
    hosts = ansible_zos_module
    ds_name = get_tmp_ds_name()
    mount_folder = ""
    grow_size = 1800

    trace_destination_ds = get_tmp_ds_name()

    try:
        results = hosts.all.zos_data_set(name=trace_destination_ds, type="pds", record_length=200, space_primary=200)

        mount_folder = set_environment(ansible_zos_module=hosts, ds_name=ds_name)

        results = hosts.all.zos_zfs_resize(target=ds_name,
                                            size=grow_size,
                                            trace_destination=trace_destination_ds)

        for result in results.contacted.values():
            assert result.get("failed") == True
            assert result.get('changed') == False
            assert result.get('rc') == 1
            assert f"Trace destination {trace_destination_ds} does not meet minimal criteria" in result.get("msg")
            assert result.get('stderr') == ""
            assert result.get('stderr_lines') == []

    finally:
        clean_up_environment(hosts=hosts, ds_name=ds_name, temp_dir_name=mount_folder)
        hosts.all.zos_data_set(name=trace_destination_ds, state="absent")

def test_no_operation_executed(ansible_zos_module):
    hosts = ansible_zos_module
    ds_name = get_tmp_ds_name()
    mount_folder = ""
    size = 1440
    try:
        mount_folder = set_environment(ansible_zos_module=hosts, ds_name=ds_name)
        results = hosts.all.zos_zfs_resize(target=ds_name,
                                            size=size,)
        for result in results.contacted.values():
            assert result.get("changed") == False
            assert result.get('target') == ds_name
            assert result.get('mount_target') == "/SYSTEM" + mount_folder
            assert result.get('rc') == 0
            assert result.get('size') == size
            assert result.get('space_type') == "k"
            assert result.get('stdout') == "Size provided is the current size of the zFS {0}".format(ds_name)
    finally:
        clean_up_environment(hosts=hosts, ds_name=ds_name, temp_dir_name=mount_folder)

def test_no_space_to_operate(ansible_zos_module):
    hosts = ansible_zos_module
    ds_name = get_tmp_ds_name()
    mount_folder = ""
    size = 100
    try:
        mount_folder = set_environment(ansible_zos_module=hosts, ds_name=ds_name)
        results = hosts.all.zos_zfs_resize(target=ds_name,
                                            size=size,)
        for result in results.contacted.values():
            assert result.get("changed") == False
            assert result.get('target') == ds_name
            assert result.get('mount_target') == "/SYSTEM" + mount_folder
            assert result.get('rc') == 1
            assert result.get('size') == size
            assert result.get('space_type') == "k"
            assert result.get('msg') == "There is not enough available space in the zFS aggregate to perform a shrink operation."
    finally:
        clean_up_environment(hosts=hosts, ds_name=ds_name, temp_dir_name=mount_folder)

def test_fail_operation(ansible_zos_module):
    hosts = ansible_zos_module
    ds_name = get_tmp_ds_name()
    mount_folder = ""
    size = 50
    try:
        mount_folder = set_environment(ansible_zos_module=hosts, ds_name=ds_name)
        results = hosts.all.zos_zfs_resize(target=ds_name,
                                            size=size,)
        for result in results.contacted.values():
            assert result.get("failed") == True
            assert result.get('changed') == False
            assert result.get('rc') == 1
    finally:
        clean_up_environment(hosts=hosts, ds_name=ds_name, temp_dir_name=mount_folder)

#############################
# No auto increment playbook
#############################

<<<<<<< HEAD

=======
>>>>>>> 4132376a
def test_no_auto_increase_wrapper(get_config):
    path = get_config
    retries = 0
    max_retries = 5
    success = False

    # Not adding a try/except block here so a real exception can bubble up
    # and stop pytest immediately (if using -x or --stop).
    while retries < max_retries:
        print(f'Trying no_auto_increase. Retry: {retries}.')
        result = no_auto_increase(path)
<<<<<<< HEAD
=======
        print(f'result of playbook: {result}')
>>>>>>> 4132376a

        if result:
            success = True
            break

        retries += 1

    assert success is True

def no_auto_increase(path):
    ds_name = get_tmp_ds_name()
    mount_point = "/" + get_random_file_name(dir="tmp")
    with open(path, 'r') as file:
        enviroment = yaml.safe_load(file)
    ssh_key = enviroment["ssh_key"]
    hosts = enviroment["host"].upper()
    user = enviroment["user"].upper()
    python_path = enviroment["python_path"]
    cut_python_path = python_path[:python_path.find('/bin')].strip()
    zoau = enviroment["environment"]["ZOAU_ROOT"]
    python_version = cut_python_path.split('/')[2]

    try:
        playbook = "playbook.yml"
        inventory = "inventory.yml"
        os.system("echo {0} > {1}".format(quote(NO_AUTO_INCREMENT.format(
            zoau,
            cut_python_path,
            python_version,
            ds_name,
            mount_point,
            "True"
        )), playbook))
        os.system("echo {0} > {1}".format(quote(INVENTORY.format(
            hosts,
            ssh_key,
            user,
            python_path
        )), inventory))
        command = "ansible-playbook -i {0} {1}".format(
            inventory,
            playbook
        )
        stdout = os.system(command)
        assert stdout != 0
        return True
    except AssertionError:
        return False
    finally:
        os.remove("inventory.yml")
        os.remove("playbook.yml")

def test_no_auto_increase_accept_wrapper(get_config):
    path = get_config
    retries = 0
    max_retries = 5
    success = False

    # Not adding a try/except block here so a real exception can bubble up
    # and stop pytest immediately (if using -x or --stop).
    while retries < max_retries:
        print(f'Trying no_auto_increase_accept. Retry: {retries}.')
        result = no_auto_increase_accept(path)
<<<<<<< HEAD
=======
        print(f'result of playbook: {result}')
>>>>>>> 4132376a

        if result:
            success = True
            break

        retries += 1

    assert success is True

def no_auto_increase_accept(path):
    ds_name = get_tmp_ds_name()
    mount_point = "/" + get_random_file_name(dir="tmp")
    with open(path, 'r') as file:
        enviroment = yaml.safe_load(file)
    ssh_key = enviroment["ssh_key"]
    hosts = enviroment["host"].upper()
    user = enviroment["user"].upper()
    python_path = enviroment["python_path"]
    cut_python_path = python_path[:python_path.find('/bin')].strip()
    zoau = enviroment["environment"]["ZOAU_ROOT"]
    python_version = cut_python_path.split('/')[2]

    try:
        playbook = "playbook.yml"
        inventory = "inventory.yml"
        os.system("echo {0} > {1}".format(quote(NO_AUTO_INCREMENT.format(
            zoau,
            cut_python_path,
            python_version,
            ds_name,
            mount_point,
            "False"
        )), playbook))
        os.system("echo {0} > {1}".format(quote(INVENTORY.format(
            hosts,
            ssh_key,
            user,
            python_path
        )), inventory))
        command = "ansible-playbook -i {0} {1}".format(
            inventory,
            playbook
        )
        stdout = os.system(command)
        assert stdout == 0
        return True
    except AssertionError:
        return False
    finally:
        os.remove("inventory.yml")
        os.remove("playbook.yml")<|MERGE_RESOLUTION|>--- conflicted
+++ resolved
@@ -1003,10 +1003,6 @@
 # No auto increment playbook
 #############################
 
-<<<<<<< HEAD
-
-=======
->>>>>>> 4132376a
 def test_no_auto_increase_wrapper(get_config):
     path = get_config
     retries = 0
@@ -1018,10 +1014,7 @@
     while retries < max_retries:
         print(f'Trying no_auto_increase. Retry: {retries}.')
         result = no_auto_increase(path)
-<<<<<<< HEAD
-=======
         print(f'result of playbook: {result}')
->>>>>>> 4132376a
 
         if result:
             success = True
@@ -1085,10 +1078,7 @@
     while retries < max_retries:
         print(f'Trying no_auto_increase_accept. Retry: {retries}.')
         result = no_auto_increase_accept(path)
-<<<<<<< HEAD
-=======
         print(f'result of playbook: {result}')
->>>>>>> 4132376a
 
         if result:
             success = True
