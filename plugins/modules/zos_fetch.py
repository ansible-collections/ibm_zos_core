--- conflicted
+++ resolved
@@ -1,11 +1,7 @@
 #!/usr/bin/python
 # -*- coding: utf-8 -*-
 
-<<<<<<< HEAD
-# Copyright (c) IBM Corporation 2019, 2024
-=======
 # Copyright (c) IBM Corporation 2019, 2025
->>>>>>> 5eddec59
 # Licensed under the Apache License, Version 2.0 (the "License");
 # you may not use this file except in compliance with the License.
 # You may obtain a copy of the License at
@@ -139,8 +135,6 @@
     type: bool
     required: false
     default: true
-<<<<<<< HEAD
-=======
 
 attributes:
   action:
@@ -153,7 +147,6 @@
     support: none
     description: Can run in check_mode and return changed status prediction without modifying target. If not supported, the action will be skipped.
 
->>>>>>> 5eddec59
 notes:
     - When fetching PDSE and VSAM data sets, temporary storage will be used
       on the remote z/OS system. After the PDSE or VSAM data set is
@@ -960,7 +953,6 @@
                             data_set.extract_member_name(src_data_set.raw_name),
                             data_set.extract_dsname(src_data_set.raw_name)
                         )
-<<<<<<< HEAD
                     )
                 else:
                     module.fail_json(
@@ -969,16 +961,6 @@
                             "uncataloged.".format(src)
                         )
                     )
-=======
-                    )
-                else:
-                    module.fail_json(
-                        msg=(
-                            "The source '{0}' does not exist or is "
-                            "uncataloged.".format(src)
-                        )
-                    )
->>>>>>> 5eddec59
             else:
                 module.exit_json(
                     note=("Source '{0}' was not found. No data was fetched.".format(src))
