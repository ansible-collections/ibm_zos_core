# -*- coding: utf-8 -*-

# Copyright (c) IBM Corporation 2019, 2024
# Licensed under the Apache License, Version 2.0 (the "License");
# you may not use this file except in compliance with the License.
# You may obtain a copy of the License at
#     http://www.apache.org/licenses/LICENSE-2.0
# Unless required by applicable law or agreed to in writing, software
# distributed under the License is distributed on an "AS IS" BASIS,
# WITHOUT WARRANTIES OR CONDITIONS OF ANY KIND, either express or implied.
# See the License for the specific language governing permissions and
# limitations under the License.

from __future__ import (absolute_import, division, print_function)

__metaclass__ = type

import tempfile
import ansible.constants
import ansible.errors
import ansible.utils
import pytest
from shellescape import quote

from ibm_zos_core.tests.helpers.dataset import get_tmp_ds_name
from ibm_zos_core.tests.helpers.utils import get_random_file_name

def get_job_id(hosts, len_id=9):
    """
    Returns a job id that is on the system by searching all jobs on system.

    Parameters
    ----------
    hosts : obj
        Connection to host machine
    len_id : int
        Size for search and job_id of specific or lower size
    """
    results = hosts.all.shell(cmd="jls")
    for result in results.contacted.values():
        all_jobs = result.get("stdout_lines")
    for job_n_info in all_jobs:
        job = job_n_info.split()
        if len(job[2]) <= len_id:
            return job[2]

# Make sure job list * returns something
def test_zos_job_query_func(ansible_zos_module):
    hosts = ansible_zos_module
    results = hosts.all.zos_job_query(job_name="*", owner="*")
    for result in results.contacted.values():
        assert result.get("changed") is False
        assert result.get("jobs") is not None

JCLQ_FILE_CONTENTS = """//HELLO    JOB (T043JM,JM00,1,0,0,0),'HELLO WORLD - JRM',CLASS=R,
//             MSGCLASS=X,MSGLEVEL=1,NOTIFY=S0JM
//STEP0001 EXEC PGM=IEBGENER
//SYSIN    DD DUMMY
//SYSPRINT DD SYSOUT=*
//SYSUT1   DD *
HELLO, WORLD
/*
//SYSUT2   DD SYSOUT=*
//
"""

TEMP_PATH = "/tmp/"

# test to show multi wildcard in Job_id query won't crash the search
def test_zos_job_id_query_multi_wildcards_func(ansible_zos_module):
    try:
        hosts = ansible_zos_module
        jdata_set_name = get_tmp_ds_name()
        temp_path = get_random_file_name(dir=TEMP_PATH)
        hosts.all.file(path=temp_path, state="directory")
        hosts.all.shell(
            cmd=f"echo {quote(JCLQ_FILE_CONTENTS)} > {temp_path}/SAMPLE"
        )
        hosts.all.zos_data_set(
            name=jdata_set_name, state="present", type="pds", replace=True
        )
        hosts.all.shell(
            cmd=f"cp {temp_path}/SAMPLE \"//'{jdata_set_name}(SAMPLE)'\""
        )
        results = hosts.all.zos_job_submit(
            src=f"{jdata_set_name}(SAMPLE)", location="data_set", wait_time_s=10
        )
        for result in results.contacted.values():
            assert result.get("jobs")[0].get("ret_code").get("msg_code") == "0000"
            assert result.get("jobs")[0].get("ret_code").get("code") == 0
            assert result.get("jobs")[0].get("execution_time") is not None

            fulljobid = result.get("jobs")[0].get("job_id")
            jobmask = fulljobid[0:3] + '*' + fulljobid[5:6] + '*'
            qresults = hosts.all.zos_job_query(job_id=jobmask)
            for qresult in qresults.contacted.values():
                assert qresult.get("jobs") is not None
<<<<<<< HEAD
                assert qresult.get("jobs")[0].get("execution_time") is not None
=======
>>>>>>> e7ffe6d0
                assert qresult.get("jobs")[0].get("system") is not None
                assert qresult.get("jobs")[0].get("subsystem") is not None

    finally:
        hosts.all.file(path=temp_path, state="absent")
        hosts.all.zos_data_set(name=jdata_set_name, state="absent")


# test to show multi wildcard in Job_name query won't crash the search
def test_zos_job_name_query_multi_wildcards_func(ansible_zos_module):
    try:
        hosts = ansible_zos_module
        ndata_set_name = get_tmp_ds_name()
        temp_path = get_random_file_name(dir=TEMP_PATH)
        hosts.all.file(path=temp_path, state="directory")
        hosts.all.shell(
            cmd=f"echo {quote(JCLQ_FILE_CONTENTS)} > {temp_path}/SAMPLE"
        )
        hosts.all.zos_data_set(
            name=ndata_set_name, state="present", type="pds", replace=True
        )
        hosts.all.shell(
            cmd=f"cp {temp_path}/SAMPLE \"//'{ndata_set_name}(SAMPLE)'\""
        )
        results = hosts.all.zos_job_submit(
            src=f"{ndata_set_name}(SAMPLE)", location="data_set", wait_time_s=10
        )
        for result in results.contacted.values():
            assert result.get("jobs")[0].get("ret_code").get("msg_code") == "0000"
            assert result.get("jobs")[0].get("ret_code").get("code") == 0
            assert result.get("jobs")[0].get("execution_time") is not None
            assert result.get("jobs")[0].get("system") is not None
            assert result.get("jobs")[0].get("subsystem") is not None

            jobname = "HE*L*"
            qresults = hosts.all.zos_job_query(job_name=jobname, owner="*")
            for qresult in qresults.contacted.values():
                assert qresult.get("jobs") is not None
                assert qresult.get("jobs")[0].get("execution_time") is not None

    finally:
        hosts.all.file(path=temp_path, state="absent")
        hosts.all.zos_data_set(name=ndata_set_name, state="absent")


def test_zos_job_id_query_short_ids_func(ansible_zos_module):
    hosts = ansible_zos_module
    len_id = 9
    job_id = get_job_id(hosts, len_id)
    qresults = hosts.all.zos_job_query(job_id=job_id)
    for qresult in qresults.contacted.values():
        assert qresult.get("jobs") is not None


def test_zos_job_id_query_short_ids_with_wilcard_func(ansible_zos_module):
    hosts = ansible_zos_module
    len_id = 9
    job_id = get_job_id(hosts, len_id)
    job_id = job_id[0:4] + '*'
    qresults = hosts.all.zos_job_query(job_id=job_id)

    # Assuming we'll mostly deal with started tasks or normal jobs.
    if "STC" in job_id:
        content_type = "STC"
    else:
        content_type = "JOB"

    for qresult in qresults.contacted.values():
        assert qresult.get("jobs") is not None
        assert qresult.get("jobs")[0].get("content_type") == content_type<|MERGE_RESOLUTION|>--- conflicted
+++ resolved
@@ -1,6 +1,6 @@
 # -*- coding: utf-8 -*-
 
-# Copyright (c) IBM Corporation 2019, 2024
+# Copyright (c) IBM Corporation 2019, 2025
 # Licensed under the Apache License, Version 2.0 (the "License");
 # you may not use this file except in compliance with the License.
 # You may obtain a copy of the License at
@@ -95,10 +95,7 @@
             qresults = hosts.all.zos_job_query(job_id=jobmask)
             for qresult in qresults.contacted.values():
                 assert qresult.get("jobs") is not None
-<<<<<<< HEAD
                 assert qresult.get("jobs")[0].get("execution_time") is not None
-=======
->>>>>>> e7ffe6d0
                 assert qresult.get("jobs")[0].get("system") is not None
                 assert qresult.get("jobs")[0].get("subsystem") is not None
 
