# -*- coding: utf-8 -*-

# Copyright (c) IBM Corporation 2023, 2025
# Licensed under the Apache License, Version 2.0 (the "License");
# you may not use this file except in compliance with the License.
# You may obtain a copy of the License at
#     http://www.apache.org/licenses/LICENSE-2.0
# Unless required by applicable law or agreed to in writing, software
# distributed under the License is distributed on an "AS IS" BASIS,
# WITHOUT WARRANTIES OR CONDITIONS OF ANY KIND, either express or implied.
# See the License for the specific language governing permissions and
# limitations under the License.


from __future__ import absolute_import, division, print_function
import time
import pytest
from ibm_zos_core.tests.helpers.dataset import get_tmp_ds_name

__metaclass__ = type

SHELL_EXECUTABLE = "/bin/sh"
USS_TEMP_DIR = "/tmp/archive"
USS_TEST_FILES = {  f"{USS_TEMP_DIR}/foo.txt" : "foo sample content",
                    f"{USS_TEMP_DIR}/bar.txt": "bar sample content",
                    f"{USS_TEMP_DIR}/empty.txt":""}
USS_EXCLUSION_FILE = f"{USS_TEMP_DIR}/foo.txt"

USS_DEST_ARCHIVE = "testarchive.dzp"

STATE_ARCHIVED = 'archive'
STATE_INCOMPLETE = 'incomplete'
TO_ENCODING = "IBM-1047"
FROM_ENCODING = "ISO8859-1"

USS_FORMATS = ['tar', 'zip', 'gz', 'bz2', 'pax']

c_pgm="""#include <stdio.h>
#include <stdlib.h>
#include <string.h>
int main(int argc, char** argv)
{
    char dsname[ strlen(argv[1]) + 4];
    sprintf(dsname, \\\"//'%s'\\\", argv[1]);
    FILE* member;
    member = fopen(dsname, \\\"rb,type=record\\\");
    sleep(300);
    fclose(member);
    return 0;
}
"""

call_c_jcl="""//PDSELOCK JOB MSGCLASS=A,MSGLEVEL=(1,1),NOTIFY=&SYSUID,REGION=0M
//LOCKMEM  EXEC PGM=BPXBATCH
//STDPARM DD *
SH /tmp/disp_shr/pdse-lock '{0}'
//STDIN  DD DUMMY
//STDOUT DD SYSOUT=*
//STDERR DD SYSOUT=*
//"""

def set_uss_test_env(ansible_zos_module, test_files):
    for key, value in test_files.items():
        ansible_zos_module.all.shell(
            cmd=f"echo \"{value}\" > \"{key}\"",
            executable=SHELL_EXECUTABLE,
        )

def create_multiple_data_sets(ansible_zos_module, base_name, n, ds_type, ):
    test_data_sets = []
    for i in range(n):
        curr_ds = {
            "name":base_name+str(i),
            "type":ds_type,
            "state":"present",
            "replace":True,
            "force":True
        }
        test_data_sets.append(curr_ds)

    # Create data sets in batch
    ansible_zos_module.all.zos_data_set(
        batch=test_data_sets
    )
    return test_data_sets

def create_multiple_members(ansible_zos_module, pds_name, member_base_name, n):
    test_members = []
    for i in range(n):
        curr_ds = {
            "name":f"{pds_name}({member_base_name+str(i)})",
            "type":"member",
            "state":"present",
            "replace":True,
            "force":True
        }
        test_members.append(curr_ds)
    ansible_zos_module.all.zos_data_set(
        batch=test_members
    )
    return test_members

######################################################
#
# USS TEST
#
######################################################
# List of tests:
# - test_uss_single_archive
# - test_uss_single_archive_with_mode
# - test_uss_single_archive_with_force_option
# - test_uss_archive_multiple_files
# - test_uss_archive_multiple_files_with_exclude
# - test_uss_archive_remove_targets
# - test_uss_archive_encode
# - test_uss_archive_encode_skip_encoding


# Core functionality tests
# Test archive with no options
@pytest.mark.uss
@pytest.mark.parametrize("ds_format", USS_FORMATS)
def test_uss_single_archive(ansible_zos_module, ds_format):
    try:
        hosts = ansible_zos_module
        hosts.all.file(path=f"{USS_TEMP_DIR}", state="absent")
        hosts.all.file(path=USS_TEMP_DIR, state="directory")
        set_uss_test_env(hosts, USS_TEST_FILES)
        dest = f"{USS_TEMP_DIR}/archive.{ds_format}"
        archive_result = hosts.all.zos_archive(
            src=list(USS_TEST_FILES.keys()),
            dest=dest,
            format={
                "type":ds_format
            }
        )

        for result in archive_result.contacted.values():
            assert result.get("failed", False) is False
            assert result.get("changed") is True
            assert result.get("dest_state") == STATE_ARCHIVED
            # Command to assert the file is in place
            cmd_result = hosts.all.shell(cmd=f"ls {USS_TEMP_DIR}")
            for c_result in cmd_result.contacted.values():
                assert f"archive.{ds_format}" in c_result.get("stdout")

    finally:
        hosts.all.file(path=f"{USS_TEMP_DIR}", state="absent")


@pytest.mark.uss
@pytest.mark.parametrize("ds_format", USS_FORMATS)
def test_uss_single_archive_with_mode(ansible_zos_module, ds_format):
    try:
        hosts = ansible_zos_module
        hosts.all.file(path=f"{USS_TEMP_DIR}", state="absent")
        hosts.all.file(path=USS_TEMP_DIR, state="directory")
        set_uss_test_env(hosts, USS_TEST_FILES)
        dest = f"{USS_TEMP_DIR}/archive.{ds_format}"
        dest_mode = "0755"
        archive_result = hosts.all.zos_archive(
            src=list(USS_TEST_FILES.keys()),
            dest=dest,
            format={
                "type":ds_format
            },
            mode=dest_mode
        )
        stat_dest_res = hosts.all.stat(path=dest)
        for result in archive_result.contacted.values():
            assert result.get("failed", False) is False
            assert result.get("changed") is True
            assert result.get("dest_state") == STATE_ARCHIVED
            for stat_result in stat_dest_res.contacted.values():
                assert stat_result.get("stat").get("exists") is True
                assert stat_result.get("stat").get("mode") == dest_mode
    finally:
        hosts.all.file(path=f"{USS_TEMP_DIR}", state="absent")


@pytest.mark.uss
@pytest.mark.parametrize("ds_format", USS_FORMATS)
def test_uss_single_archive_with_force_option(ansible_zos_module, ds_format):
    try:
        hosts = ansible_zos_module
        hosts.all.file(path=f"{USS_TEMP_DIR}", state="absent")
        hosts.all.file(path=USS_TEMP_DIR, state="directory")
        set_uss_test_env(hosts, USS_TEST_FILES)
        dest = f"{USS_TEMP_DIR}/archive.{ds_format}"
        archive_result = hosts.all.zos_archive(
            src=list(USS_TEST_FILES.keys()),
            dest=dest,
            format={
                "type":ds_format
            }
        )

        for result in archive_result.contacted.values():
            assert result.get("failed", False) is False
            assert result.get("changed") is True

        archive_result = hosts.all.zos_archive(
            src=list(USS_TEST_FILES.keys()),
            dest=dest,
            format={
                "type":ds_format
            }
        )

        for result in archive_result.contacted.values():
            assert result.get("failed", False) is True
            assert result.get("changed") is False

        set_uss_test_env(hosts, USS_TEST_FILES)
        archive_result = hosts.all.zos_archive(
            src=list(USS_TEST_FILES.keys()),
            dest=dest,
            format={
                "type":ds_format
            },
            force=True,
        )

        for result in archive_result.contacted.values():
            assert result.get("failed", False) is False
            assert result.get("changed") is True
            assert result.get("dest_state") == STATE_ARCHIVED

    finally:
        hosts.all.file(path=f"{USS_TEMP_DIR}", state="absent")


@pytest.mark.uss
@pytest.mark.parametrize("ds_format", USS_FORMATS)
@pytest.mark.parametrize("path", [
    {
        "files":f"{USS_TEMP_DIR}/*.txt",
        "size":len(USS_TEST_FILES)
    },
    {
        "files":list(USS_TEST_FILES.keys()),
        "size":len(USS_TEST_FILES)
    },
    {
        "files":f"{USS_TEMP_DIR}/",
        "size":len(USS_TEST_FILES) + 1
    },
    ])
def test_uss_archive_multiple_files(ansible_zos_module, ds_format, path):
    try:
        hosts = ansible_zos_module
        hosts.all.file(path=USS_TEMP_DIR, state="absent")
        hosts.all.file(path=USS_TEMP_DIR, state="directory")
        set_uss_test_env(hosts, USS_TEST_FILES)
        dest = f"{USS_TEMP_DIR}/archive.{ds_format}"
        archive_result = hosts.all.zos_archive(
            src=path.get("files"),
            dest=dest,
            format={
                "type":ds_format
            },
        )

        # resulting archived tag varies in size when a folder is archived using zip.
        size = path.get("size")

        for result in archive_result.contacted.values():
            assert result.get("changed") is True
            assert result.get("dest_state") == STATE_ARCHIVED
            assert len(result.get("archived")) == size
            # Command to assert the file is in place
            cmd_result = hosts.all.shell(cmd=f"ls {USS_TEMP_DIR}")
            for c_result in cmd_result.contacted.values():
                assert f"archive.{ds_format}" in c_result.get("stdout")

    finally:
        hosts.all.file(path=USS_TEMP_DIR, state="absent")


@pytest.mark.uss
@pytest.mark.parametrize("ds_format", USS_FORMATS)
@pytest.mark.parametrize("path", [
    {
        "files":list(USS_TEST_FILES.keys()),
        "size":len(USS_TEST_FILES) - 1,
        "exclude":[f'{USS_TEMP_DIR}/foo.txt']
    },
    {
        "files":f"{USS_TEMP_DIR}/",
        "size":len(USS_TEST_FILES) + 1,
        "exclude":[]
    },
    ])
def test_uss_archive_multiple_files_with_exclude(ansible_zos_module, ds_format, path):
    try:
        hosts = ansible_zos_module
        hosts.all.file(path=USS_TEMP_DIR, state="absent")
        hosts.all.file(path=USS_TEMP_DIR, state="directory")
        set_uss_test_env(hosts, USS_TEST_FILES)
        dest = f"{USS_TEMP_DIR}/archive.{ds_format}"
        archive_result = hosts.all.zos_archive(
            src=path.get("files"),
            dest=dest,
            format={
                "type":ds_format
            },
            exclude=path.get("exclude")
        )

        # resulting archived tag varies in size when a folder is archived using zip.
        size = path.get("size")

        for result in archive_result.contacted.values():
            assert result.get("failed", False) is False
            assert result.get("changed") is True
            assert result.get("dest_state") == STATE_ARCHIVED
            assert len(result.get("archived")) == size
            # Command to assert the file is in place
            cmd_result = hosts.all.shell(cmd=f"ls {USS_TEMP_DIR}")
            for c_result in cmd_result.contacted.values():
                assert f"archive.{ds_format}" in c_result.get("stdout")
    finally:
        hosts.all.file(path=USS_TEMP_DIR, state="absent")


@pytest.mark.uss
@pytest.mark.parametrize("ds_format", USS_FORMATS)
def test_uss_archive_remove_targets(ansible_zos_module, ds_format):
    try:
        hosts = ansible_zos_module
        hosts.all.file(path=USS_TEMP_DIR, state="absent")
        hosts.all.file(path=USS_TEMP_DIR, state="directory")
        set_uss_test_env(hosts, USS_TEST_FILES)
        dest = f"{USS_TEMP_DIR}/archive.{ds_format}"
        paths = list(USS_TEST_FILES.keys())
        archive_result = hosts.all.zos_archive(
            src=paths,
            dest=dest,
            format={
                "type":ds_format
            },
            remove=True
        )

        for result in archive_result.contacted.values():
            assert result.get("changed") is True
            assert result.get("dest_state") == STATE_ARCHIVED
            cmd_result = hosts.all.shell(cmd=f"ls {USS_TEMP_DIR}")
            for c_result in cmd_result.contacted.values():
                assert f"archive.{ds_format}" in c_result.get("stdout")
                for path in paths:
                    assert path not in c_result.get("stdout")
    finally:
        hosts.all.file(path=USS_TEMP_DIR, state="absent")


@pytest.mark.uss
@pytest.mark.parametrize("ds_format", USS_FORMATS)
def test_uss_archive_encode(ansible_zos_module, ds_format):
    try:
        hosts = ansible_zos_module
        hosts.all.file(path=f"{USS_TEMP_DIR}", state="absent")
        hosts.all.file(path=USS_TEMP_DIR, state="directory")
        set_uss_test_env(hosts, USS_TEST_FILES)
        dest = f"{USS_TEMP_DIR}/archive.{ds_format}"
        archive_result = hosts.all.zos_archive(
            src=list(USS_TEST_FILES.keys()),
            dest=dest,
            format={
                "type":ds_format
            },
            encoding={
                "from": TO_ENCODING,
                "to": FROM_ENCODING
            }
        )

        for result in archive_result.contacted.values():
            assert result.get("failed", False) is False
            assert result.get("changed") is True
            assert result.get("dest_state") == STATE_ARCHIVED
            # Command to assert the file is in place
            cmd_result = hosts.all.shell(cmd=f"ls {USS_TEMP_DIR}")
            for c_result in cmd_result.contacted.values():
                assert f"archive.{ds_format}" in c_result.get("stdout")

    finally:
        hosts.all.file(path=f"{USS_TEMP_DIR}", state="absent")

@pytest.mark.uss
@pytest.mark.parametrize("ds_format", USS_FORMATS)
def test_uss_archive_encode_skip_encoding(ansible_zos_module, ds_format):
    try:
        hosts = ansible_zos_module
        hosts.all.file(path=f"{USS_TEMP_DIR}", state="absent")
        hosts.all.file(path=USS_TEMP_DIR, state="directory")
        set_uss_test_env(hosts, USS_TEST_FILES)
        dest = f"{USS_TEMP_DIR}/archive.{ds_format}"
        first_file_to_skip = [next(iter(USS_TEST_FILES.keys()))]
        archive_result = hosts.all.zos_archive(
            src=list(USS_TEST_FILES.keys()),
            dest=dest,
            format={
                "type":ds_format
            },
            encoding={
                "from": FROM_ENCODING,
                "to": TO_ENCODING,
                "skip_encoding" : first_file_to_skip
            }
        )

        for result in archive_result.contacted.values():
            assert result.get("failed", False) is False
            assert result.get("changed") is True
            assert result.get("dest_state") == STATE_ARCHIVED
            # Command to assert the file is in place
            cmd_result = hosts.all.shell(cmd=f"ls {USS_TEMP_DIR}")
            for c_result in cmd_result.contacted.values():
                assert f"archive.{ds_format}" in c_result.get("stdout")

    finally:
        hosts.all.file(path=f"{USS_TEMP_DIR}", state="absent")


######################################################################
#
#   MVS data sets tests
#
######################################################################


# List of tests:
# - test_mvs_archive_single_dataset
# - test_mvs_archive_single_dataset_adrdssu
# - test_mvs_archive_single_data_set_remove_target
# - test_mvs_archive_multiple_data_sets
# - test_mvs_archive_multiple_data_sets_adrdssu
# - test_mvs_archive_multiple_data_sets_remove_target
# - test_mvs_archive_multiple_data_sets_with_exclusion
# - test_mvs_archive_multiple_data_sets_with_missing
# - test_mvs_archive_single_dataset_encoding
# - test_mvs_archive_multiple_dataset_pattern_encoding
# - test_mvs_archive_multiple_dataset_pattern_encoding_skip_encoding
# - test_mvs_archive_multiple_dataset_pattern_encoding_revert_src_encoding


@pytest.mark.ds
@pytest.mark.parametrize(
    "ds_format", [
        "terse",
        "xmit",
        ])
@pytest.mark.parametrize(
    "data_set", [
        {
            "dstype":"seq",
            "members":[""]
        },
        {
            "dstype":"pds",
            "members":["MEM1", "MEM2", "MEM3"]
        },
        {
            "dstype":"pdse",
            "members":["MEM1", "MEM2", "MEM3"]
        },
        ]
)
@pytest.mark.parametrize(
    "record_length", [80, 120]
)
@pytest.mark.parametrize(
    "record_format", ["fb", "vb"],
)
def test_mvs_archive_single_dataset(
    ansible_zos_module,
    ds_format,
    data_set,
    record_length,
    record_format
    ):
    try:
        hosts = ansible_zos_module
        src_data_set = get_tmp_ds_name()
        archive_data_set = get_tmp_ds_name()
        hlq = "ANSIBLE"
        # Clean env
        hosts.all.zos_data_set(name=src_data_set, state="absent")
        hosts.all.zos_data_set(name=archive_data_set, state="absent")
        # Create source data set
        hosts.all.zos_data_set(
            name=src_data_set,
            type=data_set.get("dstype"),
            state="present",
            record_length=record_length,
            record_format=record_format,
            replace=True,
        )
        # Create members if needed
        if data_set.get("dstype") in ["pds", "pdse"]:
            for member in data_set.get("members"):
                hosts.all.zos_data_set(
                    name="{0}({1})".format(src_data_set, member),
                    type="member",
                    state="present"
                )
        # Write some content into src the same size of the record,
        # need to reduce 4 from V and VB due to RDW
        if record_format in ["v", "vb"]:
            test_line = "a" * (record_length - 4)
        else:
            test_line = "a" * record_length
        for member in data_set.get("members"):
            if member == "":
                ds_to_write = f"{src_data_set}"
            else:
                ds_to_write = "{0}({1})".format(src_data_set, member)
            hosts.all.shell(cmd=f"decho '{test_line}' \"{ds_to_write}\"")

        format_dict = {
            "type":ds_format
        }
        if ds_format == "terse":
            format_dict["options"] = {
                "spack":True
            }
        archive_result = hosts.all.zos_archive(
            src=src_data_set,
            dest=archive_data_set,
            format=format_dict,
        )

        # assert response is positive
        for result in archive_result.contacted.values():
            assert result.get("changed") is True
            assert result.get("dest") == archive_data_set
            assert src_data_set in result.get("archived")
<<<<<<< HEAD
            cmd_result = hosts.all.shell(cmd = f"dls '{hlq}.*'")
=======
            cmd_result = hosts.all.shell(cmd = f"dls '{archive_data_set}'")
>>>>>>> c1d42bf1
            for c_result in cmd_result.contacted.values():
                assert archive_data_set in c_result.get("stdout")
    finally:
        hosts.all.zos_data_set(name=src_data_set, state="absent")
        hosts.all.zos_data_set(name=archive_data_set, state="absent")

@pytest.mark.ds
@pytest.mark.parametrize(
    "ds_format", [
        "terse",
        "xmit",
        ])
@pytest.mark.parametrize(
    "data_set", [
        {
            "dstype":"seq",
            "members":[""]
        },
        {
            "dstype":"pds",
            "members":["MEM1", "MEM2", "MEM3"]
        },
        {
            "dstype":"pdse",
            "members":["MEM1", "MEM2", "MEM3"]
        },
        ]
)
@pytest.mark.parametrize(
    "record_length", [80, 120]
)
@pytest.mark.parametrize(
    "record_format", ["fb", "vb"],
)
def test_mvs_archive_single_dataset_adrdssu(
    ansible_zos_module,
    ds_format,
    data_set,
    record_length,
    record_format
    ):
    try:
        hosts = ansible_zos_module
        archive_data_set = get_tmp_ds_name()
        src_data_set = get_tmp_ds_name()
        hlq = "ANSIBLE"
        # Clean env
        hosts.all.zos_data_set(name=src_data_set, state="absent")
        hosts.all.zos_data_set(name=archive_data_set, state="absent")
        # Create source data set
        hosts.all.zos_data_set(
            name=src_data_set,
            type=data_set.get("dstype"),
            state="present",
            record_length=record_length,
            record_format=record_format,
            replace=True,
        )
        # Create members if needed
        if data_set.get("dstype") in ["pds", "pdse"]:
            for member in data_set.get("members"):
                hosts.all.zos_data_set(
                    name="{0}({1})".format(src_data_set, member),
                    type="member",
                    state="present"
                )
        # Write some content into src the same size of the record,
        # need to reduce 4 from V and VB due to RDW
        if record_format in ["v", "vb"]:
            test_line = "a" * (record_length - 4)
        else:
            test_line = "a" * record_length
        for member in data_set.get("members"):
            if member == "":
                ds_to_write = f"{src_data_set}"
            else:
                ds_to_write = "{0}({1})".format(src_data_set, member)
            hosts.all.shell(cmd=f"decho '{test_line}' \"{ds_to_write}\"")

        format_dict = {
            "type":ds_format
        }
        format_dict["options"] = {
            "adrdssu":True
        }
        if ds_format == "terse":
            format_dict["options"].update(spack=True)
        archive_result = hosts.all.zos_archive(
            src=src_data_set,
            dest=archive_data_set,
            format=format_dict,
        )

        # assert response is positive
        for result in archive_result.contacted.values():
            assert result.get("changed") is True
            assert result.get("dest") == archive_data_set
            assert src_data_set in result.get("archived")
<<<<<<< HEAD
            cmd_result = hosts.all.shell(cmd = f"dls '{hlq}.*'")
=======
            cmd_result = hosts.all.shell(cmd = f"dls '{archive_data_set}'")
>>>>>>> c1d42bf1
            for c_result in cmd_result.contacted.values():
                assert archive_data_set in c_result.get("stdout")
    finally:
        hosts.all.zos_data_set(name=src_data_set, state="absent")
        hosts.all.zos_data_set(name=archive_data_set, state="absent")

@pytest.mark.ds
@pytest.mark.parametrize(
    "ds_format", [
        "terse",
        "xmit",
        ])
@pytest.mark.parametrize(
    "data_set", [
        {
            "dstype":"seq",
            "members":[""]
        },
        {
            "dstype":"pds",
            "members":["MEM1", "MEM2", "MEM3"]
        },
        {
            "dstype":"pdse",
            "members":["MEM1", "MEM2", "MEM3"]
        },
        ]
)
def test_mvs_archive_single_data_set_remove_target(ansible_zos_module, ds_format, data_set):
    try:
        hosts = ansible_zos_module
        archive_data_set = get_tmp_ds_name()
        src_data_set = get_tmp_ds_name()
        hlq = "ANSIBLE"
        # Clean env
        hosts.all.zos_data_set(name=src_data_set, state="absent")
        hosts.all.zos_data_set(name=archive_data_set, state="absent")
        # Create source data set
        hosts.all.zos_data_set(
            name=src_data_set,
            type=data_set.get("dstype"),
            state="present",
            record_format="fb",
            replace=True,
        )
        # Create members if needed
        if data_set.get("dstype") in ["pds", "pdse"]:
            for member in data_set.get("members"):
                hosts.all.zos_data_set(
                    name=f"{src_data_set}({member})",
                    type="member",
                    state="present"
                )
        # Write some content into src
        test_line = "this is a test line"
        for member in data_set.get("members"):
            if member == "":
                ds_to_write = f"{src_data_set}"
            else:
                ds_to_write = f"{src_data_set}({member})"
            hosts.all.shell(cmd=f"decho '{test_line}' \"{ds_to_write}\"")

        format_dict = {
            "type":ds_format
        }
        if ds_format == "terse":
            format_dict["options"] = {
                "spack":True
            }
        archive_result = hosts.all.zos_archive(
            src=src_data_set,
            dest=archive_data_set,
            format=format_dict,
            remove=True,
        )

        # assert response is positive
        for result in archive_result.contacted.values():
            assert result.get("changed") is True
            assert result.get("dest") == archive_data_set
            assert src_data_set in result.get("archived")
<<<<<<< HEAD
            cmd_result = hosts.all.shell(cmd = f"dls '{hlq}.*'")
=======
>>>>>>> c1d42bf1

            # Changed to using the exact data set name in dls
            # because using wildcards would fail.
            # Assert archive data set is in place
            cmd_result = hosts.all.shell(cmd = f"dls {archive_data_set}")
            for c_result in cmd_result.contacted.values():
                assert archive_data_set in c_result.get("stdout")
            # Assert src_data_set is removed
            cmd_result = hosts.all.shell(cmd = f"dls '{src_data_set}'")
            for c_result in cmd_result.contacted.values():
                assert f"BGYSC1103E No datasets match pattern: {src_data_set}" in c_result.get("stderr")
    finally:
        hosts.all.zos_data_set(name=src_data_set, state="absent")
        hosts.all.zos_data_set(name=archive_data_set, state="absent")

@pytest.mark.ds
@pytest.mark.parametrize(
    "ds_format", [
        "terse",
        "xmit",
        ])
@pytest.mark.parametrize(
    "data_set", [
        {
            "dstype":"seq"
        },
        {
            "dstype":"pds"
        },
        {
            "dstype":"pdse"
        },
        ]
)
def test_mvs_archive_multiple_data_sets(ansible_zos_module, ds_format, data_set):
    try:
        hosts = ansible_zos_module
        archive_data_set = get_tmp_ds_name()
        src_data_set = get_tmp_ds_name(5, 4)
        hlq = "ANSIBLE"
        target_ds_list = create_multiple_data_sets(ansible_zos_module=hosts,
                                  base_name=src_data_set,
                                  n=3,
                                  ds_type=data_set.get("dstype"))
        ds_to_write = target_ds_list
        if data_set.get("dstype") in ["pds", "pdse"]:
            target_member_list = []
            for ds in target_ds_list:
                target_member_list.extend(
                    create_multiple_members(ansible_zos_module=hosts,
                                        pds_name=ds.get("name"),
                                        member_base_name="MEM",
                                        n=3
                    )
                )
            ds_to_write = target_member_list
        # Write some content into src
        test_line = "this is a test line"
        for ds in ds_to_write:
            hosts.all.shell(cmd="decho '{0}' \"{1}\"".format(test_line, ds.get("name")))

        format_dict = {
            "type":ds_format,
            "options":{}
        }
        if ds_format == "terse":
            format_dict["options"].update(spack=True)
        format_dict["options"].update(adrdssu=True)
        archive_result = hosts.all.zos_archive(
            src=f"{src_data_set}*",
            dest=archive_data_set,
            format=format_dict,
        )

        # assert response is positive
        for result in archive_result.contacted.values():
            assert result.get("changed") is True
            assert result.get("dest") == archive_data_set
            for ds in target_ds_list:
                assert ds.get("name") in result.get("archived")
<<<<<<< HEAD
            cmd_result = hosts.all.shell(cmd = f"dls '{hlq}.*'")
=======
            cmd_result = hosts.all.shell(cmd = f"dls '{archive_data_set}'")
>>>>>>> c1d42bf1

            for c_result in cmd_result.contacted.values():
                assert archive_data_set in c_result.get("stdout")
    finally:
        hosts.all.shell(cmd=f"drm {src_data_set}*")
        hosts.all.zos_data_set(name=archive_data_set, state="absent")

@pytest.mark.ds
@pytest.mark.parametrize(
    "ds_format", [
        "terse",
        "xmit",
        ])
@pytest.mark.parametrize(
    "data_set", [
        {
            "dstype":"seq"
        },
        {
            "dstype":"pds"
        },
        {
            "dstype":"pdse"
        },
        ]
)
def test_mvs_archive_multiple_data_sets_with_exclusion(ansible_zos_module, ds_format, data_set):
    try:
        hosts = ansible_zos_module
        archive_data_set = get_tmp_ds_name()
        src_data_set = get_tmp_ds_name(5, 4)
        hlq = "ANSIBLE"
        target_ds_list = create_multiple_data_sets(ansible_zos_module=hosts,
                                  base_name=src_data_set,
                                  n=3,
                                  ds_type=data_set.get("dstype"))
        ds_to_write = target_ds_list
        if data_set.get("dstype") in ["pds", "pdse"]:
            target_member_list = []
            for ds in target_ds_list:
                target_member_list.extend(
                    create_multiple_members(ansible_zos_module=hosts,
                                        pds_name=ds.get("name"),
                                        member_base_name="MEM",
                                        n=3
                    )
                )
            ds_to_write = target_member_list
        # Write some content into src
        test_line = "this is a test line"
        for ds in ds_to_write:
            hosts.all.shell(cmd="decho '{0}' \"{1}\"".format(test_line, ds.get("name")))

        format_dict = {
            "type":ds_format,
            "options":{}
        }
        if ds_format == "terse":
            format_dict["options"].update(spack=True)
        format_dict["options"].update(adrdssu=True)
        exclude = f"{src_data_set}1"
        archive_result = hosts.all.zos_archive(
            src=f"{src_data_set}*",
            dest=archive_data_set,
            format=format_dict,
            exclude=exclude,
        )

        # assert response is positive
        for result in archive_result.contacted.values():
            assert result.get("changed") is True
            assert result.get("dest") == archive_data_set
            for ds in target_ds_list:
                if ds.get("name") == exclude:
                    assert exclude not in result.get("archived")
                else:
                    assert ds.get("name") in result.get("archived")
<<<<<<< HEAD
            cmd_result = hosts.all.shell(cmd = f"dls '{hlq}.*'")
=======
>>>>>>> c1d42bf1

            cmd_result = hosts.all.shell(cmd = f"dls '{archive_data_set}'")
            for c_result in cmd_result.contacted.values():
                assert archive_data_set in c_result.get("stdout")
    finally:
        hosts.all.shell(cmd=f"drm {src_data_set}*")
        hosts.all.zos_data_set(name=archive_data_set, state="absent")

@pytest.mark.ds
@pytest.mark.parametrize(
    "ds_format", [
        "terse",
        "xmit",
        ])
@pytest.mark.parametrize(
    "data_set", [
        {
            "dstype":"seq"
        },
        {
            "dstype":"pds"
        },
        {
            "dstype":"pdse"
        },
        ]
)
def test_mvs_archive_multiple_data_sets_and_remove(ansible_zos_module, ds_format, data_set):
    try:
        hosts = ansible_zos_module
        archive_data_set = get_tmp_ds_name(symbols=True)
        src_data_set = get_tmp_ds_name(5, 4, symbols=True)
        hlq = "ANSIBLE"
        target_ds_list = create_multiple_data_sets(ansible_zos_module=hosts,
                                  base_name=src_data_set,
                                  n=3,
                                  ds_type=data_set.get("dstype"))
        ds_to_write = target_ds_list
        if data_set.get("dstype") in ["pds", "pdse"]:
            target_member_list = []
            for ds in target_ds_list:
                target_member_list.extend(
                    create_multiple_members(ansible_zos_module=hosts,
                                        pds_name=ds.get("name"),
                                        member_base_name="MEM",
                                        n=3
                    )
                )
            ds_to_write = target_member_list
        # Write some content into src
        test_line = "this is a test line"
        for ds in ds_to_write:
            hosts.all.shell(cmd="decho '{0}' \"{1}\"".format(test_line, ds.get("name")))

        format_dict = {
            "type":ds_format,
            "options":{}
        }
        if ds_format == "terse":
            format_dict["options"].update(spack=True)
        format_dict["options"].update(adrdssu=True)
        archive_result = hosts.all.zos_archive(
            src=f"{src_data_set}*",
            dest=archive_data_set,
            format=format_dict,
            remove=True,
        )

        # assert response is positive
        for result in archive_result.contacted.values():
            assert result.get("changed") is True
            assert result.get("dest") == archive_data_set
            cmd_result = hosts.all.shell(cmd = f"dls '{hlq}.*'")

            for c_result in cmd_result.contacted.values():
                assert archive_data_set in c_result.get("stdout")
                for ds in target_ds_list:
                    assert ds.get("name") in result.get("archived")
                    assert ds.get("name") not in c_result.get("stdout")
    finally:
        hosts.all.shell(cmd="drm {0}.*".format(hlq))


@pytest.mark.ds
@pytest.mark.parametrize(
    "ds_format", [
        "terse",
        "xmit",
        ])
@pytest.mark.parametrize(
    "data_set", [
        {
            "dstype":"seq"
        },
        {
            "dstype":"pds"
        },
        {
            "dstype":"pdse"
        },
        ]
)
def test_mvs_archive_multiple_data_sets_with_missing(ansible_zos_module, ds_format, data_set):
    try:
        hosts = ansible_zos_module
        archive_data_set = get_tmp_ds_name()
        src_data_set = get_tmp_ds_name(5, 4)
        hlq = "ANSIBLE"
        target_ds_list = create_multiple_data_sets(ansible_zos_module=hosts,
                                  base_name=src_data_set,
                                  n=3,
                                  ds_type=data_set.get("dstype"))
        ds_to_write = target_ds_list
        if data_set.get("dstype") in ["pds", "pdse"]:
            target_member_list = []
            for ds in target_ds_list:
                target_member_list.extend(
                    create_multiple_members(ansible_zos_module=hosts,
                                        pds_name=ds.get("name"),
                                        member_base_name="MEM",
                                        n=3
                    )
                )
            ds_to_write = target_member_list
        # Write some content into src
        test_line = "this is a test line"
        for ds in ds_to_write:
            hosts.all.shell(cmd="decho '{0}' \"{1}\"".format(test_line, ds.get("name")))

        # Remove ds to make sure is missing
        missing_ds = src_data_set+"1"
        hosts.all.zos_data_set(name=missing_ds, state="absent")
        path_list = [ds.get("name") for ds in target_ds_list]

        format_dict = {
            "type":ds_format,
            "options":{}
        }
        if ds_format == "terse":
            format_dict["options"].update(spack=True)
        format_dict["options"].update(adrdssu=True)
        archive_result = hosts.all.zos_archive(
            src=path_list,
            dest=archive_data_set,
            format=format_dict,
        )

        # assert response is positive
        for result in archive_result.contacted.values():
            assert result.get("changed") is True
            assert result.get("dest") == archive_data_set
            assert result.get("dest_state") == STATE_INCOMPLETE
            assert missing_ds in result.get("missing")
            for ds in target_ds_list:
                if ds.get("name") == missing_ds:
                    assert ds.get("name") not in result.get("archived")
                else:
                    assert ds.get("name") in result.get("archived")
<<<<<<< HEAD
            cmd_result = hosts.all.shell(cmd = f"dls '{hlq}.*'")
=======
>>>>>>> c1d42bf1

            cmd_result = hosts.all.shell(cmd = f"dls '{archive_data_set}'")
            for c_result in cmd_result.contacted.values():
                assert archive_data_set in c_result.get("stdout")

    finally:
        hosts.all.shell(cmd=f"drm {src_data_set}*")
        hosts.all.zos_data_set(name=archive_data_set, state="absent")

@pytest.mark.ds
@pytest.mark.parametrize(
    "ds_format", [
        "terse",
        "xmit",
        ])
@pytest.mark.parametrize(
    "data_set", [
        {
            "dstype":"seq",
            "members":[""]
        },
        {
            "dstype":"pds",
            "members":["MEM1", "MEM2"]
        },
        {
            "dstype":"pdse",
            "members":["MEM1", "MEM2"]
        },
        ]
)
def test_mvs_archive_single_dataset_force_lock(ansible_zos_module, ds_format, data_set):
    try:
        hosts = ansible_zos_module
        archive_data_set = get_tmp_ds_name()
        src_data_set = get_tmp_ds_name(5, 4)
        hlq = "ANSIBLE"
        # Clean env
        hosts.all.zos_data_set(name=src_data_set, state="absent")
        hosts.all.zos_data_set(name=archive_data_set, state="absent")
        # Create source data set
        hosts.all.zos_data_set(
            name=src_data_set,
            type=data_set.get("dstype"),
            state="present",
            replace=True,
        )
        # Create members if needed
        if data_set.get("dstype") in ["pds", "pdse"]:
            for member in data_set.get("members"):
                hosts.all.zos_data_set(
                    name=f"{src_data_set}({member})",
                    type="member",
                    state="present"
                )
        # Write some content into src
        test_line = "this is a test line"
        for member in data_set.get("members"):
            if member == "":
                ds_to_write = f"{src_data_set}"
            else:
                ds_to_write = f"{src_data_set}({member})"
            hosts.all.shell(cmd=f"decho '{test_line}' \"{ds_to_write}\"")

        format_dict = {
            "type":ds_format
        }
        if ds_format == "terse":
            format_dict["options"] = {
                "spack":True
            }

        # copy/compile c program and copy jcl to hold data set lock for n seconds in background(&)
        hosts.all.shell(cmd=f"echo \"{c_pgm}\"  > '/tmp/disp_shr/pdse-lock.c'")
        hosts.all.shell(cmd=f"echo \"{call_c_jcl.format(ds_to_write)}\" > "+
                        "'/tmp/disp_shr/call_c_pgm.jcl'")
        hosts.all.shell(cmd="xlc -o pdse-lock pdse-lock.c", chdir="/tmp/disp_shr/")

        # submit jcl
        hosts.all.shell(cmd="submit call_c_pgm.jcl", chdir="/tmp/disp_shr/")

        # pause to ensure c code acquires lock
        time.sleep(5)

        archive_result = hosts.all.zos_archive(
            src=src_data_set,
            dest=archive_data_set,
            format=format_dict,
        )

        # assert response is positive
        for result in archive_result.contacted.values():
            assert result.get("changed") is True
            assert result.get("dest") == archive_data_set
            assert src_data_set in result.get("archived")
<<<<<<< HEAD
            cmd_result = hosts.all.shell(cmd = f"dls '{hlq}.*'")
=======
>>>>>>> c1d42bf1

            cmd_result = hosts.all.shell(cmd = f"dls '{archive_data_set}'")
            for c_result in cmd_result.contacted.values():
                assert archive_data_set in c_result.get("stdout")

    finally:
        # extract pid
        ps_list_res = hosts.all.shell(cmd="ps -e | grep -i 'pdse-lock'")

        # kill process - release lock - this also seems to end the job
        pid = list(ps_list_res.contacted.values())[0].get('stdout').strip().split(' ')[0]
        hosts.all.shell(cmd=f"kill 9 {pid.strip()}")
        # clean up c code/object/executable files, jcl
        hosts.all.shell(cmd='rm -r /tmp/disp_shr')
        hosts.all.zos_data_set(name=src_data_set, state="absent")
        hosts.all.zos_data_set(name=archive_data_set, state="absent")


@pytest.mark.ds
@pytest.mark.parametrize(
    "format", [
        "terse",
        "xmit",
        ])
@pytest.mark.parametrize("dstype", ["seq", "pds", "pdse"])
def test_gdg_archive(ansible_zos_module, dstype, format):
    try:
        hlq = "ANSIBLE"
        hosts = ansible_zos_module
        data_set_name = get_tmp_ds_name(symbols=True)
        archive_data_set = get_tmp_ds_name(symbols=True)
        results = hosts.all.zos_data_set(name=data_set_name, state="present", type="gdg", limit=3)
        for result in results.contacted.values():
            assert result.get("changed") is True
            assert result.get("module_stderr") is None
        results = hosts.all.zos_data_set(name=f"{data_set_name}(+1)", state="present", type=dstype)
        for result in results.contacted.values():
            assert result.get("changed") is True
            assert result.get("module_stderr") is None
        results = hosts.all.zos_data_set(name=f"{data_set_name}(+1)", state="present", type=dstype)
        for result in results.contacted.values():
            assert result.get("changed") is True
            assert result.get("module_stderr") is None
        format_dict = dict(type=format, options=dict())
        if format == "terse":
            format_dict["options"] = dict(spack=True)
        format_dict["options"].update(adrdssu=True)
        archive_result = hosts.all.zos_archive(
            src=[f"{data_set_name}(0)",f"{data_set_name}(-1)" ],
            dest=archive_data_set,
            format=format_dict,
        )
        for result in archive_result.contacted.values():
            assert result.get("changed") is True
            assert result.get("dest") == archive_data_set
            assert f"{data_set_name}.G0001V00" in result.get("archived")
            assert f"{data_set_name}.G0002V00" in result.get("archived")
            cmd_result = hosts.all.shell(cmd = f"dls '{archive_data_set}' ")
            for c_result in cmd_result.contacted.values():
                assert archive_data_set in c_result.get("stdout")
    finally:
        hosts.all.shell(cmd=f"drm {hlq}.*")


@pytest.mark.ds
@pytest.mark.parametrize(
    "format", [
        "terse",
        "xmit",
        ])
@pytest.mark.parametrize("dstype", ["seq", "pds", "pdse"])
def test_archive_into_gds(ansible_zos_module, dstype, format):
    try:
        hlq = "ANSIBLE"
        hosts = ansible_zos_module
        data_set_name = get_tmp_ds_name(symbols=True)
        archive_data_set = get_tmp_ds_name(symbols=True)
        results = hosts.all.zos_data_set(
            batch = [
                {"name":archive_data_set, "state":"present", "type":"gdg", "limit":3},
                {"name":data_set_name, "state":"present", "type":dstype}
            ]
        )
        for result in results.contacted.values():
            assert result.get("changed") is True
            assert result.get("module_stderr") is None
        format_dict = dict(type=format, options=dict())
        if format == "terse":
            format_dict["options"] = dict(spack=True)
        format_dict["options"].update(adrdssu=True)
        archive_result = hosts.all.zos_archive(
            src=data_set_name,
            dest=f"{archive_data_set}(+1)",
            format=format_dict,
        )
        for result in archive_result.contacted.values():
            assert result.get("changed") is True
            assert data_set_name in result.get("archived")
            cmd_result = hosts.all.shell(cmd = f"dls '{archive_data_set}*' ")
            for c_result in cmd_result.contacted.values():
                assert f"{archive_data_set}.G0001V00" in c_result.get("stdout")
    finally:
        hosts.all.shell(cmd=f"drm {hlq}.*")


@pytest.mark.ds
@pytest.mark.parametrize(
    "ds_format", [
        "terse",
        "xmit",
        ])
@pytest.mark.parametrize(
    "data_set", [
        {
            "dstype":"seq",
            "members":[""]
        },
        {
            "dstype":"pds",
            "members":["MEM1", "MEM2", "MEM3"]
        },
        {
            "dstype":"pdse",
            "members":["MEM1", "MEM2", "MEM3"]
        },
        ]
)
@pytest.mark.parametrize(
    "encoding", [
        {"from": "IBM-1047", "to": "ISO8859-1"},
    ]
)
def test_mvs_archive_single_dataset_encoding(
    ansible_zos_module,
    ds_format,
    data_set,
    encoding
    ):
    try:
        hosts = ansible_zos_module
        src_data_set = get_tmp_ds_name()
        archive_data_set = get_tmp_ds_name()
        hlq = "ANSIBLE"
        hosts.all.zos_data_set(name=src_data_set, state="absent")
        hosts.all.zos_data_set(name=archive_data_set, state="absent")
        hosts.all.zos_data_set(
            name=src_data_set,
            type=data_set.get("dstype"),
            state="present",
            replace=True,
        )
        if data_set.get("dstype") in ["pds", "pdse"]:
            for member in data_set.get("members"):
                hosts.all.zos_data_set(
                    name="{0}({1})".format(src_data_set, member),
                    type="member",
                    state="present"
                )
        test_line = "a"
        for member in data_set.get("members"):
            if member == "":
                ds_to_write = f"{src_data_set}"
            else:
                ds_to_write = "{0}({1})".format(src_data_set, member)
            hosts.all.shell(cmd=f"decho '{test_line}' \"{ds_to_write}\"")

        format_dict = {
            "type":ds_format
        }
        if ds_format == "terse":
            format_dict["options"] = {
                "spack":True
            }
        archive_result = hosts.all.zos_archive(
            src=src_data_set,
            dest=archive_data_set,
            format=format_dict,
            encoding=encoding,
        )

        for result in archive_result.contacted.values():
            assert result.get("changed") is True
            assert result.get("dest") == archive_data_set
            assert src_data_set in result.get("archived")
<<<<<<< HEAD
            cmd_result = hosts.all.shell(cmd = f"dls '{hlq}.*'")
=======
            cmd_result = hosts.all.shell(cmd = f"dls '{archive_data_set}'")
>>>>>>> c1d42bf1
            for c_result in cmd_result.contacted.values():
                assert archive_data_set in c_result.get("stdout")
    finally:
        hosts.all.zos_data_set(name=src_data_set, state="absent")
        hosts.all.zos_data_set(name=archive_data_set, state="absent")


@pytest.mark.ds
@pytest.mark.parametrize(
    "ds_format", [
        "terse",
        "xmit",
    ])
@pytest.mark.parametrize(
    "data_set", [
        {
            "dstype": "seq",
            "members": [""]
        },
        {
            "dstype": "pds",
            "members": ["MEM1", "MEM2"]
        },
    ])
@pytest.mark.parametrize(
    "encoding", [
        {"from": "IBM-1047", "to": "ISO8859-1"},
    ])
def test_mvs_archive_multiple_dataset_pattern_encoding(ansible_zos_module, ds_format, data_set, encoding):
    try:
        hosts = ansible_zos_module
        hlq_prefix = "OMVSADM.ABC"
        matched_datasets = [f"{hlq_prefix}.A", f"{hlq_prefix}.B"]
        archived_datasets = []

        for ds_name in matched_datasets:
            hosts.all.zos_data_set(name=ds_name, state="absent")
            hosts.all.zos_data_set(
                name=ds_name,
                type=data_set.get("dstype"),
                state="present",
                replace=True,
            )
            if data_set.get("dstype") in ["pds", "pdse"]:
                for member in data_set.get("members"):
                    hosts.all.zos_data_set(
                        name=f"{ds_name}({member})",
                        type="member",
                        state="present"
                    )

        test_line = "pattern match"
        for ds_name in matched_datasets:
            for member in data_set.get("members"):
                ds_target = f"{ds_name}({member})" if member else ds_name
                hosts.all.shell(cmd=f"decho '{test_line}' \"{ds_target}\"")

        format_dict = {"type": ds_format}
        if ds_format == "terse":
            format_dict["options"] = {"spack": True}
        for ds_name in matched_datasets:
            archive_data_set = get_tmp_ds_name()
            archive_result = hosts.all.zos_archive(
                src=ds_name,
                dest=archive_data_set,
                format=format_dict,
                encoding=encoding,
            )

            for result in archive_result.contacted.values():
                assert result.get("changed") is True
                assert result.get("dest") == archive_data_set
                assert ds_name in result.get("archived")
            cmd_result = hosts.all.shell(cmd=f"dls '{archive_data_set}'")
            for c_result in cmd_result.contacted.values():
                assert archive_data_set in c_result.get("stdout")

            archived_datasets.append(archive_data_set)

    finally:
        for ds_name in matched_datasets:
            hosts.all.zos_data_set(name=ds_name, state="absent")
        for archive_ds in archived_datasets:
            hosts.all.zos_data_set(name=archive_ds, state="absent")


@pytest.mark.ds
@pytest.mark.parametrize(
    "ds_format", [
        "terse"
    ])
@pytest.mark.parametrize(
    "data_set", [
        {
            "dstype": "seq",
            "members": [""]
        }
    ])
@pytest.mark.parametrize(
    "encoding", [
        {"from": "IBM-1047", "to": "ISO8859-1"},
    ])
def test_mvs_archive_multiple_dataset_pattern_encoding_skip_encoding(ansible_zos_module, ds_format, data_set, encoding):
    try:
        hosts = ansible_zos_module
        hlq_prefix = "OMVSADM.ABC"
        matched_datasets = [f"{hlq_prefix}.A", f"{hlq_prefix}.B"]
        archived_datasets = []

        for ds_name in matched_datasets:
            hosts.all.zos_data_set(name=ds_name, state="absent")
            hosts.all.zos_data_set(
                name=ds_name,
                type=data_set.get("dstype"),
                state="present",
                replace=True,
            )
            if data_set.get("dstype") in ["pds", "pdse"]:
                for member in data_set.get("members"):
                    hosts.all.zos_data_set(
                        name=f"{ds_name}({member})",
                        type="member",
                        state="present"
                    )

        test_line = "pattern match"
        for ds_name in matched_datasets:
            for member in data_set.get("members"):
                ds_target = f"{ds_name}({member})" if member else ds_name
                hosts.all.shell(cmd=f"decho '{test_line}' \"{ds_target}\"")

        format_dict = {"type": ds_format}
        if ds_format == "terse":
            format_dict["options"] = {"spack": True}
        #skipping some files to encode
        skip_encoding_list = [matched_datasets[0]]
        current_encoding_config = encoding.copy()
        current_encoding_config["skip_encoding"] = skip_encoding_list

        for ds_name in matched_datasets:
            archive_data_set = get_tmp_ds_name()
            archive_result = hosts.all.zos_archive(
                src=ds_name,
                dest=archive_data_set,
                format=format_dict,
                encoding=current_encoding_config,
            )

            for result in archive_result.contacted.values():
                assert result.get("changed") is True
                assert result.get("dest") == archive_data_set
                assert ds_name in result.get("archived")
            cmd_result = hosts.all.shell(cmd=f"dls '{archive_data_set}'")
            for c_result in cmd_result.contacted.values():
                assert archive_data_set in c_result.get("stdout")

            archived_datasets.append(archive_data_set)

    finally:
        for ds_name in matched_datasets:
            hosts.all.zos_data_set(name=ds_name, state="absent")
        for archive_ds in archived_datasets:
            hosts.all.zos_data_set(name=archive_ds, state="absent")

@pytest.mark.ds
@pytest.mark.parametrize(
    "ds_format", [
        "terse"
    ])
@pytest.mark.parametrize(
    "data_set", [
        {
            "dstype": "seq",
            "members": [""]
        }
    ])
@pytest.mark.parametrize(
    "encoding", [
        {"from": "IBM-1047", "to": "ISO8859-1"},
    ])
def test_mvs_archive_multiple_dataset_pattern_encoding_revert_src_encoding(ansible_zos_module, ds_format, data_set, encoding):
    try:
        hosts = ansible_zos_module
        hlq_prefix = "OMVSADM.ABC"
        matched_datasets = [f"{hlq_prefix}.A", f"{hlq_prefix}.B"]
        archived_datasets = []
        copy_src_datasets = [f"{hlq_prefix}.C", f"{hlq_prefix}.D"]
        all_datasets_to_process = matched_datasets + copy_src_datasets

        for ds_name in all_datasets_to_process:
            hosts.all.zos_data_set(name=ds_name, state="absent")
            hosts.all.zos_data_set(
                name=ds_name,
                type=data_set.get("dstype"),
                state="present",
                replace=True,
            )
            if data_set.get("dstype") in ["pds", "pdse"]:
                for member in data_set.get("members"):
                    hosts.all.zos_data_set(
                        name=f"{ds_name}({member})",
                        type="member",
                        state="present"
                    )

        test_line = "pattern match"
        for ds_name in all_datasets_to_process:
            for member in data_set.get("members"):
                ds_target = f"{ds_name}({member})" if member else ds_name
                hosts.all.shell(cmd=f"decho '{test_line}' \"{ds_target}\"")

        format_dict = {"type": ds_format}
        if ds_format == "terse":
            format_dict["options"] = {"spack": True}
        for ds_name in matched_datasets:

            original_hex_result = hosts.all.shell(cmd=f"dcat '{ds_name}' | od -x")
            host_original_result = None
            if original_hex_result.contacted:
                host_original_result = next(iter(original_hex_result.contacted.values()))

            original_hex_output_lines = [line.strip() for line in host_original_result.get("stdout", "").splitlines() if line.strip()]
            archive_data_set = get_tmp_ds_name()
            archive_result = hosts.all.zos_archive(
                src=ds_name,
                dest=archive_data_set,
                format=format_dict,
                encoding=encoding,
            )
            reverted_hex_result = hosts.all.shell(cmd=f"dcat '{ds_name}' | od -x")  
            host_reverted_result = None
            if reverted_hex_result.contacted:
                host_reverted_result = next(iter(reverted_hex_result.contacted.values()))
            reverted_hex_output_lines = [line.strip() for line in host_reverted_result.get("stdout", "").splitlines() if line.strip()]

            original_hex = []
            for line in original_hex_output_lines:
                if line == '*':
                    original_hex.append('*')
                else:
                    parts = line.split()
                    if len(parts) > 1:
                        original_hex.extend(parts[1:])

            reverted_hex = []
            for line in reverted_hex_output_lines:
                if line == '*':
                    reverted_hex.append('*')
                else:
                    parts = line.split()
                    if len(parts) > 1:
                        reverted_hex.extend(parts[1:])

            for result in archive_result.contacted.values():
                try:
                    original_first_star_idx = original_hex.index('*')
                except ValueError:
                    original_first_star_idx = len(original_hex)

                try:
                    reverted_first_star_idx = reverted_hex.index('*')
                except ValueError:
                    reverted_first_star_idx = len(reverted_hex)

                original_hex_to_compare = original_hex[:original_first_star_idx]
                reverted_hex_to_compare = reverted_hex[:reverted_first_star_idx]

                is_identical = (original_hex_to_compare == reverted_hex_to_compare)
                assert is_identical is True
                assert result.get("changed") is True
                assert result.get("dest") == archive_data_set
                assert ds_name in result.get("archived")
            cmd_result = hosts.all.shell(cmd=f"dls '{archive_data_set}'")
            for c_result in cmd_result.contacted.values():
                assert archive_data_set in c_result.get("stdout")

            archived_datasets.append(archive_data_set)

    finally:
        for ds_name in matched_datasets:
            hosts.all.zos_data_set(name=ds_name, state="absent")
        for archive_ds in archived_datasets:
            hosts.all.zos_data_set(name=archive_ds, state="absent")<|MERGE_RESOLUTION|>--- conflicted
+++ resolved
@@ -536,11 +536,7 @@
             assert result.get("changed") is True
             assert result.get("dest") == archive_data_set
             assert src_data_set in result.get("archived")
-<<<<<<< HEAD
-            cmd_result = hosts.all.shell(cmd = f"dls '{hlq}.*'")
-=======
             cmd_result = hosts.all.shell(cmd = f"dls '{archive_data_set}'")
->>>>>>> c1d42bf1
             for c_result in cmd_result.contacted.values():
                 assert archive_data_set in c_result.get("stdout")
     finally:
@@ -639,11 +635,7 @@
             assert result.get("changed") is True
             assert result.get("dest") == archive_data_set
             assert src_data_set in result.get("archived")
-<<<<<<< HEAD
-            cmd_result = hosts.all.shell(cmd = f"dls '{hlq}.*'")
-=======
             cmd_result = hosts.all.shell(cmd = f"dls '{archive_data_set}'")
->>>>>>> c1d42bf1
             for c_result in cmd_result.contacted.values():
                 assert archive_data_set in c_result.get("stdout")
     finally:
@@ -725,10 +717,6 @@
             assert result.get("changed") is True
             assert result.get("dest") == archive_data_set
             assert src_data_set in result.get("archived")
-<<<<<<< HEAD
-            cmd_result = hosts.all.shell(cmd = f"dls '{hlq}.*'")
-=======
->>>>>>> c1d42bf1
 
             # Changed to using the exact data set name in dls
             # because using wildcards would fail.
@@ -809,11 +797,7 @@
             assert result.get("dest") == archive_data_set
             for ds in target_ds_list:
                 assert ds.get("name") in result.get("archived")
-<<<<<<< HEAD
-            cmd_result = hosts.all.shell(cmd = f"dls '{hlq}.*'")
-=======
             cmd_result = hosts.all.shell(cmd = f"dls '{archive_data_set}'")
->>>>>>> c1d42bf1
 
             for c_result in cmd_result.contacted.values():
                 assert archive_data_set in c_result.get("stdout")
@@ -891,10 +875,6 @@
                     assert exclude not in result.get("archived")
                 else:
                     assert ds.get("name") in result.get("archived")
-<<<<<<< HEAD
-            cmd_result = hosts.all.shell(cmd = f"dls '{hlq}.*'")
-=======
->>>>>>> c1d42bf1
 
             cmd_result = hosts.all.shell(cmd = f"dls '{archive_data_set}'")
             for c_result in cmd_result.contacted.values():
@@ -1053,10 +1033,6 @@
                     assert ds.get("name") not in result.get("archived")
                 else:
                     assert ds.get("name") in result.get("archived")
-<<<<<<< HEAD
-            cmd_result = hosts.all.shell(cmd = f"dls '{hlq}.*'")
-=======
->>>>>>> c1d42bf1
 
             cmd_result = hosts.all.shell(cmd = f"dls '{archive_data_set}'")
             for c_result in cmd_result.contacted.values():
@@ -1152,10 +1128,6 @@
             assert result.get("changed") is True
             assert result.get("dest") == archive_data_set
             assert src_data_set in result.get("archived")
-<<<<<<< HEAD
-            cmd_result = hosts.all.shell(cmd = f"dls '{hlq}.*'")
-=======
->>>>>>> c1d42bf1
 
             cmd_result = hosts.all.shell(cmd = f"dls '{archive_data_set}'")
             for c_result in cmd_result.contacted.values():
@@ -1340,11 +1312,7 @@
             assert result.get("changed") is True
             assert result.get("dest") == archive_data_set
             assert src_data_set in result.get("archived")
-<<<<<<< HEAD
-            cmd_result = hosts.all.shell(cmd = f"dls '{hlq}.*'")
-=======
             cmd_result = hosts.all.shell(cmd = f"dls '{archive_data_set}'")
->>>>>>> c1d42bf1
             for c_result in cmd_result.contacted.values():
                 assert archive_data_set in c_result.get("stdout")
     finally:
