# -*- coding: utf-8 -*-

# Copyright (c) IBM Corporation 2020, 2021
# Licensed under the Apache License, Version 2.0 (the "License");
# you may not use this file except in compliance with the License.
# You may obtain a copy of the License at
#     http://www.apache.org/licenses/LICENSE-2.0
# Unless required by applicable law or agreed to in writing, software
# distributed under the License is distributed on an "AS IS" BASIS,
# WITHOUT WARRANTIES OR CONDITIONS OF ANY KIND, either express or implied.
# See the License for the specific language governing permissions and
# limitations under the License.

from __future__ import absolute_import, division, print_function
from ansible_collections.ibm.ibm_zos_core.plugins.module_utils.data_set import (
    extract_member_name
)

import os
import shutil
import tempfile
import pytest
from tempfile import mkstemp

__metaclass__ = type


DUMMY_DATA = """DUMMY DATA ---- LINE 001 ------
DUMMY DATA ---- LINE 002 ------
DUMMY DATA ---- LINE 003 ------
DUMMY DATA ---- LINE 004 ------
DUMMY DATA ---- LINE 005 ------
DUMMY DATA ---- LINE 006 ------
DUMMY DATA ---- LINE 007 ------
"""

# SHELL_EXECUTABLE = "/usr/lpp/rsusr/ported/bin/bash"
SHELL_EXECUTABLE = "/bin/sh"
TEST_PS = "IMSTESTL.IMS01.DDCHKPT"
TEST_PDS = "IMSTESTL.COMNUC"
TEST_PDS_MEMBER = "IMSTESTL.COMNUC(ATRQUERY)"
TEST_VSAM = "IMSTESTL.LDS01.WADS2"
TEST_VSAM_KSDS = "SYS1.STGINDEX"
TEST_PDSE = "SYS1.NFSLIBE"
TEST_PDSE_MEMBER = "SYS1.NFSLIBE(GFSAMAIN)"


def populate_dir(dir_path):
    for i in range(5):
        with open(dir_path + "/" + "file" + str(i + 1), "w") as infile:
            infile.write(DUMMY_DATA)


def create_vsam_ksds(ds_name, ansible_zos_module):
    hosts = ansible_zos_module
    alloc_cmd = """     DEFINE CLUSTER (NAME({0})  -
    INDEXED                 -
    RECSZ(80,80)            -
    TRACKS(1,1)             -
    KEYS(5,0)               -
    CISZ(4096)              -
    VOLUMES(000000)         -
    FREESPACE(3,3) )        -
    DATA (NAME({0}.DATA))   -
    INDEX (NAME({0}.INDEX))""".format(
        ds_name
    )

    return hosts.all.shell(
        cmd="mvscmdauth --pgm=idcams --sysprint=* --sysin=stdin",
        executable=SHELL_EXECUTABLE,
        stdin=alloc_cmd,
    )


def test_copy_local_file_to_non_existing_uss_file(ansible_zos_module):
    hosts = ansible_zos_module
    dest_path = "/tmp/profile"
    try:
        hosts.all.file(path=dest_path, state="absent")
        copy_res = hosts.all.zos_copy(src="/etc/profile", dest=dest_path)
        stat_res = hosts.all.stat(path=dest_path)
        for result in copy_res.contacted.values():
            assert result.get("msg") is None
        for result in stat_res.contacted.values():
            assert result.get("stat").get("exists") is True
    finally:
        hosts.all.file(path=dest_path, state="absent")


def test_copy_local_file_to_existing_uss_file(ansible_zos_module):
    hosts = ansible_zos_module
    dest_path = "/tmp/profile"
    try:
        hosts.all.file(path=dest_path, state="touch")
        stat_res = list(hosts.all.stat(path=dest_path).contacted.values())
        timestamp = stat_res[0].get("stat").get("atime")
        assert timestamp is not None
        copy_res = hosts.all.zos_copy(src="/etc/profile", dest=dest_path)
        stat_res = hosts.all.stat(path=dest_path)
        for result in copy_res.contacted.values():
            assert result.get("msg") is None
        for result in stat_res.contacted.values():
            assert result.get("stat").get("exists") is True
    finally:
        hosts.all.file(path=dest_path, state="absent")


def test_copy_local_file_to_uss_dir(ansible_zos_module):
    hosts = ansible_zos_module
    dest_path = "/tmp/testdir"
    try:
        hosts.all.file(path=dest_path, state="directory")
        copy_res = hosts.all.zos_copy(src="/etc/profile", dest=dest_path)
        stat_res = hosts.all.stat(path=dest_path + "/" + "profile")
        for result in copy_res.contacted.values():
            assert result.get("msg") is None
        for result in stat_res.contacted.values():
            assert result.get("stat").get("exists") is True
    finally:
        hosts.all.file(path=dest_path, state="absent")


def test_copy_local_file_to_non_existing_sequential_data_set(ansible_zos_module):
    hosts = ansible_zos_module
    dest = "USER.TEST.SEQ.FUNCTEST"
    src_file = "/etc/profile"
    try:
        copy_result = hosts.all.zos_copy(src=src_file, dest=dest)
        verify_copy = hosts.all.shell(
            cmd="cat \"//'{0}'\" > /dev/null 2>/dev/null".format(dest),
            executable=SHELL_EXECUTABLE,
        )
        for cp_res in copy_result.contacted.values():
            assert cp_res.get("msg") is None
        for v_cp in verify_copy.contacted.values():
            assert v_cp.get("rc") == 0
    finally:
        hosts.all.zos_data_set(name=dest, state="absent")


def test_copy_local_file_to_existing_sequential_data_set(ansible_zos_module):
    hosts = ansible_zos_module
    dest = "USER.TEST.SEQ.FUNCTEST"
    src_file = "/etc/profile"
    try:
        hosts.all.zos_data_set(name=dest, type="seq", state="present")
        copy_result = hosts.all.zos_copy(src=src_file, dest=dest)
        verify_copy = hosts.all.shell(
            cmd="cat \"//'{0}'\"".format(dest), executable=SHELL_EXECUTABLE
        )
        for cp_res in copy_result.contacted.values():
            assert cp_res.get("msg") is None
        for v_cp in verify_copy.contacted.values():
            assert v_cp.get("rc") == 0
            assert v_cp.get("stdout") != ""
    finally:
        hosts.all.zos_data_set(name=dest, state="absent")


def test_copy_local_file_to_existing_pdse_member(ansible_zos_module):
    hosts = ansible_zos_module
    dest = "USER.TEST.PDS.FUNCTEST"
    dest_path = "USER.TEST.PDS.FUNCTEST(DATA)"
    src_file = "/etc/profile"
    try:
        hosts.all.zos_data_set(
            name=dest,
            type="pdse",
            space_primary=5,
            space_type="M",
            record_format="fba",
            record_length=80,
        )
        hosts.all.zos_data_set(name=dest_path, type="MEMBER", replace="yes")
        copy_result = hosts.all.zos_copy(src=src_file, dest=dest_path)
        print(vars(copy_result))
        verify_copy = hosts.all.shell(
            cmd="cat \"//'{0}'\" > /dev/null 2>/dev/null".format(dest_path),
            executable=SHELL_EXECUTABLE,
        )
        for cp_res in copy_result.contacted.values():
            assert cp_res.get("msg") is None
        for v_cp in verify_copy.contacted.values():
            assert v_cp.get("rc") == 0
    finally:
        hosts.all.zos_data_set(name=dest, state="absent")


def test_copy_local_file_to_non_existing_pdse_member(ansible_zos_module):
    hosts = ansible_zos_module
    dest = "USER.TEST.PDS.FUNCTEST"
    src_file = "/etc/profile"
    try:
        hosts.all.zos_data_set(
            name=dest,
            type="pdse",
            space_primary=5,
            space_type="M",
            record_format="fba",
            record_length=80,
        )
        copy_result = hosts.all.zos_copy(src=src_file, dest=dest)
        verify_copy = hosts.all.shell(
            cmd="cat \"//'{0}'\" > /dev/null 2>/dev/null".format(dest + "(PROFILE)"),
            executable=SHELL_EXECUTABLE,
        )
        for cp_res in copy_result.contacted.values():
            assert cp_res.get("msg") is None
        for v_cp in verify_copy.contacted.values():
            assert v_cp.get("rc") == 0
    finally:
        hosts.all.zos_data_set(name=dest, state="absent")


def test_copy_local_file_to_non_existing_pdse(ansible_zos_module):
    hosts = ansible_zos_module
    dest = "USER.TEST.PDS.FUNCTEST"
    dest_path = "USER.TEST.PDS.FUNCTEST(PROFILE)"
    src_file = "/etc/profile"
    try:
        copy_result = hosts.all.zos_copy(src=src_file, dest=dest_path)
        verify_copy = hosts.all.shell(
            cmd="cat \"//'{0}'\" > /dev/null 2>/dev/null".format(dest_path),
            executable=SHELL_EXECUTABLE,
        )
        for cp_res in copy_result.contacted.values():
            assert cp_res.get("msg") is None
        for v_cp in verify_copy.contacted.values():
            assert v_cp.get("rc") == 0
    finally:
        hosts.all.zos_data_set(name=dest, state="absent")


def test_copy_local_dir_to_existing_pdse(ansible_zos_module):
    hosts = ansible_zos_module
    source_path = tempfile.mkdtemp()
    dest = "USER.TEST.PDS.FUNCTEST"
    try:
        populate_dir(source_path)
        hosts.all.zos_data_set(
            name=dest,
            type="pds",
            space_primary=5,
            space_type="M",
            record_format="fba",
            record_length=80,
        )
        hosts.all.zos_data_set(name=dest + "(FILE1)", type="MEMBER", replace="yes")
        copy_result = hosts.all.zos_copy(src=source_path, dest=dest)
        verify_copy = hosts.all.shell(
            cmd="cat \"//'{0}'\" > /dev/null 2>/dev/null".format(dest + "(FILE2)"),
            executable=SHELL_EXECUTABLE,
        )
        for cp_res in copy_result.contacted.values():
            assert cp_res.get("msg") is None
        for v_cp in verify_copy.contacted.values():
            assert v_cp.get("rc") == 0
    finally:
        shutil.rmtree(source_path)
        hosts.all.zos_data_set(name=dest, state="absent")


def test_copy_local_dir_to_non_existing_pdse(ansible_zos_module):
    hosts = ansible_zos_module
    source_path = tempfile.mkdtemp()
    dest = "USER.TEST.PDS.FUNCTEST"
    try:
        populate_dir(source_path)
        copy_result = hosts.all.zos_copy(src=source_path, dest=dest)
        verify_copy = hosts.all.shell(
            cmd="tsocmd \"LISTDS '{0}'\" > /dev/null 2>/dev/null".format(dest),
            executable=SHELL_EXECUTABLE,
        )
        for cp_res in copy_result.contacted.values():
            assert cp_res.get("msg") is None
        for v_cp in verify_copy.contacted.values():
            assert v_cp.get("rc") == 0
    finally:
        shutil.rmtree(source_path)
        hosts.all.zos_data_set(name=dest, state="absent")


def test_copy_local_file_to_uss_binary(ansible_zos_module):
    hosts = ansible_zos_module
    dest_path = "/tmp/profile"
    try:
        hosts.all.file(path=dest_path, state="absent")
        copy_res = hosts.all.zos_copy(
            src="/etc/profile", dest=dest_path, is_binary=True
        )
        stat_res = hosts.all.stat(path=dest_path)
        for result in copy_res.contacted.values():
            assert result.get("msg") is None
        for result in stat_res.contacted.values():
            assert result.get("stat").get("exists") is True
    finally:
        hosts.all.file(path=dest_path, state="absent")


def test_copy_local_file_to_sequential_data_set_binary(ansible_zos_module):
    hosts = ansible_zos_module
    dest = "USER.TEST.SEQ.FUNCTEST"
    src_file = "/etc/profile"
    try:
        copy_result = hosts.all.zos_copy(src=src_file, dest=dest, is_binary=True)
        verify_copy = hosts.all.shell(
            cmd="cat \"//'{0}'\" > /dev/null 2>/dev/null".format(dest),
            executable=SHELL_EXECUTABLE,
        )
        for cp_res in copy_result.contacted.values():
            assert cp_res.get("msg") is None
        for v_cp in verify_copy.contacted.values():
            assert v_cp.get("rc") == 0
    finally:
        hosts.all.zos_data_set(name=dest, state="absent")


def test_copy_local_file_to_pds_member_binary(ansible_zos_module):
    hosts = ansible_zos_module
    dest = "USER.TEST.PDS.FUNCTEST"
    dest_path = "USER.TEST.PDS.FUNCTEST(DATA)"
    fd, src_file = mkstemp()
    with open(src_file, 'w') as infile:
        infile.write(DUMMY_DATA)

    try:
        hosts.all.zos_data_set(
            name=dest,
            type="pds",
            space_primary=5,
            space_type="M",
            record_format="fb",
            record_length=255,
        )
        copy_result = hosts.all.zos_copy(src=src_file, dest=dest_path, is_binary=True)
        print(vars(copy_result))
        verify_copy = hosts.all.shell(
            cmd="cat \"//'{0}'\" > /dev/null 2>/dev/null".format(dest_path),
            executable=SHELL_EXECUTABLE,
        )
        for cp_res in copy_result.contacted.values():
            assert cp_res.get("msg") is None
        for v_cp in verify_copy.contacted.values():
            assert v_cp.get("rc") == 0
    finally:
        hosts.all.zos_data_set(name=dest, state="absent")
        os.close(fd)
        os.remove(src_file)


def test_copy_local_file_to_pdse_member_binary(ansible_zos_module):
    hosts = ansible_zos_module
    dest = "USER.TEST.PDS.FUNCTEST"
    dest_path = "USER.TEST.PDS.FUNCTEST(DATA)"
    fd, src_file = mkstemp()
    with open(src_file, 'w') as infile:
        infile.write(DUMMY_DATA)
    try:
        hosts.all.zos_data_set(
            name=dest,
            type="pdse",
            space_primary=5,
            space_type="M",
            record_format="fb",
            record_length=255,
        )
        copy_result = hosts.all.zos_copy(src=src_file, dest=dest_path, is_binary=True)
        verify_copy = hosts.all.shell(
            cmd="cat \"//'{0}'\" > /dev/null 2>/dev/null".format(dest_path),
            executable=SHELL_EXECUTABLE,
        )
        for cp_res in copy_result.contacted.values():
            assert cp_res.get("msg") is None
        for v_cp in verify_copy.contacted.values():
            assert v_cp.get("rc") == 0
    finally:
        hosts.all.zos_data_set(name=dest, state="absent")
        os.close(fd)
        os.remove(src_file)


def test_copy_uss_file_to_uss_file(ansible_zos_module):
    hosts = ansible_zos_module
    remote_src = "/etc/profile"
    dest = "/tmp/test_profile"
    try:
        hosts.all.file(path=dest, state="absent")
        copy_result = hosts.all.zos_copy(src=remote_src, dest=dest, remote_src=True)
        stat_res = hosts.all.stat(path=dest)
        for cp_res in copy_result.contacted.values():
            assert cp_res.get("msg") is None
        for st in stat_res.contacted.values():
            assert st.get("stat").get("exists") is True
    finally:
        hosts.all.file(path=dest, state="absent")


def test_copy_uss_file_to_uss_dir(ansible_zos_module):
    hosts = ansible_zos_module
    remote_src = "/etc/profile"
    dest = "/tmp"
    dest_path = "/tmp/profile"
    try:
        hosts.all.file(path=dest_path, state="absent")
        copy_result = hosts.all.zos_copy(src=remote_src, dest=dest, remote_src=True)
        stat_res = hosts.all.stat(path=dest_path)
        for cp_res in copy_result.contacted.values():
            assert cp_res.get("msg") is None
        for st in stat_res.contacted.values():
            assert st.get("stat").get("exists") is True
    finally:
        hosts.all.file(path=dest_path, state="absent")


def test_copy_uss_file_to_non_existing_sequential_data_set(ansible_zos_module):
    hosts = ansible_zos_module
    dest = "USER.TEST.SEQ.FUNCTEST"
    src_file = "/etc/profile"
    try:
        copy_result = hosts.all.zos_copy(src=src_file, dest=dest, remote_src=True)
        verify_copy = hosts.all.shell(
            cmd="cat \"//'{0}'\" > /dev/null 2>/dev/null".format(dest),
            executable=SHELL_EXECUTABLE,
        )
        for cp_res in copy_result.contacted.values():
            assert cp_res.get("msg") is None
        for v_cp in verify_copy.contacted.values():
            assert v_cp.get("rc") == 0
    finally:
        hosts.all.zos_data_set(name=dest, state="absent")


def test_copy_uss_file_to_existing_sequential_data_set(ansible_zos_module):
    hosts = ansible_zos_module
    dest = "USER.TEST.SEQ.FUNCTEST"
    src_file = "/etc/profile"
    try:
        hosts.all.zos_data_set(name=dest, type="seq", state="present")
        copy_result = hosts.all.zos_copy(src=src_file, dest=dest, remote_src=True)
        verify_copy = hosts.all.shell(
            cmd="cat \"//'{0}'\" > /dev/null 2>/dev/null".format(dest),
            executable=SHELL_EXECUTABLE,
        )
        for cp_res in copy_result.contacted.values():
            assert cp_res.get("msg") is None
        for v_cp in verify_copy.contacted.values():
            assert v_cp.get("rc") == 0
    finally:
        hosts.all.zos_data_set(name=dest, state="absent")


def test_copy_uss_file_to_non_existing_pdse_member(ansible_zos_module):
    hosts = ansible_zos_module
    dest = "USER.TEST.PDSE.FUNCTEST"
    dest_path = "USER.TEST.PDSE.FUNCTEST(DATA)"
    src_file = "/etc/profile"
    try:
        hosts.all.zos_data_set(
            name=dest,
            type="pdse",
            space_primary=5,
            space_type="M",
            record_format="fba",
            record_length=80,
        )
        copy_result = hosts.all.zos_copy(src=src_file, dest=dest_path, remote_src=True)
        verify_copy = hosts.all.shell(
            cmd="cat \"//'{0}'\" > /dev/null 2>/dev/null".format(dest_path),
            executable=SHELL_EXECUTABLE,
        )
        for cp_res in copy_result.contacted.values():
            assert cp_res.get("msg") is None
        for v_cp in verify_copy.contacted.values():
            assert v_cp.get("rc") == 0
    finally:
        hosts.all.zos_data_set(name=dest, state="absent")


def test_copy_uss_file_to_existing_pdse_member(ansible_zos_module):
    hosts = ansible_zos_module
    dest = "USER.TEST.PDSE.FUNCTEST"
    dest_path = "USER.TEST.PDSE.FUNCTEST(DATA)"
    src_file = "/etc/profile"
    try:
        hosts.all.zos_data_set(
            name=dest,
            type="pdse",
            space_primary=5,
            space_type="M",
            record_format="fba",
            record_length=80,
        )
        hosts.all.zos_data_set(name=dest_path, type="MEMBER", replace="yes")
        copy_result = hosts.all.zos_copy(src=src_file, dest=dest_path, remote_src=True)
        verify_copy = hosts.all.shell(
            cmd="cat \"//'{0}'\" > /dev/null 2>/dev/null".format(dest_path),
            executable=SHELL_EXECUTABLE,
        )
        for cp_res in copy_result.contacted.values():
            assert cp_res.get("msg") is None
        for v_cp in verify_copy.contacted.values():
            assert v_cp.get("rc") == 0
    finally:
        hosts.all.zos_data_set(name=dest, state="absent")


def test_copy_uss_dir_to_existing_pdse(ansible_zos_module):
    hosts = ansible_zos_module
    src_dir = "/tmp/testdir"
    dest = "USER.TEST.PDSE.FUNCTEST"
    try:
        hosts.all.zos_data_set(
            name=dest,
            type="pdse",
            space_primary=5,
            space_type="M",
            record_format="fba",
            record_length=80,
        )
        hosts.all.file(path=src_dir, state="directory")
        for i in range(5):
            hosts.all.file(path=src_dir + "/" + "file" + str(i), state="touch")

        copy_res = hosts.all.zos_copy(src=src_dir, dest=dest, remote_src=True)
        verify_copy = hosts.all.shell(
            cmd="cat \"//'{0}'\" > /dev/null 2>/dev/null".format(dest + "(FILE2)"),
            executable=SHELL_EXECUTABLE,
        )
        for result in copy_res.contacted.values():
            assert result.get("msg") is None
        for result in verify_copy.contacted.values():
            assert result.get("rc") == 0
    finally:
        hosts.all.file(path=src_dir, state="absent")
        hosts.all.zos_data_set(name=dest, state="absent")


def test_copy_uss_dir_to_non_existing_pdse(ansible_zos_module):
    hosts = ansible_zos_module
    src_dir = "/tmp/testdir"
    dest = "USER.TEST.PDSE.FUNCTEST"
    try:
        hosts.all.file(path=src_dir, state="directory")
        for i in range(5):
            hosts.all.file(path=src_dir + "/" + "file" + str(i), state="touch")

        copy_res = hosts.all.zos_copy(src=src_dir, dest=dest, remote_src=True)
        verify_copy = hosts.all.shell(
            cmd="cat \"//'{0}'\" > /dev/null 2>/dev/null".format(dest + "(FILE2)"),
            executable=SHELL_EXECUTABLE,
        )
        for result in copy_res.contacted.values():
            assert result.get("msg") is None
        for result in verify_copy.contacted.values():
            assert result.get("rc") == 0
    finally:
        hosts.all.file(path=src_dir, state="absent")
        hosts.all.zos_data_set(name=dest, state="absent")


def test_copy_ps_to_existing_uss_file(ansible_zos_module):
    hosts = ansible_zos_module
    src_ds = TEST_PS
    dest = "/tmp/ddchkpt"
    try:
        hosts.all.file(path=dest, state="touch")
        copy_res = hosts.all.zos_copy(src=src_ds, dest=dest, remote_src=True)
        stat_res = hosts.all.stat(path=dest)
        verify_copy = hosts.all.shell(
            cmd="cat {0}".format(dest), executable=SHELL_EXECUTABLE
        )
        for result in copy_res.contacted.values():
            assert result.get("msg") is None
        for result in stat_res.contacted.values():
            assert result.get("stat").get("exists") is True
        for result in verify_copy.contacted.values():
            assert result.get("rc") == 0
            assert result.get("stdout") != ""
    finally:
        hosts.all.file(path=dest, state="absent")


def test_copy_ps_to_non_existing_uss_file(ansible_zos_module):
    hosts = ansible_zos_module
    src_ds = TEST_PS
    dest = "/tmp/ddchkpt"
    try:
        copy_res = hosts.all.zos_copy(src=src_ds, dest=dest, remote_src=True)
        stat_res = hosts.all.stat(path=dest)
        verify_copy = hosts.all.shell(
            cmd="cat {0}".format(dest), executable=SHELL_EXECUTABLE
        )
        for result in copy_res.contacted.values():
            assert result.get("msg") is None
        for result in stat_res.contacted.values():
            assert result.get("stat").get("exists") is True
        for result in verify_copy.contacted.values():
            assert result.get("rc") == 0
            assert result.get("stdout") != ""
    finally:
        hosts.all.file(path=dest, state="absent")


def test_copy_ps_to_existing_uss_dir(ansible_zos_module):
    hosts = ansible_zos_module
    src_ds = TEST_PS
    dest = "/tmp/ddchkpt"
    dest_path = dest + "/" + TEST_PS
    try:
        hosts.all.file(path=dest, state="directory")
        copy_res = hosts.all.zos_copy(src=src_ds, dest=dest, remote_src=True)
        stat_res = hosts.all.stat(path=dest_path)
        verify_copy = hosts.all.shell(
            cmd="cat {0}".format(dest_path), executable=SHELL_EXECUTABLE
        )
        for result in copy_res.contacted.values():
            assert result.get("msg") is None
        for result in stat_res.contacted.values():
            assert result.get("stat").get("exists") is True
        for result in verify_copy.contacted.values():
            assert result.get("rc") == 0
            assert result.get("stdout") != ""
    finally:
        hosts.all.file(path=dest, state="absent")


def test_copy_ps_to_non_existing_ps(ansible_zos_module):
    hosts = ansible_zos_module
    src_ds = TEST_PS
    dest = "USER.TEST.SEQ.FUNCTEST"
    try:
        copy_res = hosts.all.zos_copy(src=src_ds, dest=dest, remote_src=True)
        verify_copy = hosts.all.shell(
            cmd="cat \"//'{0}'\"".format(dest), executable=SHELL_EXECUTABLE
        )
        for result in copy_res.contacted.values():
            assert result.get("msg") is None
        for result in verify_copy.contacted.values():
            assert result.get("rc") == 0
            assert result.get("stdout") != ""
    finally:
        hosts.all.zos_data_set(name=dest, state="absent")


def test_copy_ps_to_existing_ps(ansible_zos_module):
    hosts = ansible_zos_module
    src_ds = TEST_PS
    dest = "USER.TEST.SEQ.FUNCTEST"
    try:
        hosts.all.zos_data_set(name=dest, type="seq", state="present")
        copy_res = hosts.all.zos_copy(src=src_ds, dest=dest, remote_src=True)
        verify_copy = hosts.all.shell(
            cmd="cat \"//'{0}'\"".format(dest), executable=SHELL_EXECUTABLE
        )
        for result in copy_res.contacted.values():
            assert result.get("msg") is None
        for result in verify_copy.contacted.values():
            assert result.get("rc") == 0
            assert result.get("stdout") != ""
    finally:
        hosts.all.zos_data_set(name=dest, state="absent")


def test_copy_ps_to_existing_pdse_member(ansible_zos_module):
    hosts = ansible_zos_module
    src_ds = TEST_PS
    dest_ds = "USER.TEST.PDSE.FUNCTEST"
    dest = dest_ds + "(DATA)"
    try:
        hosts.all.zos_data_set(name=dest_ds, type="pdse", state="present")
        hosts.all.zos_data_set(name=dest, type="MEMBER", replace="yes")
        copy_res = hosts.all.zos_copy(src=src_ds, dest=dest, remote_src=True)
        verify_copy = hosts.all.shell(
            cmd="cat \"//'{0}'\"".format(dest), executable=SHELL_EXECUTABLE
        )
        for result in copy_res.contacted.values():
            assert result.get("msg") is None
        for result in verify_copy.contacted.values():
            assert result.get("rc") == 0
            assert result.get("stdout") != ""
    finally:
        hosts.all.zos_data_set(name=dest_ds, state="absent")


def test_copy_ps_to_non_existing_pdse_member(ansible_zos_module):
    hosts = ansible_zos_module
    src_ds = TEST_PS
    dest_ds = "USER.TEST.PDSE.FUNCTEST"
    dest = dest_ds + "(DATA)"
    try:
        hosts.all.zos_data_set(name=dest_ds, type="pdse", state="present")
        copy_res = hosts.all.zos_copy(src=src_ds, dest=dest, remote_src=True)
        verify_copy = hosts.all.shell(
            cmd="cat \"//'{0}'\"".format(dest), executable=SHELL_EXECUTABLE
        )
        for result in copy_res.contacted.values():
            assert result.get("msg") is None
        for result in verify_copy.contacted.values():
            assert result.get("rc") == 0
            assert result.get("stdout") != ""
    finally:
        hosts.all.zos_data_set(name=dest_ds, state="absent")


def test_copy_pds_to_non_existing_uss_dir(ansible_zos_module):
    hosts = ansible_zos_module
    src_ds = TEST_PDS
    dest = "/tmp/"
    dest_path = "/tmp/" + TEST_PDS
    try:
        copy_res = hosts.all.zos_copy(src=src_ds, dest=dest, remote_src=True)
        stat_res = hosts.all.stat(path=dest_path)
        for result in copy_res.contacted.values():
            assert result.get("msg") is None
        for result in stat_res.contacted.values():
            assert result.get("stat").get("exists") is True
            assert result.get("stat").get("isdir") is True
    finally:
        hosts.all.file(path=dest_path, state="absent")


def test_copy_pds_to_existing_pds(ansible_zos_module):
    hosts = ansible_zos_module
    src_ds = TEST_PDS
    dest = "USER.TEST.PDS.FUNCTEST"
    try:
        hosts.all.zos_data_set(
            name=dest,
            type="pds",
            space_primary=5,
            space_type="M",
            record_format="fba",
            record_length=25,
        )
        copy_res = hosts.all.zos_copy(src=src_ds, dest=dest, remote_src=True)
        verify_copy = hosts.all.shell(
            cmd="cat \"//'{0}'\"".format(
                "{0}({1})".format(dest, extract_member_name(TEST_PDS_MEMBER))
            ),
            executable=SHELL_EXECUTABLE,
        )
        for result in copy_res.contacted.values():
            assert result.get("msg") is None
        for result in verify_copy.contacted.values():
            assert result.get("rc") == 0
            assert result.get("stdout") != ""
    finally:
        hosts.all.zos_data_set(name=dest, state="absent")


def test_copy_pds_to_non_existing_pds(ansible_zos_module):
    hosts = ansible_zos_module
    src_ds = TEST_PDS
    dest = "USER.TEST.PDS.FUNCTEST"
    try:
        copy_res = hosts.all.zos_copy(src=src_ds, dest=dest, remote_src=True)
        verify_copy = hosts.all.shell(
            cmd="cat \"//'{0}'\"".format(
                "{0}({1})".format(dest, extract_member_name(TEST_PDS_MEMBER))
            ),
            executable=SHELL_EXECUTABLE,
        )
        for result in copy_res.contacted.values():
            assert result.get("msg") is None
        for result in verify_copy.contacted.values():
            assert result.get("rc") == 0
            assert result.get("stdout") != ""
    finally:
        hosts.all.zos_data_set(name=dest, state="absent")


def test_copy_pds_to_existing_pdse(ansible_zos_module):
    hosts = ansible_zos_module
    src_ds = TEST_PDS
    dest = "USER.TEST.PDSE.FUNCTEST"
    try:
        hosts.all.zos_data_set(
            name=dest,
            type="pdse",
            space_primary=5,
            space_type="M",
            record_format="fba",
            record_length=25,
        )
        copy_res = hosts.all.zos_copy(src=src_ds, dest=dest, remote_src=True)
        verify_copy = hosts.all.shell(
            cmd="cat \"//'{0}'\"".format(
                "{0}({1})".format(dest, extract_member_name(TEST_PDS_MEMBER))
            ),
            executable=SHELL_EXECUTABLE,
        )
        for result in copy_res.contacted.values():
            assert result.get("msg") is None
        for result in verify_copy.contacted.values():
            assert result.get("rc") == 0
            assert result.get("stdout") != ""
    finally:
        hosts.all.zos_data_set(name=dest, state="absent")


def test_copy_pdse_to_non_existing_uss_dir(ansible_zos_module):
    hosts = ansible_zos_module
    src_ds = TEST_PDSE
    dest = "/tmp/"
    dest_path = "/tmp/" + src_ds
    try:
        copy_res = hosts.all.zos_copy(src=src_ds, dest=dest, remote_src=True)
        stat_res = hosts.all.stat(path=dest_path)
        for result in copy_res.contacted.values():
            assert result.get("msg") is None
        for result in stat_res.contacted.values():
            assert result.get("stat").get("exists") is True
            assert result.get("stat").get("isdir") is True
    finally:
        hosts.all.file(path=dest_path, state="absent")


def test_copy_pdse_to_existing_pdse(ansible_zos_module):
    hosts = ansible_zos_module
    src_ds = TEST_PDSE
    dest = "USER.TEST.PDSE.FUNCTEST"
    try:
        hosts.all.zos_data_set(
            name=dest,
            type="pdse",
            space_primary=5,
            space_type="M",
            record_format="fba",
            record_length=25,
        )
        copy_res = hosts.all.zos_copy(src=src_ds, dest=dest, remote_src=True)
        verify_copy = hosts.all.shell(
            cmd="head \"//'{0}'\"".format(
                "{0}({1})".format(dest, extract_member_name(TEST_PDSE_MEMBER))
            ),
            executable=SHELL_EXECUTABLE,
        )
        for result in copy_res.contacted.values():
            assert result.get("msg") is None
        for result in verify_copy.contacted.values():
            assert result.get("rc") == 0
            assert result.get("stdout") != ""
    finally:
        hosts.all.zos_data_set(name=dest, state="absent")


def test_copy_pdse_to_non_existing_pdse(ansible_zos_module):
    hosts = ansible_zos_module
    src_ds = TEST_PDSE
    dest = "USER.TEST.PDSE.FUNCTEST"
    try:
        copy_res = hosts.all.zos_copy(src=src_ds, dest=dest, remote_src=True)
        verify_copy = hosts.all.shell(
            cmd="head \"//'{0}'\"".format(
                "{0}({1})".format(dest, extract_member_name(TEST_PDSE_MEMBER))
            ),
            executable=SHELL_EXECUTABLE,
        )
        for result in copy_res.contacted.values():
            assert result.get("msg") is None
        for result in verify_copy.contacted.values():
            assert result.get("rc") == 0
            assert result.get("stdout") != ""
    finally:
        hosts.all.zos_data_set(name=dest, state="absent")


def test_copy_pds_member_to_existing_uss_file(ansible_zos_module):
    hosts = ansible_zos_module
    src_ds = TEST_PDS_MEMBER
    dest = "/tmp/" + extract_member_name(src_ds).lower()
    try:
        hosts.all.file(path=dest, state="touch")
        copy_res = hosts.all.zos_copy(src=src_ds, dest=dest, remote_src=True)
        stat_res = hosts.all.stat(path=dest)
        verify_copy = hosts.all.shell(
            cmd="head {0}".format(dest), executable=SHELL_EXECUTABLE
        )
        for result in copy_res.contacted.values():
            assert result.get("msg") is None
        for result in stat_res.contacted.values():
            assert result.get("stat").get("exists") is True
        for result in verify_copy.contacted.values():
            assert result.get("rc") == 0
            assert result.get("stdout") != ""
    finally:
        hosts.all.file(path=dest, state="absent")


def test_copy_pds_member_to_non_existing_uss_file(ansible_zos_module):
    hosts = ansible_zos_module
    src_ds = TEST_PDS_MEMBER
    dest = "/tmp/" + extract_member_name(src_ds).lower()
    try:
        copy_res = hosts.all.zos_copy(src=src_ds, dest=dest, remote_src=True)
        stat_res = hosts.all.stat(path=dest)
        verify_copy = hosts.all.shell(
            cmd="head {0}".format(dest), executable=SHELL_EXECUTABLE
        )
        for result in copy_res.contacted.values():
            assert result.get("msg") is None
        for result in stat_res.contacted.values():
            assert result.get("stat").get("exists") is True
        for result in verify_copy.contacted.values():
            assert result.get("rc") == 0
            assert result.get("stdout") != ""
    finally:
        hosts.all.file(path=dest, state="absent")


def test_copy_pds_member_to_existing_ps(ansible_zos_module):
    hosts = ansible_zos_module
    src_ds = TEST_PDS_MEMBER
    dest = "USER.TEST.SEQ.FUNCTEST"
    try:
        hosts.all.zos_data_set(name=dest, type="seq", state="present")
        copy_res = hosts.all.zos_copy(src=src_ds, dest=dest, remote_src=True)
        verify_copy = hosts.all.shell(
            cmd="head \"//'{0}'\"".format(dest), executable=SHELL_EXECUTABLE
        )
        for result in copy_res.contacted.values():
            assert result.get("msg") is None
        for result in verify_copy.contacted.values():
            assert result.get("rc") == 0
            assert result.get("stdout") != ""
    finally:
        hosts.all.zos_data_set(name=dest, state="absent")


def test_copy_pds_member_to_non_existing_ps(ansible_zos_module):
    hosts = ansible_zos_module
    src_ds = TEST_PDS_MEMBER
    dest = "USER.TEST.SEQ.FUNCTEST"
    try:
        copy_res = hosts.all.zos_copy(src=src_ds, dest=dest, remote_src=True)
        verify_copy = hosts.all.shell(
            cmd="head \"//'{0}'\"".format(dest), executable=SHELL_EXECUTABLE
        )
        for result in copy_res.contacted.values():
            assert result.get("msg") is None
        for result in verify_copy.contacted.values():
            assert result.get("rc") == 0
            assert result.get("stdout") != ""
    finally:
        hosts.all.zos_data_set(name=dest, state="absent")


def test_copy_pds_member_to_existing_pds_member(ansible_zos_module):
    hosts = ansible_zos_module
    src_ds = TEST_PDS_MEMBER
    dest_ds = "USER.TEST.PDS.FUNCTEST"
    dest = "USER.TEST.PDS.FUNCTEST(DATA)"
    try:
        hosts.all.zos_data_set(
            name=dest_ds,
            type="pds",
            space_primary=5,
            space_type="M",
            record_format="fba",
            record_length=25,
        )
        hosts.all.zos_data_set(name=dest, type="MEMBER", replace="yes")
        copy_res = hosts.all.zos_copy(src=src_ds, dest=dest, remote_src=True)
        verify_copy = hosts.all.shell(
            cmd="head \"//'{0}'\"".format(dest), executable=SHELL_EXECUTABLE
        )
        for result in copy_res.contacted.values():
            assert result.get("msg") is None
        for result in verify_copy.contacted.values():
            assert result.get("rc") == 0
            assert result.get("stdout") != ""
    finally:
        hosts.all.zos_data_set(name=dest_ds, state="absent")


def test_copy_pds_member_to_non_existing_pds_member(ansible_zos_module):
    hosts = ansible_zos_module
    src_ds = TEST_PDS_MEMBER
    dest_ds = "USER.TEST.PDS.FUNCTEST"
    dest = "USER.TEST.PDS.FUNCTEST(DATA)"
    try:
        hosts.all.zos_data_set(
            name=dest_ds,
            type="pds",
            space_primary=5,
            space_type="M",
            record_format="fba",
            record_length=25,
        )
        copy_res = hosts.all.zos_copy(src=src_ds, dest=dest, remote_src=True)
        verify_copy = hosts.all.shell(
            cmd="head \"//'{0}'\"".format(dest), executable=SHELL_EXECUTABLE
        )
        for result in copy_res.contacted.values():
            assert result.get("msg") is None
        for result in verify_copy.contacted.values():
            assert result.get("rc") == 0
            assert result.get("stdout") != ""
    finally:
        hosts.all.zos_data_set(name=dest_ds, state="absent")


def test_copy_pds_member_to_existing_pds(ansible_zos_module):
    hosts = ansible_zos_module
    src_ds = TEST_PDS_MEMBER
    dest_ds = "USER.TEST.PDS.FUNCTEST"
    dest = "USER.TEST.PDS.FUNCTEST({0})".format(extract_member_name(src_ds))
    try:
        hosts.all.zos_data_set(
            name=dest_ds,
            type="pds",
            space_primary=5,
            space_type="M",
            record_format="fba",
            record_length=25,
        )
        copy_res = hosts.all.zos_copy(src=src_ds, dest=dest_ds, remote_src=True)
        verify_copy = hosts.all.shell(
            cmd="head \"//'{0}'\"".format(dest), executable=SHELL_EXECUTABLE
        )
        for result in copy_res.contacted.values():
            assert result.get("msg") is None
        for result in verify_copy.contacted.values():
            assert result.get("rc") == 0
            assert result.get("stdout") != ""
    finally:
        hosts.all.zos_data_set(name=dest_ds, state="absent")


def test_copy_pds_member_to_existing_pdse_member(ansible_zos_module):
    hosts = ansible_zos_module
    src_ds = TEST_PDS_MEMBER
    dest_ds = "USER.TEST.PDS.FUNCTEST"
    dest = "USER.TEST.PDS.FUNCTEST(DATA)"
    try:
        hosts.all.zos_data_set(
            name=dest_ds,
            type="pdse",
            space_primary=5,
            space_type="M",
            record_format="fba",
            record_length=25,
        )
        hosts.all.zos_data_set(name=dest, type="MEMBER", replace="yes")
        copy_res = hosts.all.zos_copy(src=src_ds, dest=dest, remote_src=True)
        verify_copy = hosts.all.shell(
            cmd="head \"//'{0}'\"".format(dest), executable=SHELL_EXECUTABLE
        )
        for result in copy_res.contacted.values():
            assert result.get("msg") is None
        for result in verify_copy.contacted.values():
            assert result.get("rc") == 0
            assert result.get("stdout") != ""
    finally:
        hosts.all.zos_data_set(name=dest_ds, state="absent")


def test_copy_pds_member_to_non_existing_pdse_member(ansible_zos_module):
    hosts = ansible_zos_module
    src_ds = TEST_PDS_MEMBER
    dest_ds = "USER.TEST.PDS.FUNCTEST"
    dest = "USER.TEST.PDS.FUNCTEST(DATA)"
    try:
        hosts.all.zos_data_set(
            name=dest_ds,
            type="pdse",
            space_primary=5,
            space_type="M",
            record_format="fba",
            record_length=25,
        )
        copy_res = hosts.all.zos_copy(src=src_ds, dest=dest, remote_src=True)
        verify_copy = hosts.all.shell(
            cmd="head \"//'{0}'\"".format(dest), executable=SHELL_EXECUTABLE
        )
        for result in copy_res.contacted.values():
            assert result.get("msg") is None
        for result in verify_copy.contacted.values():
            assert result.get("rc") == 0
            assert result.get("stdout") != ""
    finally:
        hosts.all.zos_data_set(name=dest_ds, state="absent")


def test_copy_pdse_member_to_existing_uss_file(ansible_zos_module):
    hosts = ansible_zos_module
    src_ds = TEST_PDSE_MEMBER
    dest = "/tmp/" + extract_member_name(src_ds).lower()
    try:
        hosts.all.file(path=dest, state="touch")
        copy_res = hosts.all.zos_copy(src=src_ds, dest=dest, remote_src=True)
        stat_res = hosts.all.stat(path=dest)
        verify_copy = hosts.all.shell(
            cmd="head {0}".format(dest), executable=SHELL_EXECUTABLE
        )
        for result in copy_res.contacted.values():
            assert result.get("msg") is None
        for result in stat_res.contacted.values():
            assert result.get("stat").get("exists") is True
        for result in verify_copy.contacted.values():
            assert result.get("rc") == 0
            assert result.get("stdout") != ""
    finally:
        hosts.all.file(path=dest, state="absent")


def test_copy_pdse_member_to_non_existing_uss_file(ansible_zos_module):
    hosts = ansible_zos_module
    src_ds = TEST_PDSE_MEMBER
    dest = "/tmp/" + extract_member_name(src_ds).lower()
    try:
        copy_res = hosts.all.zos_copy(src=src_ds, dest=dest, remote_src=True)
        stat_res = hosts.all.stat(path=dest)
        verify_copy = hosts.all.shell(
            cmd="head {0}".format(dest), executable=SHELL_EXECUTABLE
        )
        for result in copy_res.contacted.values():
            assert result.get("msg") is None
        for result in stat_res.contacted.values():
            assert result.get("stat").get("exists") is True
        for result in verify_copy.contacted.values():
            assert result.get("rc") == 0
            assert result.get("stdout") != ""
    finally:
        hosts.all.file(path=dest, state="absent")


def test_copy_pdse_member_to_existing_ps(ansible_zos_module):
    hosts = ansible_zos_module
    src_ds = TEST_PDSE_MEMBER
    dest = "USER.TEST.SEQ.FUNCTEST"
    try:
        hosts.all.zos_data_set(name=dest, type="seq", state="present")
        copy_res = hosts.all.zos_copy(src=src_ds, dest=dest, remote_src=True)
        verify_copy = hosts.all.shell(
            cmd="head \"//'{0}'\"".format(dest), executable=SHELL_EXECUTABLE
        )
        for result in copy_res.contacted.values():
            assert result.get("msg") is None
        for result in verify_copy.contacted.values():
            assert result.get("rc") == 0
            assert result.get("stdout") != ""
    finally:
        hosts.all.zos_data_set(name=dest, state="absent")


def test_copy_pdse_member_to_non_existing_ps(ansible_zos_module):
    hosts = ansible_zos_module
    src_ds = TEST_PDSE_MEMBER
    dest = "USER.TEST.SEQ.FUNCTEST"
    try:
        copy_res = hosts.all.zos_copy(src=src_ds, dest=dest, remote_src=True)
        verify_copy = hosts.all.shell(
            cmd="head \"//'{0}'\"".format(dest), executable=SHELL_EXECUTABLE
        )
        for result in copy_res.contacted.values():
            assert result.get("msg") is None
        for result in verify_copy.contacted.values():
            assert result.get("rc") == 0
            assert result.get("stdout") != ""
    finally:
        hosts.all.zos_data_set(name=dest, state="absent")


def test_copy_pdse_member_to_existing_pdse_member(ansible_zos_module):
    hosts = ansible_zos_module
    src_ds = TEST_PDSE_MEMBER
    dest_ds = "USER.TEST.PDS.FUNCTEST"
    dest = "USER.TEST.PDS.FUNCTEST(DATA)"
    try:
        hosts.all.zos_data_set(
            name=dest_ds,
            type="pdse",
            space_primary=5,
            space_type="M",
            record_format="fba",
            record_length=25,
        )
        hosts.all.zos_data_set(name=dest, type="MEMBER", replace="yes")
        copy_res = hosts.all.zos_copy(src=src_ds, dest=dest, remote_src=True)
        verify_copy = hosts.all.shell(
            cmd="head \"//'{0}'\"".format(dest), executable=SHELL_EXECUTABLE
        )
        for result in copy_res.contacted.values():
            assert result.get("msg") is None
        for result in verify_copy.contacted.values():
            assert result.get("rc") == 0
            assert result.get("stdout") != ""
    finally:
        hosts.all.zos_data_set(name=dest_ds, state="absent")


def test_copy_pdse_member_to_non_existing_pdse_member(ansible_zos_module):
    hosts = ansible_zos_module
    src_ds = TEST_PDSE_MEMBER
    dest_ds = "USER.TEST.PDS.FUNCTEST"
    dest = "USER.TEST.PDS.FUNCTEST(DATA)"
    try:
        hosts.all.zos_data_set(
            name=dest_ds,
            type="pdse",
            space_primary=5,
            space_type="M",
            record_format="fba",
            record_length=25,
        )
        copy_res = hosts.all.zos_copy(src=src_ds, dest=dest, remote_src=True)
        verify_copy = hosts.all.shell(
            cmd="head \"//'{0}'\"".format(dest), executable=SHELL_EXECUTABLE
        )
        for result in copy_res.contacted.values():
            assert result.get("msg") is None
        for result in verify_copy.contacted.values():
            assert result.get("rc") == 0
            assert result.get("stdout") != ""
    finally:
        hosts.all.zos_data_set(name=dest_ds, state="absent")


def test_copy_pdse_member_to_existing_pds_member(ansible_zos_module):
    hosts = ansible_zos_module
    src_ds = TEST_PDSE_MEMBER
    dest_ds = "USER.TEST.PDS.FUNCTEST"
    dest = "USER.TEST.PDS.FUNCTEST(DATA)"
    try:
        hosts.all.zos_data_set(
            name=dest_ds,
            type="pds",
            space_primary=5,
            space_type="M",
            record_format="fba",
            record_length=25,
        )
        hosts.all.zos_data_set(name=dest, type="MEMBER", replace="yes")
        copy_res = hosts.all.zos_copy(src=src_ds, dest=dest, remote_src=True)
        verify_copy = hosts.all.shell(
            cmd="head \"//'{0}'\"".format(dest), executable=SHELL_EXECUTABLE
        )
        for result in copy_res.contacted.values():
            assert result.get("msg") is None
        for result in verify_copy.contacted.values():
            assert result.get("rc") == 0
            assert result.get("stdout") != ""
    finally:
        hosts.all.zos_data_set(name=dest_ds, state="absent")


def test_copy_pdse_member_to_non_existing_pds_member(ansible_zos_module):
    hosts = ansible_zos_module
    src_ds = TEST_PDSE_MEMBER
    dest_ds = "USER.TEST.PDS.FUNCTEST"
    dest = "USER.TEST.PDS.FUNCTEST(DATA)"
    try:
        hosts.all.zos_data_set(
            name=dest_ds,
            type="pds",
            space_primary=5,
            space_type="M",
            record_format="fba",
            record_length=25,
        )
        copy_res = hosts.all.zos_copy(src=src_ds, dest=dest, remote_src=True)
        verify_copy = hosts.all.shell(
            cmd="head \"//'{0}'\"".format(dest), executable=SHELL_EXECUTABLE
        )
        for result in copy_res.contacted.values():
            assert result.get("msg") is None
        for result in verify_copy.contacted.values():
            assert result.get("rc") == 0
            assert result.get("stdout") != ""
    finally:
        hosts.all.zos_data_set(name=dest_ds, state="absent")


def test_copy_pds_member_to_uss_dir(ansible_zos_module):
    hosts = ansible_zos_module
    src_ds = TEST_PDS_MEMBER
    dest = "/tmp/"
    dest_path = "/tmp/" + extract_member_name(src_ds)
    try:
        copy_res = hosts.all.zos_copy(src=src_ds, dest=dest, remote_src=True)
        stat_res = hosts.all.stat(path=dest_path)
        verify_copy = hosts.all.shell(
            cmd="head {0}".format(dest_path), executable=SHELL_EXECUTABLE
        )
        for result in copy_res.contacted.values():
            assert result.get("msg") is None
        for result in stat_res.contacted.values():
            assert result.get("stat").get("exists") is True
        for result in verify_copy.contacted.values():
            assert result.get("rc") == 0
            assert result.get("stdout") != ""
    finally:
        hosts.all.file(path=dest_path, state="absent")


def test_copy_pdse_member_to_uss_dir(ansible_zos_module):
    hosts = ansible_zos_module
    src_ds = TEST_PDSE_MEMBER
    dest = "/tmp/"
    dest_path = "/tmp/" + extract_member_name(src_ds)
    try:
        copy_res = hosts.all.zos_copy(src=src_ds, dest=dest, remote_src=True)
        stat_res = hosts.all.stat(path=dest_path)
        verify_copy = hosts.all.shell(
            cmd="head {0}".format(dest_path), executable=SHELL_EXECUTABLE
        )
        for result in copy_res.contacted.values():
            assert result.get("msg") is None
        for result in stat_res.contacted.values():
            assert result.get("stat").get("exists") is True
        for result in verify_copy.contacted.values():
            assert result.get("rc") == 0
            assert result.get("stdout") != ""
    finally:
        hosts.all.file(path=dest_path, state="absent")


def test_copy_vsam_ksds_to_existing_vsam_ksds(ansible_zos_module):
    hosts = ansible_zos_module
    src_ds = TEST_VSAM_KSDS
    dest_ds = "USER.TEST.VSAM.KSDS"
    try:
        create_vsam_ksds(dest_ds, ansible_zos_module)
        copy_res = hosts.all.zos_copy(src=src_ds, dest=dest_ds, remote_src=True)
        verify_copy = hosts.all.shell(
            cmd="tsocmd \"LISTDS '{0}'\"".format(dest_ds), executable=SHELL_EXECUTABLE
        )
        for result in copy_res.contacted.values():
            assert result.get("msg") is None
        for result in verify_copy.contacted.values():
            assert result.get("rc") == 0
            assert "NOT IN CATALOG" not in result.get("stderr")
            assert "NOT IN CATALOG" not in result.get("stdout")
            assert "VSAM" in result.get("stdout")
    finally:
        hosts.all.zos_data_set(name=dest_ds, state="absent")


def test_copy_vsam_ksds_to_non_existing_vsam_ksds(ansible_zos_module):
    hosts = ansible_zos_module
    src_ds = TEST_VSAM_KSDS
    dest_ds = "USER.TEST.VSAM.KSDS"
    try:
        copy_res = hosts.all.zos_copy(src=src_ds, dest=dest_ds, remote_src=True)
        verify_copy = hosts.all.shell(
            cmd="tsocmd \"LISTDS '{0}'\"".format(dest_ds), executable=SHELL_EXECUTABLE
        )
        for result in copy_res.contacted.values():
            assert result.get("msg") is None
        for result in verify_copy.contacted.values():
            assert result.get("rc") == 0
            assert "NOT IN CATALOG" not in result.get("stderr")
            assert "NOT IN CATALOG" not in result.get("stdout")
            assert "VSAM" in result.get("stdout")
    finally:
        hosts.all.zos_data_set(name=dest_ds, state="absent")


def test_copy_empty_vsam_fails(ansible_zos_module):
    hosts = ansible_zos_module
    src_ds = TEST_VSAM
    dest_ds = "USER.TEST.VSAM.LDS"
    try:
        copy_res = hosts.all.zos_copy(
            src=src_ds, dest=dest_ds, is_vsam=True, remote_src=True
        )
        for result in copy_res.contacted.values():
            assert result.get("msg") is not None
    finally:
        hosts.all.zos_data_set(name=dest_ds, state="absent")


def test_copy_inline_content_to_existing_uss_file(ansible_zos_module):
    hosts = ansible_zos_module
    dest_path = "/tmp/inline"
    try:
        hosts.all.file(path=dest_path, state="touch")
        copy_res = hosts.all.zos_copy(content="Inline content", dest=dest_path)
        stat_res = hosts.all.stat(path=dest_path)
        for result in copy_res.contacted.values():
            assert result.get("msg") is None
        for result in stat_res.contacted.values():
            assert result.get("stat").get("exists") is True
    finally:
        hosts.all.file(path=dest_path, state="absent")


def test_copy_inline_content_to_uss_dir(ansible_zos_module):
    hosts = ansible_zos_module
    dest = "/tmp/"
    dest_path = "/tmp/inline_copy"
    try:
        copy_res = hosts.all.zos_copy(content="Inline content", dest=dest)
        stat_res = hosts.all.stat(path=dest_path)
        for result in copy_res.contacted.values():
            assert result.get("msg") is None
        for result in stat_res.contacted.values():
            assert result.get("stat").get("exists") is True
    finally:
        hosts.all.file(path=dest_path, state="absent")


def test_copy_inline_content_to_ps(ansible_zos_module):
    hosts = ansible_zos_module
    dest_path = "USER.TEST.SEQ.FUNCTEST"
    try:
        copy_res = hosts.all.zos_copy(content="Inline content", dest=dest_path)
        verify_copy = hosts.all.shell(
            cmd="head \"//'{0}'\"".format(dest_path), executable=SHELL_EXECUTABLE
        )
        for result in copy_res.contacted.values():
            assert result.get("msg") is None
        for result in verify_copy.contacted.values():
            assert result.get("rc") == 0
            assert result.get("stdout") != ""
    finally:
        hosts.all.zos_data_set(name=dest_path, state="absent")


def test_copy_inline_content_to_pds_member(ansible_zos_module):
    hosts = ansible_zos_module
    dest_ds = "USER.TEST.PDS.FUNCTEST"
    dest_path = "USER.TEST.PDS.FUNCTEST(CONTENT)"
    try:
        hosts.all.zos_data_set(
            type="pds",
            space_primary=5,
            space_type="M",
            record_format="fba",
            record_length=25,
        )
        copy_res = hosts.all.zos_copy(content="Inline content", dest=dest_path)
        verify_copy = hosts.all.shell(
            cmd="head \"//'{0}'\"".format(dest_path), executable=SHELL_EXECUTABLE
        )
        for result in copy_res.contacted.values():
            assert result.get("msg") is None
        for result in verify_copy.contacted.values():
            assert result.get("rc") == 0
            assert result.get("stdout") != ""
    finally:
        hosts.all.zos_data_set(name=dest_ds, state="absent")


def test_copy_inline_content_to_pdse_member(ansible_zos_module):
    hosts = ansible_zos_module
    dest_ds = "USER.TEST.PDS.FUNCTEST"
    dest_path = "USER.TEST.PDS.FUNCTEST(CONTENT)"
    try:
        hosts.all.zos_data_set(
            type="pdse",
            space_primary=5,
            space_type="M",
            record_format="fba",
            record_length=25,
        )
        copy_res = hosts.all.zos_copy(content="Inline content", dest=dest_path)
        verify_copy = hosts.all.shell(
            cmd="head \"//'{0}'\"".format(dest_path), executable=SHELL_EXECUTABLE
        )
        for result in copy_res.contacted.values():
            assert result.get("msg") is None
        for result in verify_copy.contacted.values():
            assert result.get("rc") == 0
            assert result.get("stdout") != ""
    finally:
        hosts.all.zos_data_set(name=dest_ds, state="absent")


def test_copy_to_existing_dest_not_forced(ansible_zos_module):
    hosts = ansible_zos_module
    dest_path = "/tmp/profile"
    try:
        hosts.all.file(path=dest_path, state="touch")
        copy_res = hosts.all.zos_copy(src="/etc/profile", dest=dest_path, force=False)
        for result in copy_res.contacted.values():
            assert result.get("msg") is None
            assert result.get("note") is not None
    finally:
        hosts.all.file(path=dest_path, state="absent")


def test_copy_local_symlink_to_uss_file(ansible_zos_module):
    hosts = ansible_zos_module
    src_lnk = "/tmp/etclnk"
    dest_path = "/tmp/profile"
    try:
        try:
            os.symlink("/etc/profile", src_lnk)
        except FileExistsError:
            pass
        hosts.all.file(path=dest_path, state="touch")
        copy_res = hosts.all.zos_copy(src=src_lnk, dest=dest_path, local_follow=True)
        verify_copy = hosts.all.shell(
            cmd="head {0}".format(dest_path), executable=SHELL_EXECUTABLE
        )
        stat_res = hosts.all.stat(path=dest_path)
        for result in copy_res.contacted.values():
            assert result.get("msg") is None
        for result in stat_res.contacted.values():
            assert result.get("stat").get("exists") is True
        for result in verify_copy.contacted.values():
            assert result.get("rc") == 0
            assert result.get("stdout") != ""
    finally:
        hosts.all.file(path=dest_path, state="absent")
        os.remove(src_lnk)


def test_copy_local_file_to_uss_file_convert_encoding(ansible_zos_module):
    hosts = ansible_zos_module
    src_path = "/etc/profile"
    dest_path = "/tmp/profile"

    try:
        hosts.all.file(path=dest_path, state="absent")
        copy_res = hosts.all.zos_copy(
            src=src_path,
            dest=dest_path,
            encoding={"from": "ISO8859-1", "to": "IBM-1047"},
        )

        dest_stat_res = hosts.all.stat(path=dest_path)
        src_stat_res = hosts.all.stat(path=dest_path)

        for result in copy_res.contacted.values():
            assert result.get("msg") is None
        for result in dest_stat_res.contacted.values():
            assert result.get("stat").get("exists") is True
        for result in src_stat_res.contacted.values():
            assert result.get("stat").get("exists") is True
    finally:
        hosts.all.file(path=dest_path, state="absent")


def test_copy_uss_file_to_uss_file_convert_encoding(ansible_zos_module):
    hosts = ansible_zos_module
    src_path = "/etc/profile"
    dest_path = "/tmp/profile"

    try:
        hosts.all.file(path=dest_path, state="absent")
        copy_res = hosts.all.zos_copy(
            src=src_path,
            dest=dest_path,
            encoding={"from": "IBM-1047", "to": "IBM-1047"},
            remote_src=True,
        )

        dest_stat_res = hosts.all.stat(path=dest_path)
        src_stat_res = hosts.all.stat(path=dest_path)

        for result in copy_res.contacted.values():
            assert result.get("msg") is None
        for result in dest_stat_res.contacted.values():
            assert result.get("stat").get("exists") is True
        for result in src_stat_res.contacted.values():
            assert result.get("stat").get("exists") is True
    finally:
        hosts.all.file(path=dest_path, state="absent")


def test_copy_uss_file_to_pds_member_convert_encoding(ansible_zos_module):
    hosts = ansible_zos_module
    src_path = "/etc/profile"
    dest_path = "USER.TEST.PDS.FUNCTEST"

    try:
        hosts.all.zos_data_set(
            type="pds",
            space_primary=5,
            space_type="M",
            record_format="fba",
            record_length=25,
        )
        copy_res = hosts.all.zos_copy(
            src=src_path,
            dest=dest_path,
            remote_src=True,
            encoding={"from": "IBM-1047", "to": "IBM-1047"},
        )
        verify_copy = hosts.all.shell(
            cmd="head \"//'{0}'\"".format(dest_path + "(PROFILE)"),
            executable=SHELL_EXECUTABLE,
        )
        stat_res = hosts.all.stat(path=src_path)

        for result in copy_res.contacted.values():
            assert result.get("msg") is None
        for result in verify_copy.contacted.values():
            assert result.get("rc") == 0
            assert result.get("stdout") != ""
        for result in stat_res.contacted.values():
            assert result.get("stat").get("exists") is True
    finally:
        hosts.all.zos_data_set(name=dest_path, state="absent")


def test_copy_uss_dir_to_pds_convert_encoding(ansible_zos_module):
    hosts = ansible_zos_module
    profile_path = "/etc/profile"
    src_path = "/tmp/zos_copy_test/"
    dest_path = "USER.TEST.PDS.FUNCTEST"

    try:
        hosts.all.file(path=src_path, state="directory")
        hosts.all.zos_copy(
            src=profile_path,
            dest=src_path,
            remote_src=True
        )

        copy_res = hosts.all.zos_copy(
            src=src_path,
            dest=dest_path,
            remote_src=True,
            encoding={"from": "IBM-1047", "to": "IBM-1047"},
        )
        verify_copy = hosts.all.shell(
            cmd="head \"//'{0}'\"".format(dest_path + "(PROFILE)"),
            executable=SHELL_EXECUTABLE,
        )
        stat_res = hosts.all.stat(path=src_path)

        for result in copy_res.contacted.values():
            assert result.get("msg") is None
        for result in verify_copy.contacted.values():
            assert result.get("rc") == 0
            assert result.get("stdout") != ""
        for result in stat_res.contacted.values():
            assert result.get("stat").get("exists") is True
    finally:
        hosts.all.file(path=src_path, state="absent")
        hosts.all.zos_data_set(name=dest_path, state="absent")


def test_ensure_tmp_cleanup(ansible_zos_module):
    hosts = ansible_zos_module
    file_name = "profile"
    src = "/etc/" + file_name
    dest = "/tmp"
    dest_path = "/tmp/" + file_name
    try:
        stat_dir = hosts.all.shell(
            cmd="ls", executable=SHELL_EXECUTABLE, chdir=dest
        )
        file_count_pre = len(list(stat_dir.contacted.values())[0].get("stdout_lines"))

        copy_res = hosts.all.zos_copy(src=src, dest=dest)
        for result in copy_res.contacted.values():
            assert result.get("msg") is None

        stat_dir = hosts.all.shell(
            cmd="ls", executable=SHELL_EXECUTABLE, chdir=dest
        )
<<<<<<< HEAD
        file_count_post = len(list(stat_dir.contacted.values())[0].get("stdout_lines"))
        assert file_count_post == file_count_pre + 1
=======
        stat_dir_list = list(stat_dir.contacted.values())[0].get("stdout_lines")
        file_count_post = len(stat_dir_list)

        # Must add 1 to the count to account for the added profile file
        # Optionally, change the stat to ls -1 | grep -v '^profile$' |wc -l
        assert file_count_post <= file_count_pre + 1
        assert file_name in stat_dir_list
>>>>>>> d85714ab

    finally:
        hosts.all.file(path=dest_path, state="absent")


def test_backup_uss_file_default_backup_path(ansible_zos_module):
    hosts = ansible_zos_module
    src = "/etc/profile"
    dest = "/tmp/profile"
    backup_name = None
    try:
        hosts.all.file(path=dest, state="touch")
        copy_res = hosts.all.zos_copy(src=src, dest=dest, backup=True)

        for result in copy_res.contacted.values():
            assert result.get("msg") is None
            backup_name = result.get("backup_name")
            assert backup_name is not None

        stat_res = hosts.all.stat(path=backup_name)
        for result in stat_res.contacted.values():
            assert result.get("stat").get("exists") is True

    finally:
        hosts.all.file(path=dest, state="absent")
        if backup_name:
            hosts.all.file(path=backup_name, state="absent")


def test_backup_sequential_data_set_default_backup_path(ansible_zos_module):
    hosts = ansible_zos_module
    src = "/etc/profile"
    dest = "USER.TEST.SEQ.FUNCTEST"
    backup_name = None
    try:
        hosts.all.zos_data_set(name=dest, type="seq", state="present")
        copy_res = hosts.all.zos_copy(src=src, dest=dest, backup=True)

        for result in copy_res.contacted.values():
            assert result.get("msg") is None
            backup_name = result.get("backup_name")
            assert backup_name is not None

        stat_res = hosts.all.shell(
            cmd="tsocmd \"LISTDS '{0}'\"".format(backup_name),
            executable=SHELL_EXECUTABLE,
        )
        for result in stat_res.contacted.values():
            assert result.get("rc") == 0
            assert "NOT IN CATALOG" not in result.get("stdout")
            assert "NOT IN CATALOG" not in result.get("stderr")

    finally:
        hosts.all.zos_data_set(name=dest, state="absent")
        if backup_name:
            hosts.all.zos_data_set(name=backup_name, state="absent")


def test_backup_pds_default_backup_path(ansible_zos_module):
    hosts = ansible_zos_module
    src = tempfile.mkdtemp()
    dest = "USER.TEST.PDS.FUNCTEST"
    backup_name = None
    try:
        populate_dir(src)
        hosts.all.zos_data_set(
            name=dest,
            type="pds",
            space_primary=5,
            space_type="M",
            record_format="fba",
            record_length=80,
        )
        hosts.all.zos_data_set(name=dest + "(FILE1)", type="MEMBER", replace="yes")
        copy_res = hosts.all.zos_copy(src=src, dest=dest, backup=True)

        for result in copy_res.contacted.values():
            assert result.get("msg") is None
            backup_name = result.get("backup_name")
            assert backup_name is not None

        stat_res = hosts.all.shell(
            cmd="tsocmd \"LISTDS '{0}'\"".format(backup_name),
            executable=SHELL_EXECUTABLE,
        )
        for result in stat_res.contacted.values():
            assert result.get("rc") == 0
            assert "NOT IN CATALOG" not in result.get("stdout")
            assert "NOT IN CATALOG" not in result.get("stderr")

    finally:
        shutil.rmtree(src)
        hosts.all.zos_data_set(name=dest, state="absent")
        if backup_name:
            hosts.all.zos_data_set(name=backup_name, state="absent")


def test_backup_pdse_default_backup_path(ansible_zos_module):
    hosts = ansible_zos_module
    src = tempfile.mkdtemp()
    dest = "USER.TEST.PDSE.FUNCTEST"
    backup_name = None
    try:
        populate_dir(src)
        hosts.all.zos_data_set(
            name=dest,
            type="pdse",
            space_primary=5,
            space_type="M",
            record_format="fba",
            record_length=80,
        )
        hosts.all.zos_data_set(name=dest + "(FILE1)", type="MEMBER", replace="yes")
        copy_res = hosts.all.zos_copy(src=src, dest=dest, backup=True)

        for result in copy_res.contacted.values():
            assert result.get("msg") is None
            backup_name = result.get("backup_name")
            assert backup_name is not None

        stat_res = hosts.all.shell(
            cmd="tsocmd \"LISTDS '{0}'\"".format(backup_name),
            executable=SHELL_EXECUTABLE,
        )
        for result in stat_res.contacted.values():
            assert result.get("rc") == 0
            assert "NOT IN CATALOG" not in result.get("stdout")
            assert "NOT IN CATALOG" not in result.get("stderr")

    finally:
        shutil.rmtree(src)
        hosts.all.zos_data_set(name=dest, state="absent")
        if backup_name:
            hosts.all.zos_data_set(name=backup_name, state="absent")


def test_backup_vsam_default_backup_path(ansible_zos_module):
    hosts = ansible_zos_module
    src = TEST_VSAM_KSDS
    dest = "USER.TEST.VSAM.KSDS"
    backup_name = None
    try:
        create_vsam_ksds(dest, ansible_zos_module)
        copy_res = hosts.all.zos_copy(src=src, dest=dest, backup=True, remote_src=True)

        for result in copy_res.contacted.values():
            assert result.get("msg") is None
            backup_name = result.get("backup_name")
            assert backup_name is not None

        stat_res = hosts.all.shell(
            cmd="tsocmd \"LISTDS '{0}'\"".format(backup_name),
            executable=SHELL_EXECUTABLE,
        )
        for result in stat_res.contacted.values():
            assert result.get("rc") == 0
            assert "NOT IN CATALOG" not in result.get("stdout")
            assert "NOT IN CATALOG" not in result.get("stderr")

    finally:
        hosts.all.zos_data_set(name=dest, state="absent")
        if backup_name:
            hosts.all.zos_data_set(name=backup_name, state="absent")


def test_backup_uss_file_user_backup_path(ansible_zos_module):
    hosts = ansible_zos_module
    src = "/etc/profile"
    dest = "/tmp/profile"
    backup_name = "/tmp/uss_backup"
    try:
        hosts.all.file(path=dest, state="touch")
        copy_res = hosts.all.zos_copy(
            src=src, dest=dest, backup=True, backup_name=backup_name
        )

        for result in copy_res.contacted.values():
            assert result.get("msg") is None
            result.get("backup_name") == backup_name

        stat_res = hosts.all.stat(path=backup_name)
        for result in stat_res.contacted.values():
            assert result.get("stat").get("exists") is True

    finally:
        hosts.all.file(path=dest, state="absent")
        if backup_name:
            hosts.all.file(path=backup_name, state="absent")


def test_backup_sequential_data_set_user_backup_path(ansible_zos_module):
    hosts = ansible_zos_module
    src = "/etc/profile"
    dest = "USER.TEST.SEQ.FUNCTEST"
    backup_name = "USER.TEST.SEQ.FUNCTEST.BACK"
    try:
        hosts.all.zos_data_set(name=dest, type="seq", state="present")
        copy_res = hosts.all.zos_copy(
            src=src, dest=dest, backup=True, backup_name=backup_name
        )

        for result in copy_res.contacted.values():
            assert result.get("msg") is None
            result.get("backup_name") == backup_name

        stat_res = hosts.all.shell(
            cmd="tsocmd \"LISTDS '{0}'\"".format(backup_name),
            executable=SHELL_EXECUTABLE,
        )
        for result in stat_res.contacted.values():
            assert result.get("rc") == 0
            assert "NOT IN CATALOG" not in result.get("stdout")
            assert "NOT IN CATALOG" not in result.get("stderr")

    finally:
        hosts.all.zos_data_set(name=dest, state="absent")
        if backup_name:
            hosts.all.zos_data_set(name=backup_name, state="absent")


def test_backup_pds_user_backup_path(ansible_zos_module):
    hosts = ansible_zos_module
    src = tempfile.mkdtemp()
    dest = "USER.TEST.PDS.FUNCTEST"
    backup_name = "USER.TEST.PDS.FUNCTEST.BACK"
    try:
        populate_dir(src)
        hosts.all.zos_data_set(
            name=dest,
            type="pds",
            space_primary=5,
            space_type="M",
            record_format="fba",
            record_length=80,
        )
        hosts.all.zos_data_set(name=dest + "(FILE1)", type="MEMBER", replace="yes")
        copy_res = hosts.all.zos_copy(
            src=src, dest=dest, backup=True, backup_name=backup_name
        )
        print(vars(copy_res))

        for result in copy_res.contacted.values():
            assert result.get("msg") is None
            result.get("backup_name") == backup_name

        stat_res = hosts.all.shell(
            cmd="tsocmd \"LISTDS '{0}'\"".format(backup_name),
            executable=SHELL_EXECUTABLE,
        )
        for result in stat_res.contacted.values():
            assert result.get("rc") == 0
            assert "NOT IN CATALOG" not in result.get("stdout")
            assert "NOT IN CATALOG" not in result.get("stderr")

    finally:
        shutil.rmtree(src)
        hosts.all.zos_data_set(name=dest, state="absent")
        if backup_name:
            hosts.all.zos_data_set(name=backup_name, state="absent")


def test_backup_pdse_user_backup_path(ansible_zos_module):
    hosts = ansible_zos_module
    src = tempfile.mkdtemp()
    dest = "USER.TEST.PDSE.FUNCTEST"
    backup_name = "USER.TEST.PDSE.FUNCTEST.BACK"
    try:
        populate_dir(src)
        hosts.all.zos_data_set(
            name=dest,
            type="pdse",
            space_primary=5,
            space_type="M",
            record_format="fba",
            record_length=80,
        )
        hosts.all.zos_data_set(name=dest + "(FILE1)", type="MEMBER", replace="yes")
        copy_res = hosts.all.zos_copy(
            src=src, dest=dest, backup=True, backup_name=backup_name
        )

        for result in copy_res.contacted.values():
            assert result.get("msg") is None
            result.get("backup_name") == backup_name

        stat_res = hosts.all.shell(
            cmd="tsocmd \"LISTDS '{0}'\"".format(backup_name),
            executable=SHELL_EXECUTABLE,
        )
        for result in stat_res.contacted.values():
            assert result.get("rc") == 0
            assert "NOT IN CATALOG" not in result.get("stdout")
            assert "NOT IN CATALOG" not in result.get("stderr")

    finally:
        shutil.rmtree(src)
        hosts.all.zos_data_set(name=dest, state="absent")
        if backup_name:
            hosts.all.zos_data_set(name=backup_name, state="absent")


def test_backup_vsam_user_backup_path(ansible_zos_module):
    hosts = ansible_zos_module
    src = TEST_VSAM_KSDS
    dest = "USER.TEST.VSAM.KSDS"
    backup_name = "USER.TEST.VSAM.KSDS.BACK"
    try:
        create_vsam_ksds(dest, ansible_zos_module)
        copy_res = hosts.all.zos_copy(
            src=src, dest=dest, backup=True, remote_src=True, backup_name=backup_name
        )
        print(vars(copy_res))

        for result in copy_res.contacted.values():
            assert result.get("msg") is None
            result.get("backup_name") == backup_name

        stat_res = hosts.all.shell(
            cmd="tsocmd \"LISTDS '{0}'\"".format(backup_name),
            executable=SHELL_EXECUTABLE,
        )
        for result in stat_res.contacted.values():
            assert result.get("rc") == 0
            assert "NOT IN CATALOG" not in result.get("stdout")
            assert "NOT IN CATALOG" not in result.get("stderr")

    finally:
        hosts.all.zos_data_set(name=dest, state="absent")
        if backup_name:
            hosts.all.zos_data_set(name=backup_name, state="absent")


def test_copy_local_file_insufficient_read_permission_fails(ansible_zos_module):
    hosts = ansible_zos_module
    src_path = "/tmp/testfile"
    dest = "/tmp"
    try:
        open(src_path, "w").close()
        os.chmod(src_path, 0)
        copy_res = hosts.all.zos_copy(src=src_path, dest=dest)
        for result in copy_res.contacted.values():
            assert result.get("msg") is not None
            assert "read permission" in result.get("msg")
    finally:
        if os.path.exists(src_path):
            os.remove(src_path)


def test_copy_non_existent_local_file_fails(ansible_zos_module):
    hosts = ansible_zos_module
    src_path = "/tmp/non_existent_src"
    dest = "/tmp"

    copy_res = hosts.all.zos_copy(src=src_path, dest=dest)
    for result in copy_res.contacted.values():
        assert result.get("msg") is not None
        assert "does not exist" in result.get("msg")


def test_copy_local_file_to_vsam_fails(ansible_zos_module):
    hosts = ansible_zos_module
    src = "/etc/profile"
    dest = "USER.TEST.VSAM.KSDS"
    try:
        create_vsam_ksds(dest, ansible_zos_module)
        copy_res = hosts.all.zos_copy(src=src, dest=dest)
        for result in copy_res.contacted.values():
            assert result.get("msg") is not None
            assert "Incompatible" in result.get("msg")
    finally:
        hosts.all.zos_data_set(name=dest, state="absent")


def test_copy_sequential_data_set_to_vsam_fails(ansible_zos_module):
    hosts = ansible_zos_module
    src = TEST_PS
    dest = "USER.TEST.VSAM.KSDS"
    try:
        create_vsam_ksds(dest, ansible_zos_module)
        copy_res = hosts.all.zos_copy(src=src, dest=dest, remote_src=True)
        for result in copy_res.contacted.values():
            assert result.get("msg") is not None
            assert "Incompatible" in result.get("msg")
    finally:
        hosts.all.zos_data_set(name=dest, state="absent")


# Deprecated function for ibm.zos_core.zos_copy in v1.4.0
# def test_sftp_negative_port_specification_fails(ansible_zos_module):
#     hosts = ansible_zos_module
#     dest_path = "/tmp/profile"
#     try:
#         copy_res = hosts.all.zos_copy(src="/etc/profile", dest=dest_path, sftp_port=-1)
#         for result in copy_res.contacted.values():
#             assert result.get("msg") is not None
#     finally:
#         hosts.all.file(path=dest_path, state="absent")


def test_copy_multiple_data_set_members(ansible_zos_module):
    hosts = ansible_zos_module
    src = "USER.FUNCTEST.SRC.PDS"
    dest = "USER.FUNCTEST.DEST.PDS"
    member_list = ["MEMBER1", "ABCXYZ", "ABCASD"]
    ds_list = ["{0}({1})".format(src, i) for i in member_list]
    try:
        hosts.all.zos_data_set(name=src, type="pds")
        hosts.all.zos_data_set(name=dest, type="pds")
        hosts.all.zos_data_set(
            batch=[dict(src=i, type="MEMBER", replace="yes") for i in ds_list]
        )

        for i in ds_list:
            hosts.all.zos_copy(content=DUMMY_DATA, dest=i)

        copy_res = hosts.all.zos_copy(src=src + "(ABC*)", dest=dest, remote_src=True)
        for res in copy_res.contacted.values():
            assert res.get("msg") is None

        verify_copy = hosts.all.shell(
            cmd="mls {0}".format(dest), executable=SHELL_EXECUTABLE
        )

        for v_cp in verify_copy.contacted.values():
            assert v_cp.get("rc") == 0
            stdout = v_cp.get("stdout")
            assert stdout is not None
            assert(len(stdout.splitlines())) == 2

    finally:
        hosts.all.zos_data_set(name=dest, state="absent")
        hosts.all.zos_data_set(name=src, state="absent")


def test_copy_pds_to_volume(ansible_zos_module):
    hosts = ansible_zos_module
    remote_pds = "USER.TEST.FUNCTEST.PDS"
    dest_pds = "USER.TEST.FUNCTEST.DEST"
    try:
        hosts.all.zos_data_set(name=remote_pds, type='pds', state='present')
        copy_res = hosts.all.zos_copy(
            src=remote_pds,
            dest=dest_pds,
            remote_src=True,
            volume='000000'
        )
        for cp in copy_res.contacted.values():
            assert cp.get('msg') is None

        check_vol = hosts.all.shell(
            cmd="tsocmd \"LISTDS '{0}'\"".format(dest_pds),
            executable=SHELL_EXECUTABLE,
        )
        for cv in check_vol.contacted.values():
            assert cv.get('rc') == 0
            assert "000000" in cv.get('stdout')
    finally:
        hosts.all.zos_data_set(name=remote_pds, state='absent')
        hosts.all.zos_data_set(name=dest_pds, state='absent')<|MERGE_RESOLUTION|>--- conflicted
+++ resolved
@@ -1655,10 +1655,7 @@
         stat_dir = hosts.all.shell(
             cmd="ls", executable=SHELL_EXECUTABLE, chdir=dest
         )
-<<<<<<< HEAD
-        file_count_post = len(list(stat_dir.contacted.values())[0].get("stdout_lines"))
-        assert file_count_post == file_count_pre + 1
-=======
+
         stat_dir_list = list(stat_dir.contacted.values())[0].get("stdout_lines")
         file_count_post = len(stat_dir_list)
 
@@ -1666,7 +1663,6 @@
         # Optionally, change the stat to ls -1 | grep -v '^profile$' |wc -l
         assert file_count_post <= file_count_pre + 1
         assert file_name in stat_dir_list
->>>>>>> d85714ab
 
     finally:
         hosts.all.file(path=dest_path, state="absent")
