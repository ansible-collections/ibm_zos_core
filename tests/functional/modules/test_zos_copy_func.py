# -*- coding: utf-8 -*-

# Copyright (c) IBM Corporation 2020, 2021, 2023
# Licensed under the Apache License, Version 2.0 (the "License");
# you may not use this file except in compliance with the License.
# You may obtain a copy of the License at
#     http://www.apache.org/licenses/LICENSE-2.0
# Unless required by applicable law or agreed to in writing, software
# distributed under the License is distributed on an "AS IS" BASIS,
# WITHOUT WARRANTIES OR CONDITIONS OF ANY KIND, either express or implied.
# See the License for the specific language governing permissions and
# limitations under the License.

from __future__ import absolute_import, division, print_function

import pytest
import os
import shutil
import re
import tempfile
from tempfile import mkstemp

__metaclass__ = type


DUMMY_DATA = """DUMMY DATA ---- LINE 001 ------
DUMMY DATA ---- LINE 002 ------
DUMMY DATA ---- LINE 003 ------
DUMMY DATA ---- LINE 004 ------
DUMMY DATA ---- LINE 005 ------
DUMMY DATA ---- LINE 006 ------
DUMMY DATA ---- LINE 007 ------
"""

DUMMY_DATA_SPECIAL_CHARS = """DUMMY DATA ---- LINE 001 ------
DUMMY DATA ---- LINE ÁÁÁ------
DUMMY DATA ---- LINE ÈÈÈ ------
DUMMY DATA ---- LINE 004 ------
DUMMY DATA ---- LINE 005 ------
DUMMY DATA ---- LINE 006 ------
DUMMY DATA ---- LINE 007 ------
"""

DUMMY_DATA_CRLF = b"00000001 DUMMY DATA\r\n00000002 DUMMY DATA\r\n"

VSAM_RECORDS = """00000001A record
00000002A record
00000003A record
"""

TEMPLATE_CONTENT = """
This is a Jinja2 test: {{ var }}

{# This is a comment. #}

If:
{% if if_var is divisibleby 5 %}
Condition is true.
{% endif %}

Inside a loop:
{% for i in array %}
Current element: {{ i }}
{% endfor %}
"""

TEMPLATE_CONTENT_NON_DEFAULT_MARKERS = """
This is a Jinja2 test: (( var ))

#% This is a comment. %#

If:
{% if if_var is divisibleby 5 %}
Condition is true.
{% endif %}

Inside a loop:
{% for i in array %}
Current element: (( i ))
{% endfor %}
"""

# SHELL_EXECUTABLE = "/usr/lpp/rsusr/ported/bin/bash"
SHELL_EXECUTABLE = "/bin/sh"
TEST_PS = "IMSTESTL.IMS01.DDCHKPT"
TEST_PDS = "IMSTESTL.COMNUC"
TEST_PDS_MEMBER = "IMSTESTL.COMNUC(ATRQUERY)"
TEST_VSAM = "IMSTESTL.LDS01.WADS2"
TEST_VSAM_KSDS = "SYS1.STGINDEX"
TEST_PDSE = "SYS1.NFSLIBE"
TEST_PDSE_MEMBER = "SYS1.NFSLIBE(GFSAMAIN)"

COBOL_SRC = """
       IDENTIFICATION DIVISION.\n
       PROGRAM-ID. HELLOWRD.\n
\n
       PROCEDURE DIVISION.\n
           DISPLAY "SIMPLE HELLO WORLD".\n
           STOP RUN.\n
"""

LINK_JCL = """
//COMPLINK  JOB MSGCLASS=H,MSGLEVEL=(1,1),NOTIFY=&SYSUID,REGION=0M
//STEP1     EXEC PGM=IGYCRCTL
//STEPLIB   DD DSN=IGYV5R10.SIGYCOMP,DISP=SHR
//          DD DSN=IGYV5R10.SIGYMAC,DISP=SHR
//SYSIN     DD DISP=SHR,DSN={0}
//SYSPRINT  DD SYSOUT=*
//SYSLIN   DD  UNIT=SYSDA,DISP=(MOD),
//             SPACE=(CYL,(1,1)),
//             DCB=(RECFM=FB,LRECL=80,BLKSIZE=27920),
//             DSN=&&LOADSET
//SYSUT1    DD SPACE=(80,(10,10),,,ROUND),UNIT=SYSDA
//SYSUT2    DD SPACE=(80,(10,10),,,ROUND),UNIT=SYSDA
//SYSUT3    DD SPACE=(80,(10,10),,,ROUND),UNIT=SYSDA
//SYSUT4    DD SPACE=(80,(10,10),,,ROUND),UNIT=SYSDA
//SYSUT5    DD SPACE=(80,(10,10),,,ROUND),UNIT=SYSDA
//SYSUT6    DD SPACE=(80,(10,10),,,ROUND),UNIT=SYSDA
//SYSUT7    DD SPACE=(80,(10,10),,,ROUND),UNIT=SYSDA
//SYSUT8    DD SPACE=(80,(10,10),,,ROUND),UNIT=SYSDA
//SYSUT9    DD SPACE=(80,(10,10),,,ROUND),UNIT=SYSDA
//SYSUT10   DD SPACE=(80,(10,10),,,ROUND),UNIT=SYSDA
//SYSUT11   DD SPACE=(80,(10,10),,,ROUND),UNIT=SYSDA
//SYSUT12   DD SPACE=(80,(10,10),,,ROUND),UNIT=SYSDA
//SYSUT13   DD SPACE=(80,(10,10),,,ROUND),UNIT=SYSDA
//SYSUT14   DD SPACE=(80,(10,10),,,ROUND),UNIT=SYSDA
//SYSUT15   DD SPACE=(80,(10,10),,,ROUND),UNIT=SYSDA
//SYSMDECK  DD SPACE=(80,(10,10),,,ROUND),UNIT=SYSDA
//*
//LKED     EXEC PGM=IEWL,REGION=0M
//SYSPRINT DD  SYSOUT=*
//SYSLIB   DD  DSN=CEE.SCEELKED,DISP=SHR
//         DD  DSN=CEE.SCEELKEX,DISP=SHR
//SYSLMOD  DD  DSN={1},
//             DISP=SHR
//SYSUT1   DD  UNIT=SYSDA,DCB=BLKSIZE=1024,
//             SPACE=(TRK,(3,3))
//SYSTERM  DD  SYSOUT=*
//SYSPRINT DD  SYSOUT=*
//SYSLIN   DD  DSN=&&LOADSET,DISP=(OLD,KEEP)
//SYSIN    DD  DUMMY
//*

"""

def populate_dir(dir_path):
    for i in range(5):
        with open(dir_path + "/" + "file" + str(i + 1), "w") as infile:
            infile.write(DUMMY_DATA)


<<<<<<< HEAD
def create_template_file(dir_path, use_default_markers=True):
    content = TEMPLATE_CONTENT if use_default_markers else TEMPLATE_CONTENT_NON_DEFAULT_MARKERS
    template_path = os.path.join(dir_path, "template")

    with open(template_path, "w") as infile:
        infile.write(content)

    return template_path
=======
def populate_dir_crlf_endings(dir_path):
    for i in range(5):
        with open(os.path.join(dir_path, "file{0}".format(i)), "wb") as infile:
            infile.write(DUMMY_DATA_CRLF)
>>>>>>> 0e552400


def populate_partitioned_data_set(hosts, name, ds_type, members=None):
    """Creates a new partitioned data set and inserts records into various
    members of it.

    Arguments:
        hosts (object) -- Ansible instance(s) that can call modules.
        name (str) -- Name of the data set.
        ds_type (str) -- Type of the data set (either PDS or PDSE).
        members (list, optional) -- List of member names to create.
    """
    if not members:
        members = ["MEMBER1", "MEMBER2", "MEMBER3"]
    ds_list = ["{0}({1})".format(name, member) for member in members]

    hosts.all.zos_data_set(name=name, type=ds_type, state="present")

    for member in ds_list:
        hosts.all.shell(
            cmd="decho '{0}' '{1}'".format(DUMMY_DATA, member),
            executable=SHELL_EXECUTABLE
        )


def get_listcat_information(hosts, name, ds_type):
    """Runs IDCAMS to get information about a data set.

    Arguments:
        hosts (object) -- Ansible instance(s) that can call modules.
        name (str) -- Name of the data set.
        ds_type (str) -- Type of data set ("SEQ", "PDS", "PDSE", "KSDS").
    """
    if ds_type.upper() == "KSDS":
        idcams_input = " LISTCAT ENT('{0}') DATA ALL".format(name)
    else:
        idcams_input = " LISTCAT ENTRIES('{0}')".format(name)

    return hosts.all.zos_mvs_raw(
        program_name="idcams",
        auth=True,
        dds=[
            dict(dd_output=dict(
                dd_name="sysprint",
                return_content=dict(type="text")
            )),
            dict(dd_input=dict(
                dd_name="sysin",
                content=idcams_input
            ))
        ]
    )


def create_vsam_data_set(hosts, name, ds_type, add_data=False, key_length=None, key_offset=None):
    """Creates a new VSAM on the system.

    Arguments:
        hosts (object) -- Ansible instance(s) that can call modules.
        name (str) -- Name of the VSAM data set.
        type (str) -- Type of the VSAM (KSDS, ESDS, RRDS, LDS)
        add_data (bool, optional) -- Whether to add records to the VSAM.
        key_length (int, optional) -- Key length (only for KSDS data sets).
        key_offset (int, optional) -- Key offset (only for KSDS data sets).
    """
    params = dict(
        name=name,
        type=ds_type,
        state="present"
    )
    if ds_type == "KSDS":
        params["key_length"] = key_length
        params["key_offset"] = key_offset

    hosts.all.zos_data_set(**params)

    if add_data:
        record_src = "/tmp/zos_copy_vsam_record"

        hosts.all.zos_copy(content=VSAM_RECORDS, dest=record_src)
        hosts.all.zos_encode(src=record_src, dest=name, encoding={"from": "ISO8859-1", "to": "IBM-1047"})
        hosts.all.file(path=record_src, state="absent")


def link_loadlib_from_cobol(hosts, ds_name, cobol_pds):
    """
    Given a PDSE, links a cobol program making allocated in a temp ds resulting in ds_name
    as a loadlib.

    Arguments:
        ds_name (str) -- PDS/E to be linked with the cobol program.
        cobol_src (str) -- Cobol source code to be used as the program.

        Notes: PDS names are in the format of SOME.PDSNAME(MEMBER)
    """
    # Copy the Link program
    temp_jcl = "/tmp/link.jcl"
    rc = 0
    try:
        cp_res = hosts.all.zos_copy(
            content=LINK_JCL.format(cobol_pds, ds_name),
            dest="/tmp/link.jcl",
            force=True,
        )
        for res in cp_res.contacted.values():
            print("copy link program result {0}".format(res))
        # Link the temp ds with ds_name
        job_result = hosts.all.zos_job_submit(
            src="/tmp/link.jcl",
            location="USS",
            wait_time_s=60
        )
        for result in job_result.contacted.values():
            print("link job submit result {0}".format(result))
            rc = result.get("jobs")[0].get("ret_code").get("code")
    finally:
        hosts.all.file(path=temp_jcl, state="absent")
    return rc


@pytest.mark.uss
@pytest.mark.parametrize("src", [
    dict(src="/etc/profile", is_file=True, is_binary=False, is_remote=False),
    dict(src="/etc/profile", is_file=True, is_binary=True, is_remote=False),
    dict(src="Example inline content", is_file=False, is_binary=False, is_remote=False),
    dict(src="Example inline content", is_file=False, is_binary=True, is_remote=False),
    dict(src="/etc/profile", is_file=True, is_binary=False, is_remote=True),
    dict(src="/etc/profile", is_file=True, is_binary=True, is_remote=True),
])
def test_copy_file_to_non_existing_uss_file(ansible_zos_module, src):
    hosts = ansible_zos_module
    dest_path = "/tmp/zos_copy_test_profile"

    try:
        hosts.all.file(path=dest_path, state="absent")

        if src["is_file"]:
            copy_res = hosts.all.zos_copy(src=src["src"], dest=dest_path, is_binary=src["is_binary"], remote_src=src["is_remote"])
        else:
            copy_res = hosts.all.zos_copy(content=src["src"], dest=dest_path, is_binary=src["is_binary"])

        stat_res = hosts.all.stat(path=dest_path)
        for result in copy_res.contacted.values():
            assert result.get("msg") is None
            assert result.get("changed") is True
            assert result.get("dest") == dest_path
            assert result.get("state") == "file"
        for result in stat_res.contacted.values():
            assert result.get("stat").get("exists") is True
    finally:
        hosts.all.file(path=dest_path, state="absent")


@pytest.mark.uss
@pytest.mark.parametrize("src", [
    dict(src="/etc/profile", is_file=True, force=False, is_remote=False),
    dict(src="/etc/profile", is_file=True, force=True, is_remote=False),
    dict(src="Example inline content", is_file=False, force=False, is_remote=False),
    dict(src="Example inline content", is_file=False, force=True, is_remote=False),
    dict(src="/etc/profile", is_file=True, force=False, is_remote=True),
    dict(src="/etc/profile", is_file=True, force=True, is_remote=True),
])
def test_copy_file_to_existing_uss_file(ansible_zos_module, src):
    hosts = ansible_zos_module
    dest_path = "/tmp/test_profile"

    try:
        hosts.all.file(path=dest_path, state="absent")
        hosts.all.file(path=dest_path, state="touch")
        stat_res = list(hosts.all.stat(path=dest_path).contacted.values())
        timestamp = stat_res[0].get("stat").get("atime")
        assert timestamp is not None

        if src["is_file"]:
            copy_res = hosts.all.zos_copy(src=src["src"], dest=dest_path, force=src["force"], remote_src=src["is_remote"])
        else:
            copy_res = hosts.all.zos_copy(content=src["src"], dest=dest_path, force=src["force"])

        stat_res = hosts.all.stat(path=dest_path)

        for result in copy_res.contacted.values():
            if src["force"]:
                assert result.get("msg") is None
                assert result.get("changed") is True
                assert result.get("dest") == dest_path
                assert result.get("state") == "file"
            else:
                assert result.get("msg") is not None
                assert result.get("changed") is False
        for result in stat_res.contacted.values():
            assert result.get("stat").get("exists") is True
    finally:
        hosts.all.file(path=dest_path, state="absent")


@pytest.mark.uss
@pytest.mark.parametrize("src", [
    dict(src="/etc/profile", is_binary=False, is_remote=False),
    dict(src="/etc/profile", is_binary=True, is_remote=False),
    dict(src="/etc/profile", is_binary=False, is_remote=True),
    dict(src="/etc/profile", is_binary=True, is_remote=True),
])
def test_copy_file_to_uss_dir(ansible_zos_module, src):
    hosts = ansible_zos_module
    dest = "/tmp"
    dest_path = "/tmp/profile"

    try:
        hosts.all.file(path=dest_path, state="absent")

        copy_res = hosts.all.zos_copy(src=src["src"], dest=dest, is_binary=src["is_binary"], remote_src=src["is_remote"])

        stat_res = hosts.all.stat(path=dest_path)
        for result in copy_res.contacted.values():
            assert result.get("msg") is None
            assert result.get("changed") is True
            assert result.get("dest") == dest_path
            assert result.get("state") == "file"
        for st in stat_res.contacted.values():
            assert st.get("stat").get("exists") is True
    finally:
        hosts.all.file(path=dest_path, state="absent")


@pytest.mark.uss
def test_copy_file_to_uss_dir_missing_parents(ansible_zos_module):
    hosts = ansible_zos_module
    src = "/etc/profile"
    dest_dir = "/tmp/parent_dir"
    dest = "{0}/subdir/profile".format(dest_dir)

    try:
        hosts.all.file(path=dest_dir, state="absent")
        copy_res = hosts.all.zos_copy(src=src, dest=dest)
        stat_res = hosts.all.stat(path=dest)

        for result in copy_res.contacted.values():
            assert result.get("msg") is None
            assert result.get("changed") is True
            assert result.get("dest") == dest
            assert result.get("state") == "file"
        for st in stat_res.contacted.values():
            assert st.get("stat").get("exists") is True
    finally:
        hosts.all.file(path=dest_dir, state="absent")


@pytest.mark.uss
def test_copy_local_symlink_to_uss_file(ansible_zos_module):
    hosts = ansible_zos_module
    src_lnk = "/tmp/etclnk"
    dest_path = "/tmp/profile"
    try:
        try:
            os.symlink("/etc/profile", src_lnk)
        except FileExistsError:
            pass
        copy_res = hosts.all.zos_copy(src=src_lnk, dest=dest_path, local_follow=True)
        verify_copy = hosts.all.shell(
            cmd="head {0}".format(dest_path), executable=SHELL_EXECUTABLE
        )
        stat_res = hosts.all.stat(path=dest_path)
        for result in copy_res.contacted.values():
            assert result.get("msg") is None
        for result in stat_res.contacted.values():
            assert result.get("stat").get("exists") is True
        for result in verify_copy.contacted.values():
            assert result.get("rc") == 0
            assert result.get("stdout") != ""
    finally:
        hosts.all.file(path=dest_path, state="absent")
        os.remove(src_lnk)


@pytest.mark.uss
def test_copy_local_file_to_uss_file_convert_encoding(ansible_zos_module):
    hosts = ansible_zos_module
    dest_path = "/tmp/profile"
    try:
        hosts.all.file(path=dest_path, state="absent")
        copy_res = hosts.all.zos_copy(
            src="/etc/profile",
            dest=dest_path,
            encoding={"from": "ISO8859-1", "to": "IBM-1047"},
        )
        stat_res = hosts.all.stat(path=dest_path)
        for result in copy_res.contacted.values():
            assert result.get("msg") is None
            assert result.get("changed") is True
            assert result.get("dest") == dest_path
            assert result.get("state") == "file"
        for result in stat_res.contacted.values():
            assert result.get("stat").get("exists") is True
    finally:
        hosts.all.file(path=dest_path, state="absent")


@pytest.mark.uss
def test_copy_inline_content_to_uss_dir(ansible_zos_module):
    hosts = ansible_zos_module
    dest = "/tmp/"
    dest_path = "/tmp/inline_copy"

    try:
        copy_res = hosts.all.zos_copy(content="Inline content", dest=dest)
        stat_res = hosts.all.stat(path=dest_path)

        for result in copy_res.contacted.values():
            assert result.get("msg") is None
            assert result.get("changed") is True
            assert result.get("dest") == dest_path
        for result in stat_res.contacted.values():
            assert result.get("stat").get("exists") is True
    finally:
        hosts.all.file(path=dest_path, state="absent")


@pytest.mark.uss
def test_copy_dir_to_existing_uss_dir_not_forced(ansible_zos_module):
    hosts = ansible_zos_module
    src_dir = "/tmp/new_dir/"
    src_file = "{0}profile".format(src_dir)
    dest_dir = "/tmp/test_dir"
    dest_old_content = "{0}/old_dir".format(dest_dir)

    try:
        hosts.all.file(path=src_dir, state="directory")
        hosts.all.file(path=src_file, state="touch")
        hosts.all.file(path=dest_old_content, state="directory")

        copy_result = hosts.all.zos_copy(
            src=src_dir,
            dest=dest_dir,
            remote_src=True,
            force=False
        )

        for result in copy_result.contacted.values():
            assert result.get("msg") is not None
            assert result.get("changed") is False
            assert "Error" in result.get("msg")
            assert "EDC5117I" in result.get("stdout")
    finally:
        hosts.all.file(path=src_dir, state="absent")
        hosts.all.file(path=dest_dir, state="absent")


@pytest.mark.uss
@pytest.mark.parametrize("copy_directory", [False, True])
def test_copy_local_dir_to_non_existing_dir(ansible_zos_module, copy_directory):
    hosts = ansible_zos_module
    dest_path = "/tmp/new_dir"

    temp_path = tempfile.mkdtemp()
    src_basename = "source" if copy_directory else "source/"
    source_path = "{0}/{1}".format(temp_path, src_basename)

    try:
        os.mkdir(source_path)
        populate_dir(source_path)

        copy_result = hosts.all.zos_copy(src=source_path, dest=dest_path)

        stat_source_res = hosts.all.stat(path="{0}/{1}".format(dest_path, src_basename))
        if copy_directory:
            stat_file_res = hosts.all.stat(path="{0}/{1}/file3".format(dest_path, src_basename))
        else:
            stat_file_res = hosts.all.stat(path="{0}/file3".format(dest_path))

        for result in copy_result.contacted.values():
            assert result.get("msg") is None
            assert result.get("changed") is True

            if copy_directory:
                assert result.get("dest") == "{0}/{1}".format(dest_path, src_basename)
            else:
                assert result.get("dest") == dest_path

        for result in stat_source_res.contacted.values():
            if copy_directory:
                assert result.get("stat").get("exists") is True
                assert result.get("stat").get("isdir") is True
            else:
                assert result.get("stat").get("exists") is False

        for result in stat_file_res.contacted.values():
            assert result.get("stat").get("exists") is True
            assert result.get("stat").get("isdir") is False

    finally:
        hosts.all.file(path=dest_path, state="absent")
        shutil.rmtree(temp_path)


@pytest.mark.uss
@pytest.mark.parametrize("copy_directory", [False, True])
def test_copy_uss_dir_to_non_existing_dir(ansible_zos_module, copy_directory):
    hosts = ansible_zos_module
    src_basename = "source_dir" if copy_directory else "source_dir/"
    src_dir = "/tmp/{0}".format(src_basename)
    src_file = os.path.normpath("{0}/profile".format(src_dir))
    dest_dir = "/tmp/dest_dir"

    try:
        hosts.all.file(path=src_dir, state="directory")
        hosts.all.file(path=src_file, state="touch")

        copy_result = hosts.all.zos_copy(
            src=src_dir,
            dest=dest_dir,
            remote_src=True
        )

        stat_dir_res = hosts.all.stat(path="{0}/{1}".format(dest_dir, src_basename))
        if copy_directory:
            stat_file_res = hosts.all.stat(path="{0}/{1}/profile".format(dest_dir, src_basename))
        else:
            stat_file_res = hosts.all.stat(path="{0}/profile".format(dest_dir))

        for result in copy_result.contacted.values():
            assert result.get("msg") is None
            assert result.get("changed") is True

            if copy_directory:
                assert result.get("dest") == "{0}/{1}".format(dest_dir, src_basename)
            else:
                assert result.get("dest") == dest_dir

        for result in stat_dir_res.contacted.values():
            if copy_directory:
                assert result.get("stat").get("exists") is True
                assert result.get("stat").get("isdir") is True
            else:
                assert result.get("stat").get("exists") is False

        for result in stat_file_res.contacted.values():
            assert result.get("stat").get("exists") is True
            assert result.get("stat").get("isdir") is False

    finally:
        hosts.all.file(path=src_dir, state="absent")
        hosts.all.file(path=dest_dir, state="absent")


@pytest.mark.uss
@pytest.mark.parametrize("copy_directory", [False, True])
def test_copy_local_dir_to_existing_dir_forced(ansible_zos_module, copy_directory):
    hosts = ansible_zos_module
    dest_path = "/tmp/new_dir"
    dest_file = "{0}/profile".format(dest_path)

    temp_path = tempfile.mkdtemp()
    source_basename = "source" if copy_directory else "source/"
    source_path = "{0}/{1}".format(temp_path, source_basename)

    try:
        os.mkdir(source_path)
        populate_dir(source_path)

        hosts.all.file(path=dest_path, state="directory")
        hosts.all.file(path=dest_file, state="touch")

        copy_result = hosts.all.zos_copy(
            src=source_path,
            dest=dest_path,
            force=True
        )

        stat_source_res = hosts.all.stat(path="{0}/{1}".format(dest_path, source_basename))
        stat_old_file_res = hosts.all.stat(path=dest_file)
        if copy_directory:
            stat_new_file_res = hosts.all.stat(path="{0}/{1}/file3".format(dest_path, source_basename))
        else:
            stat_new_file_res = hosts.all.stat(path="{0}/file3".format(dest_path))

        for result in copy_result.contacted.values():
            assert result.get("msg") is None
            assert result.get("changed") is True

            if copy_directory:
                assert result.get("dest") == "{0}/{1}".format(dest_path, source_basename)
            else:
                assert result.get("dest") == dest_path

        for result in stat_source_res.contacted.values():
            if copy_directory:
                assert result.get("stat").get("exists") is True
                assert result.get("stat").get("isdir") is True
            else:
                assert result.get("stat").get("exists") is False

        for result in stat_old_file_res.contacted.values():
            assert result.get("stat").get("exists") is True
            assert result.get("stat").get("isdir") is False

        for result in stat_new_file_res.contacted.values():
            assert result.get("stat").get("exists") is True
            assert result.get("stat").get("isdir") is False

    finally:
        shutil.rmtree(temp_path)
        hosts.all.file(path=dest_path, state="absent")


@pytest.mark.uss
@pytest.mark.parametrize("copy_directory", [False, True])
def test_copy_uss_dir_to_existing_dir_forced(ansible_zos_module, copy_directory):
    hosts = ansible_zos_module
    src_basename = "source_dir" if copy_directory else "source_dir/"
    src_dir = "/tmp/{0}".format(src_basename)
    src_file = os.path.normpath("{0}/profile".format(src_dir))
    dest_dir = "/tmp/dest_dir"
    dest_file = "{0}/file".format(dest_dir)

    try:
        hosts.all.file(path=src_dir, state="directory")
        hosts.all.file(path=src_file, state="touch")

        hosts.all.file(path=dest_dir, state="directory")
        hosts.all.file(path=dest_file, state="touch")

        copy_result = hosts.all.zos_copy(
            src=src_dir,
            dest=dest_dir,
            remote_src=True,
            force=True
        )

        stat_dir_res = hosts.all.stat(path="{0}/{1}".format(dest_dir, src_basename))
        stat_old_file_res = hosts.all.stat(path=dest_file)
        if copy_directory:
            stat_new_file_res = hosts.all.stat(path="{0}/{1}/profile".format(dest_dir, src_basename))
        else:
            stat_new_file_res = hosts.all.stat(path="{0}/profile".format(dest_dir))

        for result in copy_result.contacted.values():
            assert result.get("msg") is None
            assert result.get("changed") is True

            if copy_directory:
                assert result.get("dest") == "{0}/{1}".format(dest_dir, src_basename)
            else:
                assert result.get("dest") == dest_dir

        for result in stat_dir_res.contacted.values():
            if copy_directory:
                assert result.get("stat").get("exists") is True
                assert result.get("stat").get("isdir") is True
            else:
                assert result.get("stat").get("exists") is False

        for result in stat_new_file_res.contacted.values():
            assert result.get("stat").get("exists") is True
            assert result.get("stat").get("isdir") is False

        for result in stat_old_file_res.contacted.values():
            assert result.get("stat").get("exists") is True
            assert result.get("stat").get("isdir") is False

    finally:
        hosts.all.file(path=src_dir, state="absent")
        hosts.all.file(path=dest_dir, state="absent")


@pytest.mark.uss
@pytest.mark.parametrize("create_dest", [False, True])
def test_copy_local_nested_dir_to_uss(ansible_zos_module, create_dest):
    hosts = ansible_zos_module
    dest_path = "/tmp/new_dir"

    source_path = tempfile.mkdtemp()
    if not source_path.endswith("/"):
        source_path = "{0}/".format(source_path)
    subdir_a_path = "{0}subdir_a".format(source_path)
    subdir_b_path = "{0}subdir_b".format(source_path)

    try:
        os.mkdir(subdir_a_path)
        os.mkdir(subdir_b_path)
        populate_dir(subdir_a_path)
        populate_dir(subdir_b_path)

        if create_dest:
            hosts.all.file(path=dest_path, state="directory")

        copy_result = hosts.all.zos_copy(
            src=source_path,
            dest=dest_path,
            force=create_dest
        )

        stat_subdir_a_res = hosts.all.stat(path="{0}/subdir_a".format(dest_path))
        stat_subdir_b_res = hosts.all.stat(path="{0}/subdir_b".format(dest_path))

        for result in copy_result.contacted.values():
            assert result.get("msg") is None
            assert result.get("changed") is True
            assert result.get("dest") == dest_path
        for result in stat_subdir_a_res.contacted.values():
            assert result.get("stat").get("exists") is True
            assert result.get("stat").get("isdir") is True
        for result in stat_subdir_b_res.contacted.values():
            assert result.get("stat").get("exists") is True
            assert result.get("stat").get("isdir") is True

    finally:
        hosts.all.file(path=dest_path, state="absent")
        shutil.rmtree(source_path)


@pytest.mark.uss
@pytest.mark.parametrize("create_dest", [False, True])
def test_copy_uss_nested_dir_to_uss(ansible_zos_module, create_dest):
    hosts = ansible_zos_module
    source_path = "/tmp/old_dir/"
    dest_path = "/tmp/new_dir"

    subdir_a_path = "{0}subdir_a".format(source_path)
    subdir_b_path = "{0}subdir_b".format(source_path)

    try:
        hosts.all.file(path=subdir_a_path, state="directory")
        hosts.all.file(path=subdir_b_path, state="directory")
        if create_dest:
            hosts.all.file(path=dest_path, state="directory")

        copy_result = hosts.all.zos_copy(
            src=source_path,
            dest=dest_path,
            remote_src=True,
            force=create_dest
        )

        stat_subdir_a_res = hosts.all.stat(path="{0}/subdir_a".format(dest_path))
        stat_subdir_b_res = hosts.all.stat(path="{0}/subdir_b".format(dest_path))

        for result in copy_result.contacted.values():
            assert result.get("msg") is None
            assert result.get("changed") is True
            assert result.get("dest") == dest_path
        for result in stat_subdir_a_res.contacted.values():
            assert result.get("stat").get("exists") is True
            assert result.get("stat").get("isdir") is True
        for result in stat_subdir_b_res.contacted.values():
            assert result.get("stat").get("exists") is True
            assert result.get("stat").get("isdir") is True

    finally:
        hosts.all.file(path=source_path, state="absent")
        hosts.all.file(path=dest_path, state="absent")


@pytest.mark.uss
@pytest.mark.parametrize("copy_directory", [False, True])
def test_copy_local_dir_and_change_mode(ansible_zos_module, copy_directory):
    hosts = ansible_zos_module

    source_parent_path = tempfile.mkdtemp()
    source_basename = "source" if copy_directory else "source/"
    source_path = "{0}/{1}".format(source_parent_path, source_basename)
    mode = "0755"

    dest_path = "/tmp/new_dir"
    dest_profile = "{0}/profile".format(dest_path)
    dest_subdir = "{0}/{1}".format(dest_path, source_basename)
    if copy_directory:
        dest_old_file = "{0}/file1".format(dest_subdir)
    else:
        dest_old_file = "{0}/file1".format(dest_path)
    dest_mode = "0644"

    try:
        os.mkdir(source_path)
        populate_dir(source_path)

        if copy_directory:
            hosts.all.file(path=dest_subdir, state="directory", mode=dest_mode)
        else:
            hosts.all.file(path=dest_path, state="directory", mode=dest_mode)
        hosts.all.file(path=dest_profile, state="touch", mode=dest_mode)
        hosts.all.file(path=dest_old_file, state="touch", mode=dest_mode)

        copy_result = hosts.all.zos_copy(
            src=source_path,
            dest=dest_path,
            force=True,
            mode=mode
        )

        stat_dir_res = hosts.all.stat(path=dest_path)
        stat_subdir_res = hosts.all.stat(path=dest_subdir)
        stat_old_file_res = hosts.all.stat(path=dest_profile)
        stat_overwritten_file_res = hosts.all.stat(path=dest_old_file)
        if copy_directory:
            stat_new_file_res = hosts.all.stat(path="{0}/file3".format(dest_subdir))
        else:
            stat_new_file_res = hosts.all.stat(path="{0}/file3".format(dest_path))

        for result in copy_result.contacted.values():
            assert result.get("msg") is None
            assert result.get("changed") is True

            if copy_directory:
                assert result.get("dest") == dest_subdir
            else:
                assert result.get("dest") == dest_path

        for result in stat_dir_res.contacted.values():
            assert result.get("stat").get("exists") is True
            assert result.get("stat").get("isdir") is True

            if copy_directory:
                assert result.get("stat").get("mode") == dest_mode
            else:
                assert result.get("stat").get("mode") == mode

        for result in stat_subdir_res.contacted.values():
            if copy_directory:
                assert result.get("stat").get("exists") is True
                assert result.get("stat").get("isdir") is True
                assert result.get("stat").get("mode") == mode
            else:
                assert result.get("stat").get("exists") is False

        for result in stat_old_file_res.contacted.values():
            assert result.get("stat").get("exists") is True
            assert result.get("stat").get("isdir") is False
            assert result.get("stat").get("mode") == dest_mode

        for result in stat_overwritten_file_res.contacted.values():
            assert result.get("stat").get("exists") is True
            assert result.get("stat").get("isdir") is False
            assert result.get("stat").get("mode") == dest_mode

        for result in stat_new_file_res.contacted.values():
            assert result.get("stat").get("exists") is True
            assert result.get("stat").get("isdir") is False
            assert result.get("stat").get("mode") == mode

    finally:
        hosts.all.file(path=dest_path, state="absent")
        shutil.rmtree(source_parent_path)


@pytest.mark.uss
@pytest.mark.parametrize("copy_directory", [False, True])
def test_copy_uss_dir_and_change_mode(ansible_zos_module, copy_directory):
    hosts = ansible_zos_module

    source_basename = "source" if copy_directory else "source/"
    source_path = "/tmp/{0}".format(source_basename)
    mode = "0755"

    dest_path = "/tmp/new_dir"
    dest_subdir = "{0}/{1}".format(dest_path, source_basename)
    dest_profile = "{0}/profile".format(dest_path)
    if copy_directory:
        dest_old_file = "{0}/file1".format(dest_subdir)
    else:
        dest_old_file = "{0}/file1".format(dest_path)
    dest_mode = "0644"

    try:
        hosts.all.file(path=source_path, state="directory")
        for i in range(1, 4):
            current_file_path = os.path.normpath("{0}/file{1}".format(source_path, i))
            hosts.all.file(path=current_file_path, state="touch")

        if copy_directory:
            hosts.all.file(path=dest_subdir, state="directory", mode=dest_mode)
        else:
            hosts.all.file(path=dest_path, state="directory", mode=dest_mode)
        hosts.all.file(path=dest_profile, state="touch", mode=dest_mode)
        hosts.all.file(path=dest_old_file, state="touch", mode=dest_mode)

        copy_result = hosts.all.zos_copy(
            src=source_path,
            dest=dest_path,
            force=True,
            remote_src=True,
            mode=mode
        )

        stat_dir_res = hosts.all.stat(path=dest_path)
        stat_subdir_res = hosts.all.stat(path=dest_subdir)
        stat_old_file_res = hosts.all.stat(path=dest_profile)
        stat_overwritten_file_res = hosts.all.stat(path=dest_old_file)
        if copy_directory:
            stat_new_file_res = hosts.all.stat(path="{0}/file3".format(dest_subdir))
        else:
            stat_new_file_res = hosts.all.stat(path="{0}/file3".format(dest_path))

        for result in copy_result.contacted.values():
            assert result.get("msg") is None
            assert result.get("changed") is True

            if copy_directory:
                assert result.get("dest") == dest_subdir
            else:
                assert result.get("dest") == dest_path

        for result in stat_dir_res.contacted.values():
            assert result.get("stat").get("exists") is True
            assert result.get("stat").get("isdir") is True

            if copy_directory:
                assert result.get("stat").get("mode") == dest_mode
            else:
                assert result.get("stat").get("mode") == mode

        for result in stat_subdir_res.contacted.values():
            if copy_directory:
                assert result.get("stat").get("exists") is True
                assert result.get("stat").get("isdir") is True
                assert result.get("stat").get("mode") == mode
            else:
                assert result.get("stat").get("exists") is False

        for result in stat_old_file_res.contacted.values():
            assert result.get("stat").get("exists") is True
            assert result.get("stat").get("isdir") is False
            assert result.get("stat").get("mode") == dest_mode

        for result in stat_overwritten_file_res.contacted.values():
            assert result.get("stat").get("exists") is True
            assert result.get("stat").get("isdir") is False
            assert result.get("stat").get("mode") == dest_mode

        for result in stat_new_file_res.contacted.values():
            assert result.get("stat").get("exists") is True
            assert result.get("stat").get("isdir") is False
            assert result.get("stat").get("mode") == mode

    finally:
        hosts.all.file(path=source_path, state="absent")
        hosts.all.file(path=dest_path, state="absent")


@pytest.mark.uss
@pytest.mark.parametrize("backup", [None, "/tmp/uss_backup"])
def test_backup_uss_file(ansible_zos_module, backup):
    hosts = ansible_zos_module
    src = "/etc/profile"
    dest = "/tmp/profile"
    backup_name = None

    try:
        hosts.all.file(path=dest, state="touch")
        if backup:
            copy_res = hosts.all.zos_copy(src=src, dest=dest, force=True, backup=True, backup_name=backup)
        else:
            copy_res = hosts.all.zos_copy(src=src, dest=dest, force=True, backup=True)

        for result in copy_res.contacted.values():
            assert result.get("msg") is None
            backup_name = result.get("backup_name")

            if backup:
                assert backup_name == backup
            else:
                assert backup_name is not None

        stat_res = hosts.all.stat(path=backup_name)
        for result in stat_res.contacted.values():
            assert result.get("stat").get("exists") is True

    finally:
        hosts.all.file(path=dest, state="absent")
        if backup_name:
            hosts.all.file(path=backup_name, state="absent")


@pytest.mark.uss
def test_copy_file_insufficient_read_permission_fails(ansible_zos_module):
    hosts = ansible_zos_module
    src_path = "/tmp/testfile"
    dest = "/tmp"
    try:
        open(src_path, "w").close()
        os.chmod(src_path, 0)
        copy_res = hosts.all.zos_copy(src=src_path, dest=dest)
        for result in copy_res.contacted.values():
            assert result.get("msg") is not None
            assert "read permission" in result.get("msg")
    finally:
        if os.path.exists(src_path):
            os.remove(src_path)


@pytest.mark.uss
@pytest.mark.parametrize("is_remote", [False, True])
def test_copy_non_existent_file_fails(ansible_zos_module, is_remote):
    hosts = ansible_zos_module
    src_path = "/tmp/non_existent_src"
    dest = "/tmp"

    copy_res = hosts.all.zos_copy(src=src_path, dest=dest, remote_src=is_remote)
    for result in copy_res.contacted.values():
        assert result.get("msg") is not None
        assert "does not exist" in result.get("msg")


@pytest.mark.uss
@pytest.mark.template
def test_copy_template_file(ansible_zos_module):
    hosts = ansible_zos_module
    dest_path = "/tmp/new_dir"
    temp_dir = tempfile.mkdtemp()

    try:
        temp_template = create_template_file(temp_dir, use_default_markers=True)
        dest_template = os.path.join(dest_path, os.path.basename(temp_template))

        hosts.all.file(path=dest_path, state="directory")

        # Adding the template vars to each host.
        template_vars = dict(
            var="This should be rendered",
            if_var=5,
            array=[1, 2, 3]
        )
        for host in hosts["options"]["inventory_manager"]._inventory.hosts.values():
            host.vars.update(template_vars)

        copy_result = hosts.all.zos_copy(
            src=temp_template,
            dest=dest_path,
            use_template=True
        )

        verify_copy = hosts.all.shell(
            cmd="cat {0}".format(dest_template),
            executable=SHELL_EXECUTABLE,
        )

        for cp_res in copy_result.contacted.values():
            assert cp_res.get("msg") is None
            assert cp_res.get("changed") is True
            assert cp_res.get("dest") == dest_template
        for v_cp in verify_copy.contacted.values():
            assert v_cp.get("rc") == 0
            # Checking that all markers got replaced.
            assert "{{" not in v_cp.get("stdout")
            assert "{%" not in v_cp.get("stdout")
            # Checking comments didn't get rendered.
            assert "{#" not in v_cp.get("stdout")
            # Checking that the vars where substituted.
            assert template_vars["var"] in v_cp.get("stdout")
            assert "Condition is true." in v_cp.get("stdout")
            assert "Current element: 2" in v_cp.get("stdout")
    finally:
        hosts.all.file(path=dest_path, state="absent")
        shutil.rmtree(temp_dir)


@pytest.mark.uss
@pytest.mark.template
def test_copy_template_dir(ansible_zos_module):
    hosts = ansible_zos_module
    dest_path = "/tmp/new_dir"

    # Ensuring there's a traling slash to copy the contents of the directory.
    temp_dir = os.path.normpath(tempfile.mkdtemp())
    temp_dir = "{0}/".format(temp_dir)

    temp_subdir_a = os.path.join(temp_dir, "subdir_a")
    temp_subdir_b = os.path.join(temp_dir, "subdir_b")
    os.makedirs(temp_subdir_a)
    os.makedirs(temp_subdir_b)

    try:
        temp_template_a = create_template_file(temp_subdir_a, use_default_markers=True)
        temp_template_b = create_template_file(temp_subdir_b, use_default_markers=True)
        dest_template_a = os.path.join(
            dest_path,
            "subdir_a",
            os.path.basename(temp_template_a)
        )
        dest_template_b = os.path.join(
            dest_path,
            "subdir_b",
            os.path.basename(temp_template_b)
        )

        hosts.all.file(path=dest_path, state="directory")

        # Adding the template vars to each host.
        template_vars = dict(
            var="This should be rendered",
            if_var=5,
            array=[1, 2, 3]
        )
        for host in hosts["options"]["inventory_manager"]._inventory.hosts.values():
            host.vars.update(template_vars)

        copy_result = hosts.all.zos_copy(
            src=temp_dir,
            dest=dest_path,
            use_template=True,
            force=True
        )

        verify_copy_a = hosts.all.shell(
            cmd="cat {0}".format(dest_template_a),
            executable=SHELL_EXECUTABLE,
        )
        verify_copy_b = hosts.all.shell(
            cmd="cat {0}".format(dest_template_b),
            executable=SHELL_EXECUTABLE,
        )

        for cp_res in copy_result.contacted.values():
            assert cp_res.get("msg") is None
            assert cp_res.get("changed") is True
            assert cp_res.get("dest") == dest_path
        for v_cp in verify_copy_a.contacted.values():
            assert v_cp.get("rc") == 0
            # Checking that all markers got replaced.
            assert "{{" not in v_cp.get("stdout")
            assert "{%" not in v_cp.get("stdout")
            # Checking comments didn't get rendered.
            assert "{#" not in v_cp.get("stdout")
            # Checking that the vars where substituted.
            assert template_vars["var"] in v_cp.get("stdout")
            assert "Condition is true." in v_cp.get("stdout")
            assert "Current element: 2" in v_cp.get("stdout")
        for v_cp in verify_copy_b.contacted.values():
            assert v_cp.get("rc") == 0
            # Checking that all markers got replaced.
            assert "{{" not in v_cp.get("stdout")
            assert "{%" not in v_cp.get("stdout")
            # Checking comments didn't get rendered.
            assert "{#" not in v_cp.get("stdout")
            # Checking that the vars where substituted.
            assert template_vars["var"] in v_cp.get("stdout")
            assert "Condition is true." in v_cp.get("stdout")
            assert "Current element: 2" in v_cp.get("stdout")
    finally:
        hosts.all.file(path=dest_path, state="absent")
        shutil.rmtree(temp_dir)


@pytest.mark.uss
@pytest.mark.template
def test_copy_template_file_with_non_default_markers(ansible_zos_module):
    hosts = ansible_zos_module
    dest_path = "/tmp/new_dir"
    temp_dir = tempfile.mkdtemp()

    try:
        temp_template = create_template_file(temp_dir, use_default_markers=False)
        dest_template = os.path.join(dest_path, os.path.basename(temp_template))

        hosts.all.file(path=dest_path, state="directory")

        # Adding the template vars to each host.
        template_vars = dict(
            var="This should be rendered",
            if_var=5,
            array=[1, 2, 3]
        )
        for host in hosts["options"]["inventory_manager"]._inventory.hosts.values():
            host.vars.update(template_vars)

        copy_result = hosts.all.zos_copy(
            src=temp_template,
            dest=dest_path,
            use_template=True,
            template_parameters=dict(
                variable_start_string="((",
                variable_end_string="))",
                comment_start_string="#%",
                comment_end_string="%#"
            )
        )

        verify_copy = hosts.all.shell(
            cmd="cat {0}".format(dest_template),
            executable=SHELL_EXECUTABLE,
        )

        for cp_res in copy_result.contacted.values():
            assert cp_res.get("msg") is None
            assert cp_res.get("changed") is True
            assert cp_res.get("dest") == dest_template
        for v_cp in verify_copy.contacted.values():
            assert v_cp.get("rc") == 0
            # Checking that all markers got replaced.
            assert "((" not in v_cp.get("stdout")
            assert "{%" not in v_cp.get("stdout")
            # Checking comments didn't get rendered.
            assert "#%" not in v_cp.get("stdout")
            # Checking that the vars where substituted.
            assert template_vars["var"] in v_cp.get("stdout")
            assert "Condition is true." in v_cp.get("stdout")
            assert "Current element: 2" in v_cp.get("stdout")
    finally:
        hosts.all.file(path=dest_path, state="absent")
        shutil.rmtree(temp_dir)


@pytest.mark.seq
@pytest.mark.pdse
@pytest.mark.template
def test_copy_template_file_to_dataset(ansible_zos_module):
    hosts = ansible_zos_module
    dest_dataset = "USER.TEST.TEMPLATE"
    temp_dir = tempfile.mkdtemp()

    try:
        temp_template = create_template_file(temp_dir, use_default_markers=True)

        # Adding the template vars to each host.
        template_vars = dict(
            var="This should be rendered",
            if_var=5,
            array=[1, 2, 3]
        )
        for host in hosts["options"]["inventory_manager"]._inventory.hosts.values():
            host.vars.update(template_vars)

        copy_result = hosts.all.zos_copy(
            src=temp_template,
            dest=dest_dataset,
            use_template=True
        )

        verify_copy = hosts.all.shell(
            cmd="cat \"//'{0}'\"".format(dest_dataset),
            executable=SHELL_EXECUTABLE,
        )

        for cp_res in copy_result.contacted.values():
            assert cp_res.get("msg") is None
            assert cp_res.get("changed") is True
            assert cp_res.get("dest") == dest_dataset
        for v_cp in verify_copy.contacted.values():
            assert v_cp.get("rc") == 0
            # Checking that all markers got replaced.
            assert "{{" not in v_cp.get("stdout")
            assert "{%" not in v_cp.get("stdout")
            # Checking comments didn't get rendered.
            assert "{#" not in v_cp.get("stdout")
            # Checking that the vars where substituted.
            assert template_vars["var"] in v_cp.get("stdout")
            assert "Condition is true." in v_cp.get("stdout")
            assert "Current element: 2" in v_cp.get("stdout")
    finally:
        hosts.all.zos_data_set(name=dest_dataset, state="absent")
        shutil.rmtree(temp_dir)


@pytest.mark.uss
@pytest.mark.seq
def test_copy_file_record_length_to_sequential_data_set(ansible_zos_module):
    hosts = ansible_zos_module
    dest = "USER.TEST.SEQ.FUNCTEST"

    fd, src = tempfile.mkstemp()
    os.close(fd)
    with open(src, "w") as infile:
        infile.write(DUMMY_DATA)

    try:
        hosts.all.zos_data_set(name=dest, state="absent")

        copy_result = hosts.all.zos_copy(
            src=src,
            dest=dest,
            remote_src=False,
            is_binary=False
        )

        verify_copy = hosts.all.shell(
            cmd="cat \"//'{0}'\" > /dev/null 2>/dev/null".format(dest),
            executable=SHELL_EXECUTABLE,
        )

        verify_recl = hosts.all.shell(
            cmd="dls -l {0}".format(dest),
            executable=SHELL_EXECUTABLE,
        )

        for cp_res in copy_result.contacted.values():
            assert cp_res.get("msg") is None
            assert cp_res.get("changed") is True
            assert cp_res.get("dest") == dest
        for v_cp in verify_copy.contacted.values():
            assert v_cp.get("rc") == 0
        for v_recl in verify_recl.contacted.values():
            assert v_recl.get("rc") == 0
            stdout = v_recl.get("stdout").split()
            assert len(stdout) == 5
            # Verifying the dataset type (sequential).
            assert stdout[1] == "PS"
            # Verifying the record format is Fixed Block.
            assert stdout[2] == "FB"
            # Verifying the record length is 31. The dummy data has 31
            # characters per line.
            assert stdout[3] == "31"
    finally:
        hosts.all.zos_data_set(name=dest, state="absent")
        os.remove(src)


@pytest.mark.uss
@pytest.mark.seq
def test_copy_file_crlf_endings_to_sequential_data_set(ansible_zos_module):
    hosts = ansible_zos_module
    dest = "USER.TEST.SEQ.FUNCTEST"

    fd, src = tempfile.mkstemp()
    os.close(fd)
    with open(src, "wb") as infile:
        infile.write(DUMMY_DATA_CRLF)

    try:
        hosts.all.zos_data_set(name=dest, state="absent")

        copy_result = hosts.all.zos_copy(
            src=src,
            dest=dest,
            remote_src=False,
            is_binary=False
        )

        verify_copy = hosts.all.shell(
            cmd="cat \"//'{0}'\"".format(dest),
            executable=SHELL_EXECUTABLE,
        )

        verify_recl = hosts.all.shell(
            cmd="dls -l {0}".format(dest),
            executable=SHELL_EXECUTABLE,
        )

        for cp_res in copy_result.contacted.values():
            assert cp_res.get("msg") is None
            assert cp_res.get("changed") is True
            assert cp_res.get("dest") == dest
        for v_cp in verify_copy.contacted.values():
            assert v_cp.get("rc") == 0
            assert len(v_cp.get("stdout_lines")) == 2
        for v_recl in verify_recl.contacted.values():
            assert v_recl.get("rc") == 0
            stdout = v_recl.get("stdout").split()
            assert len(stdout) == 5
            # Verifying the dataset type (sequential).
            assert stdout[1] == "PS"
            # Verifying the record format is Fixed Block.
            assert stdout[2] == "FB"
            # Verifying the record length is 19. The dummy data has 19
            # characters per line.
            assert stdout[3] == "19"
    finally:
        hosts.all.zos_data_set(name=dest, state="absent")
        os.remove(src)


@pytest.mark.uss
@pytest.mark.seq
@pytest.mark.parametrize("src", [
    dict(src="/etc/profile", is_file=True, is_binary=False, is_remote=False),
    dict(src="/etc/profile", is_file=True, is_binary=True, is_remote=False),
    dict(src="Example inline content", is_file=False, is_binary=False, is_remote=False),
    dict(src="Example inline content", is_file=False, is_binary=True, is_remote=False),
    dict(src="/etc/profile", is_file=True, is_binary=False, is_remote=True),
    dict(src="/etc/profile", is_file=True, is_binary=True, is_remote=True),
])
def test_copy_file_to_non_existing_sequential_data_set(ansible_zos_module, src):
    hosts = ansible_zos_module
    dest = "USER.TEST.SEQ.FUNCTEST"

    try:
        hosts.all.zos_data_set(name=dest, state="absent")

        if src["is_file"]:
            copy_result = hosts.all.zos_copy(src=src["src"], dest=dest, remote_src=src["is_remote"], is_binary=src["is_binary"])
        else:
            copy_result = hosts.all.zos_copy(content=src["src"], dest=dest, remote_src=src["is_remote"], is_binary=src["is_binary"])

        verify_copy = hosts.all.shell(
            cmd="cat \"//'{0}'\" > /dev/null 2>/dev/null".format(dest),
            executable=SHELL_EXECUTABLE,
        )

        for cp_res in copy_result.contacted.values():
            assert cp_res.get("msg") is None
            assert cp_res.get("changed") is True
            assert cp_res.get("dest") == dest
            assert cp_res.get("is_binary") == src["is_binary"]
        for v_cp in verify_copy.contacted.values():
            assert v_cp.get("rc") == 0
    finally:
        hosts.all.zos_data_set(name=dest, state="absent")


@pytest.mark.uss
@pytest.mark.seq
@pytest.mark.parametrize("src", [
    dict(src="/etc/profile", is_file=True, force=True, is_remote=False),
    dict(src="Example inline content", is_file=False, force=True, is_remote=False),
    dict(src="/etc/profile", is_file=True, force=True, is_remote=True),
    dict(src="/etc/profile", is_file=True, force=False, is_remote=False),
    dict(src="Example inline content", is_file=False, force=False, is_remote=False),
    dict(src="/etc/profile", is_file=True, force=False, is_remote=True),
])
def test_copy_file_to_empty_sequential_data_set(ansible_zos_module, src):
    hosts = ansible_zos_module
    dest = "USER.TEST.SEQ.FUNCTEST"

    try:
        hosts.all.zos_data_set(name=dest, type="seq", state="present")

        if src["is_file"]:
            copy_result = hosts.all.zos_copy(src=src["src"], dest=dest, remote_src=src["is_remote"], force=src["force"])
        else:
            copy_result = hosts.all.zos_copy(content=src["src"], dest=dest, remote_src=src["is_remote"], force=src["force"])

        for result in copy_result.contacted.values():
            assert result.get("msg") is None
            assert result.get("changed") is True
            assert result.get("dest") == dest
    finally:
        hosts.all.zos_data_set(name=dest, state="absent")


@pytest.mark.uss
@pytest.mark.seq
@pytest.mark.parametrize("src", [
    dict(src="/etc/profile", force=False, is_remote=False),
    dict(src="/etc/profile", force=True, is_remote=False),
    dict(src="/etc/profile", force=False, is_remote=True),
    dict(src="/etc/profile", force=True, is_remote=True),
])
def test_copy_file_to_non_empty_sequential_data_set(ansible_zos_module, src):
    hosts = ansible_zos_module
    dest = "USER.TEST.SEQ.FUNCTEST"

    try:
        hosts.all.zos_data_set(name=dest, type="seq", state="absent")
        hosts.all.zos_copy(content="Inline content", dest=dest)

        copy_result = hosts.all.zos_copy(src=src["src"], dest=dest, remote_src=src["is_remote"], force=src["force"])

        for result in copy_result.contacted.values():
            if src["force"]:
                assert result.get("msg") is None
                assert result.get("changed") is True
                assert result.get("dest") == dest
            else:
                assert result.get("msg") is not None
                assert result.get("changed") is False
    finally:
        hosts.all.zos_data_set(name=dest, state="absent")


@pytest.mark.uss
@pytest.mark.seq
def test_copy_ps_to_non_existing_uss_file(ansible_zos_module):
    hosts = ansible_zos_module
    src_ds = TEST_PS
    dest = "/tmp/ddchkpt"

    try:
        copy_res = hosts.all.zos_copy(src=src_ds, dest=dest, remote_src=True)
        stat_res = hosts.all.stat(path=dest)
        verify_copy = hosts.all.shell(
            cmd="cat {0}".format(dest), executable=SHELL_EXECUTABLE
        )

        for result in copy_res.contacted.values():
            assert result.get("msg") is None
            assert result.get("changed") is True
            assert result.get("dest") == dest
        for result in stat_res.contacted.values():
            assert result.get("stat").get("exists") is True
        for result in verify_copy.contacted.values():
            assert result.get("rc") == 0
            assert result.get("stdout") != ""
    finally:
        hosts.all.file(path=dest, state="absent")


@pytest.mark.uss
@pytest.mark.seq
@pytest.mark.parametrize("force", [False, True])
def test_copy_ps_to_existing_uss_file(ansible_zos_module, force):
    hosts = ansible_zos_module
    src_ds = TEST_PS
    dest = "/tmp/ddchkpt"

    try:
        hosts.all.file(path=dest, state="touch")

        copy_res = hosts.all.zos_copy(src=src_ds, dest=dest, remote_src=True, force=force)
        stat_res = hosts.all.stat(path=dest)
        verify_copy = hosts.all.shell(
            cmd="cat {0}".format(dest), executable=SHELL_EXECUTABLE
        )

        for result in copy_res.contacted.values():
            if force:
                assert result.get("msg") is None
                assert result.get("changed") is True
                assert result.get("dest") == dest
            else:
                assert result.get("msg") is not None
                assert result.get("changed") is False
        for result in stat_res.contacted.values():
            assert result.get("stat").get("exists") is True
        for result in verify_copy.contacted.values():
            assert result.get("rc") == 0
    finally:
        hosts.all.file(path=dest, state="absent")


@pytest.mark.uss
@pytest.mark.seq
def test_copy_ps_to_existing_uss_dir(ansible_zos_module):
    hosts = ansible_zos_module
    src_ds = TEST_PS
    dest = "/tmp/ddchkpt"
    dest_path = dest + "/" + TEST_PS

    try:
        hosts.all.file(path=dest, state="directory")
        copy_res = hosts.all.zos_copy(src=src_ds, dest=dest, remote_src=True)
        stat_res = hosts.all.stat(path=dest_path)
        verify_copy = hosts.all.shell(
            cmd="cat {0}".format(dest_path), executable=SHELL_EXECUTABLE
        )

        for result in copy_res.contacted.values():
            assert result.get("msg") is None
            assert result.get("changed") is True
        for result in stat_res.contacted.values():
            assert result.get("stat").get("exists") is True
        for result in verify_copy.contacted.values():
            assert result.get("rc") == 0
            assert result.get("stdout") != ""
    finally:
        hosts.all.file(path=dest, state="absent")


@pytest.mark.seq
def test_copy_ps_to_non_existing_ps(ansible_zos_module):
    hosts = ansible_zos_module
    src_ds = TEST_PS
    dest = "USER.TEST.SEQ.FUNCTEST"

    try:
        hosts.all.zos_data_set(name=dest, state="absent")
        copy_res = hosts.all.zos_copy(src=src_ds, dest=dest, remote_src=True)
        verify_copy = hosts.all.shell(
            cmd="cat \"//'{0}'\"".format(dest), executable=SHELL_EXECUTABLE
        )

        for result in copy_res.contacted.values():
            assert result.get("msg") is None
            assert result.get("changed") is True
            assert result.get("dest") == dest
        for result in verify_copy.contacted.values():
            assert result.get("rc") == 0
            assert result.get("stdout") != ""
    finally:
        hosts.all.zos_data_set(name=dest, state="absent")


@pytest.mark.seq
@pytest.mark.parametrize("force", [False, True])
def test_copy_ps_to_empty_ps(ansible_zos_module, force):
    hosts = ansible_zos_module
    src_ds = TEST_PS
    dest = "USER.TEST.SEQ.FUNCTEST"

    try:
        hosts.all.zos_data_set(name=dest, type="seq", state="present")

        copy_res = hosts.all.zos_copy(src=src_ds, dest=dest, remote_src=True, force=force)
        verify_copy = hosts.all.shell(
            cmd="cat \"//'{0}'\"".format(dest), executable=SHELL_EXECUTABLE
        )

        for result in copy_res.contacted.values():
            assert result.get("msg") is None
            assert result.get("changed") is True
            assert result.get("dest") == dest
        for result in verify_copy.contacted.values():
            assert result.get("rc") == 0
            assert result.get("stdout") != ""
    finally:
        hosts.all.zos_data_set(name=dest, state="absent")


@pytest.mark.seq
@pytest.mark.parametrize("force", [False, True])
def test_copy_ps_to_non_empty_ps(ansible_zos_module, force):
    hosts = ansible_zos_module
    src_ds = TEST_PS
    dest = "USER.TEST.SEQ.FUNCTEST"

    try:
        hosts.all.zos_data_set(name=dest, type="seq", state="absent")
        hosts.all.zos_copy(content="Inline content", dest=dest)

        copy_res = hosts.all.zos_copy(src=src_ds, dest=dest, remote_src=True, force=force)
        verify_copy = hosts.all.shell(
            cmd="cat \"//'{0}'\"".format(dest), executable=SHELL_EXECUTABLE
        )

        for result in copy_res.contacted.values():
            if force:
                assert result.get("msg") is None
                assert result.get("changed") is True
                assert result.get("dest") == dest
            else:
                assert result.get("msg") is not None
                assert result.get("changed") is False
        for result in verify_copy.contacted.values():
            assert result.get("rc") == 0
            assert result.get("stdout") != ""
    finally:
        hosts.all.zos_data_set(name=dest, state="absent")


@pytest.mark.seq
@pytest.mark.parametrize("force", [False, True])
def test_copy_ps_to_non_empty_ps_with_special_chars(ansible_zos_module, force):
    hosts = ansible_zos_module
    src_ds = TEST_PS
    dest = "USER.TEST.SEQ.FUNCTEST"

    try:
        hosts.all.zos_data_set(name=dest, type="seq", state="absent")
        hosts.all.zos_copy(content=DUMMY_DATA_SPECIAL_CHARS, dest=dest)

        copy_res = hosts.all.zos_copy(src=src_ds, dest=dest, remote_src=True, force=force)
        verify_copy = hosts.all.shell(
            cmd="cat \"//'{0}'\"".format(dest), executable=SHELL_EXECUTABLE
        )

        for result in copy_res.contacted.values():
            if force:
                assert result.get("msg") is None
                assert result.get("changed") is True
                assert result.get("dest") == dest
            else:
                assert result.get("msg") is not None
                assert result.get("changed") is False
        for result in verify_copy.contacted.values():
            assert result.get("rc") == 0
            assert result.get("stdout") != ""
    finally:
        hosts.all.zos_data_set(name=dest, state="absent")


@pytest.mark.seq
@pytest.mark.parametrize("backup", [None, "USER.TEST.SEQ.FUNCTEST.BACK"])
def test_backup_sequential_data_set(ansible_zos_module, backup):
    hosts = ansible_zos_module
    src = "/etc/profile"
    dest = "USER.TEST.SEQ.FUNCTEST"

    try:
        hosts.all.zos_data_set(name=dest, type="seq", state="present")

        if backup:
            copy_res = hosts.all.zos_copy(src=src, dest=dest, force=True, backup=True, backup_name=backup)
        else:
            copy_res = hosts.all.zos_copy(src=src, dest=dest, force=True, backup=True)

        for result in copy_res.contacted.values():
            assert result.get("msg") is None
            backup_name = result.get("backup_name")
            assert backup_name is not None

        stat_res = hosts.all.shell(
            cmd="tsocmd \"LISTDS '{0}'\"".format(backup_name),
            executable=SHELL_EXECUTABLE,
        )
        for result in stat_res.contacted.values():
            assert result.get("rc") == 0
            assert "NOT IN CATALOG" not in result.get("stdout")
            assert "NOT IN CATALOG" not in result.get("stderr")

    finally:
        hosts.all.zos_data_set(name=dest, state="absent")
        if backup_name:
            hosts.all.zos_data_set(name=backup_name, state="absent")


@pytest.mark.uss
@pytest.mark.pdse
@pytest.mark.parametrize("src", [
    dict(src="/etc/profile", is_file=True, is_binary=False, is_remote=False),
    dict(src="/etc/profile", is_file=True, is_binary=True, is_remote=False),
    dict(src="Example inline content", is_file=False, is_binary=False, is_remote=False),
    dict(src="Example inline content", is_file=False, is_binary=True, is_remote=False),
    dict(src="/etc/profile", is_file=True, is_binary=False, is_remote=True),
    dict(src="/etc/profile", is_file=True, is_binary=True, is_remote=True),
])
def test_copy_file_to_non_existing_member(ansible_zos_module, src):
    hosts = ansible_zos_module
    data_set = "USER.TEST.PDS.FUNCTEST"
    dest = "{0}(PROFILE)".format(data_set)

    try:
        hosts.all.zos_data_set(
            name=data_set,
            type="pdse",
            space_primary=5,
            space_type="M",
            record_format="fba",
            record_length=80,
            replace=True
        )

        if src["is_file"]:
            copy_result = hosts.all.zos_copy(src=src["src"], dest=dest, is_binary=src["is_binary"], remote_src=src["is_remote"])
        else:
            copy_result = hosts.all.zos_copy(content=src["src"], dest=dest, is_binary=src["is_binary"])

        verify_copy = hosts.all.shell(
            cmd="cat \"//'{0}'\" > /dev/null 2>/dev/null".format(dest),
            executable=SHELL_EXECUTABLE,
        )

        for cp_res in copy_result.contacted.values():
            assert cp_res.get("msg") is None
            assert cp_res.get("changed") is True
            assert cp_res.get("dest") == dest
        for v_cp in verify_copy.contacted.values():
            assert v_cp.get("rc") == 0
    finally:
        hosts.all.zos_data_set(name=data_set, state="absent")


@pytest.mark.uss
@pytest.mark.pdse
@pytest.mark.parametrize("src", [
    dict(src="/etc/profile", is_file=True, force=False, is_remote=False),
    dict(src="/etc/profile", is_file=True, force=True, is_remote=False),
    dict(src="Example inline content", is_file=False, force=False, is_remote=False),
    dict(src="Example inline content", is_file=False, force=True, is_remote=False),
    dict(src="/etc/profile", is_file=True, force=False, is_remote=True),
    dict(src="/etc/profile", is_file=True, force=True, is_remote=True)
])
def test_copy_file_to_existing_member(ansible_zos_module, src):
    hosts = ansible_zos_module
    data_set = "USER.TEST.PDS.FUNCTEST"
    dest = "{0}(PROFILE)".format(data_set)

    try:
        hosts.all.zos_data_set(
            name=data_set,
            type="pdse",
            space_primary=5,
            space_type="M",
            record_format="fba",
            record_length=80,
            replace=True
        )
        hosts.all.zos_data_set(name=dest, type="member", state="present")

        if src["is_file"]:
            copy_result = hosts.all.zos_copy(src=src["src"], dest=dest, force=src["force"], remote_src=src["is_remote"])
        else:
            copy_result = hosts.all.zos_copy(content=src["src"], dest=dest, force=src["force"])

        verify_copy = hosts.all.shell(
            cmd="cat \"//'{0}'\" > /dev/null 2>/dev/null".format(dest),
            executable=SHELL_EXECUTABLE,
        )

        for cp_res in copy_result.contacted.values():
            if src["force"]:
                assert cp_res.get("msg") is None
                assert cp_res.get("changed") is True
                assert cp_res.get("dest") == dest
            else:
                assert cp_res.get("msg") is not None
                assert cp_res.get("changed") is False
        for v_cp in verify_copy.contacted.values():
            assert v_cp.get("rc") == 0
    finally:
        hosts.all.zos_data_set(name=data_set, state="absent")


@pytest.mark.seq
@pytest.mark.pdse
@pytest.mark.parametrize("args", [
    dict(type="seq", is_binary=False),
    dict(type="seq", is_binary=True),
    dict(type="pds", is_binary=False),
    dict(type="pds", is_binary=True),
    dict(type="pdse", is_binary=False),
    dict(type="pdse", is_binary=True)
])
def test_copy_data_set_to_non_existing_member(ansible_zos_module, args):
    hosts = ansible_zos_module
    src_data_set = "USER.TEST.PDS.SOURCE"
    src = src_data_set if args["type"] == "seq" else "{0}(TEST)".format(src_data_set)
    dest_data_set = "USER.TEST.PDS.FUNCTEST"
    dest = "{0}(MEMBER)".format(dest_data_set)

    try:
        hosts.all.zos_data_set(name=src_data_set, type=args["type"])
        if args["type"] != "seq":
            hosts.all.zos_data_set(name=src, type="member")

        hosts.all.shell(
            "decho 'Records for test' '{0}'".format(src),
            executable=SHELL_EXECUTABLE
        )

        hosts.all.zos_data_set(name=dest_data_set, type="pdse", replace=True)
        copy_result = hosts.all.zos_copy(src=src, dest=dest, is_binary=args["is_binary"], remote_src=True)

        verify_copy = hosts.all.shell(
            cmd="cat \"//'{0}'\"".format(dest),
            executable=SHELL_EXECUTABLE,
        )

        for cp_res in copy_result.contacted.values():
            assert cp_res.get("msg") is None
            assert cp_res.get("changed") is True
            assert cp_res.get("dest") == dest
        for v_cp in verify_copy.contacted.values():
            assert v_cp.get("rc") == 0
            assert v_cp.get("stdout") != ""
    finally:
        hosts.all.zos_data_set(name=src_data_set, state="absent")
        hosts.all.zos_data_set(name=dest_data_set, state="absent")


@pytest.mark.seq
@pytest.mark.pdse
@pytest.mark.parametrize("args", [
    dict(type="seq", force=False),
    dict(type="seq", force=True),
    dict(type="pds", force=False),
    dict(type="pds", force=True),
    dict(type="pdse", force=False),
    dict(type="pdse", force=True)
])
def test_copy_data_set_to_existing_member(ansible_zos_module, args):
    hosts = ansible_zos_module
    src_data_set = "USER.TEST.PDS.SOURCE"
    src = src_data_set if args["type"] == "seq" else "{0}(TEST)".format(src_data_set)
    dest_data_set = "USER.TEST.PDS.FUNCTEST"
    dest = "{0}(MEMBER)".format(dest_data_set)

    try:
        hosts.all.zos_data_set(name=src_data_set, type=args["type"])
        if args["type"] != "seq":
            hosts.all.zos_data_set(name=src, type="member")

        hosts.all.shell(
            "decho 'Records for test' '{0}'".format(src),
            executable=SHELL_EXECUTABLE
        )

        hosts.all.zos_data_set(name=dest_data_set, type="pdse", replace=True)
        hosts.all.zos_data_set(name=dest, type="member")
        copy_result = hosts.all.zos_copy(src=src, dest=dest, force=args["force"], remote_src=True)

        verify_copy = hosts.all.shell(
            cmd="cat \"//'{0}'\"".format(dest),
            executable=SHELL_EXECUTABLE,
        )

        for cp_res in copy_result.contacted.values():
            if args["force"]:
                assert cp_res.get("msg") is None
                assert cp_res.get("changed") is True
                assert cp_res.get("dest") == dest
            else:
                assert cp_res.get("msg") is not None
                assert cp_res.get("changed") is False
        for v_cp in verify_copy.contacted.values():
            assert v_cp.get("rc") == 0
            if args["force"]:
                assert v_cp.get("stdout") != ""
    finally:
        hosts.all.zos_data_set(name=src_data_set, state="absent")
        hosts.all.zos_data_set(name=dest_data_set, state="absent")


@pytest.mark.uss
@pytest.mark.pdse
@pytest.mark.parametrize("is_remote", [False, True])
def test_copy_file_to_non_existing_pdse(ansible_zos_module, is_remote):
    hosts = ansible_zos_module
    dest = "USER.TEST.PDS.FUNCTEST"
    dest_path = "{0}(PROFILE)".format(dest)
    src_file = "/etc/profile"

    try:
        hosts.all.zos_data_set(name=dest, state="absent")

        copy_result = hosts.all.zos_copy(src=src_file, dest=dest_path, remote_src=is_remote)
        verify_copy = hosts.all.shell(
            cmd="cat \"//'{0}'\" > /dev/null 2>/dev/null".format(dest_path),
            executable=SHELL_EXECUTABLE,
        )

        for cp_res in copy_result.contacted.values():
            assert cp_res.get("msg") is None
            assert cp_res.get("changed") is True
            assert cp_res.get("dest") == dest_path
        for v_cp in verify_copy.contacted.values():
            assert v_cp.get("rc") == 0
    finally:
        hosts.all.zos_data_set(name=dest, state="absent")


@pytest.mark.uss
@pytest.mark.pdse
def test_copy_dir_to_non_existing_pdse(ansible_zos_module):
    hosts = ansible_zos_module
    src_dir = "/tmp/testdir"
    dest = "USER.TEST.PDSE.FUNCTEST"

    try:
        hosts.all.file(path=src_dir, state="directory")
        for i in range(5):
            hosts.all.file(path=src_dir + "/" + "file" + str(i), state="touch")

        copy_res = hosts.all.zos_copy(src=src_dir, dest=dest, remote_src=True)
        verify_copy = hosts.all.shell(
            cmd="cat \"//'{0}'\" > /dev/null 2>/dev/null".format(dest + "(FILE2)"),
            executable=SHELL_EXECUTABLE,
        )

        for result in copy_res.contacted.values():
            assert result.get("msg") is None
            assert result.get("changed") is True
            assert result.get("dest") == dest
        for result in verify_copy.contacted.values():
            assert result.get("rc") == 0
    finally:
        hosts.all.file(path=src_dir, state="absent")
        hosts.all.zos_data_set(name=dest, state="absent")


@pytest.mark.uss
@pytest.mark.pdse
def test_copy_dir_crlf_endings_to_non_existing_pdse(ansible_zos_module):
    hosts = ansible_zos_module
    dest = "USER.TEST.PDSE.FUNCTEST"

    temp_path = tempfile.mkdtemp()
    src_basename = "source/"
    source_path = "{0}/{1}".format(temp_path, src_basename)

    try:
        os.mkdir(source_path)
        populate_dir_crlf_endings(source_path)

        copy_res = hosts.all.zos_copy(src=source_path, dest=dest)
        verify_copy = hosts.all.shell(
            cmd="cat \"//'{0}({1})'\"".format(dest, "FILE2"),
            executable=SHELL_EXECUTABLE,
        )

        for result in copy_res.contacted.values():
            assert result.get("msg") is None
            assert result.get("changed") is True
            assert result.get("dest") == dest
        for result in verify_copy.contacted.values():
            assert result.get("rc") == 0
            assert len(result.get("stdout_lines")) == 2
    finally:
        shutil.rmtree(temp_path)
        hosts.all.zos_data_set(name=dest, state="absent")


@pytest.mark.uss
@pytest.mark.pdse
@pytest.mark.parametrize("src_type", ["pds", "pdse"])
def test_copy_dir_to_existing_pdse(ansible_zos_module, src_type):
    hosts = ansible_zos_module
    src_dir = "/tmp/testdir"
    dest = "USER.TEST.PDS.FUNCTEST"

    try:
        hosts.all.file(path=src_dir, state="directory")
        for i in range(5):
            hosts.all.file(path=src_dir + "/" + "file" + str(i), state="touch")

        hosts.all.zos_data_set(
            name=dest,
            type=src_type,
            space_primary=5,
            space_type="M",
            record_format="fba",
            record_length=80,
        )

        copy_result = hosts.all.zos_copy(src=src_dir, dest=dest, remote_src=True)
        verify_copy = hosts.all.shell(
            cmd="cat \"//'{0}'\" > /dev/null 2>/dev/null".format(dest + "(FILE2)"),
            executable=SHELL_EXECUTABLE,
        )

        for cp_res in copy_result.contacted.values():
            assert cp_res.get("msg") is None
            assert cp_res.get("changed") is True
            assert cp_res.get("dest") == dest
        for v_cp in verify_copy.contacted.values():
            assert v_cp.get("rc") == 0
    finally:
        hosts.all.file(path=src_dir, state="absent")
        hosts.all.zos_data_set(name=dest, state="absent")


@pytest.mark.seq
@pytest.mark.pdse
@pytest.mark.parametrize("src_type", ["seq", "pds", "pdse"])
def test_copy_data_set_to_non_existing_pdse(ansible_zos_module, src_type):
    hosts = ansible_zos_module
    src_data_set = "USER.TEST.PDS.SOURCE"
    src = src_data_set if src_type == "seq" else "{0}(TEST)".format(src_data_set)
    dest_data_set = "USER.TEST.PDS.FUNCTEST"
    dest = "{0}(MEMBER)".format(dest_data_set)

    try:
        hosts.all.zos_data_set(name=src_data_set, type=src_type)
        if src_type != "seq":
            hosts.all.zos_data_set(name=src, type="member")

        hosts.all.shell(
            "decho 'Records for test' '{0}'".format(src),
            executable=SHELL_EXECUTABLE
        )

        hosts.all.zos_data_set(name=dest_data_set, state="absent")
        copy_result = hosts.all.zos_copy(src=src, dest=dest, remote_src=True)

        verify_copy = hosts.all.shell(
            cmd="cat \"//'{0}'\"".format(dest),
            executable=SHELL_EXECUTABLE,
        )

        for cp_res in copy_result.contacted.values():
            assert cp_res.get("msg") is None
            assert cp_res.get("changed") is True
            assert cp_res.get("dest") == dest
        for v_cp in verify_copy.contacted.values():
            assert v_cp.get("rc") == 0
            assert v_cp.get("stdout") != ""
    finally:
        hosts.all.zos_data_set(name=src_data_set, state="absent")
        hosts.all.zos_data_set(name=dest_data_set, state="absent")


@pytest.mark.pdse
@pytest.mark.parametrize("args", [
    dict(src_type="pds", dest_type="pds"),
    dict(src_type="pds", dest_type="pdse"),
    dict(src_type="pdse", dest_type="pds"),
    dict(src_type="pdse", dest_type="pdse"),
])
def test_copy_pds_to_existing_pds(ansible_zos_module, args):
    hosts = ansible_zos_module
    src = "USER.TEST.PDS.SRC"
    dest = "USER.TEST.PDS.DEST"

    try:
        populate_partitioned_data_set(hosts, src, args["src_type"])
        hosts.all.zos_data_set(name=dest, type=args["dest_type"])

        copy_res = hosts.all.zos_copy(src=src, dest=dest, remote_src=True)
        verify_copy = hosts.all.shell(
            cmd="mls {0}".format(dest),
            executable=SHELL_EXECUTABLE
        )

        for result in copy_res.contacted.values():
            assert result.get("msg") is None
            assert result.get("changed") is True
            assert result.get("dest") == dest

        for v_cp in verify_copy.contacted.values():
            assert v_cp.get("rc") == 0
            stdout = v_cp.get("stdout")
            assert stdout is not None
            assert len(stdout.splitlines()) == 3
    finally:
        hosts.all.zos_data_set(name=src, state="absent")
        hosts.all.zos_data_set(name=dest, state="absent")


@pytest.mark.pdse
def test_copy_pds_loadlib_member_to_pds_loadlib_member(ansible_zos_module,):
    hosts = ansible_zos_module
    # The volume for this dataset should use a system symbol.
    # This dataset and member should be available on any z/OS system.
    src = "USER.LOAD.SRC"
    dest = "USER.LOAD.DEST"
    cobol_pds = "USER.COBOL.SRC"
    try:
        hosts.all.zos_data_set(
            name=src,
            state="present",
            type="pdse",
            record_format="U",
            record_length=0,
            block_size=32760,
            space_primary=2,
            space_type="M",
            replace=True
        )

        hosts.all.zos_data_set(
            name=dest,
            state="present",
            type="pdse",
            record_format="U",
            record_length=0,
            block_size=32760,
            space_primary=2,
            space_type="M",
            replace=True
        )

        hosts.all.zos_data_set(
            name=cobol_pds,
            state="present",
            type="pds",
            space_primary=2,
            record_format="FB",
            record_length=80,
            block_size=3120,
            replace=True,
        )
        member = "HELLOSRC"
        cobol_pds = "{0}({1})".format(cobol_pds, member)
        rc = hosts.all.zos_copy(
            content=COBOL_SRC,
            dest=cobol_pds,
        )
        dest_name = "{0}({1})".format(dest, member)
        src_name = "{0}({1})".format(src, member)
        # both src and dest need to be a loadlib
        rc = link_loadlib_from_cobol(hosts, dest_name, cobol_pds)
        assert rc == 0
        # make sure is executable
        cmd = "mvscmd --pgm={0}  --steplib={1} --sysprint=* --stderr=* --stdout=*"
        exec_res = hosts.all.shell(
            cmd=cmd.format(member, dest)
        )
        for result in exec_res.contacted.values():
            assert result.get("rc") == 0
        rc = link_loadlib_from_cobol(hosts, src_name, cobol_pds)
        assert rc == 0

        exec_res = hosts.all.shell(
            cmd=cmd.format(member, src)
        )
        for result in exec_res.contacted.values():
            assert result.get("rc") == 0

        copy_res = hosts.all.zos_copy(
            src="{0}({1})".format(src, member), 
            dest="{0}({1})".format(dest, "MEM1"), 
            remote_src=True)

        verify_copy = hosts.all.shell(
            cmd="mls {0}".format(dest),
            executable=SHELL_EXECUTABLE
        )

        for result in copy_res.contacted.values():
            assert result.get("msg") is None
            assert result.get("changed") is True
            assert result.get("dest") == "{0}({1})".format(dest, "MEM1")

        for v_cp in verify_copy.contacted.values():
            assert v_cp.get("rc") == 0
            stdout = v_cp.get("stdout")
            assert stdout is not None
            # number of members
            assert len(stdout.splitlines()) == 2

    finally:
        hosts.all.zos_data_set(name=dest, state="absent")
        hosts.all.zos_data_set(name=src, state="absent")
        hosts.all.zos_data_set(name=cobol_pds, state="absent")


@pytest.mark.pdse
def test_copy_pds_member_with_system_symbol(ansible_zos_module,):
    """This test is for bug #543 in GitHub. In some versions of ZOAU,
    datasets.listing can't handle system symbols in volume names and
    therefore fails to get details from a dataset.

    Note: `listcat ent('SYS1.SAMPLIB') all` will display 'volser = ******'
    and `D SYMBOLS` will show you that `&SYSR2. = "RES80A"` where
    the symbols for this volume correspond to volume `RES80A`
    """
    hosts = ansible_zos_module
    # The volume for this dataset should use a system symbol.
    # This dataset and member should be available on any z/OS system.
    src = "SYS1.SAMPLIB(IZUPRM00)"
    dest = "USER.TEST.PDS.DEST"

    try:
        hosts.all.zos_data_set(
            name=dest,
            state="present",
            type="pdse",
            replace=True
        )

        copy_res = hosts.all.zos_copy(src=src, dest=dest, remote_src=True)
        verify_copy = hosts.all.shell(
            cmd="mls {0}".format(dest),
            executable=SHELL_EXECUTABLE
        )

        for result in copy_res.contacted.values():
            assert result.get("msg") is None
            assert result.get("changed") is True
            assert result.get("dest") == dest

        for v_cp in verify_copy.contacted.values():
            assert v_cp.get("rc") == 0
            stdout = v_cp.get("stdout")
            assert stdout is not None
            assert len(stdout.splitlines()) == 1

    finally:
        hosts.all.zos_data_set(name=dest, state="absent")


@pytest.mark.pdse
def test_copy_multiple_data_set_members(ansible_zos_module):
    hosts = ansible_zos_module
    src = "USER.FUNCTEST.SRC.PDS"
    src_wildcard = "{0}(ABC*)".format(src)

    dest = "USER.FUNCTEST.DEST.PDS"
    member_list = ["MEMBER1", "ABCXYZ", "ABCASD"]
    ds_list = ["{0}({1})".format(src, member) for member in member_list]

    try:
        hosts.all.zos_data_set(name=src, type="pds")
        hosts.all.zos_data_set(name=dest, type="pds")

        for member in ds_list:
            hosts.all.shell(
                cmd="decho '{0}' '{1}'".format(DUMMY_DATA, member),
                executable=SHELL_EXECUTABLE
            )

        copy_res = hosts.all.zos_copy(src=src_wildcard, dest=dest, remote_src=True)
        for result in copy_res.contacted.values():
            assert result.get("msg") is None
            assert result.get("changed") is True
            assert result.get("dest") == dest

        verify_copy = hosts.all.shell(
            cmd="mls {0}".format(dest),
            executable=SHELL_EXECUTABLE
        )

        for v_cp in verify_copy.contacted.values():
            assert v_cp.get("rc") == 0
            stdout = v_cp.get("stdout")
            assert stdout is not None
            assert len(stdout.splitlines()) == 2

    finally:
        hosts.all.zos_data_set(name=src, state="absent")
        hosts.all.zos_data_set(name=dest, state="absent")


@pytest.mark.pdse
def test_copy_multiple_data_set_members_in_loop(ansible_zos_module):
    """
    This test case was included in case the module is called inside a loop,
    issue was discovered in https://github.com/ansible-collections/ibm_zos_core/issues/560.
    """
    hosts = ansible_zos_module
    src = "USER.FUNCTEST.SRC.PDS"

    dest = "USER.FUNCTEST.DEST.PDS"
    member_list = ["MEMBER1", "ABCXYZ", "ABCASD"]
    src_ds_list = ["{0}({1})".format(src, member) for member in member_list]
    dest_ds_list = ["{0}({1})".format(dest, member) for member in member_list]

    try:
        hosts.all.zos_data_set(name=src, type="pds")
        hosts.all.zos_data_set(name=dest, type="pds")

        for src_member in src_ds_list:
            hosts.all.shell(
                cmd="decho '{0}' '{1}'".format(DUMMY_DATA, src_member),
                executable=SHELL_EXECUTABLE
            )

        for src_member, dest_member in zip(src_ds_list, dest_ds_list):
            copy_res = hosts.all.zos_copy(src=src_member, dest=dest_member, remote_src=True)
            for result in copy_res.contacted.values():
                assert result.get("msg") is None
                assert result.get("changed") is True
                assert result.get("dest") == dest_member

        verify_copy = hosts.all.shell(
            cmd="mls {0}".format(dest),
            executable=SHELL_EXECUTABLE
        )

        for v_cp in verify_copy.contacted.values():
            assert v_cp.get("rc") == 0
            stdout = v_cp.get("stdout")
            assert stdout is not None
            assert len(stdout.splitlines()) == 3

    finally:
        hosts.all.zos_data_set(name=src, state="absent")
        hosts.all.zos_data_set(name=dest, state="absent")


@pytest.mark.uss
@pytest.mark.pdse
@pytest.mark.parametrize("ds_type", ["pds", "pdse"])
def test_copy_member_to_non_existing_uss_file(ansible_zos_module, ds_type):
    hosts = ansible_zos_module
    data_set = "USER.TEST.PDSE.SOURCE"
    src = "{0}(MEMBER)".format(data_set)
    dest = "/tmp/member"

    try:
        hosts.all.file(path=dest, state="absent")
        hosts.all.zos_data_set(name=data_set, state="present", type=ds_type)
        hosts.all.shell(
            cmd="decho 'Record for data set' '{0}'".format(src),
            executable=SHELL_EXECUTABLE
        )

        copy_res = hosts.all.zos_copy(src=src, dest=dest, remote_src=True)
        stat_res = hosts.all.stat(path=dest)
        verify_copy = hosts.all.shell(
            cmd="head {0}".format(dest), executable=SHELL_EXECUTABLE
        )

        for result in copy_res.contacted.values():
            assert result.get("msg") is None
            assert result.get("changed") is True
            assert result.get("dest") == dest
        for result in stat_res.contacted.values():
            assert result.get("stat").get("exists") is True
        for result in verify_copy.contacted.values():
            assert result.get("rc") == 0
            assert result.get("stdout") != ""
    finally:
        hosts.all.zos_data_set(path=data_set, state="absent")
        hosts.all.file(path=dest, state="absent")


@pytest.mark.uss
@pytest.mark.pdse
@pytest.mark.parametrize("args", [
    dict(ds_type="pds", force=False),
    dict(ds_type="pds", force=True),
    dict(ds_type="pdse", force=False),
    dict(ds_type="pdse", force=True)
])
def test_copy_member_to_existing_uss_file(ansible_zos_module, args):
    hosts = ansible_zos_module
    data_set = "USER.TEST.PDSE.SOURCE"
    src = "{0}(MEMBER)".format(data_set)
    dest = "/tmp/member"

    try:
        hosts.all.file(path=dest, state="touch")
        hosts.all.zos_data_set(name=data_set, state="present", type=args["ds_type"])
        hosts.all.shell(
            cmd="decho 'Record for data set' '{0}'".format(src),
            executable=SHELL_EXECUTABLE
        )

        copy_res = hosts.all.zos_copy(src=src, dest=dest, remote_src=True, force=args["force"])
        stat_res = hosts.all.stat(path=dest)
        verify_copy = hosts.all.shell(
            cmd="head {0}".format(dest), executable=SHELL_EXECUTABLE
        )

        for result in copy_res.contacted.values():
            if args["force"]:
                assert result.get("msg") is None
                assert result.get("changed") is True
                assert result.get("dest") == dest
            else:
                assert result.get("msg") is not None
                assert result.get("changed") is False
        for result in stat_res.contacted.values():
            assert result.get("stat").get("exists") is True
        for result in verify_copy.contacted.values():
            assert result.get("rc") == 0
            if args["force"]:
                assert result.get("stdout") != ""
    finally:
        hosts.all.zos_data_set(name=data_set, state="absent")
        hosts.all.file(path=dest, state="absent")


@pytest.mark.uss
@pytest.mark.pdse
@pytest.mark.parametrize("src_type", ["pds", "pdse"])
def test_copy_pdse_to_uss_dir(ansible_zos_module, src_type):
    hosts = ansible_zos_module
    src_ds = "USER.TEST.FUNCTEST"
    dest = "/tmp/"
    dest_path = "/tmp/{0}".format(src_ds)

    try:
        hosts.all.zos_data_set(name=src_ds, type=src_type, state="present")
        members = ["MEMBER1", "MEMBER2", "MEMBER3"]
        ds_list = ["{0}({1})".format(src_ds, member) for member in members]
        for member in ds_list:
            hosts.all.shell(
                cmd="decho '{0}' '{1}'".format(DUMMY_DATA, member),
                executable=SHELL_EXECUTABLE
            )

        hosts.all.file(path=dest_path, state="directory")

        copy_res = hosts.all.zos_copy(src=src_ds, dest=dest, remote_src=True)
        stat_res = hosts.all.stat(path=dest_path)

        for result in copy_res.contacted.values():
            assert result.get("msg") is None
            assert result.get("changed") is True
            assert result.get("dest") == dest
        for result in stat_res.contacted.values():
            assert result.get("stat").get("exists") is True
            assert result.get("stat").get("isdir") is True
    finally:
        hosts.all.zos_data_set(name=src_ds, state="absent")
        hosts.all.file(path=dest_path, state="absent")


@pytest.mark.uss
@pytest.mark.pdse
@pytest.mark.parametrize("src_type", ["pds", "pdse"])
def test_copy_member_to_uss_dir(ansible_zos_module, src_type):
    hosts = ansible_zos_module
    src_ds = "USER.TEST.FUNCTEST"
    src = "{0}(MEMBER)".format(src_ds)
    dest = "/tmp/"
    dest_path = "/tmp/MEMBER"

    try:
        hosts.all.zos_data_set(name=src_ds, type=src_type, state="present")
        hosts.all.shell(
            cmd="decho '{0}' '{1}'".format(DUMMY_DATA, src),
            executable=SHELL_EXECUTABLE
        )

        copy_res = hosts.all.zos_copy(src=src, dest=dest, remote_src=True)
        stat_res = hosts.all.stat(path=dest_path)
        verify_copy = hosts.all.shell(
            cmd="head {0}".format(dest_path),
            executable=SHELL_EXECUTABLE
        )

        for result in copy_res.contacted.values():
            assert result.get("msg") is None
            assert result.get("changed") is True
            assert result.get("dest") == dest
        for result in stat_res.contacted.values():
            assert result.get("stat").get("exists") is True
        for result in verify_copy.contacted.values():
            assert result.get("rc") == 0
            assert result.get("stdout") != ""
    finally:
        hosts.all.zos_data_set(name=src_ds, state="absent")
        hosts.all.file(path=dest_path, state="absent")


@pytest.mark.seq
@pytest.mark.pdse
@pytest.mark.parametrize("src_type", ["pds", "pdse"])
def test_copy_member_to_non_existing_seq_data_set(ansible_zos_module, src_type):
    hosts = ansible_zos_module
    src_ds = "USER.TEST.PDS.SOURCE"
    src = "{0}(MEMBER)".format(src_ds)
    dest = "USER.TEST.SEQ.FUNCTEST"

    try:
        hosts.all.zos_data_set(name=dest, state="absent")
        hosts.all.zos_data_set(name=src_ds, type=src_type, state="present")
        hosts.all.shell(
            cmd="decho 'A record' '{0}'".format(src),
            executable=SHELL_EXECUTABLE
        )

        copy_res = hosts.all.zos_copy(src=src, dest=dest, remote_src=True)
        verify_copy = hosts.all.shell(
            cmd="head \"//'{0}'\"".format(dest), executable=SHELL_EXECUTABLE
        )

        for result in copy_res.contacted.values():
            assert result.get("msg") is None
            assert result.get("changed") is True
            assert result.get("dest") == dest
        for result in verify_copy.contacted.values():
            assert result.get("rc") == 0
            assert result.get("stdout") != ""
    finally:
        hosts.all.zos_data_set(name=src_ds, state="absent")
        hosts.all.zos_data_set(name=dest, state="absent")


@pytest.mark.seq
@pytest.mark.pdse
@pytest.mark.parametrize("args", [
    dict(type="pds", force=False),
    dict(type="pds", force=True),
    dict(type="pdse", force=False),
    dict(type="pdse", force=True),
])
def test_copy_member_to_existing_seq_data_set(ansible_zos_module, args):
    hosts = ansible_zos_module
    src_ds = "USER.TEST.PDS.SOURCE"
    src = "{0}(MEMBER)".format(src_ds)
    dest = "USER.TEST.SEQ.FUNCTEST"

    try:
        hosts.all.zos_data_set(name=dest, type="seq", state="present", replace=True)
        hosts.all.zos_data_set(name=src_ds, type=args["type"], state="present")

        for data_set in [src, dest]:
            hosts.all.shell(
                cmd="decho 'A record' '{0}'".format(data_set),
                executable=SHELL_EXECUTABLE
            )

        copy_res = hosts.all.zos_copy(src=src, dest=dest, force=args["force"], remote_src=True)
        verify_copy = hosts.all.shell(
            cmd="head \"//'{0}'\"".format(dest), executable=SHELL_EXECUTABLE
        )

        for result in copy_res.contacted.values():
            if args["force"]:
                assert result.get("msg") is None
                assert result.get("changed") is True
                assert result.get("dest") == dest
            else:
                assert result.get("msg") is not None
                assert result.get("changed") is False
        for result in verify_copy.contacted.values():
            assert result.get("rc") == 0
            if args["force"]:
                assert result.get("stdout") != ""
    finally:
        hosts.all.zos_data_set(name=src_ds, state="absent")
        hosts.all.zos_data_set(name=dest, state="absent")


@pytest.mark.uss
@pytest.mark.pdse
@pytest.mark.parametrize("dest_type", ["pds", "pdse"])
def test_copy_file_to_member_convert_encoding(ansible_zos_module, dest_type):
    hosts = ansible_zos_module
    src = "/etc/profile"
    dest = "USER.TEST.PDS.FUNCTEST"

    try:
        hosts.all.zos_data_set(
            type=dest_type,
            space_primary=5,
            space_type="M",
            record_format="fba",
            record_length=25,
        )

        copy_res = hosts.all.zos_copy(
            src=src,
            dest=dest,
            remote_src=False,
            encoding={
                "from": "UTF-8",
                "to": "IBM-1047"
            },
        )

        verify_copy = hosts.all.shell(
            cmd="head \"//'{0}'\"".format(dest + "(PROFILE)"),
            executable=SHELL_EXECUTABLE,
        )

        for result in copy_res.contacted.values():
            assert result.get("msg") is None
            assert result.get("changed") is True
            assert result.get("dest") == dest
        for result in verify_copy.contacted.values():
            assert result.get("rc") == 0
            assert result.get("stdout") != ""
    finally:
        hosts.all.zos_data_set(name=dest, state="absent")


@pytest.mark.pdse
@pytest.mark.parametrize("args", [
    dict(type="pds", backup=None),
    dict(type="pds", backup="USER.TEST.PDS.BACKUP"),
    dict(type="pdse", backup=None),
    dict(type="pdse", backup="USER.TEST.PDSE.BACKUP"),
])
def test_backup_pds(ansible_zos_module, args):
    hosts = ansible_zos_module
    src = tempfile.mkdtemp()
    dest = "USER.TEST.PDS.FUNCTEST"
    members = ["FILE1", "FILE2", "FILE3", "FILE4", "FILE5"]
    backup_name = None

    try:
        populate_dir(src)
        populate_partitioned_data_set(hosts, dest, args["type"], members)

        if args["backup"]:
            copy_res = hosts.all.zos_copy(src=src, dest=dest, force=True, backup=True, backup_name=args["backup"])
        else:
            copy_res = hosts.all.zos_copy(src=src, dest=dest, force=True, backup=True)

        for result in copy_res.contacted.values():
            assert result.get("msg") is None
            assert result.get("changed") is True
            assert result.get("dest") == dest

            backup_name = result.get("backup_name")
            assert backup_name is not None
            if args["backup"]:
                assert backup_name == args["backup"]

        verify_copy = get_listcat_information(hosts, backup_name, args["type"])

        for result in verify_copy.contacted.values():
            assert result.get("dd_names") is not None
            dd_names = result.get("dd_names")
            assert len(dd_names) > 0
            output = "\n".join(dd_names[0]["content"])
            assert "IN-CAT" in output

    finally:
        shutil.rmtree(src)
        hosts.all.zos_data_set(name=dest, state="absent")
        if backup_name:
            hosts.all.zos_data_set(name=backup_name, state="absent")


@pytest.mark.seq
@pytest.mark.pdse
@pytest.mark.parametrize("src_type", ["seq", "pds", "pdse"])
def test_copy_data_set_to_volume(ansible_zos_module, src_type):
    hosts = ansible_zos_module
    source = "USER.TEST.FUNCTEST.SRC"
    dest = "USER.TEST.FUNCTEST.DEST"

    try:
        hosts.all.zos_data_set(name=source, type=src_type, state='present')
        copy_res = hosts.all.zos_copy(
            src=source,
            dest=dest,
            remote_src=True,
            volume='000000'
        )

        for cp in copy_res.contacted.values():
            assert cp.get('msg') is None
            assert cp.get('changed') is True
            assert cp.get('dest') == dest

        check_vol = hosts.all.shell(
            cmd="tsocmd \"LISTDS '{0}'\"".format(dest),
            executable=SHELL_EXECUTABLE,
        )

        for cv in check_vol.contacted.values():
            assert cv.get('rc') == 0
            assert "000000" in cv.get('stdout')
    finally:
        hosts.all.zos_data_set(name=source, state='absent')
        hosts.all.zos_data_set(name=dest, state='absent')


@pytest.mark.vsam
def test_copy_ksds_to_non_existing_ksds(ansible_zos_module):
    hosts = ansible_zos_module
    src_ds = TEST_VSAM_KSDS
    dest_ds = "USER.TEST.VSAM.KSDS"

    try:
        copy_res = hosts.all.zos_copy(src=src_ds, dest=dest_ds, remote_src=True)
        verify_copy = get_listcat_information(hosts, dest_ds, "ksds")

        for result in copy_res.contacted.values():
            assert result.get("msg") is None
            assert result.get("changed") is True
            assert result.get("dest") == dest_ds
        for result in verify_copy.contacted.values():
            assert result.get("dd_names") is not None
            dd_names = result.get("dd_names")
            assert len(dd_names) > 0
            output = "\n".join(dd_names[0]["content"])
            assert "IN-CAT" in output
            assert re.search(r"\bINDEXED\b", output)
    finally:
        hosts.all.zos_data_set(name=dest_ds, state="absent")


@pytest.mark.vsam
@pytest.mark.parametrize("force", [False, True])
def test_copy_ksds_to_existing_ksds(ansible_zos_module, force):
    hosts = ansible_zos_module
    src_ds = "USER.TEST.VSAM.SOURCE"
    dest_ds = "USER.TEST.VSAM.KSDS"

    try:
        create_vsam_data_set(hosts, src_ds, "KSDS", add_data=True, key_length=12, key_offset=0)
        create_vsam_data_set(hosts, dest_ds, "KSDS", add_data=True, key_length=12, key_offset=0)

        copy_res = hosts.all.zos_copy(src=src_ds, dest=dest_ds, remote_src=True, force=force)
        verify_copy = get_listcat_information(hosts, dest_ds, "ksds")

        for result in copy_res.contacted.values():
            if force:
                assert result.get("msg") is None
                assert result.get("changed") is True
                assert result.get("dest") == dest_ds
            else:
                assert result.get("msg") is not None
                assert result.get("changed") is False

        for result in verify_copy.contacted.values():
            assert result.get("dd_names") is not None
            dd_names = result.get("dd_names")
            assert len(dd_names) > 0
            output = "\n".join(dd_names[0]["content"])
            assert "IN-CAT" in output
            assert re.search(r"\bINDEXED\b", output)
    finally:
        hosts.all.zos_data_set(name=src_ds, state="absent")
        hosts.all.zos_data_set(name=dest_ds, state="absent")


@pytest.mark.vsam
@pytest.mark.parametrize("backup", [None, "USER.TEST.VSAM.KSDS.BACK"])
def test_backup_ksds(ansible_zos_module, backup):
    hosts = ansible_zos_module
    src = "USER.TEST.VSAM.SOURCE"
    dest = "USER.TEST.VSAM.KSDS"
    backup_name = None

    try:
        create_vsam_data_set(hosts, src, "KSDS", add_data=True, key_length=12, key_offset=0)
        create_vsam_data_set(hosts, dest, "KSDS", add_data=True, key_length=12, key_offset=0)

        if backup:
            copy_res = hosts.all.zos_copy(src=src, dest=dest, backup=True, backup_name=backup, remote_src=True, force=True)
        else:
            copy_res = hosts.all.zos_copy(src=src, dest=dest, backup=True, remote_src=True, force=True)

        for result in copy_res.contacted.values():
            assert result.get("msg") is None
            assert result.get("changed") is True
            backup_name = result.get("backup_name")
            assert backup_name is not None

            if backup:
                assert backup_name == backup

        verify_copy = get_listcat_information(hosts, dest, "ksds")
        verify_backup = get_listcat_information(hosts, backup_name, "ksds")

        for result in verify_copy.contacted.values():
            assert result.get("dd_names") is not None
            dd_names = result.get("dd_names")
            assert len(dd_names) > 0
            output = "\n".join(dd_names[0]["content"])
            assert "IN-CAT" in output
            assert re.search(r"\bINDEXED\b", output)
        for result in verify_backup.contacted.values():
            assert result.get("dd_names") is not None
            dd_names = result.get("dd_names")
            assert len(dd_names) > 0
            output = "\n".join(dd_names[0]["content"])
            assert "IN-CAT" in output
            assert re.search(r"\bINDEXED\b", output)

    finally:
        hosts.all.zos_data_set(name=src, state="absent")
        hosts.all.zos_data_set(name=dest, state="absent")
        if backup_name:
            hosts.all.zos_data_set(name=backup_name, state="absent")


@pytest.mark.vsam
def test_copy_ksds_to_volume(ansible_zos_module):
    hosts = ansible_zos_module
    src_ds = TEST_VSAM_KSDS
    dest_ds = "USER.TEST.VSAM.KSDS"

    try:
        copy_res = hosts.all.zos_copy(
            src=src_ds,
            dest=dest_ds,
            remote_src=True,
            volume="000000"
        )
        verify_copy = get_listcat_information(hosts, dest_ds, "ksds")

        for result in copy_res.contacted.values():
            assert result.get("msg") is None
            assert result.get("changed") is True
            assert result.get("dest") == dest_ds
        for result in verify_copy.contacted.values():
            assert result.get("dd_names") is not None
            dd_names = result.get("dd_names")
            assert len(dd_names) > 0
            output = "\n".join(dd_names[0]["content"])
            assert "IN-CAT" in output
            assert re.search(r"\bINDEXED\b", output)
            assert re.search(r"\b000000\b", output)
    finally:
        hosts.all.zos_data_set(name=dest_ds, state="absent")


def test_dest_data_set_parameters(ansible_zos_module):
    hosts = ansible_zos_module
    src = "/etc/profile"
    dest = "USER.TEST.DEST"
    volume = "000000"
    space_primary = 3
    space_secondary = 2
    space_type = "K"
    record_format = "VB"
    record_length = 100
    block_size = 21000

    try:
        copy_result = hosts.all.zos_copy(
            src=src,
            dest=dest,
            remote_src=True,
            volume=volume,
            dest_data_set=dict(
                type="SEQ",
                space_primary=space_primary,
                space_secondary=space_secondary,
                space_type=space_type,
                record_format=record_format,
                record_length=record_length,
                block_size=block_size
            )
        )

        verify_copy = hosts.all.shell(
            cmd="tsocmd \"LISTDS '{0}'\"".format(dest),
            executable=SHELL_EXECUTABLE,
        )

        for result in copy_result.contacted.values():
            assert result.get("msg") is None
            assert result.get("changed") is True
            assert result.get("dest") == dest
        for result in verify_copy.contacted.values():
            # The tsocmd returns 5 lines like this:
            # USER.TEST.DEST
            # --RECFM-LRECL-BLKSIZE-DSORG
            #   VB    100   21000   PS
            # --VOLUMES--
            #   000000
            assert result.get("rc") == 0
            output_lines = result.get("stdout").split("\n")
            assert len(output_lines) == 5
            data_set_attributes = output_lines[2].strip().split()
            assert len(data_set_attributes) == 4
            assert data_set_attributes[0] == record_format
            assert data_set_attributes[1] == str(record_length)
            assert data_set_attributes[2] == str(block_size)
            assert data_set_attributes[3] == "PS"
            assert volume in output_lines[4]
    finally:
        hosts.all.zos_data_set(name=dest, state="absent")


def test_ensure_tmp_cleanup(ansible_zos_module):
    hosts = ansible_zos_module
    src = "/etc/profile"
    dest = "/tmp"
    dest_path = "/tmp/profile"

    temp_files_patterns = [
        re.compile(r"\bansible-zos-copy-payload"),
        re.compile(r"\bconverted"),
        re.compile(r"\bansible-zos-copy-data-set-dump")
    ]

    try:
        copy_res = hosts.all.zos_copy(src=src, dest=dest)
        for result in copy_res.contacted.values():
            assert result.get("msg") is None
            assert result.get("changed") is True

        stat_dir = hosts.all.shell(
            cmd="ls",
            executable=SHELL_EXECUTABLE,
            chdir="/tmp/"
        )

        for result in stat_dir.contacted.values():
            tmp_files = result.get("stdout")
            for pattern in temp_files_patterns:
                assert not pattern.search(tmp_files)

    finally:
        hosts.all.file(path=dest_path, state="absent")


@pytest.mark.vsam
@pytest.mark.parametrize("force", [False, True])
def test_copy_uss_file_to_existing_sequential_data_set_twice_with_tmphlq_option(ansible_zos_module, force):
    hosts = ansible_zos_module
    dest = "USER.TEST.SEQ.FUNCTEST"
    src_file = "/etc/profile"
    tmphlq = "TMPHLQ"
    try:
        hosts.all.zos_data_set(name=dest, type="seq", state="present")
        copy_result = hosts.all.zos_copy(src=src_file, dest=dest, remote_src=True, force=force)
        copy_result = hosts.all.zos_copy(src=src_file, dest=dest, remote_src=True, backup=True, tmp_hlq=tmphlq, force=force)

        verify_copy = None
        if force:
            verify_copy = hosts.all.shell(
                cmd="cat \"//'{0}'\" > /dev/null 2>/dev/null".format(dest),
                executable=SHELL_EXECUTABLE,
            )

        for cp_res in copy_result.contacted.values():
            if force:
                assert cp_res.get("msg") is None
                assert cp_res.get("backup_name")[:6] == tmphlq
            else:
                assert cp_res.get("msg") is not None
                assert cp_res.get("changed") is False
        if force:
            for v_cp in verify_copy.contacted.values():
                assert v_cp.get("rc") == 0
    finally:
        hosts.all.zos_data_set(name=dest, state="absent")<|MERGE_RESOLUTION|>--- conflicted
+++ resolved
@@ -149,7 +149,6 @@
             infile.write(DUMMY_DATA)
 
 
-<<<<<<< HEAD
 def create_template_file(dir_path, use_default_markers=True):
     content = TEMPLATE_CONTENT if use_default_markers else TEMPLATE_CONTENT_NON_DEFAULT_MARKERS
     template_path = os.path.join(dir_path, "template")
@@ -158,12 +157,12 @@
         infile.write(content)
 
     return template_path
-=======
+
+
 def populate_dir_crlf_endings(dir_path):
     for i in range(5):
         with open(os.path.join(dir_path, "file{0}".format(i)), "wb") as infile:
             infile.write(DUMMY_DATA_CRLF)
->>>>>>> 0e552400
 
 
 def populate_partitioned_data_set(hosts, name, ds_type, members=None):
