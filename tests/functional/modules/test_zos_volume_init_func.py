--- conflicted
+++ resolved
@@ -1,6 +1,6 @@
 # -*- coding: utf-8 -*-
 
-# Copyright (c) IBM Corporation 2023
+# Copyright (c) IBM Corporation 2024
 # Licensed under the Apache License, Version 2.0 (the "License");
 # you may not use this file except in compliance with the License.
 # You may obtain a copy of the License at
@@ -48,17 +48,10 @@
     clear_volume(hosts, volume_1)
 
     params = {
-<<<<<<< HEAD
         "address":volume_2,
         "verify_offline":False,
         "volid":volume_1,
         "verify_volid":volume_1
-=======
-        "address":TEST_VOL_ADDR,
-        "verify_offline":False,
-        "volid":TEST_VOL_SER,
-        "verify_volid":'USER02'
->>>>>>> c032672d
     }
 
     # take volume offline
@@ -183,11 +176,7 @@
 
     # Display command to print device status, volser and addr should correspond
     display_cmd_output = list(
-<<<<<<< HEAD
         hosts.all.zos_operator(cmd=f"D U,VOL={volume_1}").contacted.values()
-=======
-        hosts.all.zos_operator(cmd=f"D U,VOL={TEST_VOL_SER}").contacted.values()
->>>>>>> c032672d
     )[0]
 
     # zos_operator output contains the command as well, only the last line of
@@ -273,7 +262,6 @@
         assert result.get('rc') == 0
 
     # bring volume back online
-<<<<<<< HEAD
     hosts.all.zos_operator(cmd=f"vary {volume_2},online")
 
 
@@ -386,59 +374,6 @@
 
 
 def test_bad_param_values_address_specified_is_not_accesible_to_current(ansible_zos_module, volumes_on_systems):
-=======
-    hosts.all.zos_operator(cmd=f"vary {TEST_VOL_ADDR},online")
-
-
-@pytest.mark.parametrize(
-    "params,expected_rc", [
-        # address not hexadecimal
-        ({
-            'address': 'XYZ',
-            'verify_offline': False,
-            'volid': TEST_VOL_SER
-        }, 12),
-        # address length too short
-        ({
-            'address': '01',
-            'verify_offline': False,
-            'volid': TEST_VOL_SER
-        }, 12),
-        # address specified is not accesible to current
-        ({
-            'address': '0000',
-            'verify_offline': False,
-            'volid': TEST_VOL_SER
-        }, 12),
-        # negative value for vtoc_size
-        ({
-            'address': TEST_VOL_ADDR,
-            'verify_offline': False,
-            'volid': TEST_VOL_SER,
-            'vtoc_size': -10
-        }, 12),
-        # note - "'vtoc_size': 0" gets treated as vtoc_size wasn't defined
-        # and invokes default behavior.
-        # volid check - incorrect existing volid
-        ({
-            'address': TEST_VOL_ADDR,
-            'verify_offline': False,
-            'volid': TEST_VOL_SER,
-            'verify_volid': '000000'
-        }, 12),
-        # volid value too long
-        ({
-            'address': 'ABCDEFGHIJK',
-            'verify_offline': False,
-            'volid': TEST_VOL_SER,
-        }, 12),
-        # ({}, 0)
-
-    ]
-)
-
-def test_bad_param_values(ansible_zos_module, params, expected_rc):
->>>>>>> c032672d
     hosts = ansible_zos_module
 
     expected_rc = 12
@@ -623,7 +558,6 @@
 def test_minimal_params(ansible_zos_module, volumes_on_systems):
     hosts = ansible_zos_module
 
-<<<<<<< HEAD
     volumes = Volume_Handler(volumes_on_systems)
     volume_1 = volumes.get_available_vol()
     volume_2 = volumes.get_available_vol()
@@ -632,12 +566,6 @@
         "address":volume_2,
         "verify_offline":False,
         "volid":volume_1
-=======
-    params = {
-        "address":TEST_VOL_ADDR,
-        "verify_offline":False,
-        "volid":TEST_VOL_SER
->>>>>>> c032672d
     }
 
     # take volume offline
