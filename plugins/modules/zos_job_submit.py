--- conflicted
+++ resolved
@@ -527,14 +527,14 @@
         'submit -j "//{0}"'.format(quote(src)), use_unsafe_shell=True
     )
     if rc != 0:
-        raise SubmitJCLError("SUBMIT JOB FAILED:  Stderr :" + stderr)
+        raise SubmitJCLError("Submit job failed:  Stderr :" + stderr)
     if "Error" in stderr or "Not accepted by JES" in stderr:
-        raise SubmitJCLError("SUBMIT JOB FAILED: " + stderr)
+        raise SubmitJCLError("Submit job failed: " + stderr)
     if stdout != "":
         jobId = stdout.replace("\n", "").strip()
     else:
         raise SubmitJCLError(
-            "SUBMIT JOB FAILED: NO JOB ID IS RETURNED. PLEASE CHECK THE JCL."
+            "Submit job failed: no job ID was returned.  Please check the JCL."
         )
     return jobId
 
@@ -543,14 +543,14 @@
     """ Submit uss jcl. Use uss command submit -j jclfile. """
     rc, stdout, stderr = module.run_command(["submit", "-j", src])
     if rc != 0:
-        raise SubmitJCLError("SUBMIT JOB FAILED:  Stderr :" + stderr)
+        raise SubmitJCLError("Submit job failed:  Stderr :" + stderr)
     if "Error" in stderr or "Not accepted by JES" in stderr:
-        raise SubmitJCLError("SUBMIT JOB FAILED: " + stderr)
+        raise SubmitJCLError("Submit job failed: " + stderr)
     if stdout != "":
         jobId = stdout.replace("\n", "").strip()
     else:
         raise SubmitJCLError(
-            "SUBMIT JOB FAILED: NO JOB ID IS RETURNED. PLEASE CHECK THE JCL."
+            "Submit job failed: no job ID was returned.  Please check the JCL."
         )
     return jobId
 
@@ -566,9 +566,9 @@
 """
     rc, stdout, stderr = copy_rexx_and_run(script, src, vol, module)
     if "Error" in stdout:
-        raise SubmitJCLError("SUBMIT JOB FAILED: " + stdout)
+        raise SubmitJCLError("Submit job failed: " + stdout)
     elif "" == stdout:
-        raise SubmitJCLError("SUBMIT JOB FAILED, NO JOB ID IS RETURNED : " + stdout)
+        raise SubmitJCLError("Submit job failed, no job ID was returned : " + stdout)
     jobId = stdout.replace("\n", "").strip()
     return jobId
 
@@ -617,11 +617,7 @@
             )
     if not output and timeout == 0:
         raise SubmitJCLError(
-<<<<<<< HEAD
             "The job can not be queried from JES (Timeout=10s). Please check the zOS system.  It is slow to respond."
-=======
-            "THE JOB CAN NOT BE QUERIED FROM JES (TIMEOUT=10s). PLEASE CHECK THE ZOS SYSTEM. IT IS SLOW TO RESPOND."
->>>>>>> 1d44b411
         )
     return output
 
