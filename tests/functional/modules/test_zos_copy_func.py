# -*- coding: utf-8 -*-

# Copyright (c) IBM Corporation 2020, 2021, 2023
# Licensed under the Apache License, Version 2.0 (the "License");
# you may not use this file except in compliance with the License.
# You may obtain a copy of the License at
#     http://www.apache.org/licenses/LICENSE-2.0
# Unless required by applicable law or agreed to in writing, software
# distributed under the License is distributed on an "AS IS" BASIS,
# WITHOUT WARRANTIES OR CONDITIONS OF ANY KIND, either express or implied.
# See the License for the specific language governing permissions and
# limitations under the License.

from __future__ import absolute_import, division, print_function

import pytest
import os
import shutil
import re
import time
import tempfile
from tempfile import mkstemp
import subprocess


__metaclass__ = type


DUMMY_DATA = """DUMMY DATA ---- LINE 001 ------
DUMMY DATA ---- LINE 002 ------
DUMMY DATA ---- LINE 003 ------
DUMMY DATA ---- LINE 004 ------
DUMMY DATA ---- LINE 005 ------
DUMMY DATA ---- LINE 006 ------
DUMMY DATA ---- LINE 007 ------"""

DUMMY_DATA_SPECIAL_CHARS = """DUMMY DATA ---- LINE 001 ------
DUMMY DATA ---- LINE ÁÁÁ------
DUMMY DATA ---- LINE ÈÈÈ ------
DUMMY DATA ---- LINE 004 ------
DUMMY DATA ---- LINE 005 ------
DUMMY DATA ---- LINE 006 ------
DUMMY DATA ---- LINE 007 ------
"""

DUMMY_DATA_CRLF = b"00000001 DUMMY DATA\r\n00000002 DUMMY DATA\r\n"

# FD is outside of the range of UTF-8, so it should be useful when testing
# that binary data is not getting converted.
DUMMY_DATA_BINARY = b"\xFD\xFD\xFD\xFD"
DUMMY_DATA_BINARY_ESCAPED = "\\xFD\\xFD\\xFD\\xFD"

VSAM_RECORDS = """00000001A record
00000002A record
00000003A record
"""

TEMPLATE_CONTENT = """
This is a Jinja2 test: {{ var }}

{# This is a comment. #}

If:
{% if if_var is divisibleby 5 %}
Condition is true.
{% endif %}

Inside a loop:
{% for i in array %}
Current element: {{ i }}
{% endfor %}
"""

TEMPLATE_CONTENT_NON_DEFAULT_MARKERS = """
This is a Jinja2 test: (( var ))

#% This is a comment. %#

If:
{% if if_var is divisibleby 5 %}
Condition is true.
{% endif %}

Inside a loop:
{% for i in array %}
Current element: (( i ))
{% endfor %}
"""

# SHELL_EXECUTABLE = "/usr/lpp/rsusr/ported/bin/bash"
SHELL_EXECUTABLE = "/bin/sh"
TEST_PS = "IMSTESTL.IMS01.DDCHKPT"
TEST_PDS = "IMSTESTL.COMNUC"
TEST_PDS_MEMBER = "IMSTESTL.COMNUC(ATRQUERY)"
TEST_VSAM = "IMSTESTL.LDS01.WADS2"
TEST_VSAM_KSDS = "SYS1.STGINDEX"
TEST_PDSE = "SYS1.NFSLIBE"
TEST_PDSE_MEMBER = "SYS1.NFSLIBE(GFSAMAIN)"

COBOL_SRC = """
       IDENTIFICATION DIVISION.\n
       PROGRAM-ID. HELLOWRD.\n
\n
       PROCEDURE DIVISION.\n
           DISPLAY "SIMPLE HELLO WORLD".\n
           STOP RUN.\n
"""

LINK_JCL = """
//COMPLINK  JOB MSGCLASS=H,MSGLEVEL=(1,1),NOTIFY=&SYSUID,REGION=0M
//STEP1     EXEC PGM=IGYCRCTL
//STEPLIB   DD DSN=IGYV5R10.SIGYCOMP,DISP=SHR
//          DD DSN=IGYV5R10.SIGYMAC,DISP=SHR
//SYSIN     DD DISP=SHR,DSN={0}
//SYSPRINT  DD SYSOUT=*
//SYSLIN   DD  UNIT=SYSDA,DISP=(MOD),
//             SPACE=(CYL,(1,1)),
//             DCB=(RECFM=FB,LRECL=80,BLKSIZE=27920),
//             DSN=&&LOADSET
//SYSUT1    DD SPACE=(80,(10,10),,,ROUND),UNIT=SYSDA
//SYSUT2    DD SPACE=(80,(10,10),,,ROUND),UNIT=SYSDA
//SYSUT3    DD SPACE=(80,(10,10),,,ROUND),UNIT=SYSDA
//SYSUT4    DD SPACE=(80,(10,10),,,ROUND),UNIT=SYSDA
//SYSUT5    DD SPACE=(80,(10,10),,,ROUND),UNIT=SYSDA
//SYSUT6    DD SPACE=(80,(10,10),,,ROUND),UNIT=SYSDA
//SYSUT7    DD SPACE=(80,(10,10),,,ROUND),UNIT=SYSDA
//SYSUT8    DD SPACE=(80,(10,10),,,ROUND),UNIT=SYSDA
//SYSUT9    DD SPACE=(80,(10,10),,,ROUND),UNIT=SYSDA
//SYSUT10   DD SPACE=(80,(10,10),,,ROUND),UNIT=SYSDA
//SYSUT11   DD SPACE=(80,(10,10),,,ROUND),UNIT=SYSDA
//SYSUT12   DD SPACE=(80,(10,10),,,ROUND),UNIT=SYSDA
//SYSUT13   DD SPACE=(80,(10,10),,,ROUND),UNIT=SYSDA
//SYSUT14   DD SPACE=(80,(10,10),,,ROUND),UNIT=SYSDA
//SYSUT15   DD SPACE=(80,(10,10),,,ROUND),UNIT=SYSDA
//SYSMDECK  DD SPACE=(80,(10,10),,,ROUND),UNIT=SYSDA
//*
//LKED     EXEC PGM=IEWL,REGION=0M
//SYSPRINT DD  SYSOUT=*
//SYSLIB   DD  DSN=CEE.SCEELKED,DISP=SHR
//         DD  DSN=CEE.SCEELKEX,DISP=SHR
//SYSLMOD  DD  DSN={1},
//             DISP=SHR
//SYSUT1   DD  UNIT=SYSDA,DCB=BLKSIZE=1024,
//             SPACE=(TRK,(3,3))
//SYSTERM  DD  SYSOUT=*
//SYSPRINT DD  SYSOUT=*
//SYSLIN   DD  DSN=&&LOADSET,DISP=(OLD,KEEP)
//SYSIN    DD  DUMMY
//*

"""

<<<<<<< HEAD
hello_world = """#include <stdio.h>
int main()
{
   printf("Hello World!");
   return 0;
}
"""

call_c_hello_jcl="""//PDSELOCK JOB MSGCLASS=A,MSGLEVEL=(1,1),NOTIFY=&SYSUID,REGION=0M
//LOCKMEM  EXEC PGM=BPXBATCH
//STDPARM DD *
SH /tmp/c/hello_world
=======
c_pgm="""#include <stdio.h>
#include <stdlib.h>
#include <string.h>
int main(int argc, char** argv)
{
    char dsname[ strlen(argv[1]) + 4];
    sprintf(dsname, "//'%s'", argv[1]);
    FILE* member;
    member = fopen(dsname, "rb,type=record");
    sleep(300);
    fclose(member);
    return 0;
}
"""

call_c_jcl="""//PDSELOCK JOB MSGCLASS=A,MSGLEVEL=(1,1),NOTIFY=&SYSUID,REGION=0M
//LOCKMEM  EXEC PGM=BPXBATCH
//STDPARM DD *
SH /tmp/disp_shr/pdse-lock '{0}({1})'
>>>>>>> bfd30fc0
//STDIN  DD DUMMY
//STDOUT DD SYSOUT=*
//STDERR DD SYSOUT=*
//"""

def populate_dir(dir_path):
    for i in range(5):
        with open(dir_path + "/" + "file" + str(i + 1), "w") as infile:
            infile.write(DUMMY_DATA)


def create_template_file(dir_path, use_default_markers=True, encoding="utf-8"):
    content = TEMPLATE_CONTENT if use_default_markers else TEMPLATE_CONTENT_NON_DEFAULT_MARKERS
    template_path = os.path.join(dir_path, "template")

    with open(template_path, "w", encoding=encoding) as infile:
        infile.write(content)

    return template_path


def populate_dir_crlf_endings(dir_path):
    for i in range(5):
        with open(os.path.join(dir_path, "file{0}".format(i)), "wb") as infile:
            infile.write(DUMMY_DATA_CRLF)


def populate_partitioned_data_set(hosts, name, ds_type, members=None):
    """Creates a new partitioned data set and inserts records into various
    members of it.

    Arguments:
        hosts (object) -- Ansible instance(s) that can call modules.
        name (str) -- Name of the data set.
        ds_type (str) -- Type of the data set (either PDS or PDSE).
        members (list, optional) -- List of member names to create.
    """
    if not members:
        members = ["MEMBER1", "MEMBER2", "MEMBER3"]
    ds_list = ["{0}({1})".format(name, member) for member in members]

    hosts.all.zos_data_set(name=name, type=ds_type, state="present")

    for member in ds_list:
        hosts.all.shell(
            cmd="decho '{0}' '{1}'".format(DUMMY_DATA, member),
            executable=SHELL_EXECUTABLE
        )


def get_listcat_information(hosts, name, ds_type):
    """Runs IDCAMS to get information about a data set.

    Arguments:
        hosts (object) -- Ansible instance(s) that can call modules.
        name (str) -- Name of the data set.
        ds_type (str) -- Type of data set ("SEQ", "PDS", "PDSE", "KSDS").
    """
    if ds_type.upper() == "KSDS":
        idcams_input = " LISTCAT ENT('{0}') DATA ALL".format(name)
    else:
        idcams_input = " LISTCAT ENTRIES('{0}')".format(name)

    return hosts.all.zos_mvs_raw(
        program_name="idcams",
        auth=True,
        dds=[
            dict(dd_output=dict(
                dd_name="sysprint",
                return_content=dict(type="text")
            )),
            dict(dd_input=dict(
                dd_name="sysin",
                content=idcams_input
            ))
        ]
    )


def create_vsam_data_set(hosts, name, ds_type, add_data=False, key_length=None, key_offset=None):
    """Creates a new VSAM on the system.

    Arguments:
        hosts (object) -- Ansible instance(s) that can call modules.
        name (str) -- Name of the VSAM data set.
        type (str) -- Type of the VSAM (KSDS, ESDS, RRDS, LDS)
        add_data (bool, optional) -- Whether to add records to the VSAM.
        key_length (int, optional) -- Key length (only for KSDS data sets).
        key_offset (int, optional) -- Key offset (only for KSDS data sets).
    """
    params = dict(
        name=name,
        type=ds_type,
        state="present"
    )
    if ds_type == "KSDS":
        params["key_length"] = key_length
        params["key_offset"] = key_offset

    hosts.all.zos_data_set(**params)

    if add_data:
        record_src = "/tmp/zos_copy_vsam_record"

        hosts.all.zos_copy(content=VSAM_RECORDS, dest=record_src)
        hosts.all.zos_encode(src=record_src, dest=name, encoding={"from": "ISO8859-1", "to": "IBM-1047"})
        hosts.all.file(path=record_src, state="absent")


def link_loadlib_from_cobol(hosts, ds_name, cobol_pds):
    """
    Given a PDSE, links a cobol program making allocated in a temp ds resulting in ds_name
    as a loadlib.

    Arguments:
        ds_name (str) -- PDS/E to be linked with the cobol program.
        cobol_src (str) -- Cobol source code to be used as the program.

        Notes: PDS names are in the format of SOME.PDSNAME(MEMBER)
    """
    # Copy the Link program
    temp_jcl = "/tmp/link.jcl"
    rc = 0
    try:
        cp_res = hosts.all.zos_copy(
            content=LINK_JCL.format(cobol_pds, ds_name),
            dest="/tmp/link.jcl",
            force=True,
        )
        # Link the temp ds with ds_name
        job_result = hosts.all.zos_job_submit(
            src="/tmp/link.jcl",
            location="USS",
            wait_time_s=60
        )
        for result in job_result.contacted.values():
            #print("link job submit result {0}".format(result))
            rc = result.get("jobs")[0].get("ret_code").get("code")
    finally:
        hosts.all.file(path=temp_jcl, state="absent")
    return rc


@pytest.mark.uss
@pytest.mark.parametrize("src", [
    dict(src="/etc/profile", is_file=True, is_binary=False, is_remote=False),
    dict(src="/etc/profile", is_file=True, is_binary=True, is_remote=False),
    dict(src="Example inline content", is_file=False, is_binary=False, is_remote=False),
    dict(src="Example inline content", is_file=False, is_binary=True, is_remote=False),
    dict(src="/etc/profile", is_file=True, is_binary=False, is_remote=True),
    dict(src="/etc/profile", is_file=True, is_binary=True, is_remote=True),
])
def test_copy_file_to_non_existing_uss_file(ansible_zos_module, src):
    hosts = ansible_zos_module
    dest_path = "/tmp/zos_copy_test_profile"

    try:
        hosts.all.file(path=dest_path, state="absent")

        if src["is_file"]:
            copy_res = hosts.all.zos_copy(src=src["src"], dest=dest_path, is_binary=src["is_binary"], remote_src=src["is_remote"])
        else:
            copy_res = hosts.all.zos_copy(content=src["src"], dest=dest_path, is_binary=src["is_binary"])

        stat_res = hosts.all.stat(path=dest_path)
        for result in copy_res.contacted.values():
            assert result.get("msg") is None
            assert result.get("changed") is True
            assert result.get("dest") == dest_path
            assert result.get("state") == "file"
        for result in stat_res.contacted.values():
            assert result.get("stat").get("exists") is True
    finally:
        hosts.all.file(path=dest_path, state="absent")


@pytest.mark.uss
@pytest.mark.parametrize("src", [
    dict(src="/etc/profile", is_file=True, force=False, is_remote=False),
    dict(src="/etc/profile", is_file=True, force=True, is_remote=False),
    dict(src="Example inline content", is_file=False, force=False, is_remote=False),
    dict(src="Example inline content", is_file=False, force=True, is_remote=False),
    dict(src="/etc/profile", is_file=True, force=False, is_remote=True),
    dict(src="/etc/profile", is_file=True, force=True, is_remote=True),
])
def test_copy_file_to_existing_uss_file(ansible_zos_module, src):
    hosts = ansible_zos_module
    dest_path = "/tmp/test_profile"

    try:
        hosts.all.file(path=dest_path, state="absent")
        hosts.all.file(path=dest_path, state="touch")
        stat_res = list(hosts.all.stat(path=dest_path).contacted.values())
        timestamp = stat_res[0].get("stat").get("atime")
        assert timestamp is not None

        if src["is_file"]:
            copy_res = hosts.all.zos_copy(src=src["src"], dest=dest_path, force=src["force"], remote_src=src["is_remote"])
        else:
            copy_res = hosts.all.zos_copy(content=src["src"], dest=dest_path, force=src["force"])

        stat_res = hosts.all.stat(path=dest_path)

        for result in copy_res.contacted.values():
            if src["force"]:
                assert result.get("msg") is None
                assert result.get("changed") is True
                assert result.get("dest") == dest_path
                assert result.get("state") == "file"
            else:
                assert result.get("msg") is not None
                assert result.get("changed") is False
        for result in stat_res.contacted.values():
            assert result.get("stat").get("exists") is True
    finally:
        hosts.all.file(path=dest_path, state="absent")


@pytest.mark.uss
@pytest.mark.parametrize("src", [
    dict(src="/etc/profile", is_binary=False, is_remote=False),
    dict(src="/etc/profile", is_binary=True, is_remote=False),
    dict(src="/etc/profile", is_binary=False, is_remote=True),
    dict(src="/etc/profile", is_binary=True, is_remote=True),
])
def test_copy_file_to_uss_dir(ansible_zos_module, src):
    hosts = ansible_zos_module
    dest = "/tmp"
    dest_path = "/tmp/profile"

    try:
        hosts.all.file(path=dest_path, state="absent")

        copy_res = hosts.all.zos_copy(src=src["src"], dest=dest, is_binary=src["is_binary"], remote_src=src["is_remote"])

        stat_res = hosts.all.stat(path=dest_path)
        for result in copy_res.contacted.values():
            assert result.get("msg") is None
            assert result.get("changed") is True
            assert result.get("dest") == dest_path
            assert result.get("state") == "file"
        for st in stat_res.contacted.values():
            assert st.get("stat").get("exists") is True
    finally:
        hosts.all.file(path=dest_path, state="absent")


@pytest.mark.uss
def test_copy_file_to_uss_dir_missing_parents(ansible_zos_module):
    hosts = ansible_zos_module
    src = "/etc/profile"
    dest_dir = "/tmp/parent_dir"
    dest = "{0}/subdir/profile".format(dest_dir)

    try:
        hosts.all.file(path=dest_dir, state="absent")
        copy_res = hosts.all.zos_copy(src=src, dest=dest)
        stat_res = hosts.all.stat(path=dest)

        for result in copy_res.contacted.values():
            assert result.get("msg") is None
            assert result.get("changed") is True
            assert result.get("dest") == dest
            assert result.get("state") == "file"
        for st in stat_res.contacted.values():
            assert st.get("stat").get("exists") is True
    finally:
        hosts.all.file(path=dest_dir, state="absent")


@pytest.mark.uss
def test_copy_local_symlink_to_uss_file(ansible_zos_module):
    hosts = ansible_zos_module
    src_lnk = "/tmp/etclnk"
    dest_path = "/tmp/profile"
    try:
        try:
            os.symlink("/etc/profile", src_lnk)
        except FileExistsError:
            pass
        copy_res = hosts.all.zos_copy(src=src_lnk, dest=dest_path, local_follow=True)
        verify_copy = hosts.all.shell(
            cmd="head {0}".format(dest_path), executable=SHELL_EXECUTABLE
        )
        stat_res = hosts.all.stat(path=dest_path)
        for result in copy_res.contacted.values():
            assert result.get("msg") is None
        for result in stat_res.contacted.values():
            assert result.get("stat").get("exists") is True
        for result in verify_copy.contacted.values():
            assert result.get("rc") == 0
            assert result.get("stdout") != ""
    finally:
        hosts.all.file(path=dest_path, state="absent")
        os.remove(src_lnk)


@pytest.mark.uss
def test_copy_local_file_to_uss_file_convert_encoding(ansible_zos_module):
    hosts = ansible_zos_module
    dest_path = "/tmp/profile"
    try:
        hosts.all.file(path=dest_path, state="absent")
        copy_res = hosts.all.zos_copy(
            src="/etc/profile",
            dest=dest_path,
            encoding={"from": "ISO8859-1", "to": "IBM-1047"},
        )
        stat_res = hosts.all.stat(path=dest_path)
        for result in copy_res.contacted.values():
            assert result.get("msg") is None
            assert result.get("changed") is True
            assert result.get("dest") == dest_path
            assert result.get("state") == "file"
        for result in stat_res.contacted.values():
            assert result.get("stat").get("exists") is True
    finally:
        hosts.all.file(path=dest_path, state="absent")


@pytest.mark.uss
def test_copy_inline_content_to_uss_dir(ansible_zos_module):
    hosts = ansible_zos_module
    dest = "/tmp/"
    dest_path = "/tmp/inline_copy"

    try:
        copy_res = hosts.all.zos_copy(content="Inline content", dest=dest)
        stat_res = hosts.all.stat(path=dest_path)

        for result in copy_res.contacted.values():
            assert result.get("msg") is None
            assert result.get("changed") is True
            assert result.get("dest") == dest_path
        for result in stat_res.contacted.values():
            assert result.get("stat").get("exists") is True
    finally:
        hosts.all.file(path=dest_path, state="absent")


@pytest.mark.uss
def test_copy_dir_to_existing_uss_dir_not_forced(ansible_zos_module):
    hosts = ansible_zos_module
    src_dir = "/tmp/new_dir/"
    src_file = "{0}profile".format(src_dir)
    dest_dir = "/tmp/test_dir"
    dest_old_content = "{0}/old_dir".format(dest_dir)

    try:
        hosts.all.file(path=src_dir, state="directory")
        hosts.all.file(path=src_file, state="touch")
        hosts.all.file(path=dest_old_content, state="directory")

        copy_result = hosts.all.zos_copy(
            src=src_dir,
            dest=dest_dir,
            remote_src=True,
            force=False
        )

        for result in copy_result.contacted.values():
            assert result.get("msg") is not None
            assert result.get("changed") is False
            assert "Error" in result.get("msg")
            assert "EDC5117I" in result.get("stdout")
    finally:
        hosts.all.file(path=src_dir, state="absent")
        hosts.all.file(path=dest_dir, state="absent")


@pytest.mark.uss
def test_copy_subdirs_folders_and_validate_recursive_encoding(ansible_zos_module):
    hosts = ansible_zos_module

    # Remote path
    path = "/tmp/ansible"

    # Remote src path with original files
    src_path = path + "/src"

    # Nested src dirs
    src_dir_one = src_path + "/dir_one"
    src_dir_two = src_dir_one + "/dir_two"
    src_dir_three = src_dir_two + "/dir_three"

    # Nested src IBM-1047 files
    src_file_one = src_path + "/dir_one/one.txt"
    src_file_two = src_dir_one + "/dir_two/two.txt"
    src_file_three = src_dir_two + "/dir_three/three.txt"

    # Remote dest path to encoded files placed
    dest_path = path + "/dest"

    # Nested dest UTF-8 files
    dst_file_one = dest_path + "/dir_one/one.txt"
    dst_file_two = dest_path + "/dir_one/dir_two/two.txt"
    dst_file_three = dest_path + "/dir_one/dir_two//dir_three/three.txt"

    # Strings echo'd to files on USS
    str_one = "This is file one."
    str_two = "This is file two."
    str_three = "This is file three."

    # Hex values for expected results, expected used beause pytest-ansible does not allow for delegate_to
    # and depending on where the `od` runs, you may face big/little endian issues, so using expected utf-8
    str_one_big_endian_hex="""0000000000      5468    6973    2069    7320    6669    6C65    206F    6E65
0000000020      2E0A
0000000022"""

    str_two_big_endian_hex="""0000000000      5468    6973    2069    7320    6669    6C65    2074    776F
0000000020      2E0A
0000000022"""

    str_three_big_endian_hex="""0000000000      5468    6973    2069    7320    6669    6C65    2074    6872
0000000020      6565    2E0A
0000000024"""

    try:
        # Ensure clean slate
        results = hosts.all.file(path=path, state="absent")

        # Create nested directories
        hosts.all.file(path=src_dir_three, state="directory", mode="0755")

        # Touch empty files
        hosts.all.file(path=src_file_one, state = "touch")
        hosts.all.file(path=src_file_two, state = "touch")
        hosts.all.file(path=src_file_three, state = "touch")

        # Echo contents into files (could use zos_lineinfile or zos_copy), echo'ing will
        # result in managed node's locale which currently is IBM-1047
        hosts.all.raw("echo '{0}' > '{1}'".format(str_one, src_file_one))
        hosts.all.raw("echo '{0}' > '{1}'".format(str_two, src_file_two))
        hosts.all.raw("echo '{0}' > '{1}'".format(str_three, src_file_three))

        # Lets stat the deepest nested directory, not necessary to stat all of them
        results = hosts.all.stat(path=src_file_three)
        for result in results.contacted.values():
            assert result.get("stat").get("exists") is True

        # Nested zos_copy from IBM-1047 to UTF-8
        # Testing src ending in / such that the contents of the src directory will be copied
        copy_res = hosts.all.zos_copy(src=src_path+"/", dest=dest_path, encoding={"from": "IBM-1047", "to": "UTF-8"}, remote_src=True)

        for result in copy_res.contacted.values():
            assert result.get("msg") is None
            assert result.get("changed") is True

        # File z/OS dest is now UTF-8, dump the hex value and compare it to an
        # expected big-endian version, can't run delegate_to local host so expected
        # value is the work around for now.
        str_one_od_dst = hosts.all.shell(cmd="od -x {0}".format(dst_file_one))
        str_two_od_dst = hosts.all.shell(cmd="od -x {0}".format(dst_file_two))
        str_three_od_dst = hosts.all.shell(cmd="od -x {0}".format(dst_file_three))

        for result in str_one_od_dst.contacted.values():
            assert result.get("stdout") == str_one_big_endian_hex

        for result in str_two_od_dst.contacted.values():
            assert result.get("stdout") == str_two_big_endian_hex

        for result in str_three_od_dst.contacted.values():
            assert result.get("stdout") == str_three_big_endian_hex

    finally:
        hosts.all.file(path=path, state="absent")


@pytest.mark.uss
def test_copy_subdirs_folders_and_validate_recursive_encoding_local(ansible_zos_module):
    hosts = ansible_zos_module
    dest_path = "/tmp/test/"

    try:
        source_1 = tempfile.TemporaryDirectory(prefix="level_", suffix="_1")
        source = source_1.name
        source_2 = tempfile.TemporaryDirectory(dir = source, prefix="level_", suffix="_2")
        full_source = source_2.name
        populate_dir(source)
        populate_dir(full_source)
        level_1 = os.path.basename(source)
        level_2 = os.path.basename(full_source)

        copy_res = hosts.all.zos_copy(src=source, dest=dest_path, encoding={"from": "ISO8859-1", "to": "IBM-1047"})

        for result in copy_res.contacted.values():
            assert result.get("msg") is None
            assert result.get("changed") is True

        full_outer_file= "{0}/{1}/file3".format(dest_path, level_1)
        full_iner_file= "{0}/{1}/{2}/file3".format(dest_path, level_1, level_2)
        verify_copy_1 = hosts.all.shell(cmd="cat {0}".format(full_outer_file))
        verify_copy_2 = hosts.all.shell(cmd="cat {0}".format(full_iner_file))

        for result in verify_copy_1.contacted.values():
            print(result)
            assert result.get("stdout") == DUMMY_DATA
        for result in verify_copy_2.contacted.values():
            print(result)
            assert result.get("stdout") == DUMMY_DATA
    finally:
        hosts.all.file(name=dest_path, state="absent")
        source_1.cleanup()


@pytest.mark.uss
@pytest.mark.parametrize("copy_directory", [False, True])
def test_copy_local_dir_to_non_existing_dir(ansible_zos_module, copy_directory):
    hosts = ansible_zos_module
    dest_path = "/tmp/new_dir"

    temp_path = tempfile.mkdtemp()
    src_basename = "source" if copy_directory else "source/"
    source_path = "{0}/{1}".format(temp_path, src_basename)

    try:
        os.mkdir(source_path)
        populate_dir(source_path)

        copy_result = hosts.all.zos_copy(src=source_path, dest=dest_path)

        stat_source_res = hosts.all.stat(path="{0}/{1}".format(dest_path, src_basename))
        if copy_directory:
            stat_file_res = hosts.all.stat(path="{0}/{1}/file3".format(dest_path, src_basename))
        else:
            stat_file_res = hosts.all.stat(path="{0}/file3".format(dest_path))

        for result in copy_result.contacted.values():
            assert result.get("msg") is None
            assert result.get("changed") is True

            if copy_directory:
                assert result.get("dest") == "{0}/{1}".format(dest_path, src_basename)
            else:
                assert result.get("dest") == dest_path

        for result in stat_source_res.contacted.values():
            if copy_directory:
                assert result.get("stat").get("exists") is True
                assert result.get("stat").get("isdir") is True
            else:
                assert result.get("stat").get("exists") is False

        for result in stat_file_res.contacted.values():
            assert result.get("stat").get("exists") is True
            assert result.get("stat").get("isdir") is False

    finally:
        hosts.all.file(path=dest_path, state="absent")
        shutil.rmtree(temp_path)


@pytest.mark.uss
@pytest.mark.parametrize("copy_directory", [False, True])
def test_copy_uss_dir_to_non_existing_dir(ansible_zos_module, copy_directory):
    hosts = ansible_zos_module
    src_basename = "source_dir" if copy_directory else "source_dir/"
    src_dir = "/tmp/{0}".format(src_basename)
    src_file = os.path.normpath("{0}/profile".format(src_dir))
    dest_dir = "/tmp/dest_dir"

    try:
        hosts.all.file(path=src_dir, state="directory")
        hosts.all.file(path=src_file, state="touch")

        copy_result = hosts.all.zos_copy(
            src=src_dir,
            dest=dest_dir,
            remote_src=True
        )

        stat_dir_res = hosts.all.stat(path="{0}/{1}".format(dest_dir, src_basename))
        if copy_directory:
            stat_file_res = hosts.all.stat(path="{0}/{1}/profile".format(dest_dir, src_basename))
        else:
            stat_file_res = hosts.all.stat(path="{0}/profile".format(dest_dir))

        for result in copy_result.contacted.values():
            assert result.get("msg") is None
            assert result.get("changed") is True

            if copy_directory:
                assert result.get("dest") == "{0}/{1}".format(dest_dir, src_basename)
            else:
                assert result.get("dest") == dest_dir

        for result in stat_dir_res.contacted.values():
            if copy_directory:
                assert result.get("stat").get("exists") is True
                assert result.get("stat").get("isdir") is True
            else:
                assert result.get("stat").get("exists") is False

        for result in stat_file_res.contacted.values():
            assert result.get("stat").get("exists") is True
            assert result.get("stat").get("isdir") is False

    finally:
        hosts.all.file(path=src_dir, state="absent")
        hosts.all.file(path=dest_dir, state="absent")


@pytest.mark.uss
@pytest.mark.parametrize("copy_directory", [False, True])
def test_copy_local_dir_to_existing_dir_forced(ansible_zos_module, copy_directory):
    hosts = ansible_zos_module
    dest_path = "/tmp/new_dir"
    dest_file = "{0}/profile".format(dest_path)

    temp_path = tempfile.mkdtemp()
    source_basename = "source" if copy_directory else "source/"
    source_path = "{0}/{1}".format(temp_path, source_basename)

    try:
        os.mkdir(source_path)
        populate_dir(source_path)

        hosts.all.file(path=dest_path, state="directory")
        hosts.all.file(path=dest_file, state="touch")

        copy_result = hosts.all.zos_copy(
            src=source_path,
            dest=dest_path,
            force=True
        )

        stat_source_res = hosts.all.stat(path="{0}/{1}".format(dest_path, source_basename))
        stat_old_file_res = hosts.all.stat(path=dest_file)
        if copy_directory:
            stat_new_file_res = hosts.all.stat(path="{0}/{1}/file3".format(dest_path, source_basename))
        else:
            stat_new_file_res = hosts.all.stat(path="{0}/file3".format(dest_path))

        for result in copy_result.contacted.values():
            assert result.get("msg") is None
            assert result.get("changed") is True

            if copy_directory:
                assert result.get("dest") == "{0}/{1}".format(dest_path, source_basename)
            else:
                assert result.get("dest") == dest_path

        for result in stat_source_res.contacted.values():
            if copy_directory:
                assert result.get("stat").get("exists") is True
                assert result.get("stat").get("isdir") is True
            else:
                assert result.get("stat").get("exists") is False

        for result in stat_old_file_res.contacted.values():
            assert result.get("stat").get("exists") is True
            assert result.get("stat").get("isdir") is False

        for result in stat_new_file_res.contacted.values():
            assert result.get("stat").get("exists") is True
            assert result.get("stat").get("isdir") is False

    finally:
        shutil.rmtree(temp_path)
        hosts.all.file(path=dest_path, state="absent")


@pytest.mark.uss
@pytest.mark.parametrize("copy_directory", [False, True])
def test_copy_uss_dir_to_existing_dir_forced(ansible_zos_module, copy_directory):
    hosts = ansible_zos_module
    src_basename = "source_dir" if copy_directory else "source_dir/"
    src_dir = "/tmp/{0}".format(src_basename)
    src_file = os.path.normpath("{0}/profile".format(src_dir))
    dest_dir = "/tmp/dest_dir"
    dest_file = "{0}/file".format(dest_dir)

    try:
        hosts.all.file(path=src_dir, state="directory")
        hosts.all.file(path=src_file, state="touch")

        hosts.all.file(path=dest_dir, state="directory")
        hosts.all.file(path=dest_file, state="touch")

        copy_result = hosts.all.zos_copy(
            src=src_dir,
            dest=dest_dir,
            remote_src=True,
            force=True
        )

        stat_dir_res = hosts.all.stat(path="{0}/{1}".format(dest_dir, src_basename))
        stat_old_file_res = hosts.all.stat(path=dest_file)
        if copy_directory:
            stat_new_file_res = hosts.all.stat(path="{0}/{1}/profile".format(dest_dir, src_basename))
        else:
            stat_new_file_res = hosts.all.stat(path="{0}/profile".format(dest_dir))

        for result in copy_result.contacted.values():
            assert result.get("msg") is None
            assert result.get("changed") is True

            if copy_directory:
                assert result.get("dest") == "{0}/{1}".format(dest_dir, src_basename)
            else:
                assert result.get("dest") == dest_dir

        for result in stat_dir_res.contacted.values():
            if copy_directory:
                assert result.get("stat").get("exists") is True
                assert result.get("stat").get("isdir") is True
            else:
                assert result.get("stat").get("exists") is False

        for result in stat_new_file_res.contacted.values():
            assert result.get("stat").get("exists") is True
            assert result.get("stat").get("isdir") is False

        for result in stat_old_file_res.contacted.values():
            assert result.get("stat").get("exists") is True
            assert result.get("stat").get("isdir") is False

    finally:
        hosts.all.file(path=src_dir, state="absent")
        hosts.all.file(path=dest_dir, state="absent")


@pytest.mark.uss
@pytest.mark.parametrize("create_dest", [False, True])
def test_copy_local_nested_dir_to_uss(ansible_zos_module, create_dest):
    hosts = ansible_zos_module
    dest_path = "/tmp/new_dir"

    source_path = tempfile.mkdtemp()
    if not source_path.endswith("/"):
        source_path = "{0}/".format(source_path)
    subdir_a_path = "{0}subdir_a".format(source_path)
    subdir_b_path = "{0}subdir_b".format(source_path)

    try:
        os.mkdir(subdir_a_path)
        os.mkdir(subdir_b_path)
        populate_dir(subdir_a_path)
        populate_dir(subdir_b_path)

        if create_dest:
            hosts.all.file(path=dest_path, state="directory")

        copy_result = hosts.all.zos_copy(
            src=source_path,
            dest=dest_path,
            force=create_dest
        )

        stat_subdir_a_res = hosts.all.stat(path="{0}/subdir_a".format(dest_path))
        stat_subdir_b_res = hosts.all.stat(path="{0}/subdir_b".format(dest_path))

        for result in copy_result.contacted.values():
            assert result.get("msg") is None
            assert result.get("changed") is True
            assert result.get("dest") == dest_path
        for result in stat_subdir_a_res.contacted.values():
            assert result.get("stat").get("exists") is True
            assert result.get("stat").get("isdir") is True
        for result in stat_subdir_b_res.contacted.values():
            assert result.get("stat").get("exists") is True
            assert result.get("stat").get("isdir") is True

    finally:
        hosts.all.file(path=dest_path, state="absent")
        shutil.rmtree(source_path)


@pytest.mark.uss
@pytest.mark.parametrize("create_dest", [False, True])
def test_copy_uss_nested_dir_to_uss(ansible_zos_module, create_dest):
    hosts = ansible_zos_module
    source_path = "/tmp/old_dir/"
    dest_path = "/tmp/new_dir"

    subdir_a_path = "{0}subdir_a".format(source_path)
    subdir_b_path = "{0}subdir_b".format(source_path)

    try:
        hosts.all.file(path=subdir_a_path, state="directory")
        hosts.all.file(path=subdir_b_path, state="directory")
        if create_dest:
            hosts.all.file(path=dest_path, state="directory")

        copy_result = hosts.all.zos_copy(
            src=source_path,
            dest=dest_path,
            remote_src=True,
            force=create_dest
        )

        stat_subdir_a_res = hosts.all.stat(path="{0}/subdir_a".format(dest_path))
        stat_subdir_b_res = hosts.all.stat(path="{0}/subdir_b".format(dest_path))

        for result in copy_result.contacted.values():
            assert result.get("msg") is None
            assert result.get("changed") is True
            assert result.get("dest") == dest_path
        for result in stat_subdir_a_res.contacted.values():
            assert result.get("stat").get("exists") is True
            assert result.get("stat").get("isdir") is True
        for result in stat_subdir_b_res.contacted.values():
            assert result.get("stat").get("exists") is True
            assert result.get("stat").get("isdir") is True

    finally:
        hosts.all.file(path=source_path, state="absent")
        hosts.all.file(path=dest_path, state="absent")


@pytest.mark.uss
@pytest.mark.parametrize("copy_directory", [False, True])
def test_copy_local_dir_and_change_mode(ansible_zos_module, copy_directory):
    hosts = ansible_zos_module

    source_parent_path = tempfile.mkdtemp()
    source_basename = "source" if copy_directory else "source/"
    source_path = "{0}/{1}".format(source_parent_path, source_basename)
    mode = "0755"

    dest_path = "/tmp/new_dir"
    dest_profile = "{0}/profile".format(dest_path)
    dest_subdir = "{0}/{1}".format(dest_path, source_basename)
    if copy_directory:
        dest_old_file = "{0}/file1".format(dest_subdir)
    else:
        dest_old_file = "{0}/file1".format(dest_path)
    dest_mode = "0644"

    try:
        os.mkdir(source_path)
        populate_dir(source_path)

        if copy_directory:
            hosts.all.file(path=dest_subdir, state="directory", mode=dest_mode)
        else:
            hosts.all.file(path=dest_path, state="directory", mode=dest_mode)
        hosts.all.file(path=dest_profile, state="touch", mode=dest_mode)
        hosts.all.file(path=dest_old_file, state="touch", mode=dest_mode)

        copy_result = hosts.all.zos_copy(
            src=source_path,
            dest=dest_path,
            force=True,
            mode=mode
        )

        stat_dir_res = hosts.all.stat(path=dest_path)
        stat_subdir_res = hosts.all.stat(path=dest_subdir)
        stat_old_file_res = hosts.all.stat(path=dest_profile)
        stat_overwritten_file_res = hosts.all.stat(path=dest_old_file)
        if copy_directory:
            stat_new_file_res = hosts.all.stat(path="{0}/file3".format(dest_subdir))
        else:
            stat_new_file_res = hosts.all.stat(path="{0}/file3".format(dest_path))

        for result in copy_result.contacted.values():
            assert result.get("msg") is None
            assert result.get("changed") is True

            if copy_directory:
                assert result.get("dest") == dest_subdir
            else:
                assert result.get("dest") == dest_path

        for result in stat_dir_res.contacted.values():
            assert result.get("stat").get("exists") is True
            assert result.get("stat").get("isdir") is True

            if copy_directory:
                assert result.get("stat").get("mode") == dest_mode
            else:
                assert result.get("stat").get("mode") == mode

        for result in stat_subdir_res.contacted.values():
            if copy_directory:
                assert result.get("stat").get("exists") is True
                assert result.get("stat").get("isdir") is True
                assert result.get("stat").get("mode") == mode
            else:
                assert result.get("stat").get("exists") is False

        for result in stat_old_file_res.contacted.values():
            assert result.get("stat").get("exists") is True
            assert result.get("stat").get("isdir") is False
            assert result.get("stat").get("mode") == dest_mode

        for result in stat_overwritten_file_res.contacted.values():
            assert result.get("stat").get("exists") is True
            assert result.get("stat").get("isdir") is False
            assert result.get("stat").get("mode") == mode

        for result in stat_new_file_res.contacted.values():
            assert result.get("stat").get("exists") is True
            assert result.get("stat").get("isdir") is False
            assert result.get("stat").get("mode") == mode

    finally:
        hosts.all.file(path=dest_path, state="absent")
        shutil.rmtree(source_parent_path)


@pytest.mark.uss
@pytest.mark.parametrize("copy_directory", [False, True])
def test_copy_uss_dir_and_change_mode(ansible_zos_module, copy_directory):
    hosts = ansible_zos_module

    source_basename = "source" if copy_directory else "source/"
    source_path = "/tmp/{0}".format(source_basename)
    mode = "0755"

    dest_path = "/tmp/new_dir"
    dest_subdir = "{0}/{1}".format(dest_path, source_basename)
    dest_profile = "{0}/profile".format(dest_path)
    if copy_directory:
        dest_old_file = "{0}/file1".format(dest_subdir)
    else:
        dest_old_file = "{0}/file1".format(dest_path)
    dest_mode = "0644"

    try:
        hosts.all.file(path=source_path, state="directory")
        for i in range(1, 4):
            current_file_path = os.path.normpath("{0}/file{1}".format(source_path, i))
            hosts.all.file(path=current_file_path, state="touch")

        if copy_directory:
            hosts.all.file(path=dest_subdir, state="directory", mode=dest_mode)
        else:
            hosts.all.file(path=dest_path, state="directory", mode=dest_mode)
        hosts.all.file(path=dest_profile, state="touch", mode=dest_mode)
        hosts.all.file(path=dest_old_file, state="touch", mode=dest_mode)

        copy_result = hosts.all.zos_copy(
            src=source_path,
            dest=dest_path,
            force=True,
            remote_src=True,
            mode=mode
        )

        stat_dir_res = hosts.all.stat(path=dest_path)
        stat_subdir_res = hosts.all.stat(path=dest_subdir)
        stat_old_file_res = hosts.all.stat(path=dest_profile)
        stat_overwritten_file_res = hosts.all.stat(path=dest_old_file)
        if copy_directory:
            stat_new_file_res = hosts.all.stat(path="{0}/file3".format(dest_subdir))
        else:
            stat_new_file_res = hosts.all.stat(path="{0}/file3".format(dest_path))

        for result in copy_result.contacted.values():
            assert result.get("msg") is None
            assert result.get("changed") is True

            if copy_directory:
                assert result.get("dest") == dest_subdir
            else:
                assert result.get("dest") == dest_path

        for result in stat_dir_res.contacted.values():
            assert result.get("stat").get("exists") is True
            assert result.get("stat").get("isdir") is True

            if copy_directory:
                assert result.get("stat").get("mode") == dest_mode
            else:
                assert result.get("stat").get("mode") == mode

        for result in stat_subdir_res.contacted.values():
            if copy_directory:
                assert result.get("stat").get("exists") is True
                assert result.get("stat").get("isdir") is True
                assert result.get("stat").get("mode") == mode
            else:
                assert result.get("stat").get("exists") is False

        for result in stat_old_file_res.contacted.values():
            assert result.get("stat").get("exists") is True
            assert result.get("stat").get("isdir") is False
            assert result.get("stat").get("mode") == dest_mode

        for result in stat_overwritten_file_res.contacted.values():
            assert result.get("stat").get("exists") is True
            assert result.get("stat").get("isdir") is False
            assert result.get("stat").get("mode") == mode

        for result in stat_new_file_res.contacted.values():
            assert result.get("stat").get("exists") is True
            assert result.get("stat").get("isdir") is False
            assert result.get("stat").get("mode") == mode

    finally:
        hosts.all.file(path=source_path, state="absent")
        hosts.all.file(path=dest_path, state="absent")


@pytest.mark.uss
@pytest.mark.parametrize("backup", [None, "/tmp/uss_backup"])
def test_backup_uss_file(ansible_zos_module, backup):
    hosts = ansible_zos_module
    src = "/etc/profile"
    dest = "/tmp/profile"
    backup_name = None

    try:
        hosts.all.file(path=dest, state="touch")
        if backup:
            copy_res = hosts.all.zos_copy(src=src, dest=dest, force=True, backup=True, backup_name=backup)
        else:
            copy_res = hosts.all.zos_copy(src=src, dest=dest, force=True, backup=True)

        for result in copy_res.contacted.values():
            assert result.get("msg") is None
            backup_name = result.get("backup_name")

            if backup:
                assert backup_name == backup
            else:
                assert backup_name is not None

        stat_res = hosts.all.stat(path=backup_name)
        for result in stat_res.contacted.values():
            assert result.get("stat").get("exists") is True

    finally:
        hosts.all.file(path=dest, state="absent")
        if backup_name:
            hosts.all.file(path=backup_name, state="absent")


@pytest.mark.uss
def test_copy_file_insufficient_read_permission_fails(ansible_zos_module):
    hosts = ansible_zos_module
    src_path = "/tmp/testfile"
    dest = "/tmp"
    try:
        open(src_path, "w").close()
        os.chmod(src_path, 0)
        copy_res = hosts.all.zos_copy(src=src_path, dest=dest)
        for result in copy_res.contacted.values():
            assert result.get("msg") is not None
            assert "read permission" in result.get("msg")
    finally:
        if os.path.exists(src_path):
            os.remove(src_path)


@pytest.mark.uss
@pytest.mark.parametrize("is_remote", [False, True])
def test_copy_non_existent_file_fails(ansible_zos_module, is_remote):
    hosts = ansible_zos_module
    src_path = "/tmp/non_existent_src"
    dest = "/tmp"

    copy_res = hosts.all.zos_copy(src=src_path, dest=dest, remote_src=is_remote)
    for result in copy_res.contacted.values():
        assert result.get("msg") is not None
        assert "does not exist" in result.get("msg")


@pytest.mark.uss
@pytest.mark.template
@pytest.mark.parametrize("encoding", ["utf-8", "iso8859-1"])
def test_copy_template_file(ansible_zos_module, encoding):
    hosts = ansible_zos_module
    dest_path = "/tmp/new_dir"
    temp_dir = tempfile.mkdtemp()

    try:
        temp_template = create_template_file(
            temp_dir,
            use_default_markers=True,
            encoding=encoding
        )
        dest_template = os.path.join(dest_path, os.path.basename(temp_template))

        hosts.all.file(path=dest_path, state="directory")

        # Adding the template vars to each host.
        template_vars = dict(
            var="This should be rendered",
            if_var=5,
            array=[1, 2, 3]
        )
        for host in hosts["options"]["inventory_manager"]._inventory.hosts.values():
            host.vars.update(template_vars)

        copy_result = hosts.all.zos_copy(
            src=temp_template,
            dest=dest_path,
            use_template=True,
            encoding={
                "from": encoding,
                "to": "IBM-1047"
            }
        )

        verify_copy = hosts.all.shell(
            cmd="cat {0}".format(dest_template),
            executable=SHELL_EXECUTABLE,
        )

        for cp_res in copy_result.contacted.values():
            assert cp_res.get("msg") is None
            assert cp_res.get("changed") is True
            assert cp_res.get("dest") == dest_template
        for v_cp in verify_copy.contacted.values():
            assert v_cp.get("rc") == 0
            # Checking that all markers got replaced.
            assert "{{" not in v_cp.get("stdout")
            assert "{%" not in v_cp.get("stdout")
            # Checking comments didn't get rendered.
            assert "{#" not in v_cp.get("stdout")
            # Checking that the vars where substituted.
            assert template_vars["var"] in v_cp.get("stdout")
            assert "Condition is true." in v_cp.get("stdout")
            assert "Current element: 2" in v_cp.get("stdout")
    finally:
        hosts.all.file(path=dest_path, state="absent")
        shutil.rmtree(temp_dir)


@pytest.mark.uss
@pytest.mark.template
def test_copy_template_dir(ansible_zos_module):
    hosts = ansible_zos_module
    dest_path = "/tmp/new_dir"

    # Ensuring there's a traling slash to copy the contents of the directory.
    temp_dir = os.path.normpath(tempfile.mkdtemp())
    temp_dir = "{0}/".format(temp_dir)

    temp_subdir_a = os.path.join(temp_dir, "subdir_a")
    temp_subdir_b = os.path.join(temp_dir, "subdir_b")
    os.makedirs(temp_subdir_a)
    os.makedirs(temp_subdir_b)

    try:
        temp_template_a = create_template_file(temp_subdir_a, use_default_markers=True)
        temp_template_b = create_template_file(temp_subdir_b, use_default_markers=True)
        dest_template_a = os.path.join(
            dest_path,
            "subdir_a",
            os.path.basename(temp_template_a)
        )
        dest_template_b = os.path.join(
            dest_path,
            "subdir_b",
            os.path.basename(temp_template_b)
        )

        hosts.all.file(path=dest_path, state="directory")

        # Adding the template vars to each host.
        template_vars = dict(
            var="This should be rendered",
            if_var=5,
            array=[1, 2, 3]
        )
        for host in hosts["options"]["inventory_manager"]._inventory.hosts.values():
            host.vars.update(template_vars)

        copy_result = hosts.all.zos_copy(
            src=temp_dir,
            dest=dest_path,
            use_template=True,
            force=True
        )

        verify_copy_a = hosts.all.shell(
            cmd="cat {0}".format(dest_template_a),
            executable=SHELL_EXECUTABLE,
        )
        verify_copy_b = hosts.all.shell(
            cmd="cat {0}".format(dest_template_b),
            executable=SHELL_EXECUTABLE,
        )

        for cp_res in copy_result.contacted.values():
            assert cp_res.get("msg") is None
            assert cp_res.get("changed") is True
            assert cp_res.get("dest") == dest_path
        for v_cp in verify_copy_a.contacted.values():
            assert v_cp.get("rc") == 0
            # Checking that all markers got replaced.
            assert "{{" not in v_cp.get("stdout")
            assert "{%" not in v_cp.get("stdout")
            # Checking comments didn't get rendered.
            assert "{#" not in v_cp.get("stdout")
            # Checking that the vars where substituted.
            assert template_vars["var"] in v_cp.get("stdout")
            assert "Condition is true." in v_cp.get("stdout")
            assert "Current element: 2" in v_cp.get("stdout")
        for v_cp in verify_copy_b.contacted.values():
            assert v_cp.get("rc") == 0
            # Checking that all markers got replaced.
            assert "{{" not in v_cp.get("stdout")
            assert "{%" not in v_cp.get("stdout")
            # Checking comments didn't get rendered.
            assert "{#" not in v_cp.get("stdout")
            # Checking that the vars where substituted.
            assert template_vars["var"] in v_cp.get("stdout")
            assert "Condition is true." in v_cp.get("stdout")
            assert "Current element: 2" in v_cp.get("stdout")
    finally:
        hosts.all.file(path=dest_path, state="absent")
        shutil.rmtree(temp_dir)


@pytest.mark.uss
@pytest.mark.template
def test_copy_template_file_with_non_default_markers(ansible_zos_module):
    hosts = ansible_zos_module
    dest_path = "/tmp/new_dir"
    temp_dir = tempfile.mkdtemp()

    try:
        temp_template = create_template_file(temp_dir, use_default_markers=False)
        dest_template = os.path.join(dest_path, os.path.basename(temp_template))

        hosts.all.file(path=dest_path, state="directory")

        # Adding the template vars to each host.
        template_vars = dict(
            var="This should be rendered",
            if_var=5,
            array=[1, 2, 3]
        )
        for host in hosts["options"]["inventory_manager"]._inventory.hosts.values():
            host.vars.update(template_vars)

        copy_result = hosts.all.zos_copy(
            src=temp_template,
            dest=dest_path,
            use_template=True,
            template_parameters=dict(
                variable_start_string="((",
                variable_end_string="))",
                comment_start_string="#%",
                comment_end_string="%#"
            )
        )

        verify_copy = hosts.all.shell(
            cmd="cat {0}".format(dest_template),
            executable=SHELL_EXECUTABLE,
        )

        for cp_res in copy_result.contacted.values():
            assert cp_res.get("msg") is None
            assert cp_res.get("changed") is True
            assert cp_res.get("dest") == dest_template
        for v_cp in verify_copy.contacted.values():
            assert v_cp.get("rc") == 0
            # Checking that all markers got replaced.
            assert "((" not in v_cp.get("stdout")
            assert "{%" not in v_cp.get("stdout")
            # Checking comments didn't get rendered.
            assert "#%" not in v_cp.get("stdout")
            # Checking that the vars where substituted.
            assert template_vars["var"] in v_cp.get("stdout")
            assert "Condition is true." in v_cp.get("stdout")
            assert "Current element: 2" in v_cp.get("stdout")
    finally:
        hosts.all.file(path=dest_path, state="absent")
        shutil.rmtree(temp_dir)


@pytest.mark.seq
@pytest.mark.pdse
@pytest.mark.template
def test_copy_template_file_to_dataset(ansible_zos_module):
    hosts = ansible_zos_module
    dest_dataset = "USER.TEST.TEMPLATE"
    temp_dir = tempfile.mkdtemp()

    try:
        temp_template = create_template_file(temp_dir, use_default_markers=True)

        # Adding the template vars to each host.
        template_vars = dict(
            var="This should be rendered",
            if_var=5,
            array=[1, 2, 3]
        )
        for host in hosts["options"]["inventory_manager"]._inventory.hosts.values():
            host.vars.update(template_vars)

        copy_result = hosts.all.zos_copy(
            src=temp_template,
            dest=dest_dataset,
            use_template=True
        )

        verify_copy = hosts.all.shell(
            cmd="cat \"//'{0}'\"".format(dest_dataset),
            executable=SHELL_EXECUTABLE,
        )

        for cp_res in copy_result.contacted.values():
            assert cp_res.get("msg") is None
            assert cp_res.get("changed") is True
            assert cp_res.get("dest") == dest_dataset
        for v_cp in verify_copy.contacted.values():
            assert v_cp.get("rc") == 0
            # Checking that all markers got replaced.
            assert "{{" not in v_cp.get("stdout")
            assert "{%" not in v_cp.get("stdout")
            # Checking comments didn't get rendered.
            assert "{#" not in v_cp.get("stdout")
            # Checking that the vars where substituted.
            assert template_vars["var"] in v_cp.get("stdout")
            assert "Condition is true." in v_cp.get("stdout")
            assert "Current element: 2" in v_cp.get("stdout")
    finally:
        hosts.all.zos_data_set(name=dest_dataset, state="absent")
        shutil.rmtree(temp_dir)


@pytest.mark.parametrize("src", [
    dict(src="/etc/profile", is_remote=False),
    dict(src="/etc/profile", is_remote=True),])
def test_ensure_copy_file_does_not_change_permission_on_dest(ansible_zos_module, src):
    hosts = ansible_zos_module
    dest_path = "/tmp/test/"
    mode = "750"
    other_mode = "744"
    mode_overwrite = "0777"
    full_path = "{0}/profile".format(dest_path)
    try:
        hosts.all.file(path=dest_path, state="directory", mode=mode)
        permissions_before = hosts.all.stat(path=dest_path)
        hosts.all.zos_copy(src=src["src"], dest=dest_path, mode=other_mode)
        permissions = hosts.all.stat(path=dest_path)

        for before in permissions_before.contacted.values():
            permissions_be_copy = before.get("stat").get("mode")

        for after in permissions.contacted.values():
            permissions_af_copy = after.get("stat").get("mode")

        assert permissions_be_copy == permissions_af_copy

        # Extra asserts to ensure change mode rewrite a copy
        hosts.all.zos_copy(src=src["src"], dest=dest_path, mode=mode_overwrite)
        permissions_overwriten = hosts.all.stat(path = full_path)
        for over in permissions_overwriten.contacted.values():
            assert over.get("stat").get("mode") == mode_overwrite
    finally:
        hosts.all.file(path=dest_path, state="absent")


@pytest.mark.seq
def test_copy_dest_lock(ansible_zos_module):
    DATASET_1 = "USER.PRIVATE.TESTDS"
    DATASET_2 = "ADMI.PRIVATE.TESTDS"
    MEMBER_1 = "MEM1"
    try:
        hosts = ansible_zos_module
        hosts.all.zos_data_set(name=DATASET_1, state="present", type="pdse", replace=True)
        hosts.all.zos_data_set(name=DATASET_2, state="present", type="pdse", replace=True)
        hosts.all.zos_data_set(name=DATASET_1 + "({0})".format(MEMBER_1), state="present", type="member", replace=True)
        hosts.all.zos_data_set(name=DATASET_2 + "({0})".format(MEMBER_1), state="present", type="member", replace=True)
        # copy text_in source
        hosts.all.shell(cmd="echo \"{0}\" > {1}".format(DUMMY_DATA, DATASET_2+"({0})".format(MEMBER_1)))
        # copy/compile c program and copy jcl to hold data set lock for n seconds in background(&)
        hosts.all.zos_copy(content=c_pgm, dest='/tmp/disp_shr/pdse-lock.c', force=True)
        hosts.all.zos_copy(
            content=call_c_jcl.format(DATASET_1, MEMBER_1),
            dest='/tmp/disp_shr/call_c_pgm.jcl',
            force=True
        )
        hosts.all.shell(cmd="xlc -o pdse-lock pdse-lock.c", chdir="/tmp/disp_shr/")
        # submit jcl
        hosts.all.shell(cmd="submit call_c_pgm.jcl", chdir="/tmp/disp_shr/")
        # pause to ensure c code acquires lock
        time.sleep(5)
        results = hosts.all.zos_copy(
            src = DATASET_2 + "({0})".format(MEMBER_1),
            dest = DATASET_1 + "({0})".format(MEMBER_1),
            remote_src = True,
            force = True
        )
        for result in results.contacted.values():
            print(result)
            assert result.get("changed") == False
            assert result.get("msg") is not None
    finally:
        # extract pid
        ps_list_res = hosts.all.shell(cmd="ps -e | grep -i 'pdse-lock'")
        # kill process - release lock - this also seems to end the job
        pid = list(ps_list_res.contacted.values())[0].get('stdout').strip().split(' ')[0]
        hosts.all.shell(cmd="kill 9 {0}".format(pid.strip()))
        # clean up c code/object/executable files, jcl
        hosts.all.shell(cmd='rm -r /tmp/disp_shr')
        # remove pdse
        hosts.all.zos_data_set(name=DATASET_1, state="absent")
        hosts.all.zos_data_set(name=DATASET_2, state="absent")


@pytest.mark.uss
@pytest.mark.seq
def test_copy_file_record_length_to_sequential_data_set(ansible_zos_module):
    hosts = ansible_zos_module
    dest = "USER.TEST.SEQ.FUNCTEST"

    fd, src = tempfile.mkstemp()
    os.close(fd)
    with open(src, "w") as infile:
        infile.write(DUMMY_DATA)

    try:
        hosts.all.zos_data_set(name=dest, state="absent")

        copy_result = hosts.all.zos_copy(
            src=src,
            dest=dest,
            remote_src=False,
            is_binary=False
        )

        verify_copy = hosts.all.shell(
            cmd="cat \"//'{0}'\" > /dev/null 2>/dev/null".format(dest),
            executable=SHELL_EXECUTABLE,
        )

        verify_recl = hosts.all.shell(
            cmd="dls -l {0}".format(dest),
            executable=SHELL_EXECUTABLE,
        )

        for cp_res in copy_result.contacted.values():
            assert cp_res.get("msg") is None
            assert cp_res.get("changed") is True
            assert cp_res.get("dest") == dest
        for v_cp in verify_copy.contacted.values():
            assert v_cp.get("rc") == 0
        for v_recl in verify_recl.contacted.values():
            assert v_recl.get("rc") == 0
            stdout = v_recl.get("stdout").split()
            assert len(stdout) == 5
            # Verifying the dataset type (sequential).
            assert stdout[1] == "PS"
            # Verifying the record format is Fixed Block.
            assert stdout[2] == "FB"
            # Verifying the record length is 31. The dummy data has 31
            # characters per line.
            assert stdout[3] == "31"
    finally:
        hosts.all.zos_data_set(name=dest, state="absent")
        os.remove(src)


@pytest.mark.uss
@pytest.mark.seq
def test_copy_file_crlf_endings_to_sequential_data_set(ansible_zos_module):
    hosts = ansible_zos_module
    dest = "USER.TEST.SEQ.FUNCTEST"

    fd, src = tempfile.mkstemp()
    os.close(fd)
    with open(src, "wb") as infile:
        infile.write(DUMMY_DATA_CRLF)

    try:
        hosts.all.zos_data_set(name=dest, state="absent")

        copy_result = hosts.all.zos_copy(
            src=src,
            dest=dest,
            remote_src=False,
            is_binary=False
        )

        verify_copy = hosts.all.shell(
            cmd="cat \"//'{0}'\"".format(dest),
            executable=SHELL_EXECUTABLE,
        )

        verify_recl = hosts.all.shell(
            cmd="dls -l {0}".format(dest),
            executable=SHELL_EXECUTABLE,
        )

        for cp_res in copy_result.contacted.values():
            assert cp_res.get("msg") is None
            assert cp_res.get("changed") is True
            assert cp_res.get("dest") == dest
        for v_cp in verify_copy.contacted.values():
            assert v_cp.get("rc") == 0
            assert len(v_cp.get("stdout_lines")) == 2
        for v_recl in verify_recl.contacted.values():
            assert v_recl.get("rc") == 0
            stdout = v_recl.get("stdout").split()
            assert len(stdout) == 5
            # Verifying the dataset type (sequential).
            assert stdout[1] == "PS"
            # Verifying the record format is Fixed Block.
            assert stdout[2] == "FB"
            # Verifying the record length is 19. The dummy data has 19
            # characters per line.
            assert stdout[3] == "19"
    finally:
        hosts.all.zos_data_set(name=dest, state="absent")
        os.remove(src)


# The following two tests are to address the bugfix for issue #807.
@pytest.mark.uss
@pytest.mark.seq
def test_copy_local_binary_file_without_encoding_conversion(ansible_zos_module):
    hosts = ansible_zos_module
    dest = "USER.TEST.SEQ.FUNCTEST"

    fd, src = tempfile.mkstemp()
    os.close(fd)
    with open(src, "wb") as infile:
        infile.write(DUMMY_DATA_BINARY)

    try:
        hosts.all.zos_data_set(name=dest, state="absent")

        copy_result = hosts.all.zos_copy(
            src=src,
            dest=dest,
            remote_src=False,
            is_binary=True
        )

        for cp_res in copy_result.contacted.values():
            assert cp_res.get("msg") is None
            assert cp_res.get("changed") is True
            assert cp_res.get("dest") == dest
    finally:
        hosts.all.zos_data_set(name=dest, state="absent")
        os.remove(src)


@pytest.mark.uss
@pytest.mark.seq
def test_copy_remote_binary_file_without_encoding_conversion(ansible_zos_module):
    hosts = ansible_zos_module
    src = "/tmp/zos_copy_binary_file"
    dest = "USER.TEST.SEQ.FUNCTEST"

    try:
        hosts.all.zos_data_set(name=dest, state="absent")

        # Creating a binary file on the remote system through Python
        # to avoid encoding issues if we were to copy a local file
        # or use the shell directly.
        python_cmd = """python3 -c 'with open("{0}", "wb") as f: f.write(b"{1}")'""".format(
            src,
            DUMMY_DATA_BINARY_ESCAPED
        )
        python_result = hosts.all.shell(python_cmd)
        for result in python_result.contacted.values():
            assert result.get("msg") is None or result.get("msg") == ""
            assert result.get("stderr") is None or result.get("stderr") == ""

        # Because the original bug report used a file tagged as 'binary'
        # on z/OS, we'll recreate that use case here.
        hosts.all.shell("chtag -b {0}".format(src))

        copy_result = hosts.all.zos_copy(
            src=src,
            dest=dest,
            remote_src=True,
            is_binary=True
        )

        for cp_res in copy_result.contacted.values():
            assert cp_res.get("msg") is None
            assert cp_res.get("changed") is True
            assert cp_res.get("dest") == dest
    finally:
        hosts.all.zos_data_set(name=dest, state="absent")
        hosts.all.file(path=src, state="absent")


@pytest.mark.uss
@pytest.mark.seq
@pytest.mark.parametrize("src", [
    dict(src="/etc/profile", is_file=True, is_binary=False, is_remote=False),
    dict(src="/etc/profile", is_file=True, is_binary=True, is_remote=False),
    dict(src="Example inline content", is_file=False, is_binary=False, is_remote=False),
    dict(src="Example inline content", is_file=False, is_binary=True, is_remote=False),
    dict(src="/etc/profile", is_file=True, is_binary=False, is_remote=True),
    dict(src="/etc/profile", is_file=True, is_binary=True, is_remote=True),
])
def test_copy_file_to_non_existing_sequential_data_set(ansible_zos_module, src):
    hosts = ansible_zos_module
    dest = "USER.TEST.SEQ.FUNCTEST"

    try:
        hosts.all.zos_data_set(name=dest, state="absent")

        if src["is_file"]:
            copy_result = hosts.all.zos_copy(src=src["src"], dest=dest, remote_src=src["is_remote"], is_binary=src["is_binary"])
        else:
            copy_result = hosts.all.zos_copy(content=src["src"], dest=dest, remote_src=src["is_remote"], is_binary=src["is_binary"])

        verify_copy = hosts.all.shell(
            cmd="cat \"//'{0}'\" > /dev/null 2>/dev/null".format(dest),
            executable=SHELL_EXECUTABLE,
        )

        for cp_res in copy_result.contacted.values():
            assert cp_res.get("msg") is None
            assert cp_res.get("changed") is True
            assert cp_res.get("dest") == dest
            assert cp_res.get("dest_created") is True
            assert cp_res.get("is_binary") == src["is_binary"]
        for v_cp in verify_copy.contacted.values():
            assert v_cp.get("rc") == 0
    finally:
        hosts.all.zos_data_set(name=dest, state="absent")


@pytest.mark.uss
@pytest.mark.seq
@pytest.mark.parametrize("src", [
    dict(src="/etc/profile", is_file=True, force=True, is_remote=False),
    dict(src="Example inline content", is_file=False, force=True, is_remote=False),
    dict(src="/etc/profile", is_file=True, force=True, is_remote=True),
    dict(src="/etc/profile", is_file=True, force=False, is_remote=False),
    dict(src="Example inline content", is_file=False, force=False, is_remote=False),
    dict(src="/etc/profile", is_file=True, force=False, is_remote=True),
])
def test_copy_file_to_empty_sequential_data_set(ansible_zos_module, src):
    hosts = ansible_zos_module
    dest = "USER.TEST.SEQ.FUNCTEST"

    try:
        hosts.all.zos_data_set(name=dest, type="seq", state="present")

        if src["is_file"]:
            copy_result = hosts.all.zos_copy(src=src["src"], dest=dest, remote_src=src["is_remote"], force=src["force"])
        else:
            copy_result = hosts.all.zos_copy(content=src["src"], dest=dest, remote_src=src["is_remote"], force=src["force"])

        for result in copy_result.contacted.values():
            assert result.get("msg") is None
            assert result.get("changed") is True
            assert result.get("dest") == dest
    finally:
        hosts.all.zos_data_set(name=dest, state="absent")


@pytest.mark.uss
@pytest.mark.seq
@pytest.mark.parametrize("src", [
    dict(src="/etc/profile", force=False, is_remote=False),
    dict(src="/etc/profile", force=True, is_remote=False),
    dict(src="/etc/profile", force=False, is_remote=True),
    dict(src="/etc/profile", force=True, is_remote=True),
])
def test_copy_file_to_non_empty_sequential_data_set(ansible_zos_module, src):
    hosts = ansible_zos_module
    dest = "USER.TEST.SEQ.FUNCTEST"

    try:
        hosts.all.zos_data_set(name=dest, type="seq", state="absent")
        hosts.all.zos_copy(content="Inline content", dest=dest)

        copy_result = hosts.all.zos_copy(src=src["src"], dest=dest, remote_src=src["is_remote"], force=src["force"])

        for result in copy_result.contacted.values():
            if src["force"]:
                assert result.get("msg") is None
                assert result.get("changed") is True
                assert result.get("dest") == dest
            else:
                assert result.get("msg") is not None
                assert result.get("changed") is False
    finally:
        hosts.all.zos_data_set(name=dest, state="absent")


@pytest.mark.uss
@pytest.mark.seq
def test_copy_ps_to_non_existing_uss_file(ansible_zos_module):
    hosts = ansible_zos_module
    src_ds = TEST_PS
    dest = "/tmp/ddchkpt"

    try:
        copy_res = hosts.all.zos_copy(src=src_ds, dest=dest, remote_src=True)
        stat_res = hosts.all.stat(path=dest)
        verify_copy = hosts.all.shell(
            cmd="cat {0}".format(dest), executable=SHELL_EXECUTABLE
        )

        for result in copy_res.contacted.values():
            assert result.get("msg") is None
            assert result.get("changed") is True
            assert result.get("dest") == dest
        for result in stat_res.contacted.values():
            assert result.get("stat").get("exists") is True
        for result in verify_copy.contacted.values():
            assert result.get("rc") == 0
            assert result.get("stdout") != ""
    finally:
        hosts.all.file(path=dest, state="absent")


@pytest.mark.uss
@pytest.mark.seq
@pytest.mark.parametrize("force", [False, True])
def test_copy_ps_to_existing_uss_file(ansible_zos_module, force):
    hosts = ansible_zos_module
    src_ds = TEST_PS
    dest = "/tmp/ddchkpt"

    try:
        hosts.all.file(path=dest, state="touch")

        copy_res = hosts.all.zos_copy(src=src_ds, dest=dest, remote_src=True, force=force)
        stat_res = hosts.all.stat(path=dest)
        verify_copy = hosts.all.shell(
            cmd="cat {0}".format(dest), executable=SHELL_EXECUTABLE
        )

        for result in copy_res.contacted.values():
            if force:
                assert result.get("msg") is None
                assert result.get("changed") is True
                assert result.get("dest") == dest
            else:
                assert result.get("msg") is not None
                assert result.get("changed") is False
        for result in stat_res.contacted.values():
            assert result.get("stat").get("exists") is True
        for result in verify_copy.contacted.values():
            assert result.get("rc") == 0
    finally:
        hosts.all.file(path=dest, state="absent")


@pytest.mark.uss
@pytest.mark.seq
def test_copy_ps_to_existing_uss_dir(ansible_zos_module):
    hosts = ansible_zos_module
    src_ds = TEST_PS
    dest = "/tmp/ddchkpt"
    dest_path = dest + "/" + TEST_PS

    try:
        hosts.all.file(path=dest, state="directory")
        copy_res = hosts.all.zos_copy(src=src_ds, dest=dest, remote_src=True)
        stat_res = hosts.all.stat(path=dest_path)
        verify_copy = hosts.all.shell(
            cmd="cat {0}".format(dest_path), executable=SHELL_EXECUTABLE
        )

        for result in copy_res.contacted.values():
            assert result.get("msg") is None
            assert result.get("changed") is True
        for result in stat_res.contacted.values():
            assert result.get("stat").get("exists") is True
        for result in verify_copy.contacted.values():
            assert result.get("rc") == 0
            assert result.get("stdout") != ""
    finally:
        hosts.all.file(path=dest, state="absent")


@pytest.mark.seq
def test_copy_ps_to_non_existing_ps(ansible_zos_module):
    hosts = ansible_zos_module
    src_ds = TEST_PS
    dest = "USER.TEST.SEQ.FUNCTEST"

    try:
        hosts.all.zos_data_set(name=dest, state="absent")
        copy_res = hosts.all.zos_copy(src=src_ds, dest=dest, remote_src=True)
        verify_copy = hosts.all.shell(
            cmd="cat \"//'{0}'\"".format(dest), executable=SHELL_EXECUTABLE
        )

        for result in copy_res.contacted.values():
            assert result.get("msg") is None
            assert result.get("changed") is True
            assert result.get("dest") == dest
            assert result.get("dest_created") is True
        for result in verify_copy.contacted.values():
            assert result.get("rc") == 0
            assert result.get("stdout") != ""
    finally:
        hosts.all.zos_data_set(name=dest, state="absent")


@pytest.mark.seq
@pytest.mark.parametrize("force", [False, True])
def test_copy_ps_to_empty_ps(ansible_zos_module, force):
    hosts = ansible_zos_module
    src_ds = TEST_PS
    dest = "USER.TEST.SEQ.FUNCTEST"

    try:
        hosts.all.zos_data_set(name=dest, type="seq", state="present")

        copy_res = hosts.all.zos_copy(src=src_ds, dest=dest, remote_src=True, force=force)
        verify_copy = hosts.all.shell(
            cmd="cat \"//'{0}'\"".format(dest), executable=SHELL_EXECUTABLE
        )

        for result in copy_res.contacted.values():
            assert result.get("msg") is None
            assert result.get("changed") is True
            assert result.get("dest") == dest
        for result in verify_copy.contacted.values():
            assert result.get("rc") == 0
            assert result.get("stdout") != ""
    finally:
        hosts.all.zos_data_set(name=dest, state="absent")


@pytest.mark.seq
@pytest.mark.parametrize("force", [False, True])
def test_copy_ps_to_non_empty_ps(ansible_zos_module, force):
    hosts = ansible_zos_module
    src_ds = TEST_PS
    dest = "USER.TEST.SEQ.FUNCTEST"

    try:
        hosts.all.zos_data_set(name=dest, type="seq", state="absent")
        hosts.all.zos_copy(content="Inline content", dest=dest)

        copy_res = hosts.all.zos_copy(src=src_ds, dest=dest, remote_src=True, force=force)
        verify_copy = hosts.all.shell(
            cmd="cat \"//'{0}'\"".format(dest), executable=SHELL_EXECUTABLE
        )

        for result in copy_res.contacted.values():
            if force:
                assert result.get("msg") is None
                assert result.get("changed") is True
                assert result.get("dest") == dest
            else:
                assert result.get("msg") is not None
                assert result.get("changed") is False
        for result in verify_copy.contacted.values():
            assert result.get("rc") == 0
            assert result.get("stdout") != ""
    finally:
        hosts.all.zos_data_set(name=dest, state="absent")


@pytest.mark.seq
@pytest.mark.parametrize("force", [False, True])
def test_copy_ps_to_non_empty_ps_with_special_chars(ansible_zos_module, force):
    hosts = ansible_zos_module
    src_ds = TEST_PS
    dest = "USER.TEST.SEQ.FUNCTEST"

    try:
        hosts.all.zos_data_set(name=dest, type="seq", state="absent")
        hosts.all.zos_copy(content=DUMMY_DATA_SPECIAL_CHARS, dest=dest)

        copy_res = hosts.all.zos_copy(src=src_ds, dest=dest, remote_src=True, force=force)
        verify_copy = hosts.all.shell(
            cmd="cat \"//'{0}'\"".format(dest), executable=SHELL_EXECUTABLE
        )

        for result in copy_res.contacted.values():
            if force:
                assert result.get("msg") is None
                assert result.get("changed") is True
                assert result.get("dest") == dest
            else:
                assert result.get("msg") is not None
                assert result.get("changed") is False
        for result in verify_copy.contacted.values():
            assert result.get("rc") == 0
            assert result.get("stdout") != ""
    finally:
        hosts.all.zos_data_set(name=dest, state="absent")


@pytest.mark.seq
@pytest.mark.parametrize("backup", [None, "USER.TEST.SEQ.FUNCTEST.BACK"])
def test_backup_sequential_data_set(ansible_zos_module, backup):
    hosts = ansible_zos_module
    src = "/etc/profile"
    dest = "USER.TEST.SEQ.FUNCTEST"

    try:
        hosts.all.zos_data_set(name=dest, type="seq", state="present")

        if backup:
            copy_res = hosts.all.zos_copy(src=src, dest=dest, force=True, backup=True, backup_name=backup)
        else:
            copy_res = hosts.all.zos_copy(src=src, dest=dest, force=True, backup=True)

        for result in copy_res.contacted.values():
            assert result.get("msg") is None
            backup_name = result.get("backup_name")
            assert backup_name is not None

        stat_res = hosts.all.shell(
            cmd="tsocmd \"LISTDS '{0}'\"".format(backup_name),
            executable=SHELL_EXECUTABLE,
        )
        for result in stat_res.contacted.values():
            assert result.get("rc") == 0
            assert "NOT IN CATALOG" not in result.get("stdout")
            assert "NOT IN CATALOG" not in result.get("stderr")

    finally:
        hosts.all.zos_data_set(name=dest, state="absent")
        if backup_name:
            hosts.all.zos_data_set(name=backup_name, state="absent")


@pytest.mark.uss
@pytest.mark.pdse
@pytest.mark.parametrize("src", [
    dict(src="/etc/profile", is_file=True, is_binary=False, is_remote=False),
    dict(src="/etc/profile", is_file=True, is_binary=True, is_remote=False),
    dict(src="Example inline content", is_file=False, is_binary=False, is_remote=False),
    dict(src="Example inline content", is_file=False, is_binary=True, is_remote=False),
    dict(src="/etc/profile", is_file=True, is_binary=False, is_remote=True),
    dict(src="/etc/profile", is_file=True, is_binary=True, is_remote=True),
])
def test_copy_file_to_non_existing_member(ansible_zos_module, src):
    hosts = ansible_zos_module
    data_set = "USER.TEST.PDS.FUNCTEST"
    dest = "{0}(PROFILE)".format(data_set)

    try:
        hosts.all.zos_data_set(
            name=data_set,
            type="pdse",
            space_primary=5,
            space_type="M",
            record_format="fba",
            record_length=80,
            replace=True
        )

        if src["is_file"]:
            copy_result = hosts.all.zos_copy(src=src["src"], dest=dest, is_binary=src["is_binary"], remote_src=src["is_remote"])
        else:
            copy_result = hosts.all.zos_copy(content=src["src"], dest=dest, is_binary=src["is_binary"])

        verify_copy = hosts.all.shell(
            cmd="cat \"//'{0}'\" > /dev/null 2>/dev/null".format(dest),
            executable=SHELL_EXECUTABLE,
        )

        for cp_res in copy_result.contacted.values():
            assert cp_res.get("msg") is None
            assert cp_res.get("changed") is True
            assert cp_res.get("dest") == dest
        for v_cp in verify_copy.contacted.values():
            assert v_cp.get("rc") == 0
    finally:
        hosts.all.zos_data_set(name=data_set, state="absent")


@pytest.mark.uss
@pytest.mark.pdse
@pytest.mark.parametrize("src", [
    dict(src="/etc/profile", is_file=True, force=False, is_remote=False),
    dict(src="/etc/profile", is_file=True, force=True, is_remote=False),
    dict(src="Example inline content", is_file=False, force=False, is_remote=False),
    dict(src="Example inline content", is_file=False, force=True, is_remote=False),
    dict(src="/etc/profile", is_file=True, force=False, is_remote=True),
    dict(src="/etc/profile", is_file=True, force=True, is_remote=True)
])
def test_copy_file_to_existing_member(ansible_zos_module, src):
    hosts = ansible_zos_module
    data_set = "USER.TEST.PDS.FUNCTEST"
    dest = "{0}(PROFILE)".format(data_set)

    try:
        hosts.all.zos_data_set(
            name=data_set,
            type="pdse",
            space_primary=5,
            space_type="M",
            record_format="fba",
            record_length=80,
            replace=True
        )
        hosts.all.zos_data_set(name=dest, type="member", state="present")

        if src["is_file"]:
            copy_result = hosts.all.zos_copy(src=src["src"], dest=dest, force=src["force"], remote_src=src["is_remote"])
        else:
            copy_result = hosts.all.zos_copy(content=src["src"], dest=dest, force=src["force"])

        verify_copy = hosts.all.shell(
            cmd="cat \"//'{0}'\" > /dev/null 2>/dev/null".format(dest),
            executable=SHELL_EXECUTABLE,
        )

        for cp_res in copy_result.contacted.values():
            if src["force"]:
                assert cp_res.get("msg") is None
                assert cp_res.get("changed") is True
                assert cp_res.get("dest") == dest
            else:
                assert cp_res.get("msg") is not None
                assert cp_res.get("changed") is False
        for v_cp in verify_copy.contacted.values():
            assert v_cp.get("rc") == 0
    finally:
        hosts.all.zos_data_set(name=data_set, state="absent")


@pytest.mark.seq
@pytest.mark.pdse
@pytest.mark.parametrize("args", [
    dict(type="seq", is_binary=False),
    dict(type="seq", is_binary=True),
    dict(type="pds", is_binary=False),
    dict(type="pds", is_binary=True),
    dict(type="pdse", is_binary=False),
    dict(type="pdse", is_binary=True)
])
def test_copy_data_set_to_non_existing_member(ansible_zos_module, args):
    hosts = ansible_zos_module
    src_data_set = "USER.TEST.PDS.SOURCE"
    src = src_data_set if args["type"] == "seq" else "{0}(TEST)".format(src_data_set)
    dest_data_set = "USER.TEST.PDS.FUNCTEST"
    dest = "{0}(MEMBER)".format(dest_data_set)

    try:
        hosts.all.zos_data_set(name=src_data_set, type=args["type"])
        if args["type"] != "seq":
            hosts.all.zos_data_set(name=src, type="member")

        hosts.all.shell(
            "decho 'Records for test' '{0}'".format(src),
            executable=SHELL_EXECUTABLE
        )

        hosts.all.zos_data_set(name=dest_data_set, type="pdse", replace=True)
        copy_result = hosts.all.zos_copy(src=src, dest=dest, is_binary=args["is_binary"], remote_src=True)

        verify_copy = hosts.all.shell(
            cmd="cat \"//'{0}'\"".format(dest),
            executable=SHELL_EXECUTABLE,
        )

        for cp_res in copy_result.contacted.values():
            assert cp_res.get("msg") is None
            assert cp_res.get("changed") is True
            assert cp_res.get("dest") == dest
        for v_cp in verify_copy.contacted.values():
            assert v_cp.get("rc") == 0
            assert v_cp.get("stdout") != ""
    finally:
        hosts.all.zos_data_set(name=src_data_set, state="absent")
        hosts.all.zos_data_set(name=dest_data_set, state="absent")


@pytest.mark.seq
@pytest.mark.pdse
@pytest.mark.parametrize("args", [
    dict(type="seq", force=False),
    dict(type="seq", force=True),
    dict(type="pds", force=False),
    dict(type="pds", force=True),
    dict(type="pdse", force=False),
    dict(type="pdse", force=True)
])
def test_copy_data_set_to_existing_member(ansible_zos_module, args):
    hosts = ansible_zos_module
    src_data_set = "USER.TEST.PDS.SOURCE"
    src = src_data_set if args["type"] == "seq" else "{0}(TEST)".format(src_data_set)
    dest_data_set = "USER.TEST.PDS.FUNCTEST"
    dest = "{0}(MEMBER)".format(dest_data_set)

    try:
        hosts.all.zos_data_set(name=src_data_set, type=args["type"])
        if args["type"] != "seq":
            hosts.all.zos_data_set(name=src, type="member")

        hosts.all.shell(
            "decho 'Records for test' '{0}'".format(src),
            executable=SHELL_EXECUTABLE
        )

        hosts.all.zos_data_set(name=dest_data_set, type="pdse", replace=True)
        hosts.all.zos_data_set(name=dest, type="member")
        copy_result = hosts.all.zos_copy(src=src, dest=dest, force=args["force"], remote_src=True)

        verify_copy = hosts.all.shell(
            cmd="cat \"//'{0}'\"".format(dest),
            executable=SHELL_EXECUTABLE,
        )

        for cp_res in copy_result.contacted.values():
            if args["force"]:
                assert cp_res.get("msg") is None
                assert cp_res.get("changed") is True
                assert cp_res.get("dest") == dest
            else:
                assert cp_res.get("msg") is not None
                assert cp_res.get("changed") is False
        for v_cp in verify_copy.contacted.values():
            assert v_cp.get("rc") == 0
            if args["force"]:
                assert v_cp.get("stdout") != ""
    finally:
        hosts.all.zos_data_set(name=src_data_set, state="absent")
        hosts.all.zos_data_set(name=dest_data_set, state="absent")


@pytest.mark.uss
@pytest.mark.pdse
@pytest.mark.parametrize("is_remote", [False, True])
def test_copy_file_to_non_existing_pdse(ansible_zos_module, is_remote):
    hosts = ansible_zos_module
    dest = "USER.TEST.PDS.FUNCTEST"
    dest_path = "{0}(PROFILE)".format(dest)
    src_file = "/etc/profile"

    try:
        hosts.all.zos_data_set(name=dest, state="absent")

        copy_result = hosts.all.zos_copy(src=src_file, dest=dest_path, remote_src=is_remote)
        verify_copy = hosts.all.shell(
            cmd="cat \"//'{0}'\" > /dev/null 2>/dev/null".format(dest_path),
            executable=SHELL_EXECUTABLE,
        )

        for cp_res in copy_result.contacted.values():
            assert cp_res.get("msg") is None
            assert cp_res.get("changed") is True
            assert cp_res.get("dest") == dest_path
            assert cp_res.get("dest_created") is True
        for v_cp in verify_copy.contacted.values():
            assert v_cp.get("rc") == 0
    finally:
        hosts.all.zos_data_set(name=dest, state="absent")


@pytest.mark.uss
@pytest.mark.pdse
def test_copy_dir_to_non_existing_pdse(ansible_zos_module):
    hosts = ansible_zos_module
    src_dir = "/tmp/testdir"
    dest = "USER.TEST.PDSE.FUNCTEST"

    try:
        hosts.all.file(path=src_dir, state="directory")
        for i in range(5):
            hosts.all.file(path=src_dir + "/" + "file" + str(i), state="touch")

        copy_res = hosts.all.zos_copy(src=src_dir, dest=dest, remote_src=True)
        verify_copy = hosts.all.shell(
            cmd="cat \"//'{0}'\" > /dev/null 2>/dev/null".format(dest + "(FILE2)"),
            executable=SHELL_EXECUTABLE,
        )

        for result in copy_res.contacted.values():
            assert result.get("msg") is None
            assert result.get("changed") is True
            assert result.get("dest") == dest
            assert result.get("dest_created") is True
        for result in verify_copy.contacted.values():
            assert result.get("rc") == 0
    finally:
        hosts.all.file(path=src_dir, state="absent")
        hosts.all.zos_data_set(name=dest, state="absent")


@pytest.mark.uss
@pytest.mark.pdse
def test_copy_dir_crlf_endings_to_non_existing_pdse(ansible_zos_module):
    hosts = ansible_zos_module
    dest = "USER.TEST.PDSE.FUNCTEST"

    temp_path = tempfile.mkdtemp()
    src_basename = "source/"
    source_path = "{0}/{1}".format(temp_path, src_basename)

    try:
        os.mkdir(source_path)
        populate_dir_crlf_endings(source_path)

        copy_res = hosts.all.zos_copy(src=source_path, dest=dest)
        verify_copy = hosts.all.shell(
            cmd="cat \"//'{0}({1})'\"".format(dest, "FILE2"),
            executable=SHELL_EXECUTABLE,
        )

        for result in copy_res.contacted.values():
            assert result.get("msg") is None
            assert result.get("changed") is True
            assert result.get("dest") == dest
            assert result.get("dest_created") is True
        for result in verify_copy.contacted.values():
            assert result.get("rc") == 0
            assert len(result.get("stdout_lines")) == 2
    finally:
        shutil.rmtree(temp_path)
        hosts.all.zos_data_set(name=dest, state="absent")


@pytest.mark.uss
@pytest.mark.pdse
@pytest.mark.parametrize("src_type", ["pds", "pdse"])
def test_copy_dir_to_existing_pdse(ansible_zos_module, src_type):
    hosts = ansible_zos_module
    src_dir = "/tmp/testdir"
    dest = "USER.TEST.PDS.FUNCTEST"

    try:
        hosts.all.file(path=src_dir, state="directory")
        for i in range(5):
            hosts.all.file(path=src_dir + "/" + "file" + str(i), state="touch")

        hosts.all.zos_data_set(
            name=dest,
            type=src_type,
            space_primary=5,
            space_type="M",
            record_format="fba",
            record_length=80,
        )

        copy_result = hosts.all.zos_copy(src=src_dir, dest=dest, remote_src=True)
        verify_copy = hosts.all.shell(
            cmd="cat \"//'{0}'\" > /dev/null 2>/dev/null".format(dest + "(FILE2)"),
            executable=SHELL_EXECUTABLE,
        )

        for cp_res in copy_result.contacted.values():
            assert cp_res.get("msg") is None
            assert cp_res.get("changed") is True
            assert cp_res.get("dest") == dest
        for v_cp in verify_copy.contacted.values():
            assert v_cp.get("rc") == 0
    finally:
        hosts.all.file(path=src_dir, state="absent")
        hosts.all.zos_data_set(name=dest, state="absent")


@pytest.mark.seq
@pytest.mark.pdse
@pytest.mark.parametrize("src_type", ["seq", "pds", "pdse"])
def test_copy_data_set_to_non_existing_pdse(ansible_zos_module, src_type):
    hosts = ansible_zos_module
    src_data_set = "USER.TEST.PDS.SOURCE"
    src = src_data_set if src_type == "seq" else "{0}(TEST)".format(src_data_set)
    dest_data_set = "USER.TEST.PDS.FUNCTEST"
    dest = "{0}(MEMBER)".format(dest_data_set)

    try:
        hosts.all.zos_data_set(name=src_data_set, type=src_type)
        if src_type != "seq":
            hosts.all.zos_data_set(name=src, type="member")

        hosts.all.shell(
            "decho 'Records for test' '{0}'".format(src),
            executable=SHELL_EXECUTABLE
        )

        hosts.all.zos_data_set(name=dest_data_set, state="absent")
        copy_result = hosts.all.zos_copy(src=src, dest=dest, remote_src=True)

        verify_copy = hosts.all.shell(
            cmd="cat \"//'{0}'\"".format(dest),
            executable=SHELL_EXECUTABLE,
        )

        for cp_res in copy_result.contacted.values():
            assert cp_res.get("msg") is None
            assert cp_res.get("changed") is True
            assert cp_res.get("dest") == dest
            assert cp_res.get("dest_created") is True
        for v_cp in verify_copy.contacted.values():
            assert v_cp.get("rc") == 0
            assert v_cp.get("stdout") != ""
    finally:
        hosts.all.zos_data_set(name=src_data_set, state="absent")
        hosts.all.zos_data_set(name=dest_data_set, state="absent")


@pytest.mark.pdse
@pytest.mark.parametrize("args", [
    dict(src_type="pds", dest_type="pds"),
    dict(src_type="pds", dest_type="pdse"),
    dict(src_type="pdse", dest_type="pds"),
    dict(src_type="pdse", dest_type="pdse"),
])
def test_copy_pds_to_existing_pds(ansible_zos_module, args):
    hosts = ansible_zos_module
    src = "USER.TEST.PDS.SRC"
    dest = "USER.TEST.PDS.DEST"

    try:
        populate_partitioned_data_set(hosts, src, args["src_type"])
        hosts.all.zos_data_set(name=dest, type=args["dest_type"])

        copy_res = hosts.all.zos_copy(src=src, dest=dest, remote_src=True)
        verify_copy = hosts.all.shell(
            cmd="mls {0}".format(dest),
            executable=SHELL_EXECUTABLE
        )

        for result in copy_res.contacted.values():
            assert result.get("msg") is None
            assert result.get("changed") is True
            assert result.get("dest") == dest

        for v_cp in verify_copy.contacted.values():
            assert v_cp.get("rc") == 0
            stdout = v_cp.get("stdout")
            assert stdout is not None
            assert len(stdout.splitlines()) == 3
    finally:
        hosts.all.zos_data_set(name=src, state="absent")
        hosts.all.zos_data_set(name=dest, state="absent")


@pytest.mark.pdse
@pytest.mark.parametrize("is_created", ["true", "false"])
def test_copy_pds_loadlib_member_to_pds_loadlib_member(ansible_zos_module, is_created):
    hosts = ansible_zos_module
    # The volume for this dataset should use a system symbol.
    # This dataset and member should be available on any z/OS system.
    src = "USER.LOAD.SRC"
    dest = "USER.LOAD.DEST"
    cobol_pds = "USER.COBOL.SRC"
    uss_dest = "/tmp/HELLO"
    try:
        hosts.all.zos_data_set(
            name=src,
            state="present",
            type="pdse",
            record_format="U",
            record_length=0,
            block_size=32760,
            space_primary=2,
            space_type="M",
            replace=True
        )
        if is_created:
            hosts.all.zos_data_set(
                name=dest,
                state="present",
                type="pdse",
                record_format="U",
                record_length=0,
                block_size=32760,
                space_primary=2,
                space_type="M",
                replace=True
            )

        hosts.all.zos_data_set(
            name=cobol_pds,
            state="present",
            type="pds",
            space_primary=2,
            record_format="FB",
            record_length=80,
            block_size=3120,
            replace=True,
        )
        member = "HELLOSRC"
        cobol_pds = "{0}({1})".format(cobol_pds, member)
        rc = hosts.all.zos_copy(
            content=COBOL_SRC,
            dest=cobol_pds
        )
        dest_name = "{0}({1})".format(dest, member)
        src_name = "{0}({1})".format(src, member)
        # both src and dest need to be a loadlib
        rc = link_loadlib_from_cobol(hosts, dest_name, cobol_pds)
        assert rc == 0
        # make sure is executable
        cmd = "mvscmd --pgm={0}  --steplib={1} --sysprint=* --stderr=* --stdout=*"
        exec_res = hosts.all.shell(
            cmd=cmd.format(member, dest)
        )
        for result in exec_res.contacted.values():
            assert result.get("rc") == 0
        rc = link_loadlib_from_cobol(hosts, src_name, cobol_pds)
        assert rc == 0

        exec_res = hosts.all.shell(
            cmd=cmd.format(member, src)
        )
        for result in exec_res.contacted.values():
            assert result.get("rc") == 0

        copy_res = hosts.all.zos_copy(
            src="{0}({1})".format(src, member),
            dest="{0}({1})".format(dest, "MEM1"),
            remote_src=True,
            executable=True)

        verify_copy = hosts.all.shell(
            cmd="mls {0}".format(dest),
            executable=SHELL_EXECUTABLE
        )

        copy_uss_res = hosts.all.zos_copy(
            src="{0}({1})".format(dest, "MEM1"),
            dest=uss_dest,
            remote_src=True,
            executable=True,
            force=True
        )

        verify_exe_uss = hosts.all.shell(
            cmd="{0}".format(uss_dest)
        )

        for v_cp_u in verify_exe_uss.contacted.values():
            assert v_cp_u.get("rc") == 0
            stdout = v_cp_u.get("stdout")
            assert  "SIMPLE HELLO WORLD" in str(stdout)

        for result in copy_uss_res.contacted.values():
            assert result.get("msg") is None
            assert result.get("changed") is True

        for result in copy_res.contacted.values():
            assert result.get("msg") is None
            assert result.get("changed") is True
            assert result.get("dest") == "{0}({1})".format(dest, "MEM1")

        for v_cp in verify_copy.contacted.values():
            assert v_cp.get("rc") == 0
            stdout = v_cp.get("stdout")
            assert stdout is not None
            # number of members
            assert len(stdout.splitlines()) == 2

    finally:
        hosts.all.zos_data_set(name=dest, state="absent")
        hosts.all.zos_data_set(name=src, state="absent")
        hosts.all.zos_data_set(name=cobol_pds, state="absent")
        hosts.all.file(name=uss_dest, state="absent")


@pytest.mark.pdse
@pytest.mark.uss
@pytest.mark.parametrize("is_created", ["true", "false"])
def test_copy_executables_uss_to_member(ansible_zos_module, is_created):
    hosts= ansible_zos_module
    src= "/tmp/c/hello_world.c"
    src_jcl_call= "/tmp/c/call_hw_pgm.jcl"
    dest_uss="/tmp/c/hello_world_2"
    dest = "USER.LOAD.DEST"
    member = "HELLOSRC"
    try:
        hosts.all.zos_copy(content=hello_world, dest=src, force=True)
        hosts.all.zos_copy(content=call_c_hello_jcl, dest=src_jcl_call, force=True)
        hosts.all.shell(cmd="xlc -o hello_world hello_world.c", chdir="/tmp/c/")
        hosts.all.shell(cmd="submit {0}".format(src_jcl_call))
        verify_exe_src = hosts.all.shell(cmd="/tmp/c/hello_world")
        for res in verify_exe_src.contacted.values():
            assert res.get("rc") == 0
            stdout = res.get("stdout")
            assert  "Hello World" in str(stdout)
        copy_uss_res = hosts.all.zos_copy(
            src="/tmp/c/hello_world",
            dest=dest_uss,
            remote_src=True,
            executable=True,
            force=True
        )
        verify_exe_dst = hosts.all.shell(cmd="/tmp/c/hello_world_2")
        for result in copy_uss_res.contacted.values():
            assert result.get("msg") is None
            assert result.get("changed") is True
        for res in verify_exe_dst.contacted.values():
            assert res.get("rc") == 0
            stdout = res.get("stdout")
            assert  "Hello World" in str(stdout)
        if is_created:
            hosts.all.zos_data_set(
                name=dest,
                state="present",
                type="pdse",
                record_format="U",
                record_length=0,
                block_size=32760,
                space_primary=2,
                space_type="M",
                replace=True
            )
        copy_uss_to_mvs_res = hosts.all.zos_copy(
            src="/tmp/c/hello_world",
            dest="{0}({1})".format(dest, member),
            remote_src=True,
            executable=True,
            force=True
        )
        cmd = "mvscmd --pgm={0}  --steplib={1} --sysprint=* --stderr=* --stdout=*"
        exec_res = hosts.all.shell(
            cmd=cmd.format(member, dest)
        )
        for result in copy_uss_to_mvs_res.contacted.values():
            assert result.get("msg") is None
            assert result.get("changed") is True
        for res in exec_res.contacted.values():
            assert res.get("rc") == 0
            stdout = res.get("stdout")
            assert  "Hello World" in str(stdout)
    finally:
        hosts.all.shell(cmd='rm -r /tmp/c')
        hosts.all.zos_data_set(name=dest, state="absent")


@pytest.mark.pdse
def test_copy_pds_member_with_system_symbol(ansible_zos_module,):
    """This test is for bug #543 in GitHub. In some versions of ZOAU,
    datasets.listing can't handle system symbols in volume names and
    therefore fails to get details from a dataset.

    Note: `listcat ent('SYS1.SAMPLIB') all` will display 'volser = ******'
    and `D SYMBOLS` will show you that `&SYSR2. = "RES80A"` where
    the symbols for this volume correspond to volume `RES80A`
    """
    hosts = ansible_zos_module
    # The volume for this dataset should use a system symbol.
    # This dataset and member should be available on any z/OS system.
    src = "SYS1.SAMPLIB(IZUPRM00)"
    dest = "USER.TEST.PDS.DEST"

    try:
        hosts.all.zos_data_set(
            name=dest,
            state="present",
            type="pdse",
            replace=True
        )

        copy_res = hosts.all.zos_copy(src=src, dest=dest, remote_src=True)
        verify_copy = hosts.all.shell(
            cmd="mls {0}".format(dest),
            executable=SHELL_EXECUTABLE
        )

        for result in copy_res.contacted.values():
            assert result.get("msg") is None
            assert result.get("changed") is True
            assert result.get("dest") == dest

        for v_cp in verify_copy.contacted.values():
            assert v_cp.get("rc") == 0
            stdout = v_cp.get("stdout")
            assert stdout is not None
            assert len(stdout.splitlines()) == 1

    finally:
        hosts.all.zos_data_set(name=dest, state="absent")


@pytest.mark.pdse
def test_copy_multiple_data_set_members(ansible_zos_module):
    hosts = ansible_zos_module
    src = "USER.FUNCTEST.SRC.PDS"
    src_wildcard = "{0}(ABC*)".format(src)

    dest = "USER.FUNCTEST.DEST.PDS"
    member_list = ["MEMBER1", "ABCXYZ", "ABCASD"]
    ds_list = ["{0}({1})".format(src, member) for member in member_list]

    try:
        hosts.all.zos_data_set(name=src, type="pds")
        hosts.all.zos_data_set(name=dest, type="pds")

        for member in ds_list:
            hosts.all.shell(
                cmd="decho '{0}' '{1}'".format(DUMMY_DATA, member),
                executable=SHELL_EXECUTABLE
            )

        copy_res = hosts.all.zos_copy(src=src_wildcard, dest=dest, remote_src=True)
        for result in copy_res.contacted.values():
            assert result.get("msg") is None
            assert result.get("changed") is True
            assert result.get("dest") == dest

        verify_copy = hosts.all.shell(
            cmd="mls {0}".format(dest),
            executable=SHELL_EXECUTABLE
        )

        for v_cp in verify_copy.contacted.values():
            assert v_cp.get("rc") == 0
            stdout = v_cp.get("stdout")
            assert stdout is not None
            assert len(stdout.splitlines()) == 2

    finally:
        hosts.all.zos_data_set(name=src, state="absent")
        hosts.all.zos_data_set(name=dest, state="absent")


@pytest.mark.pdse
def test_copy_multiple_data_set_members_in_loop(ansible_zos_module):
    """
    This test case was included in case the module is called inside a loop,
    issue was discovered in https://github.com/ansible-collections/ibm_zos_core/issues/560.
    """
    hosts = ansible_zos_module
    src = "USER.FUNCTEST.SRC.PDS"

    dest = "USER.FUNCTEST.DEST.PDS"
    member_list = ["MEMBER1", "ABCXYZ", "ABCASD"]
    src_ds_list = ["{0}({1})".format(src, member) for member in member_list]
    dest_ds_list = ["{0}({1})".format(dest, member) for member in member_list]

    try:
        hosts.all.zos_data_set(name=src, type="pds")
        hosts.all.zos_data_set(name=dest, type="pds")

        for src_member in src_ds_list:
            hosts.all.shell(
                cmd="decho '{0}' '{1}'".format(DUMMY_DATA, src_member),
                executable=SHELL_EXECUTABLE
            )

        for src_member, dest_member in zip(src_ds_list, dest_ds_list):
            copy_res = hosts.all.zos_copy(src=src_member, dest=dest_member, remote_src=True)
            for result in copy_res.contacted.values():
                assert result.get("msg") is None
                assert result.get("changed") is True
                assert result.get("dest") == dest_member

        verify_copy = hosts.all.shell(
            cmd="mls {0}".format(dest),
            executable=SHELL_EXECUTABLE
        )

        for v_cp in verify_copy.contacted.values():
            assert v_cp.get("rc") == 0
            stdout = v_cp.get("stdout")
            assert stdout is not None
            assert len(stdout.splitlines()) == 3

    finally:
        hosts.all.zos_data_set(name=src, state="absent")
        hosts.all.zos_data_set(name=dest, state="absent")


@pytest.mark.uss
@pytest.mark.pdse
@pytest.mark.parametrize("ds_type", ["pds", "pdse"])
def test_copy_member_to_non_existing_uss_file(ansible_zos_module, ds_type):
    hosts = ansible_zos_module
    data_set = "USER.TEST.PDSE.SOURCE"
    src = "{0}(MEMBER)".format(data_set)
    dest = "/tmp/member"

    try:
        hosts.all.file(path=dest, state="absent")
        hosts.all.zos_data_set(name=data_set, state="present", type=ds_type)
        hosts.all.shell(
            cmd="decho 'Record for data set' '{0}'".format(src),
            executable=SHELL_EXECUTABLE
        )

        copy_res = hosts.all.zos_copy(src=src, dest=dest, remote_src=True)
        stat_res = hosts.all.stat(path=dest)
        verify_copy = hosts.all.shell(
            cmd="head {0}".format(dest), executable=SHELL_EXECUTABLE
        )

        for result in copy_res.contacted.values():
            assert result.get("msg") is None
            assert result.get("changed") is True
            assert result.get("dest") == dest
        for result in stat_res.contacted.values():
            assert result.get("stat").get("exists") is True
        for result in verify_copy.contacted.values():
            assert result.get("rc") == 0
            assert result.get("stdout") != ""
    finally:
        hosts.all.zos_data_set(path=data_set, state="absent")
        hosts.all.file(path=dest, state="absent")


@pytest.mark.uss
@pytest.mark.pdse
@pytest.mark.parametrize("args", [
    dict(ds_type="pds", force=False),
    dict(ds_type="pds", force=True),
    dict(ds_type="pdse", force=False),
    dict(ds_type="pdse", force=True)
])
def test_copy_member_to_existing_uss_file(ansible_zos_module, args):
    hosts = ansible_zos_module
    data_set = "USER.TEST.PDSE.SOURCE"
    src = "{0}(MEMBER)".format(data_set)
    dest = "/tmp/member"

    try:
        hosts.all.file(path=dest, state="touch")
        hosts.all.zos_data_set(name=data_set, state="present", type=args["ds_type"])
        hosts.all.shell(
            cmd="decho 'Record for data set' '{0}'".format(src),
            executable=SHELL_EXECUTABLE
        )

        copy_res = hosts.all.zos_copy(src=src, dest=dest, remote_src=True, force=args["force"])
        stat_res = hosts.all.stat(path=dest)
        verify_copy = hosts.all.shell(
            cmd="head {0}".format(dest), executable=SHELL_EXECUTABLE
        )

        for result in copy_res.contacted.values():
            if args["force"]:
                assert result.get("msg") is None
                assert result.get("changed") is True
                assert result.get("dest") == dest
            else:
                assert result.get("msg") is not None
                assert result.get("changed") is False
        for result in stat_res.contacted.values():
            assert result.get("stat").get("exists") is True
        for result in verify_copy.contacted.values():
            assert result.get("rc") == 0
            if args["force"]:
                assert result.get("stdout") != ""
    finally:
        hosts.all.zos_data_set(name=data_set, state="absent")
        hosts.all.file(path=dest, state="absent")


@pytest.mark.uss
@pytest.mark.pdse
@pytest.mark.parametrize("src_type", ["pds", "pdse"])
def test_copy_pdse_to_uss_dir(ansible_zos_module, src_type):
    hosts = ansible_zos_module
    src_ds = "USER.TEST.FUNCTEST"
    dest = "/tmp/"
    dest_path = "/tmp/{0}".format(src_ds)

    try:
        hosts.all.zos_data_set(name=src_ds, type=src_type, state="present")
        members = ["MEMBER1", "MEMBER2", "MEMBER3"]
        ds_list = ["{0}({1})".format(src_ds, member) for member in members]
        for member in ds_list:
            hosts.all.shell(
                cmd="decho '{0}' '{1}'".format(DUMMY_DATA, member),
                executable=SHELL_EXECUTABLE
            )

        hosts.all.file(path=dest_path, state="directory")

        copy_res = hosts.all.zos_copy(src=src_ds, dest=dest, remote_src=True)
        stat_res = hosts.all.stat(path=dest_path)

        for result in copy_res.contacted.values():
            assert result.get("msg") is None
            assert result.get("changed") is True
            assert result.get("dest") == dest
        for result in stat_res.contacted.values():
            assert result.get("stat").get("exists") is True
            assert result.get("stat").get("isdir") is True
    finally:
        hosts.all.zos_data_set(name=src_ds, state="absent")
        hosts.all.file(path=dest_path, state="absent")


@pytest.mark.uss
@pytest.mark.pdse
@pytest.mark.parametrize("src_type", ["pds", "pdse"])
def test_copy_member_to_uss_dir(ansible_zos_module, src_type):
    hosts = ansible_zos_module
    src_ds = "USER.TEST.FUNCTEST"
    src = "{0}(MEMBER)".format(src_ds)
    dest = "/tmp/"
    dest_path = "/tmp/MEMBER"

    try:
        hosts.all.zos_data_set(name=src_ds, type=src_type, state="present")
        hosts.all.shell(
            cmd="decho '{0}' '{1}'".format(DUMMY_DATA, src),
            executable=SHELL_EXECUTABLE
        )

        copy_res = hosts.all.zos_copy(src=src, dest=dest, remote_src=True)
        stat_res = hosts.all.stat(path=dest_path)
        verify_copy = hosts.all.shell(
            cmd="head {0}".format(dest_path),
            executable=SHELL_EXECUTABLE
        )

        for result in copy_res.contacted.values():
            assert result.get("msg") is None
            assert result.get("changed") is True
            assert result.get("dest") == dest
        for result in stat_res.contacted.values():
            assert result.get("stat").get("exists") is True
        for result in verify_copy.contacted.values():
            assert result.get("rc") == 0
            assert result.get("stdout") != ""
    finally:
        hosts.all.zos_data_set(name=src_ds, state="absent")
        hosts.all.file(path=dest_path, state="absent")


@pytest.mark.seq
@pytest.mark.pdse
@pytest.mark.parametrize("src_type", ["pds", "pdse"])
def test_copy_member_to_non_existing_seq_data_set(ansible_zos_module, src_type):
    hosts = ansible_zos_module
    src_ds = "USER.TEST.PDS.SOURCE"
    src = "{0}(MEMBER)".format(src_ds)
    dest = "USER.TEST.SEQ.FUNCTEST"

    try:
        hosts.all.zos_data_set(name=dest, state="absent")
        hosts.all.zos_data_set(name=src_ds, type=src_type, state="present")
        hosts.all.shell(
            cmd="decho 'A record' '{0}'".format(src),
            executable=SHELL_EXECUTABLE
        )

        copy_res = hosts.all.zos_copy(src=src, dest=dest, remote_src=True)
        verify_copy = hosts.all.shell(
            cmd="head \"//'{0}'\"".format(dest), executable=SHELL_EXECUTABLE
        )

        for result in copy_res.contacted.values():
            assert result.get("msg") is None
            assert result.get("changed") is True
            assert result.get("dest") == dest
            assert result.get("dest_created") is True
        for result in verify_copy.contacted.values():
            assert result.get("rc") == 0
            assert result.get("stdout") != ""
    finally:
        hosts.all.zos_data_set(name=src_ds, state="absent")
        hosts.all.zos_data_set(name=dest, state="absent")


@pytest.mark.seq
@pytest.mark.pdse
@pytest.mark.parametrize("args", [
    dict(type="pds", force=False),
    dict(type="pds", force=True),
    dict(type="pdse", force=False),
    dict(type="pdse", force=True),
])
def test_copy_member_to_existing_seq_data_set(ansible_zos_module, args):
    hosts = ansible_zos_module
    src_ds = "USER.TEST.PDS.SOURCE"
    src = "{0}(MEMBER)".format(src_ds)
    dest = "USER.TEST.SEQ.FUNCTEST"

    try:
        hosts.all.zos_data_set(name=dest, type="seq", state="present", replace=True)
        hosts.all.zos_data_set(name=src_ds, type=args["type"], state="present")

        for data_set in [src, dest]:
            hosts.all.shell(
                cmd="decho 'A record' '{0}'".format(data_set),
                executable=SHELL_EXECUTABLE
            )

        copy_res = hosts.all.zos_copy(src=src, dest=dest, force=args["force"], remote_src=True)
        verify_copy = hosts.all.shell(
            cmd="head \"//'{0}'\"".format(dest), executable=SHELL_EXECUTABLE
        )

        for result in copy_res.contacted.values():
            if args["force"]:
                assert result.get("msg") is None
                assert result.get("changed") is True
                assert result.get("dest") == dest
            else:
                assert result.get("msg") is not None
                assert result.get("changed") is False
        for result in verify_copy.contacted.values():
            assert result.get("rc") == 0
            if args["force"]:
                assert result.get("stdout") != ""
    finally:
        hosts.all.zos_data_set(name=src_ds, state="absent")
        hosts.all.zos_data_set(name=dest, state="absent")


@pytest.mark.uss
@pytest.mark.pdse
@pytest.mark.parametrize("dest_type", ["pds", "pdse"])
def test_copy_file_to_member_convert_encoding(ansible_zos_module, dest_type):
    hosts = ansible_zos_module
    src = "/etc/profile"
    dest = "USER.TEST.PDS.FUNCTEST"

    try:
        hosts.all.zos_data_set(
            type=dest_type,
            space_primary=5,
            space_type="M",
            record_format="fba",
            record_length=25,
        )

        copy_res = hosts.all.zos_copy(
            src=src,
            dest=dest,
            remote_src=False,
            encoding={
                "from": "UTF-8",
                "to": "IBM-1047"
            },
        )

        verify_copy = hosts.all.shell(
            cmd="head \"//'{0}'\"".format(dest + "(PROFILE)"),
            executable=SHELL_EXECUTABLE,
        )

        for result in copy_res.contacted.values():
            assert result.get("msg") is None
            assert result.get("changed") is True
            assert result.get("dest") == dest
        for result in verify_copy.contacted.values():
            assert result.get("rc") == 0
            assert result.get("stdout") != ""
    finally:
        hosts.all.zos_data_set(name=dest, state="absent")


@pytest.mark.pdse
@pytest.mark.parametrize("args", [
    dict(type="pds", backup=None),
    dict(type="pds", backup="USER.TEST.PDS.BACKUP"),
    dict(type="pdse", backup=None),
    dict(type="pdse", backup="USER.TEST.PDSE.BACKUP"),
])
def test_backup_pds(ansible_zos_module, args):
    hosts = ansible_zos_module
    src = tempfile.mkdtemp()
    dest = "USER.TEST.PDS.FUNCTEST"
    members = ["FILE1", "FILE2", "FILE3", "FILE4", "FILE5"]
    backup_name = None

    try:
        populate_dir(src)
        populate_partitioned_data_set(hosts, dest, args["type"], members)

        if args["backup"]:
            copy_res = hosts.all.zos_copy(src=src, dest=dest, force=True, backup=True, backup_name=args["backup"])
        else:
            copy_res = hosts.all.zos_copy(src=src, dest=dest, force=True, backup=True)

        for result in copy_res.contacted.values():
            assert result.get("msg") is None
            assert result.get("changed") is True
            assert result.get("dest") == dest

            backup_name = result.get("backup_name")
            assert backup_name is not None
            if args["backup"]:
                assert backup_name == args["backup"]

        verify_copy = get_listcat_information(hosts, backup_name, args["type"])

        for result in verify_copy.contacted.values():
            assert result.get("dd_names") is not None
            dd_names = result.get("dd_names")
            assert len(dd_names) > 0
            output = "\n".join(dd_names[0]["content"])
            assert "IN-CAT" in output

    finally:
        shutil.rmtree(src)
        hosts.all.zos_data_set(name=dest, state="absent")
        if backup_name:
            hosts.all.zos_data_set(name=backup_name, state="absent")


@pytest.mark.seq
@pytest.mark.pdse
@pytest.mark.parametrize("src_type", ["seq", "pds", "pdse"])
def test_copy_data_set_to_volume(ansible_zos_module, src_type):
    hosts = ansible_zos_module
    source = "USER.TEST.FUNCTEST.SRC"
    dest = "USER.TEST.FUNCTEST.DEST"

    try:
        hosts.all.zos_data_set(name=source, type=src_type, state='present')
        copy_res = hosts.all.zos_copy(
            src=source,
            dest=dest,
            remote_src=True,
            volume='000000'
        )

        for cp in copy_res.contacted.values():
            assert cp.get('msg') is None
            assert cp.get('changed') is True
            assert cp.get('dest') == dest

        check_vol = hosts.all.shell(
            cmd="tsocmd \"LISTDS '{0}'\"".format(dest),
            executable=SHELL_EXECUTABLE,
        )

        for cv in check_vol.contacted.values():
            assert cv.get('rc') == 0
            assert "000000" in cv.get('stdout')
    finally:
        hosts.all.zos_data_set(name=source, state='absent')
        hosts.all.zos_data_set(name=dest, state='absent')


@pytest.mark.vsam
def test_copy_ksds_to_non_existing_ksds(ansible_zos_module):
    hosts = ansible_zos_module
    src_ds = TEST_VSAM_KSDS
    dest_ds = "USER.TEST.VSAM.KSDS"

    try:
        copy_res = hosts.all.zos_copy(src=src_ds, dest=dest_ds, remote_src=True)
        verify_copy = get_listcat_information(hosts, dest_ds, "ksds")

        for result in copy_res.contacted.values():
            assert result.get("msg") is None
            assert result.get("changed") is True
            assert result.get("dest") == dest_ds
        for result in verify_copy.contacted.values():
            assert result.get("dd_names") is not None
            dd_names = result.get("dd_names")
            assert len(dd_names) > 0
            output = "\n".join(dd_names[0]["content"])
            assert "IN-CAT" in output
            assert re.search(r"\bINDEXED\b", output)
    finally:
        hosts.all.zos_data_set(name=dest_ds, state="absent")


@pytest.mark.vsam
@pytest.mark.parametrize("force", [False, True])
def test_copy_ksds_to_existing_ksds(ansible_zos_module, force):
    hosts = ansible_zos_module
    src_ds = "USER.TEST.VSAM.SOURCE"
    dest_ds = "USER.TEST.VSAM.KSDS"

    try:
        create_vsam_data_set(hosts, src_ds, "KSDS", add_data=True, key_length=12, key_offset=0)
        create_vsam_data_set(hosts, dest_ds, "KSDS", add_data=True, key_length=12, key_offset=0)

        copy_res = hosts.all.zos_copy(src=src_ds, dest=dest_ds, remote_src=True, force=force)
        verify_copy = get_listcat_information(hosts, dest_ds, "ksds")

        for result in copy_res.contacted.values():
            if force:
                assert result.get("msg") is None
                assert result.get("changed") is True
                assert result.get("dest") == dest_ds
            else:
                assert result.get("msg") is not None
                assert result.get("changed") is False

        for result in verify_copy.contacted.values():
            assert result.get("dd_names") is not None
            dd_names = result.get("dd_names")
            assert len(dd_names) > 0
            output = "\n".join(dd_names[0]["content"])
            assert "IN-CAT" in output
            assert re.search(r"\bINDEXED\b", output)
    finally:
        hosts.all.zos_data_set(name=src_ds, state="absent")
        hosts.all.zos_data_set(name=dest_ds, state="absent")


@pytest.mark.vsam
@pytest.mark.parametrize("backup", [None, "USER.TEST.VSAM.KSDS.BACK"])
def test_backup_ksds(ansible_zos_module, backup):
    hosts = ansible_zos_module
    src = "USER.TEST.VSAM.SOURCE"
    dest = "USER.TEST.VSAM.KSDS"
    backup_name = None

    try:
        create_vsam_data_set(hosts, src, "KSDS", add_data=True, key_length=12, key_offset=0)
        create_vsam_data_set(hosts, dest, "KSDS", add_data=True, key_length=12, key_offset=0)

        if backup:
            copy_res = hosts.all.zos_copy(src=src, dest=dest, backup=True, backup_name=backup, remote_src=True, force=True)
        else:
            copy_res = hosts.all.zos_copy(src=src, dest=dest, backup=True, remote_src=True, force=True)

        for result in copy_res.contacted.values():
            assert result.get("msg") is None
            assert result.get("changed") is True
            backup_name = result.get("backup_name")
            assert backup_name is not None

            if backup:
                assert backup_name == backup

        verify_copy = get_listcat_information(hosts, dest, "ksds")
        verify_backup = get_listcat_information(hosts, backup_name, "ksds")

        for result in verify_copy.contacted.values():
            assert result.get("dd_names") is not None
            dd_names = result.get("dd_names")
            assert len(dd_names) > 0
            output = "\n".join(dd_names[0]["content"])
            assert "IN-CAT" in output
            assert re.search(r"\bINDEXED\b", output)
        for result in verify_backup.contacted.values():
            assert result.get("dd_names") is not None
            dd_names = result.get("dd_names")
            assert len(dd_names) > 0
            output = "\n".join(dd_names[0]["content"])
            assert "IN-CAT" in output
            assert re.search(r"\bINDEXED\b", output)

    finally:
        hosts.all.zos_data_set(name=src, state="absent")
        hosts.all.zos_data_set(name=dest, state="absent")
        if backup_name:
            hosts.all.zos_data_set(name=backup_name, state="absent")


@pytest.mark.vsam
def test_copy_ksds_to_volume(ansible_zos_module):
    hosts = ansible_zos_module
    src_ds = TEST_VSAM_KSDS
    dest_ds = "USER.TEST.VSAM.KSDS"

    try:
        copy_res = hosts.all.zos_copy(
            src=src_ds,
            dest=dest_ds,
            remote_src=True,
            volume="000000"
        )
        verify_copy = get_listcat_information(hosts, dest_ds, "ksds")

        for result in copy_res.contacted.values():
            assert result.get("msg") is None
            assert result.get("changed") is True
            assert result.get("dest") == dest_ds
        for result in verify_copy.contacted.values():
            assert result.get("dd_names") is not None
            dd_names = result.get("dd_names")
            assert len(dd_names) > 0
            output = "\n".join(dd_names[0]["content"])
            assert "IN-CAT" in output
            assert re.search(r"\bINDEXED\b", output)
            assert re.search(r"\b000000\b", output)
    finally:
        hosts.all.zos_data_set(name=dest_ds, state="absent")


def test_dest_data_set_parameters(ansible_zos_module):
    hosts = ansible_zos_module
    src = "/etc/profile"
    dest = "USER.TEST.DEST"
    volume = "000000"
    space_primary = 3
    space_secondary = 2
    space_type = "K"
    record_format = "VB"
    record_length = 100
    block_size = 21000

    try:
        copy_result = hosts.all.zos_copy(
            src=src,
            dest=dest,
            remote_src=True,
            volume=volume,
            dest_data_set=dict(
                type="SEQ",
                space_primary=space_primary,
                space_secondary=space_secondary,
                space_type=space_type,
                record_format=record_format,
                record_length=record_length,
                block_size=block_size
            )
        )

        verify_copy = hosts.all.shell(
            cmd="tsocmd \"LISTDS '{0}'\"".format(dest),
            executable=SHELL_EXECUTABLE,
        )

        for result in copy_result.contacted.values():
            assert result.get("msg") is None
            assert result.get("changed") is True
            assert result.get("dest") == dest
        for result in verify_copy.contacted.values():
            # The tsocmd returns 5 lines like this:
            # USER.TEST.DEST
            # --RECFM-LRECL-BLKSIZE-DSORG
            #   VB    100   21000   PS
            # --VOLUMES--
            #   000000
            assert result.get("rc") == 0
            output_lines = result.get("stdout").split("\n")
            assert len(output_lines) == 5
            data_set_attributes = output_lines[2].strip().split()
            assert len(data_set_attributes) == 4
            assert data_set_attributes[0] == record_format
            assert data_set_attributes[1] == str(record_length)
            assert data_set_attributes[2] == str(block_size)
            assert data_set_attributes[3] == "PS"
            assert volume in output_lines[4]
    finally:
        hosts.all.zos_data_set(name=dest, state="absent")


def test_ensure_tmp_cleanup(ansible_zos_module):
    hosts = ansible_zos_module
    src = "/etc/profile"
    dest = "/tmp"
    dest_path = "/tmp/profile"

    temp_files_patterns = [
        re.compile(r"\bansible-zos-copy-payload"),
        re.compile(r"\bconverted"),
        re.compile(r"\bansible-zos-copy-data-set-dump")
    ]

    try:
        copy_res = hosts.all.zos_copy(src=src, dest=dest)
        for result in copy_res.contacted.values():
            assert result.get("msg") is None
            assert result.get("changed") is True

        stat_dir = hosts.all.shell(
            cmd="ls",
            executable=SHELL_EXECUTABLE,
            chdir="/tmp/"
        )

        for result in stat_dir.contacted.values():
            tmp_files = result.get("stdout")
            for pattern in temp_files_patterns:
                assert not pattern.search(tmp_files)

    finally:
        hosts.all.file(path=dest_path, state="absent")


@pytest.mark.vsam
@pytest.mark.parametrize("force", [False, True])
def test_copy_uss_file_to_existing_sequential_data_set_twice_with_tmphlq_option(ansible_zos_module, force):
    hosts = ansible_zos_module
    dest = "USER.TEST.SEQ.FUNCTEST"
    src_file = "/etc/profile"
    tmphlq = "TMPHLQ"
    try:
        hosts.all.zos_data_set(name=dest, type="seq", state="present")
        copy_result = hosts.all.zos_copy(src=src_file, dest=dest, remote_src=True, force=force)
        copy_result = hosts.all.zos_copy(src=src_file, dest=dest, remote_src=True, backup=True, tmp_hlq=tmphlq, force=force)

        verify_copy = None
        if force:
            verify_copy = hosts.all.shell(
                cmd="cat \"//'{0}'\" > /dev/null 2>/dev/null".format(dest),
                executable=SHELL_EXECUTABLE,
            )

        for cp_res in copy_result.contacted.values():
            if force:
                assert cp_res.get("msg") is None
                assert cp_res.get("backup_name")[:6] == tmphlq
            else:
                assert cp_res.get("msg") is not None
                assert cp_res.get("changed") is False
        if force:
            for v_cp in verify_copy.contacted.values():
                assert v_cp.get("rc") == 0
    finally:
        hosts.all.zos_data_set(name=dest, state="absent")



@pytest.mark.parametrize("options", [
    dict(src="/etc/profile", dest="/tmp/zos_copy_test_profile",
         force=True, is_remote=False, verbosity="-vvvvv", verbosity_level=5),
    dict(src="/etc/profile", dest="/mp/zos_copy_test_profile", force=True,
         is_remote=False, verbosity="-vvvv", verbosity_level=4),
    dict(src="/etc/profile", dest="/tmp/zos_copy_test_profile",
         force=True, is_remote=False, verbosity="", verbosity_level=0),
])
def test_display_verbosity_in_zos_copy_plugin(ansible_zos_module, options):
    """Test the display verbosity, ensure it matches the verbosity_level.
     This test requires access to verbosity and pytest-ansbile provides no
     reasonable handle for this so for now subprocess is used. This test
     results in no actual copy happening, the interest is in the verbosity"""

    try:
        hosts = ansible_zos_module
        user = hosts["options"]["user"]
        # Optionally hosts["options"]["inventory_manager"].list_hosts()[0]
        node = hosts["options"]["inventory"].rstrip(',')
        python_path = hosts["options"]["ansible_python_path"]

        # This is an adhoc command, because there was no
        cmd = "ansible all -i " + str(node) + ", -u " + user + " -m ibm.ibm_zos_core.zos_copy -a \"src=" + options["src"] + " dest=" + options["dest"] + " is_remote=" + str(
            options["is_remote"]) + " encoding={{enc}} \" -e '{\"enc\":{\"from\": \"ISO8859-1\", \"to\": \"IBM-1047\"}}' -e \"ansible_python_interpreter=" + python_path + "\" " + options["verbosity"] + ""

        result = subprocess.Popen(cmd, shell=True, stdout=subprocess.PIPE).stdout
        output = result.read().decode()

        if options["verbosity_level"] != 0:
            assert ("play context verbosity: "+ str(options["verbosity_level"])+"" in output)
        else:
            assert ("play context verbosity:" not in output)

    finally:
        hosts.all.file(path=options["dest"], state="absent")
<|MERGE_RESOLUTION|>--- conflicted
+++ resolved
@@ -150,7 +150,6 @@
 
 """
 
-<<<<<<< HEAD
 hello_world = """#include <stdio.h>
 int main()
 {
@@ -163,7 +162,11 @@
 //LOCKMEM  EXEC PGM=BPXBATCH
 //STDPARM DD *
 SH /tmp/c/hello_world
-=======
+//STDIN  DD DUMMY
+//STDOUT DD SYSOUT=*
+//STDERR DD SYSOUT=*
+//"""
+
 c_pgm="""#include <stdio.h>
 #include <stdlib.h>
 #include <string.h>
@@ -183,7 +186,6 @@
 //LOCKMEM  EXEC PGM=BPXBATCH
 //STDPARM DD *
 SH /tmp/disp_shr/pdse-lock '{0}({1})'
->>>>>>> bfd30fc0
 //STDIN  DD DUMMY
 //STDOUT DD SYSOUT=*
 //STDERR DD SYSOUT=*
