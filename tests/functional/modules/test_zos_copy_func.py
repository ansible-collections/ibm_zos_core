# -*- coding: utf-8 -*-

# Copyright (c) IBM Corporation 2020, 2021, 2023
# Licensed under the Apache License, Version 2.0 (the "License");
# you may not use this file except in compliance with the License.
# You may obtain a copy of the License at
#     http://www.apache.org/licenses/LICENSE-2.0
# Unless required by applicable law or agreed to in writing, software
# distributed under the License is distributed on an "AS IS" BASIS,
# WITHOUT WARRANTIES OR CONDITIONS OF ANY KIND, either express or implied.
# See the License for the specific language governing permissions and
# limitations under the License.

from __future__ import absolute_import, division, print_function

import pytest
import os
import shutil
import re
import tempfile
from tempfile import mkstemp

__metaclass__ = type


DUMMY_DATA = """DUMMY DATA ---- LINE 001 ------
DUMMY DATA ---- LINE 002 ------
DUMMY DATA ---- LINE 003 ------
DUMMY DATA ---- LINE 004 ------
DUMMY DATA ---- LINE 005 ------
DUMMY DATA ---- LINE 006 ------
DUMMY DATA ---- LINE 007 ------
"""

DUMMY_DATA_SPECIAL_CHARS = """DUMMY DATA ---- LINE 001 ------
DUMMY DATA ---- LINE ÁÁÁ------
DUMMY DATA ---- LINE ÈÈÈ ------
DUMMY DATA ---- LINE 004 ------
DUMMY DATA ---- LINE 005 ------
DUMMY DATA ---- LINE 006 ------
DUMMY DATA ---- LINE 007 ------
"""

DUMMY_DATA_CRLF = b"00000001 DUMMY DATA\r\n00000002 DUMMY DATA\r\n"

VSAM_RECORDS = """00000001A record
00000002A record
00000003A record
"""

# SHELL_EXECUTABLE = "/usr/lpp/rsusr/ported/bin/bash"
SHELL_EXECUTABLE = "/bin/sh"
TEST_PS = "IMSTESTL.IMS01.DDCHKPT"
TEST_PDS = "IMSTESTL.COMNUC"
TEST_PDS_MEMBER = "IMSTESTL.COMNUC(ATRQUERY)"
TEST_VSAM = "IMSTESTL.LDS01.WADS2"
TEST_VSAM_KSDS = "SYS1.STGINDEX"
TEST_PDSE = "SYS1.NFSLIBE"
TEST_PDSE_MEMBER = "SYS1.NFSLIBE(GFSAMAIN)"

COBOL_SRC = """
       IDENTIFICATION DIVISION.\n
       PROGRAM-ID. HELLOWRD.\n
\n
       PROCEDURE DIVISION.\n
           DISPLAY "SIMPLE HELLO WORLD".\n
           STOP RUN.\n
"""

LINK_JCL = """
//COMPLINK  JOB MSGCLASS=H,MSGLEVEL=(1,1),NOTIFY=&SYSUID,REGION=0M
//STEP1     EXEC PGM=IGYCRCTL
//STEPLIB   DD DSN=IGYV5R10.SIGYCOMP,DISP=SHR
//          DD DSN=IGYV5R10.SIGYMAC,DISP=SHR
//SYSIN     DD DISP=SHR,DSN={0}
//SYSPRINT  DD SYSOUT=*
//SYSLIN   DD  UNIT=SYSDA,DISP=(MOD),
//             SPACE=(CYL,(1,1)),
//             DCB=(RECFM=FB,LRECL=80,BLKSIZE=27920),
//             DSN=&&LOADSET
//SYSUT1    DD SPACE=(80,(10,10),,,ROUND),UNIT=SYSDA
//SYSUT2    DD SPACE=(80,(10,10),,,ROUND),UNIT=SYSDA
//SYSUT3    DD SPACE=(80,(10,10),,,ROUND),UNIT=SYSDA
//SYSUT4    DD SPACE=(80,(10,10),,,ROUND),UNIT=SYSDA
//SYSUT5    DD SPACE=(80,(10,10),,,ROUND),UNIT=SYSDA
//SYSUT6    DD SPACE=(80,(10,10),,,ROUND),UNIT=SYSDA
//SYSUT7    DD SPACE=(80,(10,10),,,ROUND),UNIT=SYSDA
//SYSUT8    DD SPACE=(80,(10,10),,,ROUND),UNIT=SYSDA
//SYSUT9    DD SPACE=(80,(10,10),,,ROUND),UNIT=SYSDA
//SYSUT10   DD SPACE=(80,(10,10),,,ROUND),UNIT=SYSDA
//SYSUT11   DD SPACE=(80,(10,10),,,ROUND),UNIT=SYSDA
//SYSUT12   DD SPACE=(80,(10,10),,,ROUND),UNIT=SYSDA
//SYSUT13   DD SPACE=(80,(10,10),,,ROUND),UNIT=SYSDA
//SYSUT14   DD SPACE=(80,(10,10),,,ROUND),UNIT=SYSDA
//SYSUT15   DD SPACE=(80,(10,10),,,ROUND),UNIT=SYSDA
//SYSMDECK  DD SPACE=(80,(10,10),,,ROUND),UNIT=SYSDA
//*
//LKED     EXEC PGM=IEWL,REGION=0M
//SYSPRINT DD  SYSOUT=*
//SYSLIB   DD  DSN=CEE.SCEELKED,DISP=SHR
//         DD  DSN=CEE.SCEELKEX,DISP=SHR
//SYSLMOD  DD  DSN={1},
//             DISP=SHR
//SYSUT1   DD  UNIT=SYSDA,DCB=BLKSIZE=1024,
//             SPACE=(TRK,(3,3))
//SYSTERM  DD  SYSOUT=*
//SYSPRINT DD  SYSOUT=*
//SYSLIN   DD  DSN=&&LOADSET,DISP=(OLD,KEEP)
//SYSIN    DD  DUMMY
//*

"""

def populate_dir(dir_path):
    for i in range(5):
        with open(dir_path + "/" + "file" + str(i + 1), "w") as infile:
            infile.write(DUMMY_DATA)


def populate_dir_crlf_endings(dir_path):
    for i in range(5):
        with open(os.path.join(dir_path, "file{0}".format(i)), "wb") as infile:
            infile.write(DUMMY_DATA_CRLF)


def populate_partitioned_data_set(hosts, name, ds_type, members=None):
    """Creates a new partitioned data set and inserts records into various
    members of it.

    Arguments:
        hosts (object) -- Ansible instance(s) that can call modules.
        name (str) -- Name of the data set.
        ds_type (str) -- Type of the data set (either PDS or PDSE).
        members (list, optional) -- List of member names to create.
    """
    if not members:
        members = ["MEMBER1", "MEMBER2", "MEMBER3"]
    ds_list = ["{0}({1})".format(name, member) for member in members]

    hosts.all.zos_data_set(name=name, type=ds_type, state="present")

    for member in ds_list:
        hosts.all.shell(
            cmd="decho '{0}' '{1}'".format(DUMMY_DATA, member),
            executable=SHELL_EXECUTABLE
        )


def get_listcat_information(hosts, name, ds_type):
    """Runs IDCAMS to get information about a data set.

    Arguments:
        hosts (object) -- Ansible instance(s) that can call modules.
        name (str) -- Name of the data set.
        ds_type (str) -- Type of data set ("SEQ", "PDS", "PDSE", "KSDS").
    """
    if ds_type.upper() == "KSDS":
        idcams_input = " LISTCAT ENT('{0}') DATA ALL".format(name)
    else:
        idcams_input = " LISTCAT ENTRIES('{0}')".format(name)

    return hosts.all.zos_mvs_raw(
        program_name="idcams",
        auth=True,
        dds=[
            dict(dd_output=dict(
                dd_name="sysprint",
                return_content=dict(type="text")
            )),
            dict(dd_input=dict(
                dd_name="sysin",
                content=idcams_input
            ))
        ]
    )


def create_vsam_data_set(hosts, name, ds_type, add_data=False, key_length=None, key_offset=None):
    """Creates a new VSAM on the system.

    Arguments:
        hosts (object) -- Ansible instance(s) that can call modules.
        name (str) -- Name of the VSAM data set.
        type (str) -- Type of the VSAM (KSDS, ESDS, RRDS, LDS)
        add_data (bool, optional) -- Whether to add records to the VSAM.
        key_length (int, optional) -- Key length (only for KSDS data sets).
        key_offset (int, optional) -- Key offset (only for KSDS data sets).
    """
    params = dict(
        name=name,
        type=ds_type,
        state="present"
    )
    if ds_type == "KSDS":
        params["key_length"] = key_length
        params["key_offset"] = key_offset

    hosts.all.zos_data_set(**params)

    if add_data:
        record_src = "/tmp/zos_copy_vsam_record"

        hosts.all.zos_copy(content=VSAM_RECORDS, dest=record_src)
        hosts.all.zos_encode(src=record_src, dest=name, encoding={"from": "ISO8859-1", "to": "IBM-1047"})
        hosts.all.file(path=record_src, state="absent")


def link_loadlib_from_cobol(hosts, ds_name, cobol_pds):
    """
    Given a PDSE, links a cobol program making allocated in a temp ds resulting in ds_name
    as a loadlib.

    Arguments:
        ds_name (str) -- PDS/E to be linked with the cobol program.
        cobol_src (str) -- Cobol source code to be used as the program.

        Notes: PDS names are in the format of SOME.PDSNAME(MEMBER)
    """
    # Copy the Link program
    temp_jcl = "/tmp/link.jcl"
    rc = 0
    try:
        cp_res = hosts.all.zos_copy(
            content=LINK_JCL.format(cobol_pds, ds_name),
            dest="/tmp/link.jcl",
            force=True,
        )
        for res in cp_res.contacted.values():
            print("copy link program result {0}".format(res))
        # Link the temp ds with ds_name
        job_result = hosts.all.zos_job_submit(
            src="/tmp/link.jcl",
            location="USS",
            wait_time_s=60
        )
        for result in job_result.contacted.values():
            print("link job submit result {0}".format(result))
            rc = result.get("jobs")[0].get("ret_code").get("code")
    finally:
        hosts.all.file(path=temp_jcl, state="absent")
    return rc


@pytest.mark.uss
@pytest.mark.parametrize("src", [
    dict(src="/etc/profile", is_file=True, is_binary=False, is_remote=False),
    dict(src="/etc/profile", is_file=True, is_binary=True, is_remote=False),
    dict(src="Example inline content", is_file=False, is_binary=False, is_remote=False),
    dict(src="Example inline content", is_file=False, is_binary=True, is_remote=False),
    dict(src="/etc/profile", is_file=True, is_binary=False, is_remote=True),
    dict(src="/etc/profile", is_file=True, is_binary=True, is_remote=True),
])
def test_copy_file_to_non_existing_uss_file(ansible_zos_module, src):
    hosts = ansible_zos_module
    dest_path = "/tmp/zos_copy_test_profile"

    try:
        hosts.all.file(path=dest_path, state="absent")

        if src["is_file"]:
            copy_res = hosts.all.zos_copy(src=src["src"], dest=dest_path, is_binary=src["is_binary"], remote_src=src["is_remote"])
        else:
            copy_res = hosts.all.zos_copy(content=src["src"], dest=dest_path, is_binary=src["is_binary"])

        stat_res = hosts.all.stat(path=dest_path)
        for result in copy_res.contacted.values():
            assert result.get("msg") is None
            assert result.get("changed") is True
            assert result.get("dest") == dest_path
            assert result.get("state") == "file"
        for result in stat_res.contacted.values():
            assert result.get("stat").get("exists") is True
    finally:
        hosts.all.file(path=dest_path, state="absent")


@pytest.mark.uss
@pytest.mark.parametrize("src", [
    dict(src="/etc/profile", is_file=True, force=False, is_remote=False),
    dict(src="/etc/profile", is_file=True, force=True, is_remote=False),
    dict(src="Example inline content", is_file=False, force=False, is_remote=False),
    dict(src="Example inline content", is_file=False, force=True, is_remote=False),
    dict(src="/etc/profile", is_file=True, force=False, is_remote=True),
    dict(src="/etc/profile", is_file=True, force=True, is_remote=True),
])
def test_copy_file_to_existing_uss_file(ansible_zos_module, src):
    hosts = ansible_zos_module
    dest_path = "/tmp/test_profile"

    try:
        hosts.all.file(path=dest_path, state="absent")
        hosts.all.file(path=dest_path, state="touch")
        stat_res = list(hosts.all.stat(path=dest_path).contacted.values())
        timestamp = stat_res[0].get("stat").get("atime")
        assert timestamp is not None

        if src["is_file"]:
            copy_res = hosts.all.zos_copy(src=src["src"], dest=dest_path, force=src["force"], remote_src=src["is_remote"])
        else:
            copy_res = hosts.all.zos_copy(content=src["src"], dest=dest_path, force=src["force"])

        stat_res = hosts.all.stat(path=dest_path)

        for result in copy_res.contacted.values():
            if src["force"]:
                assert result.get("msg") is None
                assert result.get("changed") is True
                assert result.get("dest") == dest_path
                assert result.get("state") == "file"
            else:
                assert result.get("msg") is not None
                assert result.get("changed") is False
        for result in stat_res.contacted.values():
            assert result.get("stat").get("exists") is True
    finally:
        hosts.all.file(path=dest_path, state="absent")


@pytest.mark.uss
@pytest.mark.parametrize("src", [
    dict(src="/etc/profile", is_binary=False, is_remote=False),
    dict(src="/etc/profile", is_binary=True, is_remote=False),
    dict(src="/etc/profile", is_binary=False, is_remote=True),
    dict(src="/etc/profile", is_binary=True, is_remote=True),
])
def test_copy_file_to_uss_dir(ansible_zos_module, src):
    hosts = ansible_zos_module
    dest = "/tmp"
    dest_path = "/tmp/profile"

    try:
        hosts.all.file(path=dest_path, state="absent")

        copy_res = hosts.all.zos_copy(src=src["src"], dest=dest, is_binary=src["is_binary"], remote_src=src["is_remote"])

        stat_res = hosts.all.stat(path=dest_path)
        for result in copy_res.contacted.values():
            assert result.get("msg") is None
            assert result.get("changed") is True
            assert result.get("dest") == dest_path
            assert result.get("state") == "file"
        for st in stat_res.contacted.values():
            assert st.get("stat").get("exists") is True
    finally:
        hosts.all.file(path=dest_path, state="absent")


@pytest.mark.uss
def test_copy_file_to_uss_dir_missing_parents(ansible_zos_module):
    hosts = ansible_zos_module
    src = "/etc/profile"
    dest_dir = "/tmp/parent_dir"
    dest = "{0}/subdir/profile".format(dest_dir)

    try:
        hosts.all.file(path=dest_dir, state="absent")
        copy_res = hosts.all.zos_copy(src=src, dest=dest)
        stat_res = hosts.all.stat(path=dest)

        for result in copy_res.contacted.values():
            assert result.get("msg") is None
            assert result.get("changed") is True
            assert result.get("dest") == dest
            assert result.get("state") == "file"
        for st in stat_res.contacted.values():
            assert st.get("stat").get("exists") is True
    finally:
        hosts.all.file(path=dest_dir, state="absent")


@pytest.mark.uss
def test_copy_local_symlink_to_uss_file(ansible_zos_module):
    hosts = ansible_zos_module
    src_lnk = "/tmp/etclnk"
    dest_path = "/tmp/profile"
    try:
        try:
            os.symlink("/etc/profile", src_lnk)
        except FileExistsError:
            pass
        copy_res = hosts.all.zos_copy(src=src_lnk, dest=dest_path, local_follow=True)
        verify_copy = hosts.all.shell(
            cmd="head {0}".format(dest_path), executable=SHELL_EXECUTABLE
        )
        stat_res = hosts.all.stat(path=dest_path)
        for result in copy_res.contacted.values():
            assert result.get("msg") is None
        for result in stat_res.contacted.values():
            assert result.get("stat").get("exists") is True
        for result in verify_copy.contacted.values():
            assert result.get("rc") == 0
            assert result.get("stdout") != ""
    finally:
        hosts.all.file(path=dest_path, state="absent")
        os.remove(src_lnk)


@pytest.mark.uss
def test_copy_local_file_to_uss_file_convert_encoding(ansible_zos_module):
    hosts = ansible_zos_module
    dest_path = "/tmp/profile"
    try:
        hosts.all.file(path=dest_path, state="absent")
        copy_res = hosts.all.zos_copy(
            src="/etc/profile",
            dest=dest_path,
            encoding={"from": "ISO8859-1", "to": "IBM-1047"},
        )
        stat_res = hosts.all.stat(path=dest_path)
        for result in copy_res.contacted.values():
            assert result.get("msg") is None
            assert result.get("changed") is True
            assert result.get("dest") == dest_path
            assert result.get("state") == "file"
        for result in stat_res.contacted.values():
            assert result.get("stat").get("exists") is True
    finally:
        hosts.all.file(path=dest_path, state="absent")


@pytest.mark.uss
def test_copy_inline_content_to_uss_dir(ansible_zos_module):
    hosts = ansible_zos_module
    dest = "/tmp/"
    dest_path = "/tmp/inline_copy"

    try:
        copy_res = hosts.all.zos_copy(content="Inline content", dest=dest)
        stat_res = hosts.all.stat(path=dest_path)

        for result in copy_res.contacted.values():
            assert result.get("msg") is None
            assert result.get("changed") is True
            assert result.get("dest") == dest_path
        for result in stat_res.contacted.values():
            assert result.get("stat").get("exists") is True
    finally:
        hosts.all.file(path=dest_path, state="absent")


@pytest.mark.uss
def test_copy_dir_to_existing_uss_dir_not_forced(ansible_zos_module):
    hosts = ansible_zos_module
    src_dir = "/tmp/new_dir/"
    src_file = "{0}profile".format(src_dir)
    dest_dir = "/tmp/test_dir"
    dest_old_content = "{0}/old_dir".format(dest_dir)

    try:
        hosts.all.file(path=src_dir, state="directory")
        hosts.all.file(path=src_file, state="touch")
        hosts.all.file(path=dest_old_content, state="directory")

        copy_result = hosts.all.zos_copy(
            src=src_dir,
            dest=dest_dir,
            remote_src=True,
            force=False
        )

        for result in copy_result.contacted.values():
            assert result.get("msg") is not None
            assert result.get("changed") is False
            assert "Error" in result.get("msg")
            assert "EDC5117I" in result.get("stdout")
    finally:
        hosts.all.file(path=src_dir, state="absent")
        hosts.all.file(path=dest_dir, state="absent")


@pytest.mark.uss
@pytest.mark.parametrize("copy_directory", [False, True])
def test_copy_local_dir_to_non_existing_dir(ansible_zos_module, copy_directory):
    hosts = ansible_zos_module
    dest_path = "/tmp/new_dir"

    temp_path = tempfile.mkdtemp()
    src_basename = "source" if copy_directory else "source/"
    source_path = "{0}/{1}".format(temp_path, src_basename)

    try:
        os.mkdir(source_path)
        populate_dir(source_path)

        copy_result = hosts.all.zos_copy(src=source_path, dest=dest_path)

        stat_source_res = hosts.all.stat(path="{0}/{1}".format(dest_path, src_basename))
        if copy_directory:
            stat_file_res = hosts.all.stat(path="{0}/{1}/file3".format(dest_path, src_basename))
        else:
            stat_file_res = hosts.all.stat(path="{0}/file3".format(dest_path))

        for result in copy_result.contacted.values():
            assert result.get("msg") is None
            assert result.get("changed") is True

            if copy_directory:
                assert result.get("dest") == "{0}/{1}".format(dest_path, src_basename)
            else:
                assert result.get("dest") == dest_path

        for result in stat_source_res.contacted.values():
            if copy_directory:
                assert result.get("stat").get("exists") is True
                assert result.get("stat").get("isdir") is True
            else:
                assert result.get("stat").get("exists") is False

        for result in stat_file_res.contacted.values():
            assert result.get("stat").get("exists") is True
            assert result.get("stat").get("isdir") is False

    finally:
        hosts.all.file(path=dest_path, state="absent")
        shutil.rmtree(temp_path)


@pytest.mark.uss
@pytest.mark.parametrize("copy_directory", [False, True])
def test_copy_uss_dir_to_non_existing_dir(ansible_zos_module, copy_directory):
    hosts = ansible_zos_module
    src_basename = "source_dir" if copy_directory else "source_dir/"
    src_dir = "/tmp/{0}".format(src_basename)
    src_file = os.path.normpath("{0}/profile".format(src_dir))
    dest_dir = "/tmp/dest_dir"

    try:
        hosts.all.file(path=src_dir, state="directory")
        hosts.all.file(path=src_file, state="touch")

        copy_result = hosts.all.zos_copy(
            src=src_dir,
            dest=dest_dir,
            remote_src=True
        )

        stat_dir_res = hosts.all.stat(path="{0}/{1}".format(dest_dir, src_basename))
        if copy_directory:
            stat_file_res = hosts.all.stat(path="{0}/{1}/profile".format(dest_dir, src_basename))
        else:
            stat_file_res = hosts.all.stat(path="{0}/profile".format(dest_dir))

        for result in copy_result.contacted.values():
            assert result.get("msg") is None
            assert result.get("changed") is True

            if copy_directory:
                assert result.get("dest") == "{0}/{1}".format(dest_dir, src_basename)
            else:
                assert result.get("dest") == dest_dir

        for result in stat_dir_res.contacted.values():
            if copy_directory:
                assert result.get("stat").get("exists") is True
                assert result.get("stat").get("isdir") is True
            else:
                assert result.get("stat").get("exists") is False

        for result in stat_file_res.contacted.values():
            assert result.get("stat").get("exists") is True
            assert result.get("stat").get("isdir") is False

    finally:
        hosts.all.file(path=src_dir, state="absent")
        hosts.all.file(path=dest_dir, state="absent")


@pytest.mark.uss
@pytest.mark.parametrize("copy_directory", [False, True])
def test_copy_local_dir_to_existing_dir_forced(ansible_zos_module, copy_directory):
    hosts = ansible_zos_module
    dest_path = "/tmp/new_dir"
    dest_file = "{0}/profile".format(dest_path)

    temp_path = tempfile.mkdtemp()
    source_basename = "source" if copy_directory else "source/"
    source_path = "{0}/{1}".format(temp_path, source_basename)

    try:
        os.mkdir(source_path)
        populate_dir(source_path)

        hosts.all.file(path=dest_path, state="directory")
        hosts.all.file(path=dest_file, state="touch")

        copy_result = hosts.all.zos_copy(
            src=source_path,
            dest=dest_path,
            force=True
        )

        stat_source_res = hosts.all.stat(path="{0}/{1}".format(dest_path, source_basename))
        stat_old_file_res = hosts.all.stat(path=dest_file)
        if copy_directory:
            stat_new_file_res = hosts.all.stat(path="{0}/{1}/file3".format(dest_path, source_basename))
        else:
            stat_new_file_res = hosts.all.stat(path="{0}/file3".format(dest_path))

        for result in copy_result.contacted.values():
            assert result.get("msg") is None
            assert result.get("changed") is True

            if copy_directory:
                assert result.get("dest") == "{0}/{1}".format(dest_path, source_basename)
            else:
                assert result.get("dest") == dest_path

        for result in stat_source_res.contacted.values():
            if copy_directory:
                assert result.get("stat").get("exists") is True
                assert result.get("stat").get("isdir") is True
            else:
                assert result.get("stat").get("exists") is False

        for result in stat_old_file_res.contacted.values():
            assert result.get("stat").get("exists") is True
            assert result.get("stat").get("isdir") is False

        for result in stat_new_file_res.contacted.values():
            assert result.get("stat").get("exists") is True
            assert result.get("stat").get("isdir") is False

    finally:
        shutil.rmtree(temp_path)
        hosts.all.file(path=dest_path, state="absent")


@pytest.mark.uss
@pytest.mark.parametrize("copy_directory", [False, True])
def test_copy_uss_dir_to_existing_dir_forced(ansible_zos_module, copy_directory):
    hosts = ansible_zos_module
    src_basename = "source_dir" if copy_directory else "source_dir/"
    src_dir = "/tmp/{0}".format(src_basename)
    src_file = os.path.normpath("{0}/profile".format(src_dir))
    dest_dir = "/tmp/dest_dir"
    dest_file = "{0}/file".format(dest_dir)

    try:
        hosts.all.file(path=src_dir, state="directory")
        hosts.all.file(path=src_file, state="touch")

        hosts.all.file(path=dest_dir, state="directory")
        hosts.all.file(path=dest_file, state="touch")

        copy_result = hosts.all.zos_copy(
            src=src_dir,
            dest=dest_dir,
            remote_src=True,
            force=True
        )

        stat_dir_res = hosts.all.stat(path="{0}/{1}".format(dest_dir, src_basename))
        stat_old_file_res = hosts.all.stat(path=dest_file)
        if copy_directory:
            stat_new_file_res = hosts.all.stat(path="{0}/{1}/profile".format(dest_dir, src_basename))
        else:
            stat_new_file_res = hosts.all.stat(path="{0}/profile".format(dest_dir))

        for result in copy_result.contacted.values():
            assert result.get("msg") is None
            assert result.get("changed") is True

            if copy_directory:
                assert result.get("dest") == "{0}/{1}".format(dest_dir, src_basename)
            else:
                assert result.get("dest") == dest_dir

        for result in stat_dir_res.contacted.values():
            if copy_directory:
                assert result.get("stat").get("exists") is True
                assert result.get("stat").get("isdir") is True
            else:
                assert result.get("stat").get("exists") is False

        for result in stat_new_file_res.contacted.values():
            assert result.get("stat").get("exists") is True
            assert result.get("stat").get("isdir") is False

        for result in stat_old_file_res.contacted.values():
            assert result.get("stat").get("exists") is True
            assert result.get("stat").get("isdir") is False

    finally:
        hosts.all.file(path=src_dir, state="absent")
        hosts.all.file(path=dest_dir, state="absent")


@pytest.mark.uss
@pytest.mark.parametrize("create_dest", [False, True])
def test_copy_local_nested_dir_to_uss(ansible_zos_module, create_dest):
    hosts = ansible_zos_module
    dest_path = "/tmp/new_dir"

    source_path = tempfile.mkdtemp()
    if not source_path.endswith("/"):
        source_path = "{0}/".format(source_path)
    subdir_a_path = "{0}subdir_a".format(source_path)
    subdir_b_path = "{0}subdir_b".format(source_path)

    try:
        os.mkdir(subdir_a_path)
        os.mkdir(subdir_b_path)
        populate_dir(subdir_a_path)
        populate_dir(subdir_b_path)

        if create_dest:
            hosts.all.file(path=dest_path, state="directory")

        copy_result = hosts.all.zos_copy(
            src=source_path,
            dest=dest_path,
            force=create_dest
        )

        stat_subdir_a_res = hosts.all.stat(path="{0}/subdir_a".format(dest_path))
        stat_subdir_b_res = hosts.all.stat(path="{0}/subdir_b".format(dest_path))

        for result in copy_result.contacted.values():
            assert result.get("msg") is None
            assert result.get("changed") is True
            assert result.get("dest") == dest_path
        for result in stat_subdir_a_res.contacted.values():
            assert result.get("stat").get("exists") is True
            assert result.get("stat").get("isdir") is True
        for result in stat_subdir_b_res.contacted.values():
            assert result.get("stat").get("exists") is True
            assert result.get("stat").get("isdir") is True

    finally:
        hosts.all.file(path=dest_path, state="absent")
        shutil.rmtree(source_path)


@pytest.mark.uss
@pytest.mark.parametrize("create_dest", [False, True])
def test_copy_uss_nested_dir_to_uss(ansible_zos_module, create_dest):
    hosts = ansible_zos_module
    source_path = "/tmp/old_dir/"
    dest_path = "/tmp/new_dir"

    subdir_a_path = "{0}subdir_a".format(source_path)
    subdir_b_path = "{0}subdir_b".format(source_path)

    try:
        hosts.all.file(path=subdir_a_path, state="directory")
        hosts.all.file(path=subdir_b_path, state="directory")
        if create_dest:
            hosts.all.file(path=dest_path, state="directory")

        copy_result = hosts.all.zos_copy(
            src=source_path,
            dest=dest_path,
            remote_src=True,
            force=create_dest
        )

        stat_subdir_a_res = hosts.all.stat(path="{0}/subdir_a".format(dest_path))
        stat_subdir_b_res = hosts.all.stat(path="{0}/subdir_b".format(dest_path))

        for result in copy_result.contacted.values():
            assert result.get("msg") is None
            assert result.get("changed") is True
            assert result.get("dest") == dest_path
        for result in stat_subdir_a_res.contacted.values():
            assert result.get("stat").get("exists") is True
            assert result.get("stat").get("isdir") is True
        for result in stat_subdir_b_res.contacted.values():
            assert result.get("stat").get("exists") is True
            assert result.get("stat").get("isdir") is True

    finally:
        hosts.all.file(path=source_path, state="absent")
        hosts.all.file(path=dest_path, state="absent")


@pytest.mark.uss
@pytest.mark.parametrize("copy_directory", [False, True])
def test_copy_local_dir_and_change_mode(ansible_zos_module, copy_directory):
    hosts = ansible_zos_module

    source_parent_path = tempfile.mkdtemp()
    source_basename = "source" if copy_directory else "source/"
    source_path = "{0}/{1}".format(source_parent_path, source_basename)
    mode = "0755"

    dest_path = "/tmp/new_dir"
    dest_profile = "{0}/profile".format(dest_path)
    dest_subdir = "{0}/{1}".format(dest_path, source_basename)
    if copy_directory:
        dest_old_file = "{0}/file1".format(dest_subdir)
    else:
        dest_old_file = "{0}/file1".format(dest_path)
    dest_mode = "0644"

    try:
        os.mkdir(source_path)
        populate_dir(source_path)

        if copy_directory:
            hosts.all.file(path=dest_subdir, state="directory", mode=dest_mode)
        else:
            hosts.all.file(path=dest_path, state="directory", mode=dest_mode)
        hosts.all.file(path=dest_profile, state="touch", mode=dest_mode)
        hosts.all.file(path=dest_old_file, state="touch", mode=dest_mode)

        copy_result = hosts.all.zos_copy(
            src=source_path,
            dest=dest_path,
            force=True,
            mode=mode
        )

        stat_dir_res = hosts.all.stat(path=dest_path)
        stat_subdir_res = hosts.all.stat(path=dest_subdir)
        stat_old_file_res = hosts.all.stat(path=dest_profile)
        stat_overwritten_file_res = hosts.all.stat(path=dest_old_file)
        if copy_directory:
            stat_new_file_res = hosts.all.stat(path="{0}/file3".format(dest_subdir))
        else:
            stat_new_file_res = hosts.all.stat(path="{0}/file3".format(dest_path))

        for result in copy_result.contacted.values():
            assert result.get("msg") is None
            assert result.get("changed") is True

            if copy_directory:
                assert result.get("dest") == dest_subdir
            else:
                assert result.get("dest") == dest_path

        for result in stat_dir_res.contacted.values():
            assert result.get("stat").get("exists") is True
            assert result.get("stat").get("isdir") is True

            if copy_directory:
                assert result.get("stat").get("mode") == dest_mode
            else:
                assert result.get("stat").get("mode") == mode

        for result in stat_subdir_res.contacted.values():
            if copy_directory:
                assert result.get("stat").get("exists") is True
                assert result.get("stat").get("isdir") is True
                assert result.get("stat").get("mode") == mode
            else:
                assert result.get("stat").get("exists") is False

        for result in stat_old_file_res.contacted.values():
            assert result.get("stat").get("exists") is True
            assert result.get("stat").get("isdir") is False
            assert result.get("stat").get("mode") == dest_mode

        for result in stat_overwritten_file_res.contacted.values():
            assert result.get("stat").get("exists") is True
            assert result.get("stat").get("isdir") is False
            assert result.get("stat").get("mode") == dest_mode

        for result in stat_new_file_res.contacted.values():
            assert result.get("stat").get("exists") is True
            assert result.get("stat").get("isdir") is False
            assert result.get("stat").get("mode") == mode

    finally:
        hosts.all.file(path=dest_path, state="absent")
        shutil.rmtree(source_parent_path)


@pytest.mark.uss
@pytest.mark.parametrize("copy_directory", [False, True])
def test_copy_uss_dir_and_change_mode(ansible_zos_module, copy_directory):
    hosts = ansible_zos_module

    source_basename = "source" if copy_directory else "source/"
    source_path = "/tmp/{0}".format(source_basename)
    mode = "0755"

    dest_path = "/tmp/new_dir"
    dest_subdir = "{0}/{1}".format(dest_path, source_basename)
    dest_profile = "{0}/profile".format(dest_path)
    if copy_directory:
        dest_old_file = "{0}/file1".format(dest_subdir)
    else:
        dest_old_file = "{0}/file1".format(dest_path)
    dest_mode = "0644"

    try:
        hosts.all.file(path=source_path, state="directory")
        for i in range(1, 4):
            current_file_path = os.path.normpath("{0}/file{1}".format(source_path, i))
            hosts.all.file(path=current_file_path, state="touch")

        if copy_directory:
            hosts.all.file(path=dest_subdir, state="directory", mode=dest_mode)
        else:
            hosts.all.file(path=dest_path, state="directory", mode=dest_mode)
        hosts.all.file(path=dest_profile, state="touch", mode=dest_mode)
        hosts.all.file(path=dest_old_file, state="touch", mode=dest_mode)

        copy_result = hosts.all.zos_copy(
            src=source_path,
            dest=dest_path,
            force=True,
            remote_src=True,
            mode=mode
        )

        stat_dir_res = hosts.all.stat(path=dest_path)
        stat_subdir_res = hosts.all.stat(path=dest_subdir)
        stat_old_file_res = hosts.all.stat(path=dest_profile)
        stat_overwritten_file_res = hosts.all.stat(path=dest_old_file)
        if copy_directory:
            stat_new_file_res = hosts.all.stat(path="{0}/file3".format(dest_subdir))
        else:
            stat_new_file_res = hosts.all.stat(path="{0}/file3".format(dest_path))

        for result in copy_result.contacted.values():
            assert result.get("msg") is None
            assert result.get("changed") is True

            if copy_directory:
                assert result.get("dest") == dest_subdir
            else:
                assert result.get("dest") == dest_path

        for result in stat_dir_res.contacted.values():
            assert result.get("stat").get("exists") is True
            assert result.get("stat").get("isdir") is True

            if copy_directory:
                assert result.get("stat").get("mode") == dest_mode
            else:
                assert result.get("stat").get("mode") == mode

        for result in stat_subdir_res.contacted.values():
            if copy_directory:
                assert result.get("stat").get("exists") is True
                assert result.get("stat").get("isdir") is True
                assert result.get("stat").get("mode") == mode
            else:
                assert result.get("stat").get("exists") is False

        for result in stat_old_file_res.contacted.values():
            assert result.get("stat").get("exists") is True
            assert result.get("stat").get("isdir") is False
            assert result.get("stat").get("mode") == dest_mode

        for result in stat_overwritten_file_res.contacted.values():
            assert result.get("stat").get("exists") is True
            assert result.get("stat").get("isdir") is False
            assert result.get("stat").get("mode") == dest_mode

        for result in stat_new_file_res.contacted.values():
            assert result.get("stat").get("exists") is True
            assert result.get("stat").get("isdir") is False
            assert result.get("stat").get("mode") == mode

    finally:
        hosts.all.file(path=source_path, state="absent")
        hosts.all.file(path=dest_path, state="absent")


@pytest.mark.uss
@pytest.mark.parametrize("backup", [None, "/tmp/uss_backup"])
def test_backup_uss_file(ansible_zos_module, backup):
    hosts = ansible_zos_module
    src = "/etc/profile"
    dest = "/tmp/profile"
    backup_name = None

    try:
        hosts.all.file(path=dest, state="touch")
        if backup:
            copy_res = hosts.all.zos_copy(src=src, dest=dest, force=True, backup=True, backup_name=backup)
        else:
            copy_res = hosts.all.zos_copy(src=src, dest=dest, force=True, backup=True)

        for result in copy_res.contacted.values():
            assert result.get("msg") is None
            backup_name = result.get("backup_name")

            if backup:
                assert backup_name == backup
            else:
                assert backup_name is not None

        stat_res = hosts.all.stat(path=backup_name)
        for result in stat_res.contacted.values():
            assert result.get("stat").get("exists") is True

    finally:
        hosts.all.file(path=dest, state="absent")
        if backup_name:
            hosts.all.file(path=backup_name, state="absent")


@pytest.mark.uss
def test_copy_file_insufficient_read_permission_fails(ansible_zos_module):
    hosts = ansible_zos_module
    src_path = "/tmp/testfile"
    dest = "/tmp"
    try:
        open(src_path, "w").close()
        os.chmod(src_path, 0)
        copy_res = hosts.all.zos_copy(src=src_path, dest=dest)
        for result in copy_res.contacted.values():
            assert result.get("msg") is not None
            assert "read permission" in result.get("msg")
    finally:
        if os.path.exists(src_path):
            os.remove(src_path)


@pytest.mark.uss
@pytest.mark.parametrize("is_remote", [False, True])
def test_copy_non_existent_file_fails(ansible_zos_module, is_remote):
    hosts = ansible_zos_module
    src_path = "/tmp/non_existent_src"
    dest = "/tmp"

    copy_res = hosts.all.zos_copy(src=src_path, dest=dest, remote_src=is_remote)
    for result in copy_res.contacted.values():
        assert result.get("msg") is not None
        assert "does not exist" in result.get("msg")


@pytest.mark.uss
@pytest.mark.seq
def test_copy_file_record_length_to_sequential_data_set(ansible_zos_module):
    hosts = ansible_zos_module
    dest = "USER.TEST.SEQ.FUNCTEST"

    fd, src = tempfile.mkstemp()
    os.close(fd)
    with open(src, "w") as infile:
        infile.write(DUMMY_DATA)

    try:
        hosts.all.zos_data_set(name=dest, state="absent")

        copy_result = hosts.all.zos_copy(
            src=src,
            dest=dest,
            remote_src=False,
            is_binary=False
        )

        verify_copy = hosts.all.shell(
            cmd="cat \"//'{0}'\" > /dev/null 2>/dev/null".format(dest),
            executable=SHELL_EXECUTABLE,
        )

        verify_recl = hosts.all.shell(
            cmd="dls -l {0}".format(dest),
            executable=SHELL_EXECUTABLE,
        )

        for cp_res in copy_result.contacted.values():
            assert cp_res.get("msg") is None
            assert cp_res.get("changed") is True
            assert cp_res.get("dest") == dest
        for v_cp in verify_copy.contacted.values():
            assert v_cp.get("rc") == 0
        for v_recl in verify_recl.contacted.values():
            assert v_recl.get("rc") == 0
            stdout = v_recl.get("stdout").split()
            assert len(stdout) == 5
            # Verifying the dataset type (sequential).
            assert stdout[1] == "PS"
            # Verifying the record format is Fixed Block.
            assert stdout[2] == "FB"
            # Verifying the record length is 31. The dummy data has 31
            # characters per line.
            assert stdout[3] == "31"
    finally:
        hosts.all.zos_data_set(name=dest, state="absent")
        os.remove(src)


@pytest.mark.uss
@pytest.mark.seq
def test_copy_file_crlf_endings_to_sequential_data_set(ansible_zos_module):
    hosts = ansible_zos_module
    dest = "USER.TEST.SEQ.FUNCTEST"

    fd, src = tempfile.mkstemp()
    os.close(fd)
    with open(src, "wb") as infile:
        infile.write(DUMMY_DATA_CRLF)

    try:
        hosts.all.zos_data_set(name=dest, state="absent")

        copy_result = hosts.all.zos_copy(
            src=src,
            dest=dest,
            remote_src=False,
            is_binary=False
        )

        verify_copy = hosts.all.shell(
            cmd="cat \"//'{0}'\"".format(dest),
            executable=SHELL_EXECUTABLE,
        )

        verify_recl = hosts.all.shell(
            cmd="dls -l {0}".format(dest),
            executable=SHELL_EXECUTABLE,
        )

        for cp_res in copy_result.contacted.values():
            assert cp_res.get("msg") is None
            assert cp_res.get("changed") is True
            assert cp_res.get("dest") == dest
        for v_cp in verify_copy.contacted.values():
            assert v_cp.get("rc") == 0
            assert len(v_cp.get("stdout_lines")) == 2
        for v_recl in verify_recl.contacted.values():
            assert v_recl.get("rc") == 0
            stdout = v_recl.get("stdout").split()
            assert len(stdout) == 5
<<<<<<< HEAD
            # Verifying the dataset type (sequential).
            assert stdout[1] == "PS"
            # Verifying the record format is Fixed Block.
            assert stdout[2] == "FB"
            # Verifying the record length is 19. The dummy data has 19
            # characters per line.
=======
            assert stdout[1] == "PS"
            assert stdout[2] == "FB"
>>>>>>> 40bbca5a
            assert stdout[3] == "19"
    finally:
        hosts.all.zos_data_set(name=dest, state="absent")
        os.remove(src)


@pytest.mark.uss
@pytest.mark.seq
@pytest.mark.parametrize("src", [
    dict(src="/etc/profile", is_file=True, is_binary=False, is_remote=False),
    dict(src="/etc/profile", is_file=True, is_binary=True, is_remote=False),
    dict(src="Example inline content", is_file=False, is_binary=False, is_remote=False),
    dict(src="Example inline content", is_file=False, is_binary=True, is_remote=False),
    dict(src="/etc/profile", is_file=True, is_binary=False, is_remote=True),
    dict(src="/etc/profile", is_file=True, is_binary=True, is_remote=True),
])
def test_copy_file_to_non_existing_sequential_data_set(ansible_zos_module, src):
    hosts = ansible_zos_module
    dest = "USER.TEST.SEQ.FUNCTEST"

    try:
        hosts.all.zos_data_set(name=dest, state="absent")

        if src["is_file"]:
            copy_result = hosts.all.zos_copy(src=src["src"], dest=dest, remote_src=src["is_remote"], is_binary=src["is_binary"])
        else:
            copy_result = hosts.all.zos_copy(content=src["src"], dest=dest, remote_src=src["is_remote"], is_binary=src["is_binary"])

        verify_copy = hosts.all.shell(
            cmd="cat \"//'{0}'\" > /dev/null 2>/dev/null".format(dest),
            executable=SHELL_EXECUTABLE,
        )

        for cp_res in copy_result.contacted.values():
            assert cp_res.get("msg") is None
            assert cp_res.get("changed") is True
            assert cp_res.get("dest") == dest
            assert cp_res.get("is_binary") == src["is_binary"]
        for v_cp in verify_copy.contacted.values():
            assert v_cp.get("rc") == 0
    finally:
        hosts.all.zos_data_set(name=dest, state="absent")


@pytest.mark.uss
@pytest.mark.seq
@pytest.mark.parametrize("src", [
    dict(src="/etc/profile", is_file=True, force=True, is_remote=False),
    dict(src="Example inline content", is_file=False, force=True, is_remote=False),
    dict(src="/etc/profile", is_file=True, force=True, is_remote=True),
    dict(src="/etc/profile", is_file=True, force=False, is_remote=False),
    dict(src="Example inline content", is_file=False, force=False, is_remote=False),
    dict(src="/etc/profile", is_file=True, force=False, is_remote=True),
])
def test_copy_file_to_empty_sequential_data_set(ansible_zos_module, src):
    hosts = ansible_zos_module
    dest = "USER.TEST.SEQ.FUNCTEST"

    try:
        hosts.all.zos_data_set(name=dest, type="seq", state="present")

        if src["is_file"]:
            copy_result = hosts.all.zos_copy(src=src["src"], dest=dest, remote_src=src["is_remote"], force=src["force"])
        else:
            copy_result = hosts.all.zos_copy(content=src["src"], dest=dest, remote_src=src["is_remote"], force=src["force"])

        for result in copy_result.contacted.values():
            assert result.get("msg") is None
            assert result.get("changed") is True
            assert result.get("dest") == dest
    finally:
        hosts.all.zos_data_set(name=dest, state="absent")


@pytest.mark.uss
@pytest.mark.seq
@pytest.mark.parametrize("src", [
    dict(src="/etc/profile", force=False, is_remote=False),
    dict(src="/etc/profile", force=True, is_remote=False),
    dict(src="/etc/profile", force=False, is_remote=True),
    dict(src="/etc/profile", force=True, is_remote=True),
])
def test_copy_file_to_non_empty_sequential_data_set(ansible_zos_module, src):
    hosts = ansible_zos_module
    dest = "USER.TEST.SEQ.FUNCTEST"

    try:
        hosts.all.zos_data_set(name=dest, type="seq", state="absent")
        hosts.all.zos_copy(content="Inline content", dest=dest)

        copy_result = hosts.all.zos_copy(src=src["src"], dest=dest, remote_src=src["is_remote"], force=src["force"])

        for result in copy_result.contacted.values():
            if src["force"]:
                assert result.get("msg") is None
                assert result.get("changed") is True
                assert result.get("dest") == dest
            else:
                assert result.get("msg") is not None
                assert result.get("changed") is False
    finally:
        hosts.all.zos_data_set(name=dest, state="absent")


@pytest.mark.uss
@pytest.mark.seq
def test_copy_ps_to_non_existing_uss_file(ansible_zos_module):
    hosts = ansible_zos_module
    src_ds = TEST_PS
    dest = "/tmp/ddchkpt"

    try:
        copy_res = hosts.all.zos_copy(src=src_ds, dest=dest, remote_src=True)
        stat_res = hosts.all.stat(path=dest)
        verify_copy = hosts.all.shell(
            cmd="cat {0}".format(dest), executable=SHELL_EXECUTABLE
        )

        for result in copy_res.contacted.values():
            assert result.get("msg") is None
            assert result.get("changed") is True
            assert result.get("dest") == dest
        for result in stat_res.contacted.values():
            assert result.get("stat").get("exists") is True
        for result in verify_copy.contacted.values():
            assert result.get("rc") == 0
            assert result.get("stdout") != ""
    finally:
        hosts.all.file(path=dest, state="absent")


@pytest.mark.uss
@pytest.mark.seq
@pytest.mark.parametrize("force", [False, True])
def test_copy_ps_to_existing_uss_file(ansible_zos_module, force):
    hosts = ansible_zos_module
    src_ds = TEST_PS
    dest = "/tmp/ddchkpt"

    try:
        hosts.all.file(path=dest, state="touch")

        copy_res = hosts.all.zos_copy(src=src_ds, dest=dest, remote_src=True, force=force)
        stat_res = hosts.all.stat(path=dest)
        verify_copy = hosts.all.shell(
            cmd="cat {0}".format(dest), executable=SHELL_EXECUTABLE
        )

        for result in copy_res.contacted.values():
            if force:
                assert result.get("msg") is None
                assert result.get("changed") is True
                assert result.get("dest") == dest
            else:
                assert result.get("msg") is not None
                assert result.get("changed") is False
        for result in stat_res.contacted.values():
            assert result.get("stat").get("exists") is True
        for result in verify_copy.contacted.values():
            assert result.get("rc") == 0
    finally:
        hosts.all.file(path=dest, state="absent")


@pytest.mark.uss
@pytest.mark.seq
def test_copy_ps_to_existing_uss_dir(ansible_zos_module):
    hosts = ansible_zos_module
    src_ds = TEST_PS
    dest = "/tmp/ddchkpt"
    dest_path = dest + "/" + TEST_PS

    try:
        hosts.all.file(path=dest, state="directory")
        copy_res = hosts.all.zos_copy(src=src_ds, dest=dest, remote_src=True)
        stat_res = hosts.all.stat(path=dest_path)
        verify_copy = hosts.all.shell(
            cmd="cat {0}".format(dest_path), executable=SHELL_EXECUTABLE
        )

        for result in copy_res.contacted.values():
            assert result.get("msg") is None
            assert result.get("changed") is True
        for result in stat_res.contacted.values():
            assert result.get("stat").get("exists") is True
        for result in verify_copy.contacted.values():
            assert result.get("rc") == 0
            assert result.get("stdout") != ""
    finally:
        hosts.all.file(path=dest, state="absent")


@pytest.mark.seq
def test_copy_ps_to_non_existing_ps(ansible_zos_module):
    hosts = ansible_zos_module
    src_ds = TEST_PS
    dest = "USER.TEST.SEQ.FUNCTEST"

    try:
        hosts.all.zos_data_set(name=dest, state="absent")
        copy_res = hosts.all.zos_copy(src=src_ds, dest=dest, remote_src=True)
        verify_copy = hosts.all.shell(
            cmd="cat \"//'{0}'\"".format(dest), executable=SHELL_EXECUTABLE
        )

        for result in copy_res.contacted.values():
            assert result.get("msg") is None
            assert result.get("changed") is True
            assert result.get("dest") == dest
        for result in verify_copy.contacted.values():
            assert result.get("rc") == 0
            assert result.get("stdout") != ""
    finally:
        hosts.all.zos_data_set(name=dest, state="absent")


@pytest.mark.seq
@pytest.mark.parametrize("force", [False, True])
def test_copy_ps_to_empty_ps(ansible_zos_module, force):
    hosts = ansible_zos_module
    src_ds = TEST_PS
    dest = "USER.TEST.SEQ.FUNCTEST"

    try:
        hosts.all.zos_data_set(name=dest, type="seq", state="present")

        copy_res = hosts.all.zos_copy(src=src_ds, dest=dest, remote_src=True, force=force)
        verify_copy = hosts.all.shell(
            cmd="cat \"//'{0}'\"".format(dest), executable=SHELL_EXECUTABLE
        )

        for result in copy_res.contacted.values():
            assert result.get("msg") is None
            assert result.get("changed") is True
            assert result.get("dest") == dest
        for result in verify_copy.contacted.values():
            assert result.get("rc") == 0
            assert result.get("stdout") != ""
    finally:
        hosts.all.zos_data_set(name=dest, state="absent")


@pytest.mark.seq
@pytest.mark.parametrize("force", [False, True])
def test_copy_ps_to_non_empty_ps(ansible_zos_module, force):
    hosts = ansible_zos_module
    src_ds = TEST_PS
    dest = "USER.TEST.SEQ.FUNCTEST"

    try:
        hosts.all.zos_data_set(name=dest, type="seq", state="absent")
        hosts.all.zos_copy(content="Inline content", dest=dest)

        copy_res = hosts.all.zos_copy(src=src_ds, dest=dest, remote_src=True, force=force)
        verify_copy = hosts.all.shell(
            cmd="cat \"//'{0}'\"".format(dest), executable=SHELL_EXECUTABLE
        )

        for result in copy_res.contacted.values():
            if force:
                assert result.get("msg") is None
                assert result.get("changed") is True
                assert result.get("dest") == dest
            else:
                assert result.get("msg") is not None
                assert result.get("changed") is False
        for result in verify_copy.contacted.values():
            assert result.get("rc") == 0
            assert result.get("stdout") != ""
    finally:
        hosts.all.zos_data_set(name=dest, state="absent")


@pytest.mark.seq
@pytest.mark.parametrize("force", [False, True])
def test_copy_ps_to_non_empty_ps_with_special_chars(ansible_zos_module, force):
    hosts = ansible_zos_module
    src_ds = TEST_PS
    dest = "USER.TEST.SEQ.FUNCTEST"

    try:
        hosts.all.zos_data_set(name=dest, type="seq", state="absent")
        hosts.all.zos_copy(content=DUMMY_DATA_SPECIAL_CHARS, dest=dest)

        copy_res = hosts.all.zos_copy(src=src_ds, dest=dest, remote_src=True, force=force)
        verify_copy = hosts.all.shell(
            cmd="cat \"//'{0}'\"".format(dest), executable=SHELL_EXECUTABLE
        )

        for result in copy_res.contacted.values():
            if force:
                assert result.get("msg") is None
                assert result.get("changed") is True
                assert result.get("dest") == dest
            else:
                assert result.get("msg") is not None
                assert result.get("changed") is False
        for result in verify_copy.contacted.values():
            assert result.get("rc") == 0
            assert result.get("stdout") != ""
    finally:
        hosts.all.zos_data_set(name=dest, state="absent")


@pytest.mark.seq
@pytest.mark.parametrize("backup", [None, "USER.TEST.SEQ.FUNCTEST.BACK"])
def test_backup_sequential_data_set(ansible_zos_module, backup):
    hosts = ansible_zos_module
    src = "/etc/profile"
    dest = "USER.TEST.SEQ.FUNCTEST"

    try:
        hosts.all.zos_data_set(name=dest, type="seq", state="present")

        if backup:
            copy_res = hosts.all.zos_copy(src=src, dest=dest, force=True, backup=True, backup_name=backup)
        else:
            copy_res = hosts.all.zos_copy(src=src, dest=dest, force=True, backup=True)

        for result in copy_res.contacted.values():
            assert result.get("msg") is None
            backup_name = result.get("backup_name")
            assert backup_name is not None

        stat_res = hosts.all.shell(
            cmd="tsocmd \"LISTDS '{0}'\"".format(backup_name),
            executable=SHELL_EXECUTABLE,
        )
        for result in stat_res.contacted.values():
            assert result.get("rc") == 0
            assert "NOT IN CATALOG" not in result.get("stdout")
            assert "NOT IN CATALOG" not in result.get("stderr")

    finally:
        hosts.all.zos_data_set(name=dest, state="absent")
        if backup_name:
            hosts.all.zos_data_set(name=backup_name, state="absent")


@pytest.mark.uss
@pytest.mark.pdse
@pytest.mark.parametrize("src", [
    dict(src="/etc/profile", is_file=True, is_binary=False, is_remote=False),
    dict(src="/etc/profile", is_file=True, is_binary=True, is_remote=False),
    dict(src="Example inline content", is_file=False, is_binary=False, is_remote=False),
    dict(src="Example inline content", is_file=False, is_binary=True, is_remote=False),
    dict(src="/etc/profile", is_file=True, is_binary=False, is_remote=True),
    dict(src="/etc/profile", is_file=True, is_binary=True, is_remote=True),
])
def test_copy_file_to_non_existing_member(ansible_zos_module, src):
    hosts = ansible_zos_module
    data_set = "USER.TEST.PDS.FUNCTEST"
    dest = "{0}(PROFILE)".format(data_set)

    try:
        hosts.all.zos_data_set(
            name=data_set,
            type="pdse",
            space_primary=5,
            space_type="M",
            record_format="fba",
            record_length=80,
            replace=True
        )

        if src["is_file"]:
            copy_result = hosts.all.zos_copy(src=src["src"], dest=dest, is_binary=src["is_binary"], remote_src=src["is_remote"])
        else:
            copy_result = hosts.all.zos_copy(content=src["src"], dest=dest, is_binary=src["is_binary"])

        verify_copy = hosts.all.shell(
            cmd="cat \"//'{0}'\" > /dev/null 2>/dev/null".format(dest),
            executable=SHELL_EXECUTABLE,
        )

        for cp_res in copy_result.contacted.values():
            assert cp_res.get("msg") is None
            assert cp_res.get("changed") is True
            assert cp_res.get("dest") == dest
        for v_cp in verify_copy.contacted.values():
            assert v_cp.get("rc") == 0
    finally:
        hosts.all.zos_data_set(name=data_set, state="absent")


@pytest.mark.uss
@pytest.mark.pdse
@pytest.mark.parametrize("src", [
    dict(src="/etc/profile", is_file=True, force=False, is_remote=False),
    dict(src="/etc/profile", is_file=True, force=True, is_remote=False),
    dict(src="Example inline content", is_file=False, force=False, is_remote=False),
    dict(src="Example inline content", is_file=False, force=True, is_remote=False),
    dict(src="/etc/profile", is_file=True, force=False, is_remote=True),
    dict(src="/etc/profile", is_file=True, force=True, is_remote=True)
])
def test_copy_file_to_existing_member(ansible_zos_module, src):
    hosts = ansible_zos_module
    data_set = "USER.TEST.PDS.FUNCTEST"
    dest = "{0}(PROFILE)".format(data_set)

    try:
        hosts.all.zos_data_set(
            name=data_set,
            type="pdse",
            space_primary=5,
            space_type="M",
            record_format="fba",
            record_length=80,
            replace=True
        )
        hosts.all.zos_data_set(name=dest, type="member", state="present")

        if src["is_file"]:
            copy_result = hosts.all.zos_copy(src=src["src"], dest=dest, force=src["force"], remote_src=src["is_remote"])
        else:
            copy_result = hosts.all.zos_copy(content=src["src"], dest=dest, force=src["force"])

        verify_copy = hosts.all.shell(
            cmd="cat \"//'{0}'\" > /dev/null 2>/dev/null".format(dest),
            executable=SHELL_EXECUTABLE,
        )

        for cp_res in copy_result.contacted.values():
            if src["force"]:
                assert cp_res.get("msg") is None
                assert cp_res.get("changed") is True
                assert cp_res.get("dest") == dest
            else:
                assert cp_res.get("msg") is not None
                assert cp_res.get("changed") is False
        for v_cp in verify_copy.contacted.values():
            assert v_cp.get("rc") == 0
    finally:
        hosts.all.zos_data_set(name=data_set, state="absent")


@pytest.mark.seq
@pytest.mark.pdse
@pytest.mark.parametrize("args", [
    dict(type="seq", is_binary=False),
    dict(type="seq", is_binary=True),
    dict(type="pds", is_binary=False),
    dict(type="pds", is_binary=True),
    dict(type="pdse", is_binary=False),
    dict(type="pdse", is_binary=True)
])
def test_copy_data_set_to_non_existing_member(ansible_zos_module, args):
    hosts = ansible_zos_module
    src_data_set = "USER.TEST.PDS.SOURCE"
    src = src_data_set if args["type"] == "seq" else "{0}(TEST)".format(src_data_set)
    dest_data_set = "USER.TEST.PDS.FUNCTEST"
    dest = "{0}(MEMBER)".format(dest_data_set)

    try:
        hosts.all.zos_data_set(name=src_data_set, type=args["type"])
        if args["type"] != "seq":
            hosts.all.zos_data_set(name=src, type="member")

        hosts.all.shell(
            "decho 'Records for test' '{0}'".format(src),
            executable=SHELL_EXECUTABLE
        )

        hosts.all.zos_data_set(name=dest_data_set, type="pdse", replace=True)
        copy_result = hosts.all.zos_copy(src=src, dest=dest, is_binary=args["is_binary"], remote_src=True)

        verify_copy = hosts.all.shell(
            cmd="cat \"//'{0}'\"".format(dest),
            executable=SHELL_EXECUTABLE,
        )

        for cp_res in copy_result.contacted.values():
            assert cp_res.get("msg") is None
            assert cp_res.get("changed") is True
            assert cp_res.get("dest") == dest
        for v_cp in verify_copy.contacted.values():
            assert v_cp.get("rc") == 0
            assert v_cp.get("stdout") != ""
    finally:
        hosts.all.zos_data_set(name=src_data_set, state="absent")
        hosts.all.zos_data_set(name=dest_data_set, state="absent")


@pytest.mark.seq
@pytest.mark.pdse
@pytest.mark.parametrize("args", [
    dict(type="seq", force=False),
    dict(type="seq", force=True),
    dict(type="pds", force=False),
    dict(type="pds", force=True),
    dict(type="pdse", force=False),
    dict(type="pdse", force=True)
])
def test_copy_data_set_to_existing_member(ansible_zos_module, args):
    hosts = ansible_zos_module
    src_data_set = "USER.TEST.PDS.SOURCE"
    src = src_data_set if args["type"] == "seq" else "{0}(TEST)".format(src_data_set)
    dest_data_set = "USER.TEST.PDS.FUNCTEST"
    dest = "{0}(MEMBER)".format(dest_data_set)

    try:
        hosts.all.zos_data_set(name=src_data_set, type=args["type"])
        if args["type"] != "seq":
            hosts.all.zos_data_set(name=src, type="member")

        hosts.all.shell(
            "decho 'Records for test' '{0}'".format(src),
            executable=SHELL_EXECUTABLE
        )

        hosts.all.zos_data_set(name=dest_data_set, type="pdse", replace=True)
        hosts.all.zos_data_set(name=dest, type="member")
        copy_result = hosts.all.zos_copy(src=src, dest=dest, force=args["force"], remote_src=True)

        verify_copy = hosts.all.shell(
            cmd="cat \"//'{0}'\"".format(dest),
            executable=SHELL_EXECUTABLE,
        )

        for cp_res in copy_result.contacted.values():
            if args["force"]:
                assert cp_res.get("msg") is None
                assert cp_res.get("changed") is True
                assert cp_res.get("dest") == dest
            else:
                assert cp_res.get("msg") is not None
                assert cp_res.get("changed") is False
        for v_cp in verify_copy.contacted.values():
            assert v_cp.get("rc") == 0
            if args["force"]:
                assert v_cp.get("stdout") != ""
    finally:
        hosts.all.zos_data_set(name=src_data_set, state="absent")
        hosts.all.zos_data_set(name=dest_data_set, state="absent")


@pytest.mark.uss
@pytest.mark.pdse
@pytest.mark.parametrize("is_remote", [False, True])
def test_copy_file_to_non_existing_pdse(ansible_zos_module, is_remote):
    hosts = ansible_zos_module
    dest = "USER.TEST.PDS.FUNCTEST"
    dest_path = "{0}(PROFILE)".format(dest)
    src_file = "/etc/profile"

    try:
        hosts.all.zos_data_set(name=dest, state="absent")

        copy_result = hosts.all.zos_copy(src=src_file, dest=dest_path, remote_src=is_remote)
        verify_copy = hosts.all.shell(
            cmd="cat \"//'{0}'\" > /dev/null 2>/dev/null".format(dest_path),
            executable=SHELL_EXECUTABLE,
        )

        for cp_res in copy_result.contacted.values():
            assert cp_res.get("msg") is None
            assert cp_res.get("changed") is True
            assert cp_res.get("dest") == dest_path
        for v_cp in verify_copy.contacted.values():
            assert v_cp.get("rc") == 0
    finally:
        hosts.all.zos_data_set(name=dest, state="absent")


@pytest.mark.uss
@pytest.mark.pdse
def test_copy_dir_to_non_existing_pdse(ansible_zos_module):
    hosts = ansible_zos_module
    src_dir = "/tmp/testdir"
    dest = "USER.TEST.PDSE.FUNCTEST"

    try:
        hosts.all.file(path=src_dir, state="directory")
        for i in range(5):
            hosts.all.file(path=src_dir + "/" + "file" + str(i), state="touch")

        copy_res = hosts.all.zos_copy(src=src_dir, dest=dest, remote_src=True)
        verify_copy = hosts.all.shell(
            cmd="cat \"//'{0}'\" > /dev/null 2>/dev/null".format(dest + "(FILE2)"),
            executable=SHELL_EXECUTABLE,
        )

        for result in copy_res.contacted.values():
            assert result.get("msg") is None
            assert result.get("changed") is True
            assert result.get("dest") == dest
        for result in verify_copy.contacted.values():
            assert result.get("rc") == 0
    finally:
        hosts.all.file(path=src_dir, state="absent")
        hosts.all.zos_data_set(name=dest, state="absent")


@pytest.mark.uss
@pytest.mark.pdse
def test_copy_dir_crlf_endings_to_non_existing_pdse(ansible_zos_module):
    hosts = ansible_zos_module
    dest = "USER.TEST.PDSE.FUNCTEST"

    temp_path = tempfile.mkdtemp()
    src_basename = "source/"
    source_path = "{0}/{1}".format(temp_path, src_basename)

    try:
        os.mkdir(source_path)
        populate_dir_crlf_endings(source_path)

        copy_res = hosts.all.zos_copy(src=source_path, dest=dest)
        verify_copy = hosts.all.shell(
            cmd="cat \"//'{0}({1})'\"".format(dest, "FILE2"),
            executable=SHELL_EXECUTABLE,
        )

        for result in copy_res.contacted.values():
            assert result.get("msg") is None
            assert result.get("changed") is True
            assert result.get("dest") == dest
        for result in verify_copy.contacted.values():
            assert result.get("rc") == 0
            assert len(result.get("stdout_lines")) == 2
    finally:
        shutil.rmtree(temp_path)
        hosts.all.zos_data_set(name=dest, state="absent")


@pytest.mark.uss
@pytest.mark.pdse
@pytest.mark.parametrize("src_type", ["pds", "pdse"])
def test_copy_dir_to_existing_pdse(ansible_zos_module, src_type):
    hosts = ansible_zos_module
    src_dir = "/tmp/testdir"
    dest = "USER.TEST.PDS.FUNCTEST"

    try:
        hosts.all.file(path=src_dir, state="directory")
        for i in range(5):
            hosts.all.file(path=src_dir + "/" + "file" + str(i), state="touch")

        hosts.all.zos_data_set(
            name=dest,
            type=src_type,
            space_primary=5,
            space_type="M",
            record_format="fba",
            record_length=80,
        )

        copy_result = hosts.all.zos_copy(src=src_dir, dest=dest, remote_src=True)
        verify_copy = hosts.all.shell(
            cmd="cat \"//'{0}'\" > /dev/null 2>/dev/null".format(dest + "(FILE2)"),
            executable=SHELL_EXECUTABLE,
        )

        for cp_res in copy_result.contacted.values():
            assert cp_res.get("msg") is None
            assert cp_res.get("changed") is True
            assert cp_res.get("dest") == dest
        for v_cp in verify_copy.contacted.values():
            assert v_cp.get("rc") == 0
    finally:
        hosts.all.file(path=src_dir, state="absent")
        hosts.all.zos_data_set(name=dest, state="absent")


@pytest.mark.seq
@pytest.mark.pdse
@pytest.mark.parametrize("src_type", ["seq", "pds", "pdse"])
def test_copy_data_set_to_non_existing_pdse(ansible_zos_module, src_type):
    hosts = ansible_zos_module
    src_data_set = "USER.TEST.PDS.SOURCE"
    src = src_data_set if src_type == "seq" else "{0}(TEST)".format(src_data_set)
    dest_data_set = "USER.TEST.PDS.FUNCTEST"
    dest = "{0}(MEMBER)".format(dest_data_set)

    try:
        hosts.all.zos_data_set(name=src_data_set, type=src_type)
        if src_type != "seq":
            hosts.all.zos_data_set(name=src, type="member")

        hosts.all.shell(
            "decho 'Records for test' '{0}'".format(src),
            executable=SHELL_EXECUTABLE
        )

        hosts.all.zos_data_set(name=dest_data_set, state="absent")
        copy_result = hosts.all.zos_copy(src=src, dest=dest, remote_src=True)

        verify_copy = hosts.all.shell(
            cmd="cat \"//'{0}'\"".format(dest),
            executable=SHELL_EXECUTABLE,
        )

        for cp_res in copy_result.contacted.values():
            assert cp_res.get("msg") is None
            assert cp_res.get("changed") is True
            assert cp_res.get("dest") == dest
        for v_cp in verify_copy.contacted.values():
            assert v_cp.get("rc") == 0
            assert v_cp.get("stdout") != ""
    finally:
        hosts.all.zos_data_set(name=src_data_set, state="absent")
        hosts.all.zos_data_set(name=dest_data_set, state="absent")


@pytest.mark.pdse
@pytest.mark.parametrize("args", [
    dict(src_type="pds", dest_type="pds"),
    dict(src_type="pds", dest_type="pdse"),
    dict(src_type="pdse", dest_type="pds"),
    dict(src_type="pdse", dest_type="pdse"),
])
def test_copy_pds_to_existing_pds(ansible_zos_module, args):
    hosts = ansible_zos_module
    src = "USER.TEST.PDS.SRC"
    dest = "USER.TEST.PDS.DEST"

    try:
        populate_partitioned_data_set(hosts, src, args["src_type"])
        hosts.all.zos_data_set(name=dest, type=args["dest_type"])

        copy_res = hosts.all.zos_copy(src=src, dest=dest, remote_src=True)
        verify_copy = hosts.all.shell(
            cmd="mls {0}".format(dest),
            executable=SHELL_EXECUTABLE
        )

        for result in copy_res.contacted.values():
            assert result.get("msg") is None
            assert result.get("changed") is True
            assert result.get("dest") == dest

        for v_cp in verify_copy.contacted.values():
            assert v_cp.get("rc") == 0
            stdout = v_cp.get("stdout")
            assert stdout is not None
            assert len(stdout.splitlines()) == 3
    finally:
        hosts.all.zos_data_set(name=src, state="absent")
        hosts.all.zos_data_set(name=dest, state="absent")


@pytest.mark.pdse
<<<<<<< HEAD
def test_copy_pds_loadlib_member_to_pds_loadlib_member(ansible_zos_module,):
    hosts = ansible_zos_module
    # The volume for this dataset should use a system symbol.
    # This dataset and member should be available on any z/OS system.
    src = "USER.LOAD.SRC"
    dest = "USER.LOAD.DEST"
    cobol_pds = "USER.COBOL.SRC"
    try:
        hosts.all.zos_data_set(
            name=src,
            state="present",
            type="pdse",
            record_format="U",
            record_length=0,
            block_size=32760,
            space_primary=2,
            space_type="M",
            replace=True
        )

        hosts.all.zos_data_set(
            name=dest,
            state="present",
            type="pdse",
            record_format="U",
            record_length=0,
            block_size=32760,
            space_primary=2,
            space_type="M",
            replace=True
        )

        hosts.all.zos_data_set(
            name=cobol_pds,
            state="present",
            type="pds",
            space_primary=2,
            record_format="FB",
            record_length=80,
            block_size=3120,
            replace=True,
        )
        member = "HELLOSRC"
        cobol_pds = "{0}({1})".format(cobol_pds, member)
        rc = hosts.all.zos_copy(
            content=COBOL_SRC,
            dest=cobol_pds,
        )
        dest_name = "{0}({1})".format(dest, member)
        src_name = "{0}({1})".format(src, member)
        
        
        # both src and dest need to be a loadlib
        rc = link_loadlib_from_cobol(hosts, dest_name, cobol_pds)
        assert rc == 0
        # make sure is executable
        cmd = "mvscmd --pgm={0}  --steplib={1} --sysprint=* --stderr=* --stdout=*"
        exec_res = hosts.all.shell(
            cmd=cmd.format(member, dest)
        )
        for result in exec_res.contacted.values():
            assert result.get("rc") == 0
        rc = link_loadlib_from_cobol(hosts, src_name, cobol_pds)
        assert rc == 0

        exec_res = hosts.all.shell(
            cmd=cmd.format(member, src)
        )
        for result in exec_res.contacted.values():
            assert result.get("rc") == 0

        copy_res = hosts.all.zos_copy(
            src="{0}({1})".format(src, member), 
            dest="{0}({1})".format(dest, "MEM1"), 
            remote_src=True)

        verify_copy = hosts.all.shell(
            cmd="mls {0}".format(dest),
            executable=SHELL_EXECUTABLE
        )

        for result in copy_res.contacted.values():
            assert result.get("msg") is None
            assert result.get("changed") is True
            assert result.get("dest") == "{0}({1})".format(dest, "MEM1")

        for v_cp in verify_copy.contacted.values():
            assert v_cp.get("rc") == 0
            stdout = v_cp.get("stdout")
            assert stdout is not None
            # number of members
            assert len(stdout.splitlines()) == 2

    finally:
        hosts.all.zos_data_set(name=dest, state="absent")
        hosts.all.zos_data_set(name=src, state="absent")
        hosts.all.zos_data_set(name=cobol_pds, state="absent")


@pytest.mark.pdse
=======
>>>>>>> 40bbca5a
def test_copy_pds_member_with_system_symbol(ansible_zos_module,):
    """This test is for bug #543 in GitHub. In some versions of ZOAU,
    datasets.listing can't handle system symbols in volume names and
    therefore fails to get details from a dataset.

    Note: `listcat ent('SYS1.SAMPLIB') all` will display 'volser = ******'
    and `D SYMBOLS` will show you that `&SYSR2. = "RES80A"` where
    the symbols for this volume correspond to volume `RES80A`
    """
    hosts = ansible_zos_module
    # The volume for this dataset should use a system symbol.
    # This dataset and member should be available on any z/OS system.
    src = "SYS1.SAMPLIB(IZUPRM00)"
    dest = "USER.TEST.PDS.DEST"

    try:
        hosts.all.zos_data_set(
            name=dest,
            state="present",
            type="pdse",
            replace=True
        )

        copy_res = hosts.all.zos_copy(src=src, dest=dest, remote_src=True)
        verify_copy = hosts.all.shell(
            cmd="mls {0}".format(dest),
            executable=SHELL_EXECUTABLE
        )

        for result in copy_res.contacted.values():
            assert result.get("msg") is None
            assert result.get("changed") is True
            assert result.get("dest") == dest

        for v_cp in verify_copy.contacted.values():
            assert v_cp.get("rc") == 0
            stdout = v_cp.get("stdout")
            assert stdout is not None
            assert len(stdout.splitlines()) == 1

    finally:
        hosts.all.zos_data_set(name=dest, state="absent")


@pytest.mark.pdse
def test_copy_multiple_data_set_members(ansible_zos_module):
    hosts = ansible_zos_module
    src = "USER.FUNCTEST.SRC.PDS"
    src_wildcard = "{0}(ABC*)".format(src)

    dest = "USER.FUNCTEST.DEST.PDS"
    member_list = ["MEMBER1", "ABCXYZ", "ABCASD"]
    ds_list = ["{0}({1})".format(src, member) for member in member_list]

    try:
        hosts.all.zos_data_set(name=src, type="pds")
        hosts.all.zos_data_set(name=dest, type="pds")

        for member in ds_list:
            hosts.all.shell(
                cmd="decho '{0}' '{1}'".format(DUMMY_DATA, member),
                executable=SHELL_EXECUTABLE
            )

        copy_res = hosts.all.zos_copy(src=src_wildcard, dest=dest, remote_src=True)
        for result in copy_res.contacted.values():
            assert result.get("msg") is None
            assert result.get("changed") is True
            assert result.get("dest") == dest

        verify_copy = hosts.all.shell(
            cmd="mls {0}".format(dest),
            executable=SHELL_EXECUTABLE
        )

        for v_cp in verify_copy.contacted.values():
            assert v_cp.get("rc") == 0
            stdout = v_cp.get("stdout")
            assert stdout is not None
            assert len(stdout.splitlines()) == 2

    finally:
        hosts.all.zos_data_set(name=src, state="absent")
        hosts.all.zos_data_set(name=dest, state="absent")


@pytest.mark.pdse
def test_copy_multiple_data_set_members_in_loop(ansible_zos_module):
    """
    This test case was included in case the module is called inside a loop,
    issue was discovered in https://github.com/ansible-collections/ibm_zos_core/issues/560.
    """
    hosts = ansible_zos_module
    src = "USER.FUNCTEST.SRC.PDS"

    dest = "USER.FUNCTEST.DEST.PDS"
    member_list = ["MEMBER1", "ABCXYZ", "ABCASD"]
    src_ds_list = ["{0}({1})".format(src, member) for member in member_list]
    dest_ds_list = ["{0}({1})".format(dest, member) for member in member_list]

    try:
        hosts.all.zos_data_set(name=src, type="pds")
        hosts.all.zos_data_set(name=dest, type="pds")

        for src_member in src_ds_list:
            hosts.all.shell(
                cmd="decho '{0}' '{1}'".format(DUMMY_DATA, src_member),
                executable=SHELL_EXECUTABLE
            )

        for src_member, dest_member in zip(src_ds_list, dest_ds_list):
            copy_res = hosts.all.zos_copy(src=src_member, dest=dest_member, remote_src=True)
            for result in copy_res.contacted.values():
                assert result.get("msg") is None
                assert result.get("changed") is True
                assert result.get("dest") == dest_member

        verify_copy = hosts.all.shell(
            cmd="mls {0}".format(dest),
            executable=SHELL_EXECUTABLE
        )

        for v_cp in verify_copy.contacted.values():
            assert v_cp.get("rc") == 0
            stdout = v_cp.get("stdout")
            assert stdout is not None
            assert len(stdout.splitlines()) == 3

    finally:
        hosts.all.zos_data_set(name=src, state="absent")
        hosts.all.zos_data_set(name=dest, state="absent")


@pytest.mark.uss
@pytest.mark.pdse
@pytest.mark.parametrize("ds_type", ["pds", "pdse"])
def test_copy_member_to_non_existing_uss_file(ansible_zos_module, ds_type):
    hosts = ansible_zos_module
    data_set = "USER.TEST.PDSE.SOURCE"
    src = "{0}(MEMBER)".format(data_set)
    dest = "/tmp/member"

    try:
        hosts.all.file(path=dest, state="absent")
        hosts.all.zos_data_set(name=data_set, state="present", type=ds_type)
        hosts.all.shell(
            cmd="decho 'Record for data set' '{0}'".format(src),
            executable=SHELL_EXECUTABLE
        )

        copy_res = hosts.all.zos_copy(src=src, dest=dest, remote_src=True)
        stat_res = hosts.all.stat(path=dest)
        verify_copy = hosts.all.shell(
            cmd="head {0}".format(dest), executable=SHELL_EXECUTABLE
        )

        for result in copy_res.contacted.values():
            assert result.get("msg") is None
            assert result.get("changed") is True
            assert result.get("dest") == dest
        for result in stat_res.contacted.values():
            assert result.get("stat").get("exists") is True
        for result in verify_copy.contacted.values():
            assert result.get("rc") == 0
            assert result.get("stdout") != ""
    finally:
        hosts.all.zos_data_set(path=data_set, state="absent")
        hosts.all.file(path=dest, state="absent")


@pytest.mark.uss
@pytest.mark.pdse
@pytest.mark.parametrize("args", [
    dict(ds_type="pds", force=False),
    dict(ds_type="pds", force=True),
    dict(ds_type="pdse", force=False),
    dict(ds_type="pdse", force=True)
])
def test_copy_member_to_existing_uss_file(ansible_zos_module, args):
    hosts = ansible_zos_module
    data_set = "USER.TEST.PDSE.SOURCE"
    src = "{0}(MEMBER)".format(data_set)
    dest = "/tmp/member"

    try:
        hosts.all.file(path=dest, state="touch")
        hosts.all.zos_data_set(name=data_set, state="present", type=args["ds_type"])
        hosts.all.shell(
            cmd="decho 'Record for data set' '{0}'".format(src),
            executable=SHELL_EXECUTABLE
        )

        copy_res = hosts.all.zos_copy(src=src, dest=dest, remote_src=True, force=args["force"])
        stat_res = hosts.all.stat(path=dest)
        verify_copy = hosts.all.shell(
            cmd="head {0}".format(dest), executable=SHELL_EXECUTABLE
        )

        for result in copy_res.contacted.values():
            if args["force"]:
                assert result.get("msg") is None
                assert result.get("changed") is True
                assert result.get("dest") == dest
            else:
                assert result.get("msg") is not None
                assert result.get("changed") is False
        for result in stat_res.contacted.values():
            assert result.get("stat").get("exists") is True
        for result in verify_copy.contacted.values():
            assert result.get("rc") == 0
            if args["force"]:
                assert result.get("stdout") != ""
    finally:
        hosts.all.zos_data_set(name=data_set, state="absent")
        hosts.all.file(path=dest, state="absent")


@pytest.mark.uss
@pytest.mark.pdse
@pytest.mark.parametrize("src_type", ["pds", "pdse"])
def test_copy_pdse_to_uss_dir(ansible_zos_module, src_type):
    hosts = ansible_zos_module
    src_ds = "USER.TEST.FUNCTEST"
    dest = "/tmp/"
    dest_path = "/tmp/{0}".format(src_ds)

    try:
        hosts.all.zos_data_set(name=src_ds, type=src_type, state="present")
        members = ["MEMBER1", "MEMBER2", "MEMBER3"]
        ds_list = ["{0}({1})".format(src_ds, member) for member in members]
        for member in ds_list:
            hosts.all.shell(
                cmd="decho '{0}' '{1}'".format(DUMMY_DATA, member),
                executable=SHELL_EXECUTABLE
            )

        hosts.all.file(path=dest_path, state="directory")

        copy_res = hosts.all.zos_copy(src=src_ds, dest=dest, remote_src=True)
        stat_res = hosts.all.stat(path=dest_path)

        for result in copy_res.contacted.values():
            assert result.get("msg") is None
            assert result.get("changed") is True
            assert result.get("dest") == dest
        for result in stat_res.contacted.values():
            assert result.get("stat").get("exists") is True
            assert result.get("stat").get("isdir") is True
    finally:
        hosts.all.zos_data_set(name=src_ds, state="absent")
        hosts.all.file(path=dest_path, state="absent")


@pytest.mark.uss
@pytest.mark.pdse
@pytest.mark.parametrize("src_type", ["pds", "pdse"])
def test_copy_member_to_uss_dir(ansible_zos_module, src_type):
    hosts = ansible_zos_module
    src_ds = "USER.TEST.FUNCTEST"
    src = "{0}(MEMBER)".format(src_ds)
    dest = "/tmp/"
    dest_path = "/tmp/MEMBER"

    try:
        hosts.all.zos_data_set(name=src_ds, type=src_type, state="present")
        hosts.all.shell(
            cmd="decho '{0}' '{1}'".format(DUMMY_DATA, src),
            executable=SHELL_EXECUTABLE
        )

        copy_res = hosts.all.zos_copy(src=src, dest=dest, remote_src=True)
        stat_res = hosts.all.stat(path=dest_path)
        verify_copy = hosts.all.shell(
            cmd="head {0}".format(dest_path),
            executable=SHELL_EXECUTABLE
        )

        for result in copy_res.contacted.values():
            assert result.get("msg") is None
            assert result.get("changed") is True
            assert result.get("dest") == dest
        for result in stat_res.contacted.values():
            assert result.get("stat").get("exists") is True
        for result in verify_copy.contacted.values():
            assert result.get("rc") == 0
            assert result.get("stdout") != ""
    finally:
        hosts.all.zos_data_set(name=src_ds, state="absent")
        hosts.all.file(path=dest_path, state="absent")


@pytest.mark.seq
@pytest.mark.pdse
@pytest.mark.parametrize("src_type", ["pds", "pdse"])
def test_copy_member_to_non_existing_seq_data_set(ansible_zos_module, src_type):
    hosts = ansible_zos_module
    src_ds = "USER.TEST.PDS.SOURCE"
    src = "{0}(MEMBER)".format(src_ds)
    dest = "USER.TEST.SEQ.FUNCTEST"

    try:
        hosts.all.zos_data_set(name=dest, state="absent")
        hosts.all.zos_data_set(name=src_ds, type=src_type, state="present")
        hosts.all.shell(
            cmd="decho 'A record' '{0}'".format(src),
            executable=SHELL_EXECUTABLE
        )

        copy_res = hosts.all.zos_copy(src=src, dest=dest, remote_src=True)
        verify_copy = hosts.all.shell(
            cmd="head \"//'{0}'\"".format(dest), executable=SHELL_EXECUTABLE
        )

        for result in copy_res.contacted.values():
            assert result.get("msg") is None
            assert result.get("changed") is True
            assert result.get("dest") == dest
        for result in verify_copy.contacted.values():
            assert result.get("rc") == 0
            assert result.get("stdout") != ""
    finally:
        hosts.all.zos_data_set(name=src_ds, state="absent")
        hosts.all.zos_data_set(name=dest, state="absent")


@pytest.mark.seq
@pytest.mark.pdse
@pytest.mark.parametrize("args", [
    dict(type="pds", force=False),
    dict(type="pds", force=True),
    dict(type="pdse", force=False),
    dict(type="pdse", force=True),
])
def test_copy_member_to_existing_seq_data_set(ansible_zos_module, args):
    hosts = ansible_zos_module
    src_ds = "USER.TEST.PDS.SOURCE"
    src = "{0}(MEMBER)".format(src_ds)
    dest = "USER.TEST.SEQ.FUNCTEST"

    try:
        hosts.all.zos_data_set(name=dest, type="seq", state="present", replace=True)
        hosts.all.zos_data_set(name=src_ds, type=args["type"], state="present")

        for data_set in [src, dest]:
            hosts.all.shell(
                cmd="decho 'A record' '{0}'".format(data_set),
                executable=SHELL_EXECUTABLE
            )

        copy_res = hosts.all.zos_copy(src=src, dest=dest, force=args["force"], remote_src=True)
        verify_copy = hosts.all.shell(
            cmd="head \"//'{0}'\"".format(dest), executable=SHELL_EXECUTABLE
        )

        for result in copy_res.contacted.values():
            if args["force"]:
                assert result.get("msg") is None
                assert result.get("changed") is True
                assert result.get("dest") == dest
            else:
                assert result.get("msg") is not None
                assert result.get("changed") is False
        for result in verify_copy.contacted.values():
            assert result.get("rc") == 0
            if args["force"]:
                assert result.get("stdout") != ""
    finally:
        hosts.all.zos_data_set(name=src_ds, state="absent")
        hosts.all.zos_data_set(name=dest, state="absent")


@pytest.mark.uss
@pytest.mark.pdse
@pytest.mark.parametrize("dest_type", ["pds", "pdse"])
def test_copy_file_to_member_convert_encoding(ansible_zos_module, dest_type):
    hosts = ansible_zos_module
    src = "/etc/profile"
    dest = "USER.TEST.PDS.FUNCTEST"

    try:
        hosts.all.zos_data_set(
            type=dest_type,
            space_primary=5,
            space_type="M",
            record_format="fba",
            record_length=25,
        )

        copy_res = hosts.all.zos_copy(
            src=src,
            dest=dest,
            remote_src=False,
            encoding={
                "from": "UTF-8",
                "to": "IBM-1047"
            },
        )

        verify_copy = hosts.all.shell(
            cmd="head \"//'{0}'\"".format(dest + "(PROFILE)"),
            executable=SHELL_EXECUTABLE,
        )

        for result in copy_res.contacted.values():
            assert result.get("msg") is None
            assert result.get("changed") is True
            assert result.get("dest") == dest
        for result in verify_copy.contacted.values():
            assert result.get("rc") == 0
            assert result.get("stdout") != ""
    finally:
        hosts.all.zos_data_set(name=dest, state="absent")


@pytest.mark.pdse
@pytest.mark.parametrize("args", [
    dict(type="pds", backup=None),
    dict(type="pds", backup="USER.TEST.PDS.BACKUP"),
    dict(type="pdse", backup=None),
    dict(type="pdse", backup="USER.TEST.PDSE.BACKUP"),
])
def test_backup_pds(ansible_zos_module, args):
    hosts = ansible_zos_module
    src = tempfile.mkdtemp()
    dest = "USER.TEST.PDS.FUNCTEST"
    members = ["FILE1", "FILE2", "FILE3", "FILE4", "FILE5"]
    backup_name = None

    try:
        populate_dir(src)
        populate_partitioned_data_set(hosts, dest, args["type"], members)

        if args["backup"]:
            copy_res = hosts.all.zos_copy(src=src, dest=dest, force=True, backup=True, backup_name=args["backup"])
        else:
            copy_res = hosts.all.zos_copy(src=src, dest=dest, force=True, backup=True)

        for result in copy_res.contacted.values():
            assert result.get("msg") is None
            assert result.get("changed") is True
            assert result.get("dest") == dest

            backup_name = result.get("backup_name")
            assert backup_name is not None
            if args["backup"]:
                assert backup_name == args["backup"]

        verify_copy = get_listcat_information(hosts, backup_name, args["type"])

        for result in verify_copy.contacted.values():
            assert result.get("dd_names") is not None
            dd_names = result.get("dd_names")
            assert len(dd_names) > 0
            output = "\n".join(dd_names[0]["content"])
            assert "IN-CAT" in output

    finally:
        shutil.rmtree(src)
        hosts.all.zos_data_set(name=dest, state="absent")
        if backup_name:
            hosts.all.zos_data_set(name=backup_name, state="absent")


@pytest.mark.seq
@pytest.mark.pdse
@pytest.mark.parametrize("src_type", ["seq", "pds", "pdse"])
def test_copy_data_set_to_volume(ansible_zos_module, src_type):
    hosts = ansible_zos_module
    source = "USER.TEST.FUNCTEST.SRC"
    dest = "USER.TEST.FUNCTEST.DEST"

    try:
        hosts.all.zos_data_set(name=source, type=src_type, state='present')
        copy_res = hosts.all.zos_copy(
            src=source,
            dest=dest,
            remote_src=True,
            volume='000000'
        )

        for cp in copy_res.contacted.values():
            assert cp.get('msg') is None
            assert cp.get('changed') is True
            assert cp.get('dest') == dest

        check_vol = hosts.all.shell(
            cmd="tsocmd \"LISTDS '{0}'\"".format(dest),
            executable=SHELL_EXECUTABLE,
        )

        for cv in check_vol.contacted.values():
            assert cv.get('rc') == 0
            assert "000000" in cv.get('stdout')
    finally:
        hosts.all.zos_data_set(name=source, state='absent')
        hosts.all.zos_data_set(name=dest, state='absent')


@pytest.mark.vsam
def test_copy_ksds_to_non_existing_ksds(ansible_zos_module):
    hosts = ansible_zos_module
    src_ds = TEST_VSAM_KSDS
    dest_ds = "USER.TEST.VSAM.KSDS"

    try:
        copy_res = hosts.all.zos_copy(src=src_ds, dest=dest_ds, remote_src=True)
        verify_copy = get_listcat_information(hosts, dest_ds, "ksds")

        for result in copy_res.contacted.values():
            assert result.get("msg") is None
            assert result.get("changed") is True
            assert result.get("dest") == dest_ds
        for result in verify_copy.contacted.values():
            assert result.get("dd_names") is not None
            dd_names = result.get("dd_names")
            assert len(dd_names) > 0
            output = "\n".join(dd_names[0]["content"])
            assert "IN-CAT" in output
            assert re.search(r"\bINDEXED\b", output)
    finally:
        hosts.all.zos_data_set(name=dest_ds, state="absent")


@pytest.mark.vsam
@pytest.mark.parametrize("force", [False, True])
def test_copy_ksds_to_existing_ksds(ansible_zos_module, force):
    hosts = ansible_zos_module
    src_ds = "USER.TEST.VSAM.SOURCE"
    dest_ds = "USER.TEST.VSAM.KSDS"

    try:
        create_vsam_data_set(hosts, src_ds, "KSDS", add_data=True, key_length=12, key_offset=0)
        create_vsam_data_set(hosts, dest_ds, "KSDS", add_data=True, key_length=12, key_offset=0)

        copy_res = hosts.all.zos_copy(src=src_ds, dest=dest_ds, remote_src=True, force=force)
        verify_copy = get_listcat_information(hosts, dest_ds, "ksds")

        for result in copy_res.contacted.values():
            if force:
                assert result.get("msg") is None
                assert result.get("changed") is True
                assert result.get("dest") == dest_ds
            else:
                assert result.get("msg") is not None
                assert result.get("changed") is False

        for result in verify_copy.contacted.values():
            assert result.get("dd_names") is not None
            dd_names = result.get("dd_names")
            assert len(dd_names) > 0
            output = "\n".join(dd_names[0]["content"])
            assert "IN-CAT" in output
            assert re.search(r"\bINDEXED\b", output)
    finally:
        hosts.all.zos_data_set(name=src_ds, state="absent")
        hosts.all.zos_data_set(name=dest_ds, state="absent")


@pytest.mark.vsam
@pytest.mark.parametrize("backup", [None, "USER.TEST.VSAM.KSDS.BACK"])
def test_backup_ksds(ansible_zos_module, backup):
    hosts = ansible_zos_module
    src = "USER.TEST.VSAM.SOURCE"
    dest = "USER.TEST.VSAM.KSDS"
    backup_name = None

    try:
        create_vsam_data_set(hosts, src, "KSDS", add_data=True, key_length=12, key_offset=0)
        create_vsam_data_set(hosts, dest, "KSDS", add_data=True, key_length=12, key_offset=0)

        if backup:
            copy_res = hosts.all.zos_copy(src=src, dest=dest, backup=True, backup_name=backup, remote_src=True, force=True)
        else:
            copy_res = hosts.all.zos_copy(src=src, dest=dest, backup=True, remote_src=True, force=True)

        for result in copy_res.contacted.values():
            assert result.get("msg") is None
            assert result.get("changed") is True
            backup_name = result.get("backup_name")
            assert backup_name is not None

            if backup:
                assert backup_name == backup

        verify_copy = get_listcat_information(hosts, dest, "ksds")
        verify_backup = get_listcat_information(hosts, backup_name, "ksds")

        for result in verify_copy.contacted.values():
            assert result.get("dd_names") is not None
            dd_names = result.get("dd_names")
            assert len(dd_names) > 0
            output = "\n".join(dd_names[0]["content"])
            assert "IN-CAT" in output
            assert re.search(r"\bINDEXED\b", output)
        for result in verify_backup.contacted.values():
            assert result.get("dd_names") is not None
            dd_names = result.get("dd_names")
            assert len(dd_names) > 0
            output = "\n".join(dd_names[0]["content"])
            assert "IN-CAT" in output
            assert re.search(r"\bINDEXED\b", output)

    finally:
        hosts.all.zos_data_set(name=src, state="absent")
        hosts.all.zos_data_set(name=dest, state="absent")
        if backup_name:
            hosts.all.zos_data_set(name=backup_name, state="absent")


@pytest.mark.vsam
def test_copy_ksds_to_volume(ansible_zos_module):
    hosts = ansible_zos_module
    src_ds = TEST_VSAM_KSDS
    dest_ds = "USER.TEST.VSAM.KSDS"

    try:
        copy_res = hosts.all.zos_copy(
            src=src_ds,
            dest=dest_ds,
            remote_src=True,
            volume="000000"
        )
        verify_copy = get_listcat_information(hosts, dest_ds, "ksds")

        for result in copy_res.contacted.values():
            assert result.get("msg") is None
            assert result.get("changed") is True
            assert result.get("dest") == dest_ds
        for result in verify_copy.contacted.values():
            assert result.get("dd_names") is not None
            dd_names = result.get("dd_names")
            assert len(dd_names) > 0
            output = "\n".join(dd_names[0]["content"])
            assert "IN-CAT" in output
            assert re.search(r"\bINDEXED\b", output)
            assert re.search(r"\b000000\b", output)
    finally:
        hosts.all.zos_data_set(name=dest_ds, state="absent")


def test_dest_data_set_parameters(ansible_zos_module):
    hosts = ansible_zos_module
    src = "/etc/profile"
    dest = "USER.TEST.DEST"
    volume = "000000"
    space_primary = 3
    space_secondary = 2
    space_type = "K"
    record_format = "VB"
    record_length = 100
    block_size = 21000

    try:
        copy_result = hosts.all.zos_copy(
            src=src,
            dest=dest,
            remote_src=True,
            volume=volume,
            dest_data_set=dict(
                type="SEQ",
                space_primary=space_primary,
                space_secondary=space_secondary,
                space_type=space_type,
                record_format=record_format,
                record_length=record_length,
                block_size=block_size
            )
        )

        verify_copy = hosts.all.shell(
            cmd="tsocmd \"LISTDS '{0}'\"".format(dest),
            executable=SHELL_EXECUTABLE,
        )

        for result in copy_result.contacted.values():
            assert result.get("msg") is None
            assert result.get("changed") is True
            assert result.get("dest") == dest
        for result in verify_copy.contacted.values():
            # The tsocmd returns 5 lines like this:
            # USER.TEST.DEST
            # --RECFM-LRECL-BLKSIZE-DSORG
            #   VB    100   21000   PS
            # --VOLUMES--
            #   000000
            assert result.get("rc") == 0
            output_lines = result.get("stdout").split("\n")
            assert len(output_lines) == 5
            data_set_attributes = output_lines[2].strip().split()
            assert len(data_set_attributes) == 4
            assert data_set_attributes[0] == record_format
            assert data_set_attributes[1] == str(record_length)
            assert data_set_attributes[2] == str(block_size)
            assert data_set_attributes[3] == "PS"
            assert volume in output_lines[4]
    finally:
        hosts.all.zos_data_set(name=dest, state="absent")


def test_ensure_tmp_cleanup(ansible_zos_module):
    hosts = ansible_zos_module
    src = "/etc/profile"
    dest = "/tmp"
    dest_path = "/tmp/profile"

    temp_files_patterns = [
        re.compile(r"\bansible-zos-copy-payload"),
        re.compile(r"\bconverted"),
        re.compile(r"\bansible-zos-copy-data-set-dump")
    ]

    try:
        copy_res = hosts.all.zos_copy(src=src, dest=dest)
        for result in copy_res.contacted.values():
            assert result.get("msg") is None
            assert result.get("changed") is True

        stat_dir = hosts.all.shell(
            cmd="ls",
            executable=SHELL_EXECUTABLE,
            chdir="/tmp/"
        )

        for result in stat_dir.contacted.values():
            tmp_files = result.get("stdout")
            for pattern in temp_files_patterns:
                assert not pattern.search(tmp_files)

    finally:
        hosts.all.file(path=dest_path, state="absent")


@pytest.mark.vsam
@pytest.mark.parametrize("force", [False, True])
def test_copy_uss_file_to_existing_sequential_data_set_twice_with_tmphlq_option(ansible_zos_module, force):
    hosts = ansible_zos_module
    dest = "USER.TEST.SEQ.FUNCTEST"
    src_file = "/etc/profile"
    tmphlq = "TMPHLQ"
    try:
        hosts.all.zos_data_set(name=dest, type="seq", state="present")
        copy_result = hosts.all.zos_copy(src=src_file, dest=dest, remote_src=True, force=force)
        copy_result = hosts.all.zos_copy(src=src_file, dest=dest, remote_src=True, backup=True, tmp_hlq=tmphlq, force=force)

        verify_copy = None
        if force:
            verify_copy = hosts.all.shell(
                cmd="cat \"//'{0}'\" > /dev/null 2>/dev/null".format(dest),
                executable=SHELL_EXECUTABLE,
            )

        for cp_res in copy_result.contacted.values():
            if force:
                assert cp_res.get("msg") is None
                assert cp_res.get("backup_name")[:6] == tmphlq
            else:
                assert cp_res.get("msg") is not None
                assert cp_res.get("changed") is False
        if force:
            for v_cp in verify_copy.contacted.values():
                assert v_cp.get("rc") == 0
    finally:
        hosts.all.zos_data_set(name=dest, state="absent")<|MERGE_RESOLUTION|>--- conflicted
+++ resolved
@@ -1118,17 +1118,12 @@
             assert v_recl.get("rc") == 0
             stdout = v_recl.get("stdout").split()
             assert len(stdout) == 5
-<<<<<<< HEAD
             # Verifying the dataset type (sequential).
             assert stdout[1] == "PS"
             # Verifying the record format is Fixed Block.
             assert stdout[2] == "FB"
             # Verifying the record length is 19. The dummy data has 19
             # characters per line.
-=======
-            assert stdout[1] == "PS"
-            assert stdout[2] == "FB"
->>>>>>> 40bbca5a
             assert stdout[3] == "19"
     finally:
         hosts.all.zos_data_set(name=dest, state="absent")
@@ -1871,7 +1866,6 @@
 
 
 @pytest.mark.pdse
-<<<<<<< HEAD
 def test_copy_pds_loadlib_member_to_pds_loadlib_member(ansible_zos_module,):
     hosts = ansible_zos_module
     # The volume for this dataset should use a system symbol.
@@ -1922,8 +1916,7 @@
         )
         dest_name = "{0}({1})".format(dest, member)
         src_name = "{0}({1})".format(src, member)
-        
-        
+
         # both src and dest need to be a loadlib
         rc = link_loadlib_from_cobol(hosts, dest_name, cobol_pds)
         assert rc == 0
@@ -1972,8 +1965,6 @@
 
 
 @pytest.mark.pdse
-=======
->>>>>>> 40bbca5a
 def test_copy_pds_member_with_system_symbol(ansible_zos_module,):
     """This test is for bug #543 in GitHub. In some versions of ZOAU,
     datasets.listing can't handle system symbols in volume names and
