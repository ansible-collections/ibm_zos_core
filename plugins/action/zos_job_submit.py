--- conflicted
+++ resolved
@@ -125,15 +125,12 @@
                     return result
 
                 source_full = rendered_file
-<<<<<<< HEAD
-=======
                 if os.path.exists(rendered_file):
                     with open(rendered_file, 'r') as file:
                         rendered_content = file.read()
                         display.vvv(u"Template Content {0}:\n{1}".format(os.path.basename(source), rendered_content), host=self._play_context.remote_addr)
                 else:
                     display.vvv(u"Template file {0} does not exist.".format(rendered_file))
->>>>>>> 5eddec59
 
             result = {}
             copy_module_args = {}
