--- conflicted
+++ resolved
@@ -1137,14 +1137,14 @@
     try:
         hosts = ansible_zos_module
         data_set_name = get_tmp_ds_name()
-        results = hosts.all.zos_data_set(name=data_set_name, empty=False, force=True, record_format="u", 
-                                         record_length=0, replace=True, space_primary=5, space_secondary=3, 
+        results = hosts.all.zos_data_set(name=data_set_name, empty=False, force=True, record_format="u",
+                                         record_length=0, replace=True, space_primary=5, space_secondary=3,
                                          space_type="cyl", state="present", type="gdg", limit=3)
         for result in results.contacted.values():
             assert result.get("changed") is True
             assert result.get("module_stderr") is None
-        results = hosts.all.zos_data_set(name=data_set_name, empty=False, force=True, record_format="u", 
-                                         record_length=0, replace=True, space_primary=5, space_secondary=3, 
+        results = hosts.all.zos_data_set(name=data_set_name, empty=False, force=True, record_format="u",
+                                         record_length=0, replace=True, space_primary=5, space_secondary=3,
                                          space_type="cyl", state="present", type="gdg", limit=3)
         for result in results.contacted.values():
             assert result.get("changed") is True
@@ -1152,14 +1152,10 @@
     finally:
         hosts.all.zos_data_set(name=data_set_name, state="absent", force=True, type="gdg")
 
-<<<<<<< HEAD
-=======
-
->>>>>>> 95385042
 def test_gdg_deletion_when_absent(ansible_zos_module):
     hosts = ansible_zos_module
     data_set_name = get_tmp_ds_name()
-    results = hosts.all.zos_data_set(name=data_set_name, force=False, record_format="fb", replace=False, 
+    results = hosts.all.zos_data_set(name=data_set_name, force=False, record_format="fb", replace=False,
                                     space_primary=5, space_secondary=3, space_type="m", state="absent", type="gdg")
     for result in results.contacted.values():
         assert result.get("changed") is False
