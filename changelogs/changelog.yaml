ancestor: null
releases:
  1.0.0:
    changes:
      minor_changes:
      - Documentation updates
      - Module zos_data_set catalog support added
      release_summary: 'Release Date: ''2020-18-03''

        This changlelog describes all changes made to the modules and plugins included

        in this collection.

        For additional details such as required dependencies and availablity review

        the collections `release notes <https://ibm.github.io/z_ansible_collections_doc/ibm_zos_core/docs/source/release_notes.html>`__ '
      security_fixes:
      - Improved test, security and injection coverage
      - Security vulnerabilities fixed
    fragments:
    - v1.0.0_summary.yml
    - v1.0.0_summary_minor.yml
    - v1.0.0_summary_security.yml
    modules:
    - description: Copy data to z/OS
      name: zos_copy
      namespace: ''
    - description: Display job output
      name: zos_job_output
      namespace: ''
    - description: Query job status
      name: zos_job_query
      namespace: ''
    - description: Submit JCL
      name: zos_job_submit
      namespace: ''
    release_date: '2022-06-07'
  1.1.0:
    changes:
      minor_changes:
      - Documentation updates
      - Improved error handling and messages
      - New Filter that will filter a list of WTOR messages based on message text.
      release_summary: 'Release Date: ''2020-26-01''

        This changlelog describes all changes made to the modules and plugins included

        in this collection.

        For additional details such as required dependencies and availablity review

        the collections `release notes <https://ibm.github.io/z_ansible_collections_doc/ibm_zos_core/docs/source/release_notes.html>`__

        '
    fragments:
    - v1.1.0_summary.yml
    - v1.1.0_summary_minor.yml
    modules:
    - description: Perform encoding operations.
      name: zos_encode
      namespace: ''
    - description: Fetch data from z/OS
      name: zos_fetch
      namespace: ''
    - description: Run a z/OS program.
      name: zos_mvs_raw
      namespace: ''
    - description: Execute operator command
      name: zos_operator
      namespace: ''
    - description: Display messages requiring action
      name: zos_operator_action_query
      namespace: ''
    - description: Ping z/OS and check dependencies.
      name: zos_ping
      namespace: ''
    - description: Execute TSO commands
      name: zos_tso_command
      namespace: ''
    release_date: '2022-06-07'
  1.2.1:
    changes:
      bugfixes:
      - zos_copy - fixed regex support, dictionary merge operation fix
      - zos_encode - removed TemporaryDirectory usage.
      - zos_fetch - fix quote import
      minor_changes:
      - Documentation related to configuration has been migrated to the `playbook
        repository <https://github.com/IBM/z_ansible_collections_samples>`__
      - Python 2.x support
      release_summary: 'Release Date: ''2020-10-09''

        This changlelog describes all changes made to the modules and plugins included

        in this collection.

        For additional details such as required dependencies and availablity review

        the collections `release notes <https://ibm.github.io/z_ansible_collections_doc/ibm_zos_core/docs/source/release_notes.html>`__.


        Beginning this release, all playbooks previously included with the collection

        will be made available on the `playbook repository <https://github.com/IBM/z_ansible_collections_samples>`__.'
    fragments:
    - v1.2.1_summary.yml
    - v1.2.1_summary_bugs.yml
    - v1.2.1_summary_minor.yml
    modules:
    - description: Manage textual data on z/OS
      name: zos_lineinfile
      namespace: ''
    release_date: '2022-06-07'
  1.3.0:
    changes:
      bugfixes:
      - Action plugin zos_copy was updated to support Python 2.7.
      - Job utility is an internal library used by several modules. It has been updated
        to use a custom written parsing routine capable of handling special characters
        to prevent job related reading operations from failing when a special character
        is encountered.
      - Module zos_copy was updated to fail gracefully when a it encounters a non-zero
        return code.
      - Module zos_copy was updated to support copying data set members that are program
        objects to a PDSE. Prior to this update, copying data set members would yield
        an error; - FSUM8976 Error writing <src_data_set_member> to PDSE member <dest_data_set_member>
      - Module zos_job_submit referenced a non-existent option and was corrected to
        **wait_time_s**.
      - Module zos_job_submit was updated to remove all trailing **\r** from jobs
        that are submitted from the controller.
      - Module zos_tso_command support was added for when the command output contained
        special characters.
      - Playbook zos_operator_basics.yaml has been updated to use end in the WTO reply
        over the previous use of cancel. Using cancel is not a valid reply and results
        in an execution error.
      known_issues:
      - When executing programs using zos_mvs_raw, you may encounter errors that originate
        in the implementation of the programs. Two such known issues are noted below
        of which one has been addressed with an APAR. - zos_mvs_raw module execution
        fails when invoking Database Image Copy 2 Utility or Database Recovery Utility
        in conjunction with FlashCopy or Fast Replication. - zos_mvs_raw module execution
        fails when invoking DFSRRC00 with parm "UPB,PRECOMP", "UPB, POSTCOMP" or "UPB,PRECOMP,POSTCOMP".
        This issue is addressed by APAR PH28089.
      minor_changes:
      - All modules support relative paths and remove choice case sensitivity.
      - zos_data_set added support to allocate and format zFS data sets.
      - zos_operator supports new options **wait** and **wait_time_s** such that you
        can specify that zos_operator wait the full **wait_time_s** or return as soon
        as the first operator command executes.
      release_summary: "Release Date: '2021-19-04'\nThis changlelog describes all
        changes made to the modules and plugins included\nin this collection.\nFor
        additional details such as required dependencies and availablity review\nthe
        collections `release notes <https://ibm.github.io/z_ansible_collections_doc/ibm_zos_core/docs/source/release_notes.html>`__
        \n\n`New Playbooks <https://github.com/IBM/z_ansible_collections_samples>`__\n
        \ - Authorize and synchronize APF authorized libraries on z/OS from a configuration
        file cloned from GitHub\n  - Automate program execution with copy, sort and
        fetch data sets on z/OS playbook.\n  - Automate user management with add,
        remove, grant permission, generate\n    passwords, create zFS, mount zFS and
        send email notifications when deployed\n    to Ansible Tower or AWX with the
        manage z/OS Users Using Ansible playbook.\n  - Use the configure Python and
        ZOAU Installation playbook to scan the\n    **z/OS** target to find the latest
        supported configuration and generate\n    inventory and a variables configuration.\n
        \ - Automate software management with SMP/E Playbooks\n"
    fragments:
    - v1.3.0_summary.yml
    - v1.3.0_summary_bugs.yml
    - v1.3.0_summary_known.yml
    - v1.3.0_summary_minor.yml
    modules:
    - description: Add or remove libraries to Authorized Program Facility (APF)
      name: zos_apf
      namespace: ''
    - description: Backup and restore data sets and volumes
      name: zos_backup_restore
      namespace: ''
    - description: Manage block of multi-line textual data on z/OS
      name: zos_blockinfile
      namespace: ''
    - description: Manage data sets
      name: zos_data_set
      namespace: ''
    - description: Find matching data sets
      name: zos_find
      namespace: ''
    release_date: '2022-06-07'
  1.3.1:
    changes:
      bugfixes:
      - zos_ping was updated to support Automation Hub documentation generation.
      - zos_ssh connection plugin was updated to prioritize the execution of modules
        written in REXX over other implementations such is the case for zos_ping.
      known_issues:
      - When executing programs using zos_mvs_raw, you may encounter errors that originate
        in the implementation of the programs. Two such known issues are noted below
        of which one has been addressed with an APAR. - zos_mvs_raw module execution
        fails when invoking Database Image Copy 2 Utility or Database Recovery Utility
        in conjunction with FlashCopy or Fast Replication. - zos_mvs_raw module execution
        fails when invoking DFSRRC00 with parm "UPB,PRECOMP", "UPB, POSTCOMP" or "UPB,PRECOMP,POSTCOMP".
        This issue is addressed by APAR PH28089.
      release_summary: "Release Date: '2022-27-04'\nThis changlelog describes all
        changes made to the modules and plugins included\nin this collection.\nFor
        additional details such as required dependencies and availablity review\nthe
        collections `release notes <https://ibm.github.io/z_ansible_collections_doc/ibm_zos_core/docs/source/release_notes.html>`__
        \n"
    fragments:
    - v1.3.1_summary.yml
    - v1.3.1_summary_bugs.yml
    - v1.3.1_summary_known.yml
    release_date: '2022-06-07'
  1.3.3:
    changes:
      bugfixes:
      - zos_copy was updated to correct deletion of all temporary files and unwarranted
        deletes. - When the module would complete, a cleanup routine did not take
        into account that other processes had open temporary files and thus would
        error when trying to remove them. - When the module would copy a directory
        (source) from USS to another USS directory (destination), any files currently
        in the destination would be deleted. The modules behavior has changed such
        that files are no longer deleted unless the force option is set to true. When
        **force=true**, copying files or a directory to a USS destination will continue
        if it encounters existing files or directories and overwrite any corresponding
        files.
      - zos_job_query was updated to correct a boolean condition that always evaluated
        to "CANCELLED". - When querying jobs that are either **CANCELLED** or have
        **FAILED**, they were always treated as **CANCELLED**.
      release_summary: "Release Date: '2022-26-04'\nThis changlelog describes all
        changes made to the modules and plugins included\nin this collection.\nFor
        additional details such as required dependencies and availablity review\nthe
        collections `release notes <https://ibm.github.io/z_ansible_collections_doc/ibm_zos_core/docs/source/release_notes.html>`__
        \n"
    fragments:
    - v1.3.3_summary.yml
    - v1.3.3_summary_bugs.yml
    release_date: '2022-06-07'
  1.3.5:
    changes:
      bugfixes:
      - "zos_ssh - connection plugin was updated to correct a bug in Ansible that\n
        \ would result in playbook task retries overriding the SSH connection\n  retries.
        This is resolved by renaming the zos_ssh option\n  retries to reconnection_retries.
        The update addresses users of\n  ansible-core v2.9 which continues to use
        retries and users of\n  ansible-core v2.11 or later which uses reconnection_retries.\n
        \ This also resolves a bug in the connection that referenced a deprecated\n
        \ constant. (https://github.com/ansible-collections/ibm_zos_core/pull/328)\n"
      release_summary: "Release Date: '2022-03-06'\nThis changlelog describes all
        changes made to the modules and plugins included\nin this collection.\nFor
        additional details such as required dependencies and availablity review\nthe
        collections `release notes <https://ibm.github.io/z_ansible_collections_doc/ibm_zos_core/docs/source/release_notes.html>`__
        \n"
    fragments:
    - 328-rename-retries-to-reconnection_retries.yml
    - v1.3.4_summary.yml
    release_date: '2022-06-07'
  1.3.6:
    changes:
      bugfixes:
      - jobs.py - fixes a utility used by module `zos_job_output` that would truncate
        the DD content. (https://github.com/ansible-collections/ibm_zos_core/pull/462)
      - zos_copy - fixes a bug that when a directory is copied from the controller
        to the managed node and a mode is set, the mode is now applied to the directory
        on the controller. If the directory being copied contains files and mode is
        set, mode will only be applied to the files being copied not the pre-existing
        files.(https://github.com/ansible-collections/ibm_zos_core/pull/462)
      - zos_copy - fixes a bug where options were not defined in the module argument
        spec that will result in error when running `ansible-core` 2.11 and using
        options `force` or `mode`. (https://github.com/ansible-collections/ibm_zos_core/pull/462)
      - zos_fetch - fixes a bug where an option was not defined in the module argument
        spec that will result in error when running `ansible-core` 2.11 and using
        option `encoding`. (https://github.com/ansible-collections/ibm_zos_core/pull/462)
      - zos_job_submit - fixes a bug where an option was not defined in the module
        argument spec that will result in error when running `ansible-core` 2.11 and
        using option `encoding`. (https://github.com/ansible-collections/ibm_zos_core/pull/462)
      - zos_ssh - fixes connection plugin which will error when using `ansible-core`
        2.11 with an `AttributeError module 'ansible.constants' has no attribute 'ANSIBLE_SSH_CONTROL_PATH_DIR'`.
        (https://github.com/ansible-collections/ibm_zos_core/pull/462)
      - zos_ssh - fixes connection plugin which will error when using `ansible-core`
        2.11 with an `AttributeError module 'ansible.constants' has no attribute 'ANSIBLE_SSH_CONTROL_PATH_DIR'`.
        (https://github.com/ansible-collections/ibm_zos_core/pull/513)
      minor_changes:
      - zos_copy - was enhanced for when `src` is a directory and ends with "/", the
        contents of it will be copied into the root of `dest`. If it doesn't end with
        "/", the directory itself will be copied. (https://github.com/ansible-collections/ibm_zos_core/pull/515)
      release_summary: "Release Date: '2022-10-07'\nThis changelog describes all changes
        made to the modules and plugins included\nin this collection. The release
        date is the date the changelog is created.\nFor additional details such as
        required dependencies and availability review\nthe collections `release notes
        <https://ibm.github.io/z_ansible_collections_doc/ibm_zos_core/docs/source/release_notes.html>`__
        \n"
    fragments:
    - 462-copy-fetch-submit-utils.yml
    - 513-zos_ssh-support-ansible-2.11.yml
    - 515-copy-support-directories.yml
    - v1.3.6_summary.yml
    release_date: '2022-10-07'
  1.4.0:
    changes:
      minor_changes:
      - zos_copy - enhanced to optimize how it captures the permission bits state
        for the `dest`. This change now reviews the source files instead of traversing
        the entire `dest` path. (https://github.com/ansible-collections/ibm_zos_core/pull/561)
      - zos_copy - enhanced to support creating a parent directory when it does not
        exist in the `dest` path. Prior to this change, if a parent directory anywhere
        in the path did not exist the task would fail as it was stated in documentation.
        (https://github.com/ansible-collections/ibm_zos_core/pull/561)
      - "zos_copy - enhanced to support system symbols in PARMLIB. System symbols
        are elements that allow different z/OS\xAE systems to share PARMLIB definitions
        while retaining unique values in those definitions. This was fixed in a future
        release through the use of one of the ZOAU dependency but this version of
        `ibm_zos_core` does not support that dependency version so this support was
        added. (https://github.com/ansible-collections/ibm_zos_core/pull/566)"
      release_summary: 'Release Date: ''2022-12-07''

        This changelog describes all changes made to the modules and plugins included

        in this collection. The release date is the date the changelog is created.

        For additional details such as required dependencies and availability review

        the collections `release notes <https://ibm.github.io/z_ansible_collections_doc/ibm_zos_core/docs/source/release_notes.html>`__

        '
    fragments:
    - 561-update-directory-create.yml
    - 566-update-with-symbol-support.yml
    - v1.4.0_summary.yml
    release_date: '2022-12-07'
  1.4.0-beta.1:
    changes:
      bugfixes:
      - zos_job_output was updated to correct possible truncated responses for the
        ddname content. This would occur for jobs with very large amounts of content
        from a ddname.
      - "zos_ssh - connection plugin was updated to correct a bug in Ansible that\n
        \ would result in playbook task retries overriding the SSH connection\n  retries.
        This is resolved by renaming the zos_ssh option\n  retries to reconnection_retries.
        The update addresses users of\n  ansible-core v2.9 which continues to use
        retries and users of\n  ansible-core v2.11 or later which uses reconnection_retries.\n
        \ This also resolves a bug in the connection that referenced a deprecated\n
        \ constant. (https://github.com/ansible-collections/ibm_zos_core/pull/328)\n"
      deprecated_features:
      - zos_copy and zos_fetch option sftp_port has been deprecated. To set the SFTP
        port, use the supported options in the ansible.builtin.ssh plugin. Refer to
        the `SSH port <https://docs.ansible.com/ansible/latest/collections/ansible/builtin/ssh_connection.html#parameter-port>`__
        option to configure the port used during the modules SFTP transport.
      - zos_copy module option model_ds has been removed. The model_ds logic is now
        automatically managed and data sets are either created based on the src data
        set or overridden by the new option destination_dataset.
      - zos_ssh connection plugin has been removed, it is no longer required. You
        must remove all playbook references to connection ibm.ibm_zos_core.zos_ssh.
      major_changes:
      - zos_copy was updated to support the ansible.builtin.ssh connection options;
        for further reference refer to the SSH plugin documentation.
      - zos_copy was updated to take into account the record length when the source
        is a USS file and the destination is a data set with a record length. This
        is done by inspecting the destination data set attributes and using these
        attributes to create a new data set.
      - zos_copy was updated with the capabilities to define destination data sets
        from within the zos_copy module. In the case where you are copying to a data
        set destination that does not exist, you can now do so using the new zos_copy
        module option destination.
      - zos_fetch was updated to support the ansible.builtin.ssh connection options;
        for further reference refer to the SSH plugin documentation.
      - zos_job_output was updated to to include the completion code (CC) for each
        individual job step as part of the ret_code response.
      - zos_job_query was updated to handle when an invalid job ID or job name is
        used with the module and returns a proper response.
      - zos_job_query was updated to support a 7 digit job number ID for when there
        are greater than 99,999 jobs in the history.
      - zos_job_submit was enhanced to check for 'JCL ERROR' when jobs are submitted
        and result in a proper module response.
      - zos_job_submit was updated to fail fast when a submitted job fails instead
        of waiting a predetermined time.
      - zos_operator_action_query response messages were improved with more diagnostic
        information in the event an error is encountered.
      - zos_ping was updated to remove the need for the zos_ssh connection plugin
        dependency.
      release_summary: "Release Date: '2021-06-23'\nThis changlelog describes all
        changes made to the modules and plugins included\nin this collection.\nFor
        additional details such as required dependencies and availablity review\nthe
        collections `release notes <https://ibm.github.io/z_ansible_collections_doc/ibm_zos_core/docs/source/release_notes.html>`__
        \n"
    fragments:
    - v1.4.0-beta.1_summary.yml
    - v1.4.0-beta.1_summary_bugs.yml
    - v1.4.0-beta.1_summary_deprecated.yml
    - v1.4.0-beta.1_summary_minor.yml
    - v1.4.0-beta.1_summary_trivial.yml
    modules:
    - description: Mount a z/OS file system.
      name: zos_mount
      namespace: ''
    release_date: '2022-06-10'
  1.4.0-beta.2:
    changes:
      bugfixes:
      - zos_copy - fixes a bug that did not create a data set on the specified volume.
        (https://github.com/ansible-collections/ibm_zos_core/pull/306)
      - zos_copy - fixes a bug where a number of attributes were not an option when
        using `dest_data_set`. (https://github.com/ansible-collections/ibm_zos_core/pull/306)
      - zos_job_output - fixes a bug that returned all ddname's when a specific ddname
        was provided. Now a specific ddname can be returned and all others ignored.
        (https://github.com/ansible-collections/ibm_zos_core/pull/507)
      - zos_mount - fixed option `tag_ccsid` to correctly allow for type int. (https://github.com/ansible-collections/ibm_zos_core/pull/502)
      - zos_operator - enhanced to allow for MVS operator `SET` command, `SET` is
        equivalent to the abbreviated `T` command. (https://github.com/ansible-collections/ibm_zos_core/pull/501)
      minor_changes:
      - zos_copy - enhanced the force option when `force=true` and the remote file
        or data set `dest` is NOT empty, the `dest` will be deleted and recreated
        with the `src` data set attributes, otherwise it will be recreated with the
        `dest` data set attributes. (https://github.com/ansible-collections/ibm_zos_core/pull/306)
      - zos_copy - fixes a bug that when a directory is copied from the controller
        to the managed node and a mode is set, the mode is applied to the directory
        on the managed node. If the directory being copied contains files and mode
        is set, mode will only be applied to the files being copied not the pre-existing
        files. (https://github.com/ansible-collections/ibm_zos_core/pull/306)
      - zos_copy - fixes a bug where options were not defined in the module argument
        spec that will result in error when running `ansible-core` v2.11 and using
        options `force` or `mode`. (https://github.com/ansible-collections/ibm_zos_core/pull/496)
      - zos_copy - introduced an updated creation policy referred to as precedence
        rules such that if `dest_data_set` is set, this will take precedence. If `dest`
        is an empty data set, the empty data set will be written with the expectation
        its attributes satisfy the copy. If no precedent rule has been exercised,
        `dest` will be created with the same attributes of `src`. (https://github.com/ansible-collections/ibm_zos_core/pull/306)
      - zos_copy - introduced new computation capabilities such that if `dest` is
        a nonexistent data set, the attributes assigned will depend on the type of
        `src`. If `src` is a USS file, `dest` will have a Fixed Block (FB) record
        format and the remaining attributes will be computed. If `src` is binary,
        `dest` will have a Fixed Block (FB) record format with a record length of
        80, block size of 32760, and the remaining attributes will be computed. (https://github.com/ansible-collections/ibm_zos_core/pull/306)
      - zos_copy - option `dest_dataset` has been deprecated and removed in favor
        of the new option `dest_data_set`. (https://github.com/ansible-collections/ibm_zos_core/pull/306)
      - zos_copy - was enhanced for when `src` is a directory and ends with "/", the
        contents of it will be copied into the root of `dest`. It it doesn't end with
        "/", the directory itself will be copied. (https://github.com/ansible-collections/ibm_zos_core/pull/496)
      release_summary: 'Release Date: ''2022-10-17''

        This changelog describes all changes made to the modules and plugins included

        in this collection. The release date is the date the changelog is created.

        For additional details such as required dependencies and availability review

        the collections `release notes <https://ibm.github.io/z_ansible_collections_doc/ibm_zos_core/docs/source/release_notes.html>`__

        '
    fragments:
    - 306-updates-zos-copy-architecture.yml
    - 496-copy-support-directories.yml
    - 501-allow-operator-set-command.yml
    - 502-update-ccsid-type-int.yml
    - 507-display-specific-ddname.yml
    - v1.4.0-beta.2_summary.yml
    release_date: '2022-10-13'
  1.4.1:
    changes:
      bugfixes:
      - zos_copy - Copy failed from a loadlib member to another loadlib member. Fix
        now looks for error in stdout in the if statement to use -X option. (https://github.com/ansible-collections/ibm_zos_core/pull/640)
      - zos_copy - Fixed a bug where the module would change the mode for a directory
        when copying into it the contents of another. (https://github.com/ansible-collections/ibm_zos_core/pull/742)
      - zos_copy - Fixes a bug where files not encoded in IBM-1047 would trigger an
        error while computing the record length for a new destination dataset. Issue
        664. (https://github.com/ansible-collections/ibm_zos_core/pull/732)
      - zos_copy - Fixes a bug where the code for fixing an issue with newlines in
        files (issue 599) would use the wrong encoding for normalization. Issue 678.
        (https://github.com/ansible-collections/ibm_zos_core/pull/732)
      - zos_copy - fixed wrongful creation of destination backups when module option
        `force` is true, creating emergency backups meant to restore the system to
        its initial state in case of a module failure only when force is false. (https://github.com/ansible-collections/ibm_zos_core/pull/590)
      - zos_copy - fixes a bug where the computed record length for a new destination
        dataset would include newline characters. (https://github.com/ansible-collections/ibm_zos_core/pull/620)
      - zos_job_query - fixes a bug where a boolean was not being properly compared.
        (https://github.com/ansible-collections/ibm_zos_core/pull/379)
      release_summary: 'Release Date: ''2023-04-18''

        This changelog describes all changes made to the modules and plugins included

        in this collection. The release date is the date the changelog is created.

        For additional details such as required dependencies and availability review

        the collections `release notes <https://ibm.github.io/z_ansible_collections_doc/ibm_zos_core/docs/source/release_notes.html>`__

        '
    fragments:
    - 579-zos-query-boolean-correction.yml
    - 588-update-emergency-backup.yml
    - 599-copy-carriage-return.yml
    - 601-copy-loadlib-member.yml
    - 728-zos_operator-example-updates.yml
    - 732-zos_copy-encoding-bugs.yml
    - 742_zos_copy-mode-is-applied-to-the-destination-directory-a-deviation-from-the-communtiy-module-behavior.yaml
    - v1.4.1_summary.yml
    release_date: '2023-04-18'
  1.5.0:
    changes:
      bugfixes:
      - zos_copy - Copy failed from a loadlib member to another loadlib member. Fix
        now looks for error in stdout in the if statement to use -X option. (https://github.com/ansible-collections/ibm_zos_core/pull/641)
      - zos_copy - Fixed a bug where the module would change the mode for a directory
        when copying into it the contents of another. (https://github.com/ansible-collections/ibm_zos_core/pull/746)
      - zos_copy - Fixes a bug where files not encoded in IBM-1047 would trigger an
        error while computing the record length for a new destination dataset. Issue
        664. (https://github.com/ansible-collections/ibm_zos_core/pull/725)
      - zos_copy - Fixes a bug where the code for fixing an issue with newlines in
        files (issue 599) would use the wrong encoding for normalization. Issue 678.
        (https://github.com/ansible-collections/ibm_zos_core/pull/725)
      - zos_job_submit - Fixes the issue when `wait_time_s` was set to 0 that would
        result in a `type` error that a stack trace would result in the response,
        issue 670. (https://github.com/ansible-collections/ibm_zos_core/pull/683)
      - zos_job_submit - Fixes the issue when a job encounters a security exception
        no job log would would result in the response, issue 684. (https://github.com/ansible-collections/ibm_zos_core/pull/683)
      - zos_job_submit - Fixes the issue when a job is configured for a syntax check
        using TYPRUN=SCAN that it would wait the full duration set by `wait_time_s`
        to return a response, issue 685. (https://github.com/ansible-collections/ibm_zos_core/pull/683)
      - zos_job_submit - Fixes the issue when a job is configured for a syntax check
        using TYPRUN=SCAN that no job log would result in the response, issue 685.
        (https://github.com/ansible-collections/ibm_zos_core/pull/683)
      - zos_job_submit - Fixes the issue when a job is purged by the system that a
        stack trace would result in the response, issue 681. (https://github.com/ansible-collections/ibm_zos_core/pull/683)
      - zos_job_submit - Fixes the issue when invalid JCL syntax is submitted that
        a stack trace would result in the response, issue 623. (https://github.com/ansible-collections/ibm_zos_core/pull/683)
      - zos_job_submit - Fixes the issue when resources (data sets) identified in
        JCL did not exist such that a stack trace would result in the response, issue
        624. (https://github.com/ansible-collections/ibm_zos_core/pull/683)
      - zos_job_submit - Fixes the issue where the response did not include the job
        log when a non-zero return code would occur, issue 655. (https://github.com/ansible-collections/ibm_zos_core/pull/683)
      - zos_operator - fixed incorrect example descriptions and updated the doc to
        highlight the deprecated option `wait`. (https://github.com/ansible-collections/ibm_zos_core/pull/648)
      release_summary: 'Release Date: ''2023-04-21''

        This changelog describes all changes made to the modules and plugins included

        in this collection. The release date is the date the changelog is created.

        For additional details such as required dependencies and availability review

        the collections `release notes <https://ibm.github.io/z_ansible_collections_doc/ibm_zos_core/docs/source/release_notes.html>`__'
    fragments:
    - 641-copy-loadlib-member.yml
    - 648-zos_operator-examples.yml
    - 663-zos_gather_facts-update-docstring.yml
    - 683-zos_job_submit-bugs.yml
    - 725-zos_copy-encoding-bugs.yml
    - 729-zos_operator-example-added.yml
    - 739-zos_copy-volume-symbol-test.yml
    - 746--Mode-set-for-files-is-applied-to-destination-directory.yml
    - v1.5.0_summary.yml
    release_date: '2023-04-21'
  1.5.0-beta.1:
    changes:
      bugfixes:
      - zos_copy - Fixes a bug such that the module fails when copying files from
        a directory needing also to be encoded. The failure would also delete the
        `src` which was not desirable behavior. Fixes deletion of src on encoding
        error. (https://github.com/ansible-collections/ibm_zos_core/pull/321).
      - zos_copy - Fixes a bug where copying a member from a loadlib to another loadlib
        fails. (https://github.com/ansible-collections/ibm_zos_core/pull/640)
      - zos_copy - Fixes a bug where if a destination has accented characters in its
        content, the module would fail when trying to determine if it is empty. (https://github.com/ansible-collections/ibm_zos_core/pull/634)
      - zos_copy - Fixes a bug where the computed record length for a new destination
        dataset would include newline characters. (https://github.com/ansible-collections/ibm_zos_core/pull/620)
      - zos_copy - Fixes wrongful creation of destination backups when module option
        `force` is true, creating emergency backups meant to restore the system to
        its initial state in case of a module failure only when force is false. (https://github.com/ansible-collections/ibm_zos_core/pull/590)
      - zos_copy - module was updated to correct a bug in the case when the destination
        (dest) is a PDSE and the source (src) is a Unix Systems File (USS). The module
        would fail in determining if the PDSE actually existed and try to create it
        when it already existed resulting in an error that would prevent the module
        from correctly executing. (https://github.com/ansible-collections/ibm_zos_core/pull/327)
      - zos_data_set - Fixes a bug such that the module will delete a catalogued data
        set over an uncatalogued data set even though the volume is provided for the
        uncataloged data set. This is unexpected behavior and does not align to documentation;
        correct behavior is that when a volume is provided that is the first place
        the module should look for the data set, whether or not it is cataloged. (https://github.com/ansible-collections/ibm_zos_core/pull/325).
      - zos_data_set - Fixes a bug where the default record format FB was actually
        never enforced and when enforced it would cause VSAM creation to fail with
        a Dynalloc failure. Also cleans up some of the options that are set by default
        when they have no bearing for batch. (https://github.com/ansible-collections/ibm_zos_core/pull/647)
      - zos_fetch - Updates the modules behavior when fetching VSAM data sets such
        that the maximum record length is now determined when creating a temporary
        data set to copy the VSAM data into and a variable-length (VB) data set is
        used. (https://github.com/ansible-collections/ibm_zos_core/pull/350)
      - zos_job_output - Fixes a bug that returned all ddname's when a specific ddnamae
        was provided. Now a specific ddname can be returned and all others ignored.
        (https://github.com/ansible-collections/ibm_zos_core/pull/334)
      - zos_job_query - was updated to correct a boolean condition that always evaluated
        to "CANCELLED". (https://github.com/ansible-collections/ibm_zos_core/pull/312).
      - zos_mount - Fixes option `tag_ccsid` to correctly allow for type int. (https://github.com/ansible-collections/ibm_zos_core/pull/511)
      - zos_mvs_raw - module was updated to correct a bug when no DD statements were
        provided. The module when no option was provided for `dds` would error, a
        default was provided to correct this behavior. (https://github.com/ansible-collections/ibm_zos_core/pull/336)
      - zos_operator - Fixes case sensitive error checks, invalid, error & unidentifiable
        (https://github.com/ansible-collections/ibm_zos_core/issues/389).
      - zos_operator - Fixes such that specifying wait_time_s would throw an error
        (https://github.com/ansible-collections/ibm_zos_core/issues/389).
      - zos_operator - Fixes the wait_time_s to default to 1 second (https://github.com/ansible-collections/ibm_zos_core/issues/389).
      - zos_operator - was updated to correct missing verbosity content when the option
        verbose was set to True. zos_operator - was updated to correct the trailing
        lines that would appear in the result content. (https://github.com/ansible-collections/ibm_zos_core/pull/400).
      deprecated_features:
      - zos_encode - deprecates the module options `from_encoding` and `to_encoding`
        to use suboptions `from` and `to` in order to remain consistent with all other
        modules. (https://github.com/ansible-collections/ibm_zos_core/pull/345).
      - zos_job_submit - Response 'message' property has been deprecated, all responses
        are now in response property 'msg'. (https://github.com/ansible-collections/ibm_zos_core/issues/389).
      - zos_job_submit - The 'wait' option has been deprecated because using option
        'wait_time_s' implies the job is going to wait. (https://github.com/ansible-collections/ibm_zos_core/issues/389).
      major_changes:
      - ibm_zos_core - Updates the entire collection in that the collection no longer
        depends on the managed node having installed System Display and Search Facility
        (SDSF). Remove SDSF dependency from ibm_zos_core collection. (https://github.com/ansible-collections/ibm_zos_core/pull/303).
      minor_changes:
      - module utility jobs - was updated to remove the usage of REXX and replaced
        with ZOAU python APIs. This reduces code replication and it removes the need
        for REXX interpretation which increases performance. (https://github.com/ansible-collections/ibm_zos_core/pull/312).
      - module utils backup - updates the module with a new option named tmp_hlq.
        This allows for a user to specify the data set high level qualifier (HLQ)
        used in any temporary data set created by the module. Often, the defaults
        are not permitted on systems, this provides a way to override the defaults.
        (https://github.com/ansible-collections/ibm_zos_core/pull/341).
      - module utils dd_statement- updates the module with a new option named tmp_hlq.
        This allows for a user to specify the data set high level qualifier (HLQ)
        used in any temporary data set created by the module. Often, the defaults
        are not permitted on systems, this provides a way to override the defaults.
        (https://github.com/ansible-collections/ibm_zos_core/pull/341).
      - module utils encode - updates the module with a new option named tmp_hlq.
        This allows for a user to specify the data set high level qualifier (HLQ)
        used in any temporary data set created by the module. Often, the defaults
        are not permitted on systems, this provides a way to override the defaults.
        (https://github.com/ansible-collections/ibm_zos_core/pull/341).
      - zos_apf - updates the module with a new option named tmp_hlq. This allows
        for a user to specify the data set high level qualifier (HLQ) used in any
        temporary data set created by the module. Often, the defaults are not permitted
        on systems, this provides a way to override the defaults. (https://github.com/ansible-collections/ibm_zos_core/pull/341).
      - zos_blockinfile - fixes a bug when using double quotes in the block text of
        the module. When double quotes appeared in block text, the module would error
        differently depending on the usage of option insertafter. Examples of this
        error have return code 1 or 16 along with message "ZOAU dmod return content
        is NOT in json format" and a varying stderr. (https://github.com/ansible-collections/ibm_zos_core/pull/303).
      - zos_blockinfile - updates the module with a new option named force. This allows
        for a user to specify that the data set can be shared with others during an
        update which results in the data set you are updating to be simultaneously
        updated by others. (https://github.com/ansible-collections/ibm_zos_core/pull/316).
      - zos_blockinfile - updates the module with a new option named indentation.
        This allows for a user to specify a number of spaces to prepend to the content
        before being inserted into the destination. (https://github.com/ansible-collections/ibm_zos_core/pull/317).
      - zos_blockinfile - updates the module with a new option named tmp_hlq. This
        allows for a user to specify the data set high level qualifier (HLQ) used
        in any temporary data set created by the module. Often, the defaults are not
        permitted on systems, this provides a way to override the defaults. (https://github.com/ansible-collections/ibm_zos_core/pull/341).
      - zos_copy - updates the module with a new option named tmp_hlq. This allows
        for a user to specify the data set high level qualifier (HLQ) used in any
        temporary data set created by the module. Often, the defaults are not permitted
        on systems, this provides a way to override the defaults. (https://github.com/ansible-collections/ibm_zos_core/pull/341).
      - zos_data_set - Ensures that temporary datasets created by zos_data_set use
        the tmp_hlq specified. This allows for a user to specify the data set high
        level qualifier (HLQ) used in any temporary data set created by the module.
        Often, the defaults are not permitted on systems, this provides a way to override
        the defaults. (https://github.com/ansible-collections/ibm_zos_core/pull/491).
      - zos_encode - updates the module with a new option named tmp_hlq. This allows
        for a user to specify the data set high level qualifier (HLQ) used in any
        temporary data set created by the module. Often, the defaults are not permitted
        on systems, this provides a way to override the defaults. (https://github.com/ansible-collections/ibm_zos_core/pull/341).
      - zos_fetch - updates the module with a new option named tmp_hlq. This allows
        for a user to specify the data set high level qualifier (HLQ) used in any
        temporary data set created by the module. Often, the defaults are not permitted
        on systems, this provides a way to override the defaults. (https://github.com/ansible-collections/ibm_zos_core/pull/341).
      - zos_gather_facts - is a new module that can discover facts about the managed
        z/OS target. This module leverages the zinfo utility offered by ZOAU. (https://github.com/ansible-collections/ibm_zos_core/pull/322).
      - zos_job_output - was updated to leverage the latest changes that removes the
        REXX code by calling the module utility jobs. (https://github.com/ansible-collections/ibm_zos_core/pull/312).
      - zos_job_query - was updated to leverage the latest changes that removes the
        REXX code by calling the module utility jobs. (https://github.com/ansible-collections/ibm_zos_core/pull/312).
      - zos_job_query - was updated to use the jobs module utility. (https://github.com/ansible-collections/ibm_zos_core/pull/312).
      - zos_job_submit - The architecture changed such that the entire modules execution
        time now captured in the duration time which includes job submission and log
        collection. If a job does not return by the default 10 sec 'wait_time_s' value,
        it can be increased up to 86400 seconds. (https://github.com/ansible-collections/ibm_zos_core/issues/389).
      - zos_job_submit - behavior changed when a volume is defined in the module options
        such that it will catalog the data set if it is not cataloged and submit the
        job. In the past, the function did not catalog the data set and instead performed
        I/O operations and then submitted the job. This behavior aligns to other module
        behaviors and reduces the possibility to encounter a permissions issue. (https://github.com/ansible-collections/ibm_zos_core/issues/389).
      - zos_job_submit - was updated to include an additional error code condition
        JCLERR. (https://github.com/ansible-collections/ibm_zos_core/pull/312)
<<<<<<< HEAD
      - zos_lineinfile - updates the module with a new option named tmp_hlq. This allows
        for a user to specify the data set high level qualifier (HLQ) used in any
        temporary data set created by the module. Often, the defaults are not permitted
        on systems, this provides a way to override the defaults. (https://github.com/ansible-collections/ibm_zos_core/pull/341).
=======
      - zos_lineinfile - updates the module with a new option named tmp_hlq. This
        allows for a user to specify the data set high level qualifier (HLQ) used
        in any temporary data set created by the module. Often, the defaults are not
        permitted on systems, this provides a way to override the defaults. (https://github.com/ansible-collections/ibm_zos_core/pull/341).
>>>>>>> 71aef1d7
      - zos_mount - updates the module with a new option named tmp_hlq. This allows
        for a user to specify the data set high level qualifier (HLQ) used in any
        temporary data set created by the module. Often, the defaults are not permitted
        on systems, this provides a way to override the defaults. (https://github.com/ansible-collections/ibm_zos_core/pull/341).
      - zos_mvs_raw - Ensures that temporary datasets created by DD Statements use
        the tmp_hlq specified. This allows for a user to specify the data set high
        level qualifier (HLQ) used in any temporary data set created by the module.
        Often, the defaults are not permitted on systems, this provides a way to override
        the defaults. (https://github.com/ansible-collections/ibm_zos_core/pull/414).
      - zos_mvs_raw - updates the module with a new option named tmp_hlq. This allows
        for a user to specify the data set high level qualifier (HLQ) used in any
        temporary data set created by the module. Often, the defaults are not permitted
        on systems, this provides a way to override the defaults. (https://github.com/ansible-collections/ibm_zos_core/pull/341).
      - zos_operator - added in the response the cmd result (https://github.com/ansible-collections/ibm_zos_core/issues/389).
      - zos_operator - added in the response the elapsed time (https://github.com/ansible-collections/ibm_zos_core/issues/389).
      - zos_operator - added in the response the wait_time_s set (https://github.com/ansible-collections/ibm_zos_core/issues/389).
      - zos_operator - deprecated the wait option, not needed with wait_time_s minor_changes
        (https://github.com/ansible-collections/ibm_zos_core/issues/389).
      - zos_operator - was updated to remove the usage of REXX and replaced with ZOAU
        python APIs. This reduces code replication and it removes the need for REXX
        interpretation which increases performance. (https://github.com/ansible-collections/ibm_zos_core/pull/312).
      release_summary: 'Release Date: ''2022-11-17''

        This changelog describes all changes made to the modules and plugins included

        in this collection. The release date is the date the changelog is created.

        For additional details such as required dependencies and availability review

        the collections `release notes <https://ibm.github.io/z_ansible_collections_doc/ibm_zos_core/docs/source/release_notes.html>`__

        '
    fragments:
    - 303-correct-double-quotes.yml
    - 312-boolean-condition.yml
    - 312-update-code-to-zoau-1.2.0-api.yml
    - 316-update-zos-blockinfile-force.yml
    - 317-update-zos-blockinfile-prepend-spaces.yml
    - 318-sdsf-dependency-removed.yml
    - 321-fixes-deleting-src-on-encoding-error.yml
    - 322-new-zos-gather-facts.yml
    - 325-fixes-deleting-cataloged-data-set.yml
    - 327-update-zos_copy-uss-to-pdse.yml
    - 334-display-specific-ddname.yml
    - 334-words-matter.yml
    - 336-update-mvs_raw_no_dd_stmt.yml
    - 341-update-collection-tmphlq.yml
    - 345-update-encoding-options.yml
    - 350-update-zos_fetch-vsam.yml
    - 389-fixes-zos-operator-timeout-option.yml
    - 393-tmphlq-dd-statements.yml
    - 400-fixes-verbose-trailing-lines.yml
    - 491-tmp-hlq-zos_data_set.yml
    - 511-update-ccsid-type-int.yml
    - 546-enable-zos_operator-func-test.yml
    - 548-job-output-remove-workaround.yml
    - 549-job-submit-remove-jcl-uss-patch.yml
    - 550-trivial-mvs_zos_raw.yml
    - 552-zos_job_submit-max-rc.yaml
    - 588-zos_copy-emergenxy-backup.yml
    - 599-copy-carriage-return.yml
    - 600-zos_copy-special-characters.yml
    - 601-copy-loadlib-member.yml
    - 627-all-modules.yml
    - 647-zos_data_set_record_format.yml
    - 650-doc-meta-data-updates.yml
    - v1.5.0-beta.1_summary.yml
    modules:
    - description: Gather z/OS system facts.
      name: zos_gather_facts
      namespace: ''
    release_date: '2022-11-02'
  1.6.0-beta.1:
    changes:
      bugfixes:
      - Fixed wrong error message when a USS source is not found, aligning with a
        similar error message from zos_blockinfile "{src} does not exist".
      - zos_blockinfile - was unable to use double quotes which prevented some use
        cases and did not display an approriate message. The fix now allows for double
        quotes to be used with the module. (https://github.com/ansible-collections/ibm_zos_core/pull/680)
      - zos_copy - Fixes a bug where files not encoded in IBM-1047 would trigger an
        error while computing the record length for a new destination dataset. Issue
        664. (https://github.com/ansible-collections/ibm_zos_core/pull/743)
      - zos_copy - Fixes a bug where the code for fixing an issue with newlines in
        files (issue 599) would use the wrong encoding for normalization. Issue 678.
        (https://github.com/ansible-collections/ibm_zos_core/pull/743)
      - zos_encode - fixes a bug where converted files were not tagged afterwards
        with the new code set. (https://github.com/ansible-collections/ibm_zos_core/pull/534)
      - zos_find - fixes a bug where find result values stopped being returned after
        first value in a list was 'not found'. (https://github.com/ansible-collections/ibm_zos_core/pull/668)
      - zos_lineinfile - Fixed a bug where a Python f-string was used and thus removed
        to ensure support for Python 2.7 on the controller. (https://github.com/ansible-collections/ibm_zos_core/pull/659)
      major_changes:
      - zos_volume_init - Introduces new module to handle volume (or minidisk) initialization.
        (https://github.com/ansible-collections/ibm_zos_core/pull/654)
      minor_changes:
      - Updated the text converter import from "from ansible.module_utils._text" to
        "from ansible.module_utils.common.text.converters" to remove warning".. warn
        Use ansible.module_utils.common.text.converters instead.". (https://github.com/ansible-collections/ibm_zos_core/pull/602)
      - module_utils - job.py utility did not support positional wiled card placement,
        this enhancement uses `fnmatch` logic to support wild cards.
      - zos_copy - Fixed a bug where the module would change the mode for a directory
        when copying into it the contents of another. (https://github.com/ansible-collections/ibm_zos_core/pull/723)
      - zos_copy - was enhanced to keep track of modified members in a destination
        dataset, restoring them to their previous state in case of a failure. (https://github.com/ansible-collections/ibm_zos_core/pull/551)
      - zos_data_set - add force parameter to enable member delete while pdse is in
        use (https://github.com/ansible-collections/ibm_zos_core/pull/718).
      - zos_job_query - ansible module does not support positional wild card placement
        for `job_name1 or `job_id`. This enhancement allows embedded wildcards throughout
        the `job_name` and `job_id`. (https://github.com/ansible-collections/ibm_zos_core/pull/721)
      - zos_lineinfile - would access data sets with exclusive access so no other
        task can read the data, this enhancement allows for a data set to be opened
        with a disposition set to share so that other tasks can access the data when
        option `force` is set to `true`. (https://github.com/ansible-collections/ibm_zos_core/pull/731)
      - zos_tso_command - was enhanced to accept `max_rc` as an option. This option
        allows a non-zero return code to succeed as a valid return code. (https://github.com/ansible-collections/ibm_zos_core/pull/666)
      release_summary: 'Release Date: ''2023-04-26''

        This changelog describes all changes made to the modules and plugins included

        in this collection. The release date is the date the changelog is created.

        For additional details such as required dependencies and availability review

        the collections `release notes <https://ibm.github.io/z_ansible_collections_doc/ibm_zos_core/docs/source/release_notes.html>`__'
    fragments:
    - 309-replace-text-zos-encode.yml
    - 323-zos-job-query-handle-multiple-wildcards.yml
    - 358-zos-data-set-support-disposition-shr.yml
    - 408-restore-members-on-failure.yml
    - 417-can-quotes-in-content-can-be-supported.yml
    - 574-zos_find_stoppedonnotfound.yml
    - 584-zos_lineinfile-error-message.yml
    - 602-text-converter-import.yml
    - 619-Mode-set-for-files-is-applied-to-destination-directory.yml
    - 654-new-module-zos_volume_init.yml
    - 659-zos-lineinfile-f-string.yml
    - 666-zos_tso_command_maxrc.yml
    - 727-zos-blockinfile-examples.yml
    - 731-zos_linefile-disposition_share.yaml
    - 734-copy-loadlib-member-test-case.yml
    - 740-zos_copy-volume-symbol-test.yml
    - 743-zos_copy-encoding-bugs.yml
    - v1.6.0-beta.1_summary.yml
    modules:
    - description: Initialize volumes or minidisks.
      name: zos_volume_init
      namespace: ''
    release_date: '2023-04-26'<|MERGE_RESOLUTION|>--- conflicted
+++ resolved
@@ -684,17 +684,10 @@
         behaviors and reduces the possibility to encounter a permissions issue. (https://github.com/ansible-collections/ibm_zos_core/issues/389).
       - zos_job_submit - was updated to include an additional error code condition
         JCLERR. (https://github.com/ansible-collections/ibm_zos_core/pull/312)
-<<<<<<< HEAD
-      - zos_lineinfile - updates the module with a new option named tmp_hlq. This allows
-        for a user to specify the data set high level qualifier (HLQ) used in any
-        temporary data set created by the module. Often, the defaults are not permitted
-        on systems, this provides a way to override the defaults. (https://github.com/ansible-collections/ibm_zos_core/pull/341).
-=======
       - zos_lineinfile - updates the module with a new option named tmp_hlq. This
         allows for a user to specify the data set high level qualifier (HLQ) used
         in any temporary data set created by the module. Often, the defaults are not
         permitted on systems, this provides a way to override the defaults. (https://github.com/ansible-collections/ibm_zos_core/pull/341).
->>>>>>> 71aef1d7
       - zos_mount - updates the module with a new option named tmp_hlq. This allows
         for a user to specify the data set high level qualifier (HLQ) used in any
         temporary data set created by the module. Often, the defaults are not permitted
