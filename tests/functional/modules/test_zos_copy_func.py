--- conflicted
+++ resolved
@@ -1973,14 +1973,9 @@
         src_data_set = data_set_1
         dest_data_set = data_set_2
     try:
-<<<<<<< HEAD
+        hosts = ansible_zos_module
         hosts.all.zos_data_set(name=data_set_1, state="present", type="pdse", replace=True)
         hosts.all.zos_data_set(name=data_set_2, state="present", type="pdse", replace=True)
-=======
-        hosts = ansible_zos_module
-        hosts.all.zos_data_set(name=DATASET_1, state="present", type=ds_type, replace=True)
-        hosts.all.zos_data_set(name=DATASET_2, state="present", type=ds_type, replace=True)
->>>>>>> ec132de1
         if ds_type == "PDS" or ds_type == "PDSE":
             hosts.all.zos_data_set(name=src_data_set, state="present", type="member", replace=True)
             hosts.all.zos_data_set(name=dest_data_set, state="present", type="member", replace=True)
@@ -4329,7 +4324,6 @@
 @pytest.mark.parametrize("src_type", ["seq", "pds", "pdse"])
 def test_copy_data_set_to_volume(ansible_zos_module, volumes_on_systems, src_type):
     hosts = ansible_zos_module
-<<<<<<< HEAD
     source = get_tmp_ds_name()
     dest = get_tmp_ds_name()
     volumes = Volume_Handler(volumes_on_systems)
@@ -4338,11 +4332,7 @@
         volume = volumes.get_available_vol()
         volumes.free_vol(volume_1)
         volume_1 = volume
-=======
-    source = "USER.TEST.FUNCTEST.SRC"
-    dest = "USER.TEST.FUNCTEST.DEST"
-    source_member = "USER.TEST.FUNCTEST.SRC(MEMBER)"
->>>>>>> ec132de1
+    source_member = source + "(MEM)"
     try:
         hosts.all.zos_data_set(name=source, type=src_type, state='present')
         hosts.all.zos_data_set(name=source_member, type="member", state='present')
