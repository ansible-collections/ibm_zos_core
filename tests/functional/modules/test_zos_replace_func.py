--- conflicted
+++ resolved
@@ -396,11 +396,7 @@
 def set_ds_environment(ansible_zos_module, temp_file, ds_name, ds_type, content):
     hosts = ansible_zos_module
     hosts.all.shell(cmd=f"echo \"{content}\" > {temp_file}")
-<<<<<<< HEAD
-    hosts.all.shell(cmd=f"dtouch -t {ds_type} {ds_name} ")
-=======
     hosts.all.shell(cmd=f"dtouch  -t{ds_type} {ds_name}")
->>>>>>> c1d42bf1
     if ds_type in ["pds", "pdse"]:
         ds_full_name = ds_name + "(MEM)"
         hosts.all.shell(cmd=f"decho '' '{ds_full_name}' ")
