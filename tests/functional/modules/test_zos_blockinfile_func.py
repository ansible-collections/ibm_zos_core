# pylint: disable=missing-module-docstring
# pylint: disable=missing-class-docstring
# pylint: disable=missing-function-docstring
# pylint: disable=redefined-outer-name

# -*- coding: utf-8 -*-

# Copyright (c) IBM Corporation 2020, 2024
# Licensed under the Apache License, Version 2.0 (the "License");
# you may not use this file except in compliance with the License.
# You may obtain a copy of the License at
#     http://www.apache.org/licenses/LICENSE-2.0
# Unless required by applicable law or agreed to in writing, software
# distributed under the License is distributed on an "AS IS" BASIS,
# WITHOUT WARRANTIES OR CONDITIONS OF ANY KIND, either express or implied.
# See the License for the specific language governing permissions and
# limitations under the License.

from __future__ import absolute_import, division, print_function
import time
import re
import inspect
from shellescape import quote
import pytest
from ibm_zos_core.tests.helpers.dataset import get_tmp_ds_name

__metaclass__ = type

TEST_FOLDER_BLOCKINFILE = "/tmp/ansible-core-tests/zos_blockinfile/"

c_pgm="""#include <stdio.h>
#include <stdlib.h>
#include <string.h>
int main(int argc, char** argv)
{
    char dsname[ strlen(argv[1]) + 4];
    sprintf(dsname, \\\"//'%s'\\\", argv[1]);
    file* member;
    member = fopen(dsname, \\\"rb,type=record\\\");
    sleep(300);
    fclose(member);
    return 0;
}
"""

call_c_jcl="""//PDSELOCK JOB MSGCLASS=A,MSGLEVEL=(1,1),NOTIFY=&SYSUID,REGION=0M
//LOCKMEM  EXEC PGM=BPXBATCH
//STDPARM DD *
SH /tmp/disp_shr/pdse-lock '{0}({1})'
//STDIN  DD DUMMY
//STDOUT DD SYSOUT=*
//STDERR DD SYSOUT=*
//"""

TEST_CONTENT = """if [ -z STEPLIB ] && tty -s;
then
    export STEPLIB=none
    exec -a 0 SHELL
fi
TZ=PST8PDT
export TZ
export MAIL
umask 022
ZOAU_ROOT=/usr/lpp/zoautil/v100
PKG_CONFIG_PATH=/usr/lpp/izoda/v110/anaconda/lib/pkgconfig
PYTHON_HOME=/usr/lpp/izoda/v110/anaconda
export ZOAU_ROOT"""

TEST_CONTENT_DEFAULTMARKER = """if [ -z STEPLIB ] && tty -s;
then
    export STEPLIB=none
    exec -a 0 SHELL
fi
TZ=PST8PDT
export TZ
export MAIL
umask 022
# BEGIN ANSIBLE MANAGED BLOCK
ZOAU_ROOT=/usr/lpp/zoautil/v100
ZOAUTIL_DIR=/usr/lpp/zoautil/v100
# END ANSIBLE MANAGED BLOCK
ZOAU_ROOT=/usr/lpp/zoautil/v100
PKG_CONFIG_PATH=/usr/lpp/izoda/v110/anaconda/lib/pkgconfig
PYTHON_HOME=/usr/lpp/izoda/v110/anaconda
export ZOAU_ROOT"""

TEST_CONTENT_CUSTOMMARKER = """if [ -z STEPLIB ] && tty -s;
then
    export STEPLIB=none
    exec -a 0 SHELL
fi
TZ=PST8PDT
export TZ
export MAIL
umask 022
# OPEN IBM MANAGED BLOCK
ZOAU_ROOT=/usr/lpp/zoautil/v100
ZOAUTIL_DIR=/usr/lpp/zoautil/v100
# CLOSE IBM MANAGED BLOCK
ZOAU_ROOT=/usr/lpp/zoautil/v100
PKG_CONFIG_PATH=/usr/lpp/izoda/v110/anaconda/lib/pkgconfig
PYTHON_HOME=/usr/lpp/izoda/v110/anaconda
export ZOAU_ROOT"""

TEST_CONTENT_DOUBLEQUOTES = """//BPXSLEEP JOB MSGCLASS=A,MSGLEVEL=(1,1),NOTIFY=&SYSUID,REGION=0M
//USSCMD EXEC PGM=BPXBATCH
//STDERR  DD SYSOUT=*
//STDOUT  DD SYSOUT=*
//STDPARM DD *
SH ls -la /;
sleep 30;
/*
//"""

EXPECTED_INSERTAFTER_REGEX = """if [ -z STEPLIB ] && tty -s;
then
    export STEPLIB=none
    exec -a 0 SHELL
fi
TZ=PST8PDT
export TZ
export MAIL
umask 022
ZOAU_ROOT=/usr/lpp/zoautil/v100
# BEGIN ANSIBLE MANAGED BLOCK
ZOAU_ROOT=/mvsutil-develop_dsed
ZOAU_HOME=$ZOAU_ROOT
ZOAU_DIR=$ZOAU_ROOT
# END ANSIBLE MANAGED BLOCK
PKG_CONFIG_PATH=/usr/lpp/izoda/v110/anaconda/lib/pkgconfig
PYTHON_HOME=/usr/lpp/izoda/v110/anaconda
export ZOAU_ROOT"""

EXPECTED_INSERTBEFORE_REGEX = """if [ -z STEPLIB ] && tty -s;
then
    export STEPLIB=none
    exec -a 0 SHELL
fi
TZ=PST8PDT
export TZ
export MAIL
umask 022
# BEGIN ANSIBLE MANAGED BLOCK
unset ZOAU_ROOT
unset ZOAU_HOME
unset ZOAU_DIR
# END ANSIBLE MANAGED BLOCK
ZOAU_ROOT=/usr/lpp/zoautil/v100
PKG_CONFIG_PATH=/usr/lpp/izoda/v110/anaconda/lib/pkgconfig
PYTHON_HOME=/usr/lpp/izoda/v110/anaconda
export ZOAU_ROOT"""

EXPECTED_INSERTAFTER_EOF = """if [ -z STEPLIB ] && tty -s;
then
    export STEPLIB=none
    exec -a 0 SHELL
fi
TZ=PST8PDT
export TZ
export MAIL
umask 022
ZOAU_ROOT=/usr/lpp/zoautil/v100
PKG_CONFIG_PATH=/usr/lpp/izoda/v110/anaconda/lib/pkgconfig
PYTHON_HOME=/usr/lpp/izoda/v110/anaconda
export ZOAU_ROOT
# BEGIN ANSIBLE MANAGED BLOCK
export ZOAU_ROOT
export ZOAU_HOME
export ZOAU_DIR
# END ANSIBLE MANAGED BLOCK"""

EXPECTED_INSERTBEFORE_BOF = """# BEGIN ANSIBLE MANAGED BLOCK
# this is file is for setting env vars
# END ANSIBLE MANAGED BLOCK
if [ -z STEPLIB ] && tty -s;
then
    export STEPLIB=none
    exec -a 0 SHELL
fi
TZ=PST8PDT
export TZ
export MAIL
umask 022
ZOAU_ROOT=/usr/lpp/zoautil/v100
PKG_CONFIG_PATH=/usr/lpp/izoda/v110/anaconda/lib/pkgconfig
PYTHON_HOME=/usr/lpp/izoda/v110/anaconda
export ZOAU_ROOT"""

EXPECTED_INSERTAFTER_REGEX_CUSTOM = """if [ -z STEPLIB ] && tty -s;
then
    export STEPLIB=none
    exec -a 0 SHELL
fi
TZ=PST8PDT
export TZ
export MAIL
umask 022
ZOAU_ROOT=/usr/lpp/zoautil/v100
# OPEN IBM MANAGED BLOCK
ZOAU_ROOT=/mvsutil-develop_dsed
ZOAU_HOME=$ZOAU_ROOT
ZOAU_DIR=$ZOAU_ROOT
# CLOSE IBM MANAGED BLOCK
PKG_CONFIG_PATH=/usr/lpp/izoda/v110/anaconda/lib/pkgconfig
PYTHON_HOME=/usr/lpp/izoda/v110/anaconda
export ZOAU_ROOT"""

EXPECTED_INSERTBEFORE_REGEX_CUSTOM = """if [ -z STEPLIB ] && tty -s;
then
    export STEPLIB=none
    exec -a 0 SHELL
fi
TZ=PST8PDT
export TZ
export MAIL
umask 022
# OPEN IBM MANAGED BLOCK
unset ZOAU_ROOT
unset ZOAU_HOME
unset ZOAU_DIR
# CLOSE IBM MANAGED BLOCK
ZOAU_ROOT=/usr/lpp/zoautil/v100
PKG_CONFIG_PATH=/usr/lpp/izoda/v110/anaconda/lib/pkgconfig
PYTHON_HOME=/usr/lpp/izoda/v110/anaconda
export ZOAU_ROOT"""

EXPECTED_INSERTAFTER_EOF_CUSTOM = """if [ -z STEPLIB ] && tty -s;
then
    export STEPLIB=none
    exec -a 0 SHELL
fi
TZ=PST8PDT
export TZ
export MAIL
umask 022
ZOAU_ROOT=/usr/lpp/zoautil/v100
PKG_CONFIG_PATH=/usr/lpp/izoda/v110/anaconda/lib/pkgconfig
PYTHON_HOME=/usr/lpp/izoda/v110/anaconda
export ZOAU_ROOT
# OPEN IBM MANAGED BLOCK
export ZOAU_ROOT
export ZOAU_HOME
export ZOAU_DIR
# CLOSE IBM MANAGED BLOCK"""

EXPECTED_INSERTBEFORE_BOF_CUSTOM = """# OPEN IBM MANAGED BLOCK
# this is file is for setting env vars
# CLOSE IBM MANAGED BLOCK
if [ -z STEPLIB ] && tty -s;
then
    export STEPLIB=none
    exec -a 0 SHELL
fi
TZ=PST8PDT
export TZ
export MAIL
umask 022
ZOAU_ROOT=/usr/lpp/zoautil/v100
PKG_CONFIG_PATH=/usr/lpp/izoda/v110/anaconda/lib/pkgconfig
PYTHON_HOME=/usr/lpp/izoda/v110/anaconda
export ZOAU_ROOT"""

EXPECTED_ABSENT = """if [ -z STEPLIB ] && tty -s;
then
    export STEPLIB=none
    exec -a 0 SHELL
fi
TZ=PST8PDT
export TZ
export MAIL
umask 022
ZOAU_ROOT=/usr/lpp/zoautil/v100
PKG_CONFIG_PATH=/usr/lpp/izoda/v110/anaconda/lib/pkgconfig
PYTHON_HOME=/usr/lpp/izoda/v110/anaconda
export ZOAU_ROOT"""

EXPECTED_INSERT_WITH_INDENTATION = """if [ -z STEPLIB ] && tty -s;
then
    export STEPLIB=none
    exec -a 0 SHELL
fi
TZ=PST8PDT
export TZ
export MAIL
umask 022
ZOAU_ROOT=/usr/lpp/zoautil/v100
PKG_CONFIG_PATH=/usr/lpp/izoda/v110/anaconda/lib/pkgconfig
PYTHON_HOME=/usr/lpp/izoda/v110/anaconda
export ZOAU_ROOT
# BEGIN ANSIBLE MANAGED BLOCK
                export ZOAU_ROOT
                export ZOAU_HOME
                export ZOAU_DIR
# END ANSIBLE MANAGED BLOCK"""

EXPECTED_REPLACE_INSERTAFTER = """if [ -z STEPLIB ] && tty -s;
then
    export STEPLIB=none
    exec -a 0 SHELL
fi
TZ=PST8PDT
export TZ
export MAIL
umask 022
ZOAU_ROOT=/usr/lpp/zoautil/v100
PKG_CONFIG_PATH=/usr/lpp/izoda/v110/anaconda/lib/pkgconfig
PYTHON_HOME=/usr/lpp/izoda/v110/anaconda
# BEGIN ANSIBLE MANAGED BLOCK
ZOAU_ROOT=/mvsutil-develop_dsed
ZOAU_HOME=$ZOAU_ROOT
ZOAU_DIR=$ZOAU_ROOT
# END ANSIBLE MANAGED BLOCK
export ZOAU_ROOT"""

EXPECTED_REPLACE_INSERTBEFORE = """if [ -z STEPLIB ] && tty -s;
then
    export STEPLIB=none
    exec -a 0 SHELL
fi
TZ=PST8PDT
export TZ
export MAIL
umask 022
ZOAU_ROOT=/usr/lpp/zoautil/v100
PKG_CONFIG_PATH=/usr/lpp/izoda/v110/anaconda/lib/pkgconfig
# BEGIN ANSIBLE MANAGED BLOCK
unset ZOAU_ROOT
unset ZOAU_HOME
unset ZOAU_DIR
# END ANSIBLE MANAGED BLOCK
PYTHON_HOME=/usr/lpp/izoda/v110/anaconda
export ZOAU_ROOT"""

EXPECTED_REPLACE_EOF_CUSTOM = """if [ -z STEPLIB ] && tty -s;
then
    export STEPLIB=none
    exec -a 0 SHELL
fi
TZ=PST8PDT
export TZ
export MAIL
umask 022
ZOAU_ROOT=/usr/lpp/zoautil/v100
PKG_CONFIG_PATH=/usr/lpp/izoda/v110/anaconda/lib/pkgconfig
PYTHON_HOME=/usr/lpp/izoda/v110/anaconda
export ZOAU_ROOT
# BEGIN ANSIBLE MANAGED BLOCK
export ZOAU_ROOT
export ZOAU_HOME
export ZOAU_DIR
# END ANSIBLE MANAGED BLOCK"""

EXPECTED_REPLACE_BOF_CUSTOM = """# BEGIN ANSIBLE MANAGED BLOCK
# this is file is for setting env vars
# END ANSIBLE MANAGED BLOCK
if [ -z STEPLIB ] && tty -s;
then
    export STEPLIB=none
    exec -a 0 SHELL
fi
TZ=PST8PDT
export TZ
export MAIL
umask 022
ZOAU_ROOT=/usr/lpp/zoautil/v100
PKG_CONFIG_PATH=/usr/lpp/izoda/v110/anaconda/lib/pkgconfig
PYTHON_HOME=/usr/lpp/izoda/v110/anaconda
export ZOAU_ROOT"""

EXPECTED_REPLACE_EOF_REGEX_CUSTOM = """if [ -z STEPLIB ] && tty -s;
then
    export STEPLIB=none
    exec -a 0 SHELL
fi
TZ=PST8PDT
export TZ
export MAIL
umask 022
ZOAU_ROOT=/usr/lpp/zoautil/v100
PKG_CONFIG_PATH=/usr/lpp/izoda/v110/anaconda/lib/pkgconfig
PYTHON_HOME=/usr/lpp/izoda/v110/anaconda
# OPEN IBM MANAGED BLOCK
ZOAU_ROOT=/mvsutil-develop_dsed
ZOAU_HOME=$ZOAU_ROOT
ZOAU_DIR=$ZOAU_ROOT
# CLOSE IBM MANAGED BLOCK
export ZOAU_ROOT"""

EXPECTED_REPLACE_BOF_REGEX_CUSTOM = """if [ -z STEPLIB ] && tty -s;
then
    export STEPLIB=none
    exec -a 0 SHELL
fi
TZ=PST8PDT
export TZ
export MAIL
umask 022
ZOAU_ROOT=/usr/lpp/zoautil/v100
PKG_CONFIG_PATH=/usr/lpp/izoda/v110/anaconda/lib/pkgconfig
# OPEN IBM MANAGED BLOCK
unset ZOAU_ROOT
unset ZOAU_HOME
unset ZOAU_DIR
# CLOSE IBM MANAGED BLOCK
PYTHON_HOME=/usr/lpp/izoda/v110/anaconda
export ZOAU_ROOT"""

EXPECTED_DOUBLE_QUOTES = """//BPXSLEEP JOB MSGCLASS=A,MSGLEVEL=(1,1),NOTIFY=&SYSUID,REGION=0M
//USSCMD EXEC PGM=BPXBATCH
//STDERR  DD SYSOUT=*
//STDOUT  DD SYSOUT=*
//STDPARM DD *
SH ls -la /;
sleep 30;
// BEGIN ANSIBLE MANAGED BLOCK
cat "//OMVSADMI.CAT"
cat "//OMVSADM.COPYMEM.TESTS" > test.txt
// END ANSIBLE MANAGED BLOCK
/*
//"""

EXPECTED_ENCODING = """SIMPLE LINE TO VERIFY
# BEGIN ANSIBLE MANAGED BLOCK
Insert this string
# END ANSIBLE MANAGED BLOCK"""

"""
Note: zos_encode module uses USS cp command for copying
from USS file to MVS data set which only supports IBM-1047 charset.
I had to develop and use a new tool for converting and copying
to data set in order to set up environment for tests to publish results on Jira.
Until the issue be addressed I disable related tests.
"""
ENCODING = ['IBM-1047', 'ISO8859-1', 'UTF-8']

# supported data set types
DS_TYPE = ['seq', 'pds', 'pdse']

# not supported data set types
NS_DS_TYPE = ['esds', 'rrds', 'lds']

USS_BACKUP_FILE = "/tmp/backup.tmp"
BACKUP_OPTIONS = [None, "BLOCKIF.TEST.BACKUP", "BLOCKIF.TEST.BACKUP(BACKUP)"]

def set_uss_environment(ansible_zos_module, content, file):
    hosts = ansible_zos_module
    hosts.all.shell(cmd=f"mkdir -p {TEST_FOLDER_BLOCKINFILE}")
    hosts.all.file(path=file, state="touch")
    hosts.all.shell(cmd=f"echo \"{content}\" > {file}")

def remove_uss_environment(ansible_zos_module):
    hosts = ansible_zos_module
    hosts.all.shell(cmd="rm -rf" + TEST_FOLDER_BLOCKINFILE)

def set_ds_environment(ansible_zos_module, temp_file, ds_name, ds_type, content):
    hosts = ansible_zos_module
<<<<<<< HEAD
    hosts.all.shell(cmd=f"echo \"{content}\" > {temp_file}")
    hosts.all.zos_data_set(name=ds_name, type=ds_type)
    if ds_type in ["PDS", "PDSE"]:
        ds_full_name = ds_name + "(MEM)"
        hosts.all.zos_data_set(name=ds_full_name, state="present", type="member")
        cmd_str = f"cp -CM {quote(temp_file)} \"//'{ds_full_name}'\""
=======
    hosts.all.shell(cmd="echo \"{0}\" > {1}".format(CONTENT, TEMP_FILE))
    hosts.all.zos_data_set(name=DS_NAME, type=DS_TYPE)
    if DS_TYPE in ["pds", "pdse"]:
        DS_FULL_NAME = DS_NAME + "(MEM)"
        hosts.all.zos_data_set(name=DS_FULL_NAME, state="present", type="member")
        cmdStr = "cp -CM {0} \"//'{1}'\"".format(quote(TEMP_FILE), DS_FULL_NAME)
>>>>>>> 163b7e55
    else:
        ds_full_name = ds_name
        cmd_str = f"cp {quote(temp_file)} \"//'{ds_full_name}'\" "
    hosts.all.shell(cmd=cmd_str)
    hosts.all.shell(cmd="rm -rf " + temp_file)
    return ds_full_name

def remove_ds_environment(ansible_zos_module, ds_name):
    hosts = ansible_zos_module
    hosts.all.zos_data_set(name=ds_name, state="absent")

#########################
# USS test cases
#########################


@pytest.mark.uss
def test_uss_block_insertafter_regex_defaultmarker(ansible_zos_module):
    hosts = ansible_zos_module
    params = {
        "insertafter":"ZOAU_ROOT=",
        "block":"ZOAU_ROOT=/mvsutil-develop_dsed\nZOAU_HOME=\\$ZOAU_ROOT\nZOAU_DIR=\\$ZOAU_ROOT",
        "state":"present"
    }
    full_path = TEST_FOLDER_BLOCKINFILE + inspect.stack()[0][3]
    content = TEST_CONTENT
    try:
        set_uss_environment(ansible_zos_module, content, full_path)
        params["path"] = full_path
        results = hosts.all.zos_blockinfile(**params)
        for result in results.contacted.values():
            assert result.get("changed") == 1
        results = hosts.all.shell(cmd=f"cat {params["path"]}")
        for result in results.contacted.values():
            assert result.get("stdout") == EXPECTED_INSERTAFTER_REGEX
    finally:
        remove_uss_environment(ansible_zos_module)


@pytest.mark.uss
def test_uss_block_insertbefore_regex_defaultmarker(ansible_zos_module):
    hosts = ansible_zos_module
    params = {
        "insertbefore":"ZOAU_ROOT=",
        "block":"unset ZOAU_ROOT\nunset ZOAU_HOME\nunset ZOAU_DIR",
        "state":"present"
    }
    full_path = TEST_FOLDER_BLOCKINFILE + inspect.stack()[0][3]
    content = TEST_CONTENT
    try:
        set_uss_environment(ansible_zos_module, content, full_path)
        params["path"] = full_path
        results = hosts.all.zos_blockinfile(**params)
        for result in results.contacted.values():
            assert result.get("changed") == 1
        results = hosts.all.shell(cmd=f"cat {params["path"]}")
        for result in results.contacted.values():
            assert result.get("stdout") == EXPECTED_INSERTBEFORE_REGEX
    finally:
        remove_uss_environment(ansible_zos_module)


@pytest.mark.uss
def test_uss_block_insertafter_eof_defaultmarker(ansible_zos_module):
    hosts = ansible_zos_module
    params = {
        "insertafter":"EOF",
        "block":"export ZOAU_ROOT\nexport ZOAU_HOME\nexport ZOAU_DIR",
        "state":"present"
    }
    full_path = TEST_FOLDER_BLOCKINFILE + inspect.stack()[0][3]
    content = TEST_CONTENT
    try:
        set_uss_environment(ansible_zos_module, content, full_path)
        params["path"] = full_path
        results = hosts.all.zos_blockinfile(**params)
        for result in results.contacted.values():
            assert result.get("changed") == 1
        results = hosts.all.shell(cmd=f"cat {params["path"]}")
        for result in results.contacted.values():
            assert result.get("stdout") == EXPECTED_INSERTAFTER_EOF
    finally:
        remove_uss_environment(ansible_zos_module)


@pytest.mark.uss
def test_uss_block_insertbefore_bof_defaultmarker(ansible_zos_module):
    hosts = ansible_zos_module
    params = {
        "insertbefore":"BOF",
        "block":"# this is file is for setting env vars",
        "state":"present"
    }
    full_path = TEST_FOLDER_BLOCKINFILE + inspect.stack()[0][3]
    content = TEST_CONTENT
    try:
        set_uss_environment(ansible_zos_module, content, full_path)
        params["path"] = full_path
        results = hosts.all.zos_blockinfile(**params)
        for result in results.contacted.values():
            assert result.get("changed") == 1
        results = hosts.all.shell(cmd=f"cat {params["path"]}")
        for result in results.contacted.values():
            assert result.get("stdout") == EXPECTED_INSERTBEFORE_BOF
    finally:
        remove_uss_environment(ansible_zos_module)


@pytest.mark.uss
def test_uss_block_insertafter_regex_custommarker(ansible_zos_module):
    hosts = ansible_zos_module
    # Set special parameters for the test as marker
    params = {
        "insertafter":"ZOAU_ROOT=",
        "block":"ZOAU_ROOT=/mvsutil-develop_dsed\nZOAU_HOME=\\$ZOAU_ROOT\nZOAU_DIR=\\$ZOAU_ROOT",
        "state":"present"
    }
    params["marker"] = '# {mark} IBM MANAGED BLOCK'
    params["marker_begin"] = 'OPEN'
    params["marker_end"] = 'CLOSE'
    full_path = TEST_FOLDER_BLOCKINFILE + inspect.stack()[0][3]
    content = TEST_CONTENT
    try:
        set_uss_environment(ansible_zos_module, content, full_path)
        params["path"] = full_path
        results = hosts.all.zos_blockinfile(**params)
        for result in results.contacted.values():
            assert result.get("changed") == 1
        results = hosts.all.shell(cmd=f"cat {params["path"]}")
        for result in results.contacted.values():
            assert result.get("stdout") == EXPECTED_INSERTAFTER_REGEX_CUSTOM
    finally:
        remove_uss_environment(ansible_zos_module)



@pytest.mark.uss
def test_uss_block_insertbefore_regex_custommarker(ansible_zos_module):
    hosts = ansible_zos_module
    # Set special parameters for the test as marker
    params = {
        "insertbefore":"ZOAU_ROOT=",
        "block":"unset ZOAU_ROOT\nunset ZOAU_HOME\nunset ZOAU_DIR",
        "state":"present"
    }
    params["marker"] = '# {mark} IBM MANAGED BLOCK'
    params["marker_begin"] = 'OPEN'
    params["marker_end"] = 'CLOSE'
    full_path = TEST_FOLDER_BLOCKINFILE + inspect.stack()[0][3]
    content = TEST_CONTENT
    try:
        set_uss_environment(ansible_zos_module, content, full_path)
        params["path"] = full_path
        results = hosts.all.zos_blockinfile(**params)
        for result in results.contacted.values():
            assert result.get("changed") == 1
        results = hosts.all.shell(cmd=f"cat {params["path"]}")
        for result in results.contacted.values():
            assert result.get("stdout") == EXPECTED_INSERTBEFORE_REGEX_CUSTOM
    finally:
        remove_uss_environment(ansible_zos_module)


@pytest.mark.uss
def test_uss_block_insertafter_eof_custommarker(ansible_zos_module):
    hosts = ansible_zos_module
    # Set special parameters for the test as marker
    params = {
        "insertafter":"EOF",
        "block":"export ZOAU_ROOT\nexport ZOAU_HOME\nexport ZOAU_DIR",
        "state":"present"
    }
    params["marker"] = '# {mark} IBM MANAGED BLOCK'
    params["marker_begin"] = 'OPEN'
    params["marker_end"] = 'CLOSE'
    full_path = TEST_FOLDER_BLOCKINFILE + inspect.stack()[0][3]
    content = TEST_CONTENT
    try:
        set_uss_environment(ansible_zos_module, content, full_path)
        params["path"] = full_path
        results = hosts.all.zos_blockinfile(**params)
        for result in results.contacted.values():
            assert result.get("changed") == 1
        results = hosts.all.shell(cmd=f"cat {params["path"]}")
        for result in results.contacted.values():
            assert result.get("stdout") == EXPECTED_INSERTAFTER_EOF_CUSTOM
    finally:
        remove_uss_environment(ansible_zos_module)


@pytest.mark.uss
def test_uss_block_insertbefore_bof_custommarker(ansible_zos_module):
    hosts = ansible_zos_module
    # Set special parameters for the test as marker
    params = {
        "insertbefore":"BOF",
        "block":"# this is file is for setting env vars",
        "state":"present"
    }
    params["marker"] = '# {mark} IBM MANAGED BLOCK'
    params["marker_begin"] = 'OPEN'
    params["marker_end"] = 'CLOSE'
    full_path = TEST_FOLDER_BLOCKINFILE + inspect.stack()[0][3]
    content = TEST_CONTENT
    try:
        set_uss_environment(ansible_zos_module, content, full_path)
        params["path"] = full_path
        results = hosts.all.zos_blockinfile(**params)
        for result in results.contacted.values():
            assert result.get("changed") == 1
        results = hosts.all.shell(cmd=f"cat {params["path"]}")
        for result in results.contacted.values():
            assert result.get("stdout") == EXPECTED_INSERTBEFORE_BOF_CUSTOM
    finally:
        remove_uss_environment(ansible_zos_module)


@pytest.mark.uss
def test_uss_block_absent_defaultmarker(ansible_zos_module):
    hosts = ansible_zos_module
    params = {
        "block":"",
        "state":"absent"
    }
    full_path = TEST_FOLDER_BLOCKINFILE + inspect.stack()[0][3]
    content = TEST_CONTENT_DEFAULTMARKER
    try:
        set_uss_environment(ansible_zos_module, content, full_path)
        params["path"] = full_path
        results = hosts.all.zos_blockinfile(**params)
        for result in results.contacted.values():
            assert result.get("changed") == 1
        results = hosts.all.shell(cmd=f"cat {params["path"]}")
        for result in results.contacted.values():
            assert result.get("stdout") == EXPECTED_ABSENT
    finally:
        remove_uss_environment(ansible_zos_module)


@pytest.mark.uss
def test_uss_block_absent_custommarker(ansible_zos_module):
    hosts = ansible_zos_module
    params = {
        "block":"",
        "state":"absent"
    }
    params["marker"] = '# {mark} IBM MANAGED BLOCK'
    params["marker_begin"] = 'OPEN'
    params["marker_end"] = 'CLOSE'
    full_path = TEST_FOLDER_BLOCKINFILE + inspect.stack()[0][3]
    content = TEST_CONTENT_CUSTOMMARKER
    try:
        set_uss_environment(ansible_zos_module, content, full_path)
        params["path"] = full_path
        results = hosts.all.zos_blockinfile(**params)
        for result in results.contacted.values():
            assert result.get("changed") == 1
        results = hosts.all.shell(cmd=f"cat {params["path"]}")
        for result in results.contacted.values():
            assert result.get("stdout") == EXPECTED_ABSENT
    finally:
        remove_uss_environment(ansible_zos_module)


@pytest.mark.uss
def test_uss_block_replace_insertafter_regex_defaultmarker(ansible_zos_module):
    hosts = ansible_zos_module
    params = {
        "insertafter":"PYTHON_HOME=",
        "block":"ZOAU_ROOT=/mvsutil-develop_dsed\nZOAU_HOME=\\$ZOAU_ROOT\nZOAU_DIR=\\$ZOAU_ROOT",
        "state":"present"
    }
    full_path = TEST_FOLDER_BLOCKINFILE + inspect.stack()[0][3]
    content = TEST_CONTENT_DEFAULTMARKER
    try:
        set_uss_environment(ansible_zos_module, content, full_path)
        params["path"] = full_path
        results = hosts.all.zos_blockinfile(**params)
        for result in results.contacted.values():
            assert result.get("changed") == 1
        results = hosts.all.shell(cmd=f"cat {params["path"]}")
        for result in results.contacted.values():
            assert result.get("stdout") == EXPECTED_REPLACE_INSERTAFTER
    finally:
        remove_uss_environment(ansible_zos_module)


@pytest.mark.uss
def test_uss_block_replace_insertbefore_regex_defaultmarker(ansible_zos_module):
    hosts = ansible_zos_module
    params = {
        "insertbefore":"PYTHON_HOME=",
        "block":"unset ZOAU_ROOT\nunset ZOAU_HOME\nunset ZOAU_DIR",
        "state":"present"
    }
    full_path = TEST_FOLDER_BLOCKINFILE + inspect.stack()[0][3]
    content = TEST_CONTENT_DEFAULTMARKER
    try:
        set_uss_environment(ansible_zos_module, content, full_path)
        params["path"] = full_path
        results = hosts.all.zos_blockinfile(**params)
        for result in results.contacted.values():
            assert result.get("changed") == 1
        results = hosts.all.shell(cmd=f"cat {params["path"]}")
        for result in results.contacted.values():
            assert result.get("stdout") == EXPECTED_REPLACE_INSERTBEFORE
    finally:
        remove_uss_environment(ansible_zos_module)


@pytest.mark.uss
def test_uss_block_replace_insertafter_eof_defaultmarker(ansible_zos_module):
    hosts = ansible_zos_module
    params = {
        "insertafter":"EOF",
        "block":"export ZOAU_ROOT\nexport ZOAU_HOME\nexport ZOAU_DIR",
        "state":"present"
    }
    full_path = TEST_FOLDER_BLOCKINFILE + inspect.stack()[0][3]
    content = TEST_CONTENT_DEFAULTMARKER
    try:
        set_uss_environment(ansible_zos_module, content, full_path)
        params["path"] = full_path
        results = hosts.all.zos_blockinfile(**params)
        for result in results.contacted.values():
            assert result.get("changed") == 1
        results = hosts.all.shell(cmd=f"cat {params["path"]}")
        for result in results.contacted.values():
            assert result.get("stdout") == EXPECTED_REPLACE_EOF_CUSTOM
    finally:
        remove_uss_environment(ansible_zos_module)


@pytest.mark.uss
def test_uss_block_replace_insertbefore_bof_defaultmarker(ansible_zos_module):
    hosts = ansible_zos_module
    params = {
        "insertbefore":"BOF",
        "block":"# this is file is for setting env vars",
        "state":"present"
    }
    full_path = TEST_FOLDER_BLOCKINFILE + inspect.stack()[0][3]
    content = TEST_CONTENT_DEFAULTMARKER
    try:
        set_uss_environment(ansible_zos_module, content, full_path)
        params["path"] = full_path
        results = hosts.all.zos_blockinfile(**params)
        for result in results.contacted.values():
            assert result.get("changed") == 1
        results = hosts.all.shell(cmd=f"cat {params["path"]}")
        for result in results.contacted.values():
            assert result.get("stdout") == EXPECTED_REPLACE_BOF_CUSTOM
    finally:
        remove_uss_environment(ansible_zos_module)


@pytest.mark.uss
def test_uss_block_replace_insertafter_regex_custommarker(ansible_zos_module):
    hosts = ansible_zos_module
    params = {
        "insertafter":"PYTHON_HOME=",
        "block":"ZOAU_ROOT=/mvsutil-develop_dsed\nZOAU_HOME=\\$ZOAU_ROOT\nZOAU_DIR=\\$ZOAU_ROOT",
        "state":"present"
    }
    params["marker"] = '# {mark} IBM MANAGED BLOCK'
    params["marker_begin"] = 'OPEN'
    params["marker_end"] = 'CLOSE'
    full_path = TEST_FOLDER_BLOCKINFILE + inspect.stack()[0][3]
    content = TEST_CONTENT
    try:
        set_uss_environment(ansible_zos_module, content, full_path)
        params["path"] = full_path
        results = hosts.all.zos_blockinfile(**params)
        for result in results.contacted.values():
            assert result.get("changed") == 1
        results = hosts.all.shell(cmd=f"cat {params["path"]}")
        for result in results.contacted.values():
            assert result.get("stdout") == EXPECTED_REPLACE_EOF_REGEX_CUSTOM
    finally:
        remove_uss_environment(ansible_zos_module)


@pytest.mark.uss
def test_uss_block_replace_insertbefore_regex_custommarker(ansible_zos_module):
    hosts = ansible_zos_module
    params = {
        "insertbefore":"PYTHON_HOME=",
        "block":"unset ZOAU_ROOT\nunset ZOAU_HOME\nunset ZOAU_DIR",
        "state":"present"
    }
    params["marker"] = '# {mark} IBM MANAGED BLOCK'
    params["marker_begin"] = 'OPEN'
    params["marker_end"] = 'CLOSE'
    full_path = TEST_FOLDER_BLOCKINFILE + inspect.stack()[0][3]
    content = TEST_CONTENT_CUSTOMMARKER
    try:
        set_uss_environment(ansible_zos_module, content, full_path)
        params["path"] = full_path
        results = hosts.all.zos_blockinfile(**params)
        for result in results.contacted.values():
            assert result.get("changed") == 1
        results = hosts.all.shell(cmd=f"cat {params["path"]}")
        for result in results.contacted.values():
            assert result.get("stdout") == EXPECTED_REPLACE_BOF_REGEX_CUSTOM
    finally:
        remove_uss_environment(ansible_zos_module)


@pytest.mark.uss
def test_uss_block_replace_insertafter_eof_custommarker(ansible_zos_module):
    hosts = ansible_zos_module
    params = {
        "insertafter":"EOF",
        "block":"export ZOAU_ROOT\nexport ZOAU_HOME\nexport ZOAU_DIR",
        "state":"present"
    }
    params["marker"] = '# {mark} IBM MANAGED BLOCK'
    params["marker_begin"] = 'OPEN'
    params["marker_end"] = 'CLOSE'
    full_path = TEST_FOLDER_BLOCKINFILE + inspect.stack()[0][3]
    content = TEST_CONTENT_CUSTOMMARKER
    try:
        set_uss_environment(ansible_zos_module, content, full_path)
        params["path"] = full_path
        results = hosts.all.zos_blockinfile(**params)
        for result in results.contacted.values():
            assert result.get("changed") == 1
        results = hosts.all.shell(cmd=f"cat {params["path"]}")
        for result in results.contacted.values():
            assert result.get("stdout") == EXPECTED_INSERTAFTER_EOF_CUSTOM
    finally:
        remove_uss_environment(ansible_zos_module)


@pytest.mark.uss
def test_uss_block_replace_insertbefore_bof_custommarker(ansible_zos_module):
    hosts = ansible_zos_module
    params = {
        "insertbefore":"BOF",
        "block":"# this is file is for setting env vars",
        "state":"present"
    }
    params["marker"] = '# {mark} IBM MANAGED BLOCK'
    params["marker_begin"] = 'OPEN'
    params["marker_end"] = 'CLOSE'
    full_path = TEST_FOLDER_BLOCKINFILE + inspect.stack()[0][3]
    content = TEST_CONTENT_CUSTOMMARKER
    try:
        set_uss_environment(ansible_zos_module, content, full_path)
        params["path"] = full_path
        results = hosts.all.zos_blockinfile(**params)
        for result in results.contacted.values():
            assert result.get("changed") == 1
        results = hosts.all.shell(cmd=f"cat {params["path"]}")
        for result in results.contacted.values():
            assert result.get("stdout") == EXPECTED_INSERTBEFORE_BOF_CUSTOM
    finally:
        remove_uss_environment(ansible_zos_module)


@pytest.mark.uss
def test_uss_block_insert_with_indentation_level_specified(ansible_zos_module):
    hosts = ansible_zos_module
    params = {
        "insertafter":"EOF",
        "block":"export ZOAU_ROOT\nexport ZOAU_HOME\nexport ZOAU_DIR",
        "state":"present",
        "indentation":16
    }
    full_path = TEST_FOLDER_BLOCKINFILE + inspect.stack()[0][3]
    content = TEST_CONTENT
    try:
        set_uss_environment(ansible_zos_module, content, full_path)
        params["path"] = full_path
        results = hosts.all.zos_blockinfile(**params)
        for result in results.contacted.values():
            assert result.get("changed") == 1
        results = hosts.all.shell(cmd=f"cat {params["path"]}")
        for result in results.contacted.values():
            assert result.get("stdout") == EXPECTED_INSERT_WITH_INDENTATION
    finally:
        remove_uss_environment(ansible_zos_module)

# Test case base on bug of dataset.blockifile
# GH Issue #1258
<<<<<<< HEAD
#@pytest.mark.uss
#def test_uss_block_insert_with_doublequotes(ansible_zos_module):
#    hosts = ansible_zos_module
#    params = dict(insertafter="sleep 30;",
#block='cat "//OMVSADMI.CAT"\ncat "//OMVSADM.COPYMEM.TESTS" > test.txt',
#marker="// {mark} ANSIBLE MANAGED BLOCK", state="present")
#    full_path = TEST_FOLDER_BLOCKINFILE + inspect.stack()[0][3]
#    content = TEST_CONTENT_DOUBLEQUOTES
#    try:
#        set_uss_environment(ansible_zos_module, content, full_path)
#        params["path"] = full_path
#        results = hosts.all.zos_blockinfile(**params)
#        for result in results.contacted.values():
#            assert result.get("changed") == 1
#        results = hosts.all.shell(cmd="cat {0}".format(params["path"]))
#        for result in results.contacted.values():
#            assert result.get("stdout") == EXPECTED_DOUBLE_QUOTES
#    finally:
#        remove_uss_environment(ansible_zos_module)
=======
@pytest.mark.uss
def test_uss_block_insert_with_doublequotes(ansible_zos_module):
    hosts = ansible_zos_module
    params = dict(insertafter="sleep 30;", block='cat "//OMVSADMI.CAT"\ncat "//OMVSADM.COPYMEM.TESTS" > test.txt', marker="// {mark} ANSIBLE MANAGED BLOCK", state="present")
    full_path = TEST_FOLDER_BLOCKINFILE + inspect.stack()[0][3]
    content = TEST_CONTENT_DOUBLEQUOTES
    try:
        set_uss_environment(ansible_zos_module, content, full_path)
        params["path"] = full_path
        results = hosts.all.zos_blockinfile(**params)
        for result in results.contacted.values():
            print(result)
            assert result.get("changed") == 1
        results = hosts.all.shell(cmd="cat {0}".format(params["path"]))
        for result in results.contacted.values():
            assert result.get("stdout") == EXPECTED_DOUBLE_QUOTES
    finally:
        remove_uss_environment(ansible_zos_module)
>>>>>>> 163b7e55


@pytest.mark.uss
def test_uss_block_insertafter_eof_with_backup(ansible_zos_module):
    hosts = ansible_zos_module
    params = {
        "insertafter":"EOF",
        "block":"export ZOAU_ROOT\nexport ZOAU_HOME\nexport ZOAU_DIR",
        "state":"present",
        "backup":True
    }
    full_path = TEST_FOLDER_BLOCKINFILE + inspect.stack()[0][3]
    content = TEST_CONTENT
    try:
        set_uss_environment(ansible_zos_module, content, full_path)
        params["path"] = full_path
        results = hosts.all.zos_blockinfile(**params)
        for result in results.contacted.values():
            backup_name = result.get("backup_name")
            assert result.get("changed") == 1
            assert backup_name is not None
        results = hosts.all.shell(cmd=f"cat {params["path"]}")
        for result in results.contacted.values():
            assert result.get("stdout") == EXPECTED_INSERTAFTER_EOF
    finally:
        ansible_zos_module.all.file(path=backup_name, state="absent")
        remove_uss_environment(ansible_zos_module)


@pytest.mark.uss
def test_uss_block_insertafter_eof_with_backup_name(ansible_zos_module):
    hosts = ansible_zos_module
    params = {
        "insertafter":"EOF",
        "block":"export ZOAU_ROOT\nexport ZOAU_HOME\nexport ZOAU_DIR",
        "state":"present",
        "backup":True,
        "backup_name":USS_BACKUP_FILE
    }
    full_path = TEST_FOLDER_BLOCKINFILE + inspect.stack()[0][3]
    content = TEST_CONTENT
    try:
        set_uss_environment(ansible_zos_module, content, full_path)
        params["path"] = full_path
        results = hosts.all.zos_blockinfile(**params)
        for result in results.contacted.values():
            assert result.get("changed") == 1
            assert result.get("backup_name") == USS_BACKUP_FILE
        cmd_str = f"cat {USS_BACKUP_FILE}"
        results = ansible_zos_module.all.shell(cmd=cmd_str)
        for result in results.contacted.values():
            assert result.get("stdout") == TEST_CONTENT
        results = hosts.all.shell(cmd=f"cat {params["path"]}")
        for result in results.contacted.values():
            assert result.get("stdout") == EXPECTED_INSERTAFTER_EOF
    finally:
        ansible_zos_module.all.file(path=USS_BACKUP_FILE, state="absent")
        remove_uss_environment(ansible_zos_module)


#########################
# Dataset test cases
#########################


@pytest.mark.ds
@pytest.mark.parametrize("dstype", DS_TYPE)
def test_ds_block_insertafter_regex(ansible_zos_module, dstype):
    hosts = ansible_zos_module
    ds_type = dstype
    params = {
        "insertafter":"ZOAU_ROOT=",
        "block":"ZOAU_ROOT=/mvsutil-develop_dsed\nZOAU_HOME=\\$ZOAU_ROOT\nZOAU_DIR=\\$ZOAU_ROOT",
        "state":"present"
    }
    ds_name = get_tmp_ds_name()
    temp_file = "/tmp/" + ds_name
    content = TEST_CONTENT
    try:
        ds_full_name = set_ds_environment(ansible_zos_module, temp_file, ds_name, ds_type, content)
        params["path"] = ds_full_name
        results = hosts.all.zos_blockinfile(**params)
        for result in results.contacted.values():
            assert result.get("changed") == 1
        results = hosts.all.shell(cmd=f"cat \"//'{params["path"]}'\" ")
        for result in results.contacted.values():
            assert result.get("stdout") == EXPECTED_INSERTAFTER_REGEX
    finally:
        remove_ds_environment(ansible_zos_module, ds_name)


@pytest.mark.ds
@pytest.mark.parametrize("dstype", DS_TYPE)
def test_ds_block_insertbefore_regex(ansible_zos_module, dstype):
    hosts = ansible_zos_module
    ds_type = dstype
    params = {
        "insertbefore":"ZOAU_ROOT=",
        "block":"unset ZOAU_ROOT\nunset ZOAU_HOME\nunset ZOAU_DIR",
        "state":"present"
    }
    ds_name = get_tmp_ds_name()
    temp_file = "/tmp/" + ds_name
    content = TEST_CONTENT
    try:
        ds_full_name = set_ds_environment(ansible_zos_module, temp_file, ds_name, ds_type, content)
        params["path"] = ds_full_name
        results = hosts.all.zos_blockinfile(**params)
        for result in results.contacted.values():
            assert result.get("changed") == 1
        results = hosts.all.shell(cmd=f"cat \"//'{params["path"]}'\" ")
        for result in results.contacted.values():
            assert result.get("stdout") == EXPECTED_INSERTBEFORE_REGEX
    finally:
        remove_ds_environment(ansible_zos_module, ds_name)


@pytest.mark.ds
@pytest.mark.parametrize("dstype", DS_TYPE)
def test_ds_block_insertafter_eof(ansible_zos_module, dstype):
    hosts = ansible_zos_module
    ds_type = dstype
    params = {
        "insertafter":"EOF",
        "block":"export ZOAU_ROOT\nexport ZOAU_HOME\nexport ZOAU_DIR",
        "state":"present"
    }
    ds_name = get_tmp_ds_name()
    temp_file = "/tmp/" + ds_name
    content = TEST_CONTENT
    try:
        ds_full_name = set_ds_environment(ansible_zos_module, temp_file, ds_name, ds_type, content)
        params["path"] = ds_full_name
        results = hosts.all.zos_blockinfile(**params)
        for result in results.contacted.values():
            assert result.get("changed") == 1
        results = hosts.all.shell(cmd=f"cat \"//'{params["path"]}'\" ")
        for result in results.contacted.values():
            assert result.get("stdout") == EXPECTED_INSERTAFTER_EOF
    finally:
        remove_ds_environment(ansible_zos_module, ds_name)


@pytest.mark.ds
@pytest.mark.parametrize("dstype", DS_TYPE)
def test_ds_block_insertbefore_bof(ansible_zos_module, dstype):
    hosts = ansible_zos_module
    ds_type = dstype
    params = {
        "insertbefore":"BOF",
        "block":"# this is file is for setting env vars",
        "state":"present"
    }
    ds_name = get_tmp_ds_name()
    temp_file = "/tmp/" + ds_name
    content = TEST_CONTENT
    try:
        ds_full_name = set_ds_environment(ansible_zos_module, temp_file, ds_name, ds_type, content)
        params["path"] = ds_full_name
        results = hosts.all.zos_blockinfile(**params)
        for result in results.contacted.values():
            assert result.get("changed") == 1
        results = hosts.all.shell(cmd=f"cat \"//'{params["path"]}'\" ")
        for result in results.contacted.values():
            assert result.get("stdout") == EXPECTED_INSERTBEFORE_BOF
    finally:
        remove_ds_environment(ansible_zos_module, ds_name)


@pytest.mark.ds
@pytest.mark.parametrize("dstype", DS_TYPE)
def test_ds_block_replace_insertafter_regex(ansible_zos_module, dstype):
    hosts = ansible_zos_module
    ds_type = dstype
    params = {
        "insertafter":"PYTHON_HOME=",
        "block":"ZOAU_ROOT=/mvsutil-develop_dsed\nZOAU_HOME=\\$ZOAU_ROOT\nZOAU_DIR=\\$ZOAU_ROOT",
        "state":"present"
    }
    ds_name = get_tmp_ds_name()
    temp_file = "/tmp/" + ds_name
    content = TEST_CONTENT_DEFAULTMARKER
    try:
        ds_full_name = set_ds_environment(ansible_zos_module, temp_file, ds_name, ds_type, content)
        params["path"] = ds_full_name
        results = hosts.all.zos_blockinfile(**params)
        for result in results.contacted.values():
            assert result.get("changed") == 1
        results = hosts.all.shell(cmd=f"cat \"//'{params["path"]}'\" ")
        for result in results.contacted.values():
            assert result.get("stdout") == EXPECTED_REPLACE_INSERTAFTER
    finally:
        remove_ds_environment(ansible_zos_module, ds_name)


@pytest.mark.ds
@pytest.mark.parametrize("dstype", DS_TYPE)
def test_ds_block_replace_insertbefore_regex(ansible_zos_module, dstype):
    hosts = ansible_zos_module
    ds_type = dstype
    params = {
        "insertbefore":"PYTHON_HOME=",
        "block":"unset ZOAU_ROOT\nunset ZOAU_HOME\nunset ZOAU_DIR",
        "state":"present"
    }
    ds_name = get_tmp_ds_name()
    temp_file = "/tmp/" + ds_name
    content = TEST_CONTENT_DEFAULTMARKER
    try:
        ds_full_name = set_ds_environment(ansible_zos_module, temp_file, ds_name, ds_type, content)
        params["path"] = ds_full_name
        results = hosts.all.zos_blockinfile(**params)
        for result in results.contacted.values():
            assert result.get("changed") == 1
        results = hosts.all.shell(cmd=f"cat \"//'{params["path"]}'\" ")
        for result in results.contacted.values():
            assert result.get("stdout") == EXPECTED_REPLACE_INSERTBEFORE
    finally:
        remove_ds_environment(ansible_zos_module, ds_name)


@pytest.mark.ds
@pytest.mark.parametrize("dstype", DS_TYPE)
def test_ds_block_replace_insertafter_eof(ansible_zos_module, dstype):
    hosts = ansible_zos_module
    ds_type = dstype
    params = {
        "insertafter":"EOF",
        "block":"export ZOAU_ROOT\nexport ZOAU_HOME\nexport ZOAU_DIR",
        "state":"present"
    }
    ds_name = get_tmp_ds_name()
    temp_file = "/tmp/" + ds_name
    content = TEST_CONTENT_DEFAULTMARKER
    try:
        ds_full_name = set_ds_environment(ansible_zos_module, temp_file, ds_name, ds_type, content)
        params["path"] = ds_full_name
        results = hosts.all.zos_blockinfile(**params)
        for result in results.contacted.values():
            assert result.get("changed") == 1
        results = hosts.all.shell(cmd=f"cat \"//'{params["path"]}'\" ")
        for result in results.contacted.values():
            assert result.get("stdout") == EXPECTED_INSERTAFTER_EOF
    finally:
        remove_ds_environment(ansible_zos_module, ds_name)


@pytest.mark.ds
@pytest.mark.parametrize("dstype", DS_TYPE)
def test_ds_block_replace_insertbefore_bof(ansible_zos_module, dstype):
    hosts = ansible_zos_module
    ds_type = dstype
    params = {
        "insertbefore":"BOF",
        "block":"# this is file is for setting env vars",
        "state":"present"
    }
    ds_name = get_tmp_ds_name()
    temp_file = "/tmp/" + ds_name
    content = TEST_CONTENT_DEFAULTMARKER
    try:
        ds_full_name = set_ds_environment(ansible_zos_module, temp_file, ds_name, ds_type, content)
        params["path"] = ds_full_name
        results = hosts.all.zos_blockinfile(**params)
        for result in results.contacted.values():
            assert result.get("changed") == 1
        results = hosts.all.shell(cmd=f"cat \"//'{params["path"]}'\" ")
        for result in results.contacted.values():
            assert result.get("stdout") == EXPECTED_INSERTBEFORE_BOF
    finally:
        remove_ds_environment(ansible_zos_module, ds_name)


@pytest.mark.ds
@pytest.mark.parametrize("dstype", DS_TYPE)
def test_ds_block_absent(ansible_zos_module, dstype):
    hosts = ansible_zos_module
    ds_type = dstype
    params = {
        "block":"",
        "state":"absent"
    }
    ds_name = get_tmp_ds_name()
    temp_file = "/tmp/" + ds_name
    content = TEST_CONTENT_DEFAULTMARKER
    try:
        ds_full_name = set_ds_environment(ansible_zos_module, temp_file, ds_name, ds_type, content)
        params["path"] = ds_full_name
        results = hosts.all.zos_blockinfile(**params)
        for result in results.contacted.values():
            assert result.get("changed") == 1
        results = hosts.all.shell(cmd=f"cat \"//'{params["path"]}'\" ")
        for result in results.contacted.values():
            assert result.get("stdout") == EXPECTED_ABSENT
    finally:
        remove_ds_environment(ansible_zos_module, ds_name)


@pytest.mark.ds
def test_ds_tmp_hlq_option(ansible_zos_module):
    # This TMPHLQ only works with sequential datasets
    hosts = ansible_zos_module
<<<<<<< HEAD
    ds_type = "SEQ"
    params={
        "insertafter":"EOF",
        "block":"export ZOAU_ROOT\n",
        "state":"present",
        "backup":True,
        "tmp_hlq":"TMPHLQ"
    }
    kwargs = {
        "backup_name":r"TMPHLQ\.."
    }
=======
    ds_type = "seq"
    params=dict(insertafter="EOF", block="export ZOAU_ROOT\n", state="present", backup=True, tmp_hlq="TMPHLQ")
    kwargs = dict(backup_name=r"TMPHLQ\..")
>>>>>>> 163b7e55
    content = TEST_CONTENT
    try:
        ds_full_name = get_tmp_ds_name()
        temp_file = "/tmp/" + ds_full_name
        hosts.all.zos_data_set(name=ds_full_name, type=ds_type, replace=True)
        hosts.all.shell(cmd=f"echo \"{content}\" > {temp_file}")
        cmd_str = f"cp {quote(temp_file)} \"//'{ds_full_name}'\" "
        hosts.all.shell(cmd=cmd_str)
        hosts.all.shell(cmd="rm -rf " + "/tmp/zos_lineinfile/")
        results = hosts.all.shell(cmd=f"cat \"//'{ds_full_name}'\" | wc -l ")
        for result in results.contacted.values():
            assert int(result.get("stdout")) != 0
        params["path"] = ds_full_name
        results = hosts.all.zos_blockinfile(**params)
        for result in results.contacted.values():
            for key in kwargs:
                assert re.match(kwargs.get(key), result.get(key))
    finally:
        hosts.all.zos_data_set(name=ds_full_name, state="absent")


@pytest.mark.ds
@pytest.mark.parametrize("dstype", DS_TYPE)
def test_ds_block_insert_with_indentation_level_specified(ansible_zos_module, dstype):
    hosts = ansible_zos_module
    ds_type = dstype
    params = {
        "insertafter":"EOF",
        "block":"export ZOAU_ROOT\nexport ZOAU_HOME\nexport ZOAU_DIR",
        "state":"present",
        "indentation":16
    }
    ds_name = get_tmp_ds_name()
    temp_file = "/tmp/" + ds_name
    content = TEST_CONTENT
    try:
        ds_full_name = set_ds_environment(ansible_zos_module, temp_file, ds_name, ds_type, content)
        params["path"] = ds_full_name
        results = hosts.all.zos_blockinfile(**params)
        for result in results.contacted.values():
            assert result.get("changed") == 1
        results = hosts.all.shell(cmd=f"cat \"//'{params["path"]}'\" ")
        for result in results.contacted.values():
            assert result.get("stdout") == EXPECTED_INSERT_WITH_INDENTATION
    finally:
        remove_ds_environment(ansible_zos_module, ds_name)


@pytest.mark.ds
@pytest.mark.parametrize("dstype", DS_TYPE)
@pytest.mark.parametrize("backup_name", BACKUP_OPTIONS)
def test_ds_block_insertafter_eof_with_backup(ansible_zos_module, dstype, backup_name):
    hosts = ansible_zos_module
    ds_type = dstype
    backup_ds_name = ""
    params = {
        "block":"export ZOAU_ROOT\nexport ZOAU_HOME\nexport ZOAU_DIR",
        "state":"present",
        "backup":True
    }
    if backup_name:
        params["backup_name"] = backup_name
    ds_name = get_tmp_ds_name()
    temp_file = "/tmp/" + ds_name
    content = TEST_CONTENT
    try:
        ds_full_name = set_ds_environment(ansible_zos_module, temp_file, ds_name, ds_type, content)
        params["path"] = ds_full_name
        results = hosts.all.zos_blockinfile(**params)
        for result in results.contacted.values():
            assert result.get("changed") == 1
            backup_ds_name = result.get("backup_name")
            assert backup_ds_name is not None
        results = hosts.all.shell(cmd=f"cat \"//'{params["path"]}'\" ")
        for result in results.contacted.values():
            assert result.get("stdout") == EXPECTED_INSERTAFTER_EOF
    finally:
        remove_ds_environment(ansible_zos_module, ds_name)
        if backup_name:
            ansible_zos_module.all.zos_data_set(name="BLOCKIF.TEST.BACKUP", state="absent")
        if backup_ds_name != "":
            ansible_zos_module.all.zos_data_set(name=backup_ds_name, state="absent")



@pytest.mark.ds
@pytest.mark.parametrize("dstype", DS_TYPE)
def test_ds_block_insertafter_regex_force(ansible_zos_module, dstype):
    hosts = ansible_zos_module
    ds_type = dstype
    default_data_set_name =  get_tmp_ds_name()
    params = {
        "path":"",
        "insertafter":"ZOAU_ROOT=",
        "block":"ZOAU_ROOT=/mvsutil-develop_dsed\nZOAU_HOME=\\$ZOAU_ROOT\nZOAU_DIR=\\$ZOAU_ROOT",
        "state":"present",
        "force":True
    }
    member_1, member_2 = "MEM1", "MEM2"
    temp_file = f"/tmp/{member_2}"
    content = TEST_CONTENT
<<<<<<< HEAD
    if ds_type == "SEQ":
        params["path"] = f"{default_data_set_name}.{member_2}"
=======
    if ds_type == "seq":
        params["path"] = default_data_set_name+".{0}".format(MEMBER_2)
>>>>>>> 163b7e55
    else:
        params["path"] = f"{default_data_set_name}({member_2})"
    try:
        # set up:
        hosts.all.zos_data_set(
            name=default_data_set_name,
            state="present",
            type=ds_type,
            replace=True
        )
        hosts.all.shell(cmd=f"echo \"{content}\" > {temp_file}")
        hosts.all.zos_data_set(
            batch=[
                {
                    "name": f"{default_data_set_name}({member_1})",
                    "type": "member",
                    "state": "present", "replace": True, },
                {   "name": params["path"], "type": "member",
                    "state": "present", "replace": True, },
            ]
        )
        # write memeber to verify cases
<<<<<<< HEAD
        if ds_type in ["PDS", "PDSE"]:
            cmd_str = f"cp -CM {quote(temp_file)} \"//'{params["path"]}'\""
=======
        if ds_type in ["pds", "pdse"]:
            cmdStr = "cp -CM {0} \"//'{1}'\"".format(quote(TEMP_FILE), params["path"])
>>>>>>> 163b7e55
        else:
            cmd_str = f"cp {quote(temp_file)} \"//'{params["path"]}'\" "
        hosts.all.shell(cmd=cmd_str)
        results = hosts.all.shell(cmd=f"cat \"//'{params["path"]}'\" | wc -l ")
        for result in results.contacted.values():
            assert int(result.get("stdout")) != 0
        # copy/compile c program and copy jcl to hold data set lock for n seconds in background(&)
        hosts.all.file(path="/tmp/disp_shr/", state="directory")
        hosts.all.shell(cmd=f"echo \"{c_pgm}\"  > /tmp/disp_shr/pdse-lock.c")
        hosts.all.shell(
            cmd=f"echo \"{call_c_jcl.format(default_data_set_name, member_1)}\""+
            " > /tmp/disp_shr/call_c_pgm.jcl"
        )
        hosts.all.shell(cmd="xlc -o pdse-lock pdse-lock.c", chdir="/tmp/disp_shr/")
        hosts.all.shell(cmd="submit call_c_pgm.jcl", chdir="/tmp/disp_shr/")
        time.sleep(5)
        # call lineinfile to see results
        results = hosts.all.zos_blockinfile(**params)
        for result in results.contacted.values():
            assert result.get("changed") is True
        results = hosts.all.shell(cmd=f"""cat "//'{params["path"]}'" """)
        for result in results.contacted.values():
            assert result.get("stdout") == EXPECTED_INSERTAFTER_REGEX
    finally:
        hosts.all.shell(cmd="rm -rf " + temp_file)
        ps_list_res = hosts.all.shell(cmd="ps -e | grep -i 'pdse-lock'")
        pid = list(ps_list_res.contacted.values())[0].get('stdout').strip().split(' ')[0]
        hosts.all.shell(cmd=f"kill 9 {pid.strip()}")
        hosts.all.shell(cmd='rm -r /tmp/disp_shr')
        hosts.all.zos_data_set(name=default_data_set_name, state="absent")


@pytest.mark.ds
def test_gdd_ds_insert_block(ansible_zos_module):
    hosts = ansible_zos_module
    params = dict(insertafter="EOF", block="ZOAU_ROOT=/mvsutil-develop_dsed\nZOAU_HOME=\\$ZOAU_ROOT\nZOAU_DIR=\\$ZOAU_ROOT", state="present")
    ds_name = get_tmp_ds_name(3, 2)
    try:
        # Set environment
        hosts.all.shell(cmd="dtouch -tGDG -L3 {0}".format(ds_name))
        hosts.all.shell(cmd="""dtouch -tseq "{0}(+1)" """.format(ds_name))
        hosts.all.shell(cmd="""dtouch -tseq "{0}(+1)" """.format(ds_name))

        params["src"] = ds_name + "(0)"
        results = hosts.all.zos_blockinfile(**params)
        for result in results.contacted.values():
            assert result.get("changed") == 1
        results = hosts.all.shell(cmd="cat \"//'{0}'\" ".format(params["src"]))
        for result in results.contacted.values():
            assert result.get("stdout") == "# BEGIN ANSIBLE MANAGED BLOCK\nZOAU_ROOT=/mvsutil-develop_dsed\nZOAU_HOME=$ZOAU_ROOT\nZOAU_DIR=$ZOAU_ROOT\n# END ANSIBLE MANAGED BLOCK"

        params["src"] = ds_name + "(-1)"
        results = hosts.all.zos_blockinfile(**params)
        for result in results.contacted.values():
            assert result.get("changed") == 1
        results = hosts.all.shell(cmd="cat \"//'{0}'\" ".format(params["src"]))
        for result in results.contacted.values():
            assert result.get("stdout") == "# BEGIN ANSIBLE MANAGED BLOCK\nZOAU_ROOT=/mvsutil-develop_dsed\nZOAU_HOME=$ZOAU_ROOT\nZOAU_DIR=$ZOAU_ROOT\n# END ANSIBLE MANAGED BLOCK"

        params_w_bck = dict(insertafter="eof", block="export ZOAU_ROOT\nexport ZOAU_HOME\nexport ZOAU_DIR", state="present", backup=True, backup_name=ds_name + "(+1)")
        params_w_bck["src"] = ds_name + "(-1)"
        results = hosts.all.zos_blockinfile(**params_w_bck)
        for result in results.contacted.values():
            assert result.get("changed") == 1
            assert result.get("rc") == 0
        backup = ds_name + "(0)"
        results = hosts.all.shell(cmd="cat \"//'{0}'\" ".format(backup))
        for result in results.contacted.values():
            assert result.get("stdout") == "# BEGIN ANSIBLE MANAGED BLOCK\nZOAU_ROOT=/mvsutil-develop_dsed\nZOAU_HOME=$ZOAU_ROOT\nZOAU_DIR=$ZOAU_ROOT\n# END ANSIBLE MANAGED BLOCK"

        params["src"] = ds_name + "(-3)"
        results = hosts.all.zos_blockinfile(**params)
        for result in results.contacted.values():
            assert result.get("changed") == 0
    finally:
        hosts.all.shell(cmd="""drm "ANSIBLE.*" """)


@pytest.mark.ds
def test_special_characters_ds_insert_block(ansible_zos_module):
    hosts = ansible_zos_module
    params = dict(insertafter="eof", block="ZOAU_ROOT=/mvsutil-develop_dsed\nZOAU_HOME=\\$ZOAU_ROOT\nZOAU_DIR=\\$ZOAU_ROOT", state="present")
    ds_name = get_tmp_ds_name(5, 5, symbols=True)
    backup = get_tmp_ds_name(6, 6, symbols=True)
    try:
        result = hosts.all.zos_data_set(name=ds_name, type="seq", state="present")

        params["src"] = ds_name
        results = hosts.all.zos_blockinfile(**params)
        for result in results.contacted.values():
            assert result.get("changed") == 1
        src = ds_name.replace('$', "\$")
        results = hosts.all.shell(cmd="cat \"//'{0}'\" ".format(src))
        for result in results.contacted.values():
            assert result.get("stdout") == "# BEGIN ANSIBLE MANAGED BLOCK\nZOAU_ROOT=/mvsutil-develop_dsed\nZOAU_HOME=$ZOAU_ROOT\nZOAU_DIR=$ZOAU_ROOT\n# END ANSIBLE MANAGED BLOCK"

        params_w_bck = dict(insertafter="eof", block="export ZOAU_ROOT\nexport ZOAU_HOME\nexport ZOAU_DIR", state="present", backup=True, backup_name=backup)
        params_w_bck["src"] = ds_name
        results = hosts.all.zos_blockinfile(**params_w_bck)
        for result in results.contacted.values():
            assert result.get("changed") == 1
            assert result.get("rc") == 0
        backup = backup.replace('$', "\$")
        results = hosts.all.shell(cmd="cat \"//'{0}'\" ".format(backup))
        for result in results.contacted.values():
            assert result.get("stdout") == "# BEGIN ANSIBLE MANAGED BLOCK\nZOAU_ROOT=/mvsutil-develop_dsed\nZOAU_HOME=$ZOAU_ROOT\nZOAU_DIR=$ZOAU_ROOT\n# END ANSIBLE MANAGED BLOCK"

    finally:
        hosts.all.shell(cmd="""drm "ANSIBLE.*" """)


#########################
# Encoding tests
#########################
@pytest.mark.uss
@pytest.mark.parametrize("encoding", ENCODING)
def test_uss_encoding(ansible_zos_module, encoding):
    hosts = ansible_zos_module
    insert_data = "Insert this string"
    params = {
        "insertafter":"SIMPLE",
        "block":insert_data,
        "state":"present"
    }
    params["encoding"] = encoding
    full_path = TEST_FOLDER_BLOCKINFILE + encoding
    content = "SIMPLE LINE TO VERIFY"
    try:
        hosts.all.shell(cmd=f"mkdir -p {TEST_FOLDER_BLOCKINFILE}")
        hosts.all.file(path=full_path, state="touch")
        hosts.all.shell(cmd=f"echo \"{content}\" > {full_path}")
        hosts.all.zos_encode(
            src=full_path,
            dest=full_path,
            from_encoding="IBM-1047",
            to_encoding=params["encoding"]
        )
        params["path"] = full_path
        results = hosts.all.zos_blockinfile(**params)
        for result in results.contacted.values():
            assert result.get("changed") == 1
        results = hosts.all.shell(cmd=f"cat {params["path"]}")
        for result in results.contacted.values():
            assert result.get("stdout") == EXPECTED_ENCODING
    finally:
        remove_uss_environment(ansible_zos_module)


@pytest.mark.ds
@pytest.mark.parametrize("dstype", DS_TYPE)
@pytest.mark.parametrize("encoding", ["IBM-1047"])
def test_ds_encoding(ansible_zos_module, encoding, dstype):
    hosts = ansible_zos_module
    ds_type = dstype
    insert_data = "Insert this string"
    params = {
        "insertafter":"SIMPLE",
        "block":insert_data,
        "state":"present"
    }
    params["encoding"] = encoding
    ds_name = get_tmp_ds_name()
    temp_file = "/tmp/" + ds_name
    content = "SIMPLE LINE TO VERIFY"
    try:
        hosts.all.shell(cmd=f"echo \"{content}\" > {temp_file}")
        hosts.all.zos_encode(
            src=temp_file,
            dest=temp_file,
            from_encoding="IBM-1047",
            to_encoding=params["encoding"]
        )
        hosts.all.zos_data_set(name=ds_name, type=ds_type)
        if ds_type in ["pds", "pdse"]:
            ds_full_name = ds_name + "(MEM)"
            hosts.all.zos_data_set(name=ds_full_name, state="present", type="member")
            cmd_str = f"cp -CM {quote(temp_file)} \"//'{ds_full_name}'\""
        else:
            ds_full_name = ds_name
            cmd_str = f"cp {quote(temp_file)} \"//'{ds_full_name}'\" "
        hosts.all.shell(cmd=cmd_str)
        hosts.all.shell(cmd="rm -rf " + temp_file)
        params["path"] = ds_full_name
        results = hosts.all.zos_blockinfile(**params)
        for result in results.contacted.values():
            assert result.get("changed") == 1
        hosts.all.zos_encode(
            src=ds_full_name,
            dest=ds_full_name,
            from_encoding=params["encoding"],
            to_encoding="IBM-1047"
        )
        results = hosts.all.shell(cmd=f"cat \"//'{params["path"]}'\" ")
        for result in results.contacted.values():
            assert result.get("stdout") == EXPECTED_ENCODING
    finally:
        remove_ds_environment(ansible_zos_module, ds_name)


#########################
# Negative tests
#########################


@pytest.mark.ds
def test_not_exist_ds_block_insertafter_regex(ansible_zos_module):
    hosts = ansible_zos_module
    params = {
        "insertafter":"ZOAU_ROOT=",
        "block":"ZOAU_ROOT=/mvsutil-develop_dsed\nZOAU_HOME=\\$ZOAU_ROOT\nZOAU_DIR=\\$ZOAU_ROOT",
        "state":"present"
    }
    params["path"] = "BIFTEST.NOTEXIST.SEQ"
    results = hosts.all.zos_blockinfile(**params)
    for result in results.contacted.values():
        assert "does NOT exist" in result.get("msg")


@pytest.mark.ds
def test_ds_block_insertafter_nomatch_eof_insert(ansible_zos_module):
    hosts = ansible_zos_module
<<<<<<< HEAD
    ds_type = 'SEQ'
    params={
        "insertafter":"EOF",
        "block":"export ZOAU_ROOT\nexport ZOAU_HOME\nexport ZOAU_DIR",
        "state":"present"
    }
=======
    ds_type = 'seq'
    params=dict(insertafter="EOF", block="export ZOAU_ROOT\nexport ZOAU_HOME\nexport ZOAU_DIR", state="present")
>>>>>>> 163b7e55
    params["insertafter"] = 'SOME_NON_EXISTING_PATTERN'
    ds_name = get_tmp_ds_name()
    temp_file = "/tmp/" + ds_name
    content = TEST_CONTENT
    try:
        ds_full_name = set_ds_environment(ansible_zos_module, temp_file, ds_name, ds_type, content)
        params["path"] = ds_full_name
        results = hosts.all.zos_blockinfile(**params)
        for result in results.contacted.values():
            assert result.get("changed") == 1
        results = hosts.all.shell(cmd=f"cat \"//'{params["path"]}'\" ")
        for result in results.contacted.values():
            assert result.get("stdout") == EXPECTED_INSERTAFTER_EOF
    finally:
        remove_ds_environment(ansible_zos_module, ds_name)


@pytest.mark.ds
def test_ds_block_insertafter_regex_wrongmarker(ansible_zos_module):
    hosts = ansible_zos_module
    params = {
        "insertafter":"ZOAU_ROOT=",
        "block":"ZOAU_ROOT=/mvsutil-develop_dsed\nZOAU_HOME=\\$ZOAU_ROOT\nZOAU_DIR=\\$ZOAU_ROOT",
        "state":"present"
    }
    params["path"] = "BIFTEST.NOTEXIST.SEQ"
    params["marker"] = '# MANAGED BLOCK'
    results = hosts.all.zos_blockinfile(**params)
    for result in results.contacted.values():
        assert "marker should have {mark}" in result.get("msg")


@pytest.mark.ds
@pytest.mark.parametrize("dstype", NS_DS_TYPE)
def test_ds_not_supported(ansible_zos_module, dstype):
    hosts = ansible_zos_module
    ds_type = dstype
    params = {
        "insertafter":"ZOAU_ROOT=",
        "block":"ZOAU_ROOT=/mvsutil-develop_dsed\nZOAU_HOME=\\$ZOAU_ROOT\nZOAU_DIR=\\$ZOAU_ROOT",
        "state":"present"
    }
    ds_name = get_tmp_ds_name()
    try:
        ds_name = ds_name.upper() + "." + ds_type
        results = hosts.all.zos_data_set(name=ds_name, type=ds_type, replace='yes')
        for result in results.contacted.values():
            assert result.get("changed") is True
        params["path"] = ds_name
        results = hosts.all.zos_blockinfile(**params)
        for result in results.contacted.values():
            assert result.get("changed") is False
            assert result.get("msg") == "VSAM data set type is NOT supported"
    finally:
        hosts.all.zos_data_set(name=ds_name, state="absent")


# Enhancemed #1339
@pytest.mark.ds
@pytest.mark.parametrize("dstype", ["pds","pdse"])
def test_ds_block_insertafter_regex_fail(ansible_zos_module, dstype):
    hosts = ansible_zos_module
    ds_type = dstype
    default_data_set_name = get_tmp_ds_name()
    params = {
        "path":"",
        "insertafter":"ZOAU_ROOT=",
        "block":"ZOAU_ROOT=/mvsutil-develop_dsed\nZOAU_HOME=\\$ZOAU_ROOT\nZOAU_DIR=\\$ZOAU_ROOT",
        "state":"present",
        "force":False
    }
    member_1, member_2 = "MEM1", "MEM2"
    temp_file = f"/tmp/{member_2}"
    params["path"] = f"{default_data_set_name}({member_2})"
    content = TEST_CONTENT
    try:
        # set up:
        hosts.all.zos_data_set(
            name=default_data_set_name,
            state="present",
            type=ds_type,
            replace=True
        )
        hosts.all.shell(cmd=f"echo \"{content}\" > {temp_file}")
        hosts.all.zos_data_set(
            batch=[
                {
                    "name": f"{default_data_set_name}({member_1})",
                    "type": "member",
                    "state": "present",
                    "replace": True,
                },
                {
                    "name": params["path"],
                    "type": "member",
                    "state": "present",
                    "replace": True,
                },
            ]
        )
        cmd_str = f"cp -CM {quote(temp_file)} \"//'{params["path"]}'\""
        hosts.all.shell(cmd=cmd_str)
        results = hosts.all.shell(cmd=f"cat \"//'{params["path"]}'\" | wc -l ")
        for result in results.contacted.values():
            assert int(result.get("stdout")) != 0
        # copy/compile c program and copy jcl to hold data set lock for n seconds in background(&)
        hosts.all.file(path="/tmp/disp_shr/", state="directory")
        hosts.all.shell(cmd=f"echo \"{c_pgm}\"  > /tmp/disp_shr/pdse-lock.c")
        hosts.all.shell(
            cmd=f"echo \"{call_c_jcl.format(default_data_set_name, member_1)}\""+
            " > /tmp/disp_shr/call_c_pgm.jcl"
        )
        hosts.all.shell(cmd="xlc -o pdse-lock pdse-lock.c", chdir="/tmp/disp_shr/")
        hosts.all.shell(cmd="submit call_c_pgm.jcl", chdir="/tmp/disp_shr/")
        time.sleep(5)
        # call lineinfile to see results
        results = hosts.all.zos_blockinfile(**params)
        for result in results.contacted.values():
            assert result.get("changed") is False
            assert result.get("failed") is True
    finally:
        ps_list_res = hosts.all.shell(cmd="ps -e | grep -i 'pdse-lock'")
        pid = list(ps_list_res.contacted.values())[0].get('stdout').strip().split(' ')[0]
        hosts.all.shell(cmd=f"kill 9 {pid.strip()}")
        hosts.all.shell(cmd='rm -r /tmp/disp_shr')
        hosts.all.zos_data_set(name=default_data_set_name, state="absent")<|MERGE_RESOLUTION|>--- conflicted
+++ resolved
@@ -1,8 +1,3 @@
-# pylint: disable=missing-module-docstring
-# pylint: disable=missing-class-docstring
-# pylint: disable=missing-function-docstring
-# pylint: disable=redefined-outer-name
-
 # -*- coding: utf-8 -*-
 
 # Copyright (c) IBM Corporation 2020, 2024
@@ -454,21 +449,12 @@
 
 def set_ds_environment(ansible_zos_module, temp_file, ds_name, ds_type, content):
     hosts = ansible_zos_module
-<<<<<<< HEAD
     hosts.all.shell(cmd=f"echo \"{content}\" > {temp_file}")
     hosts.all.zos_data_set(name=ds_name, type=ds_type)
-    if ds_type in ["PDS", "PDSE"]:
+    if ds_type in ["pds", "pdse"]:
         ds_full_name = ds_name + "(MEM)"
         hosts.all.zos_data_set(name=ds_full_name, state="present", type="member")
         cmd_str = f"cp -CM {quote(temp_file)} \"//'{ds_full_name}'\""
-=======
-    hosts.all.shell(cmd="echo \"{0}\" > {1}".format(CONTENT, TEMP_FILE))
-    hosts.all.zos_data_set(name=DS_NAME, type=DS_TYPE)
-    if DS_TYPE in ["pds", "pdse"]:
-        DS_FULL_NAME = DS_NAME + "(MEM)"
-        hosts.all.zos_data_set(name=DS_FULL_NAME, state="present", type="member")
-        cmdStr = "cp -CM {0} \"//'{1}'\"".format(quote(TEMP_FILE), DS_FULL_NAME)
->>>>>>> 163b7e55
     else:
         ds_full_name = ds_name
         cmd_str = f"cp {quote(temp_file)} \"//'{ds_full_name}'\" "
@@ -954,27 +940,6 @@
 
 # Test case base on bug of dataset.blockifile
 # GH Issue #1258
-<<<<<<< HEAD
-#@pytest.mark.uss
-#def test_uss_block_insert_with_doublequotes(ansible_zos_module):
-#    hosts = ansible_zos_module
-#    params = dict(insertafter="sleep 30;",
-#block='cat "//OMVSADMI.CAT"\ncat "//OMVSADM.COPYMEM.TESTS" > test.txt',
-#marker="// {mark} ANSIBLE MANAGED BLOCK", state="present")
-#    full_path = TEST_FOLDER_BLOCKINFILE + inspect.stack()[0][3]
-#    content = TEST_CONTENT_DOUBLEQUOTES
-#    try:
-#        set_uss_environment(ansible_zos_module, content, full_path)
-#        params["path"] = full_path
-#        results = hosts.all.zos_blockinfile(**params)
-#        for result in results.contacted.values():
-#            assert result.get("changed") == 1
-#        results = hosts.all.shell(cmd="cat {0}".format(params["path"]))
-#        for result in results.contacted.values():
-#            assert result.get("stdout") == EXPECTED_DOUBLE_QUOTES
-#    finally:
-#        remove_uss_environment(ansible_zos_module)
-=======
 @pytest.mark.uss
 def test_uss_block_insert_with_doublequotes(ansible_zos_module):
     hosts = ansible_zos_module
@@ -993,7 +958,6 @@
             assert result.get("stdout") == EXPECTED_DOUBLE_QUOTES
     finally:
         remove_uss_environment(ansible_zos_module)
->>>>>>> 163b7e55
 
 
 @pytest.mark.uss
@@ -1296,8 +1260,7 @@
 def test_ds_tmp_hlq_option(ansible_zos_module):
     # This TMPHLQ only works with sequential datasets
     hosts = ansible_zos_module
-<<<<<<< HEAD
-    ds_type = "SEQ"
+    ds_type = "seq"
     params={
         "insertafter":"EOF",
         "block":"export ZOAU_ROOT\n",
@@ -1308,11 +1271,6 @@
     kwargs = {
         "backup_name":r"TMPHLQ\.."
     }
-=======
-    ds_type = "seq"
-    params=dict(insertafter="EOF", block="export ZOAU_ROOT\n", state="present", backup=True, tmp_hlq="TMPHLQ")
-    kwargs = dict(backup_name=r"TMPHLQ\..")
->>>>>>> 163b7e55
     content = TEST_CONTENT
     try:
         ds_full_name = get_tmp_ds_name()
@@ -1414,13 +1372,8 @@
     member_1, member_2 = "MEM1", "MEM2"
     temp_file = f"/tmp/{member_2}"
     content = TEST_CONTENT
-<<<<<<< HEAD
-    if ds_type == "SEQ":
+    if ds_type == "seq":
         params["path"] = f"{default_data_set_name}.{member_2}"
-=======
-    if ds_type == "seq":
-        params["path"] = default_data_set_name+".{0}".format(MEMBER_2)
->>>>>>> 163b7e55
     else:
         params["path"] = f"{default_data_set_name}({member_2})"
     try:
@@ -1443,13 +1396,8 @@
             ]
         )
         # write memeber to verify cases
-<<<<<<< HEAD
-        if ds_type in ["PDS", "PDSE"]:
+        if ds_type in ["pds", "pdse"]:
             cmd_str = f"cp -CM {quote(temp_file)} \"//'{params["path"]}'\""
-=======
-        if ds_type in ["pds", "pdse"]:
-            cmdStr = "cp -CM {0} \"//'{1}'\"".format(quote(TEMP_FILE), params["path"])
->>>>>>> 163b7e55
         else:
             cmd_str = f"cp {quote(temp_file)} \"//'{params["path"]}'\" "
         hosts.all.shell(cmd=cmd_str)
@@ -1671,17 +1619,12 @@
 @pytest.mark.ds
 def test_ds_block_insertafter_nomatch_eof_insert(ansible_zos_module):
     hosts = ansible_zos_module
-<<<<<<< HEAD
-    ds_type = 'SEQ'
+    ds_type = 'seq'
     params={
         "insertafter":"EOF",
         "block":"export ZOAU_ROOT\nexport ZOAU_HOME\nexport ZOAU_DIR",
         "state":"present"
     }
-=======
-    ds_type = 'seq'
-    params=dict(insertafter="EOF", block="export ZOAU_ROOT\nexport ZOAU_HOME\nexport ZOAU_DIR", state="present")
->>>>>>> 163b7e55
     params["insertafter"] = 'SOME_NON_EXISTING_PATTERN'
     ds_name = get_tmp_ds_name()
     temp_file = "/tmp/" + ds_name
