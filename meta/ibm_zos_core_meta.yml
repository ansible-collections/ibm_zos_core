name: ibm_zos_core
<<<<<<< HEAD
version: "1.6.0"
=======
version: "1.6.0-beta.1"
>>>>>>> 57032466
managed_requirements:
    -
        name: "IBM Open Enterprise SDK for Python"
        version: ">=3.9"
    -
        name: "Z Open Automation Utilities"
        version:
            - "1.2.2"<|MERGE_RESOLUTION|>--- conflicted
+++ resolved
@@ -1,9 +1,5 @@
 name: ibm_zos_core
-<<<<<<< HEAD
-version: "1.6.0"
-=======
-version: "1.6.0-beta.1"
->>>>>>> 57032466
+version: "1.7.0-beta.1"
 managed_requirements:
     -
         name: "IBM Open Enterprise SDK for Python"
@@ -11,4 +7,4 @@
     -
         name: "Z Open Automation Utilities"
         version:
-            - "1.2.2"+            - "1.2.3"