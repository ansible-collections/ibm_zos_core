--- conflicted
+++ resolved
@@ -517,9 +517,6 @@
         job_id=dict(type="job_identifier", required=False),
         job_name=dict(type="job_identifier", required=False),
         owner=dict(type="str", required=False),
-<<<<<<< HEAD
-        ddname=dict(type="str", required=False),
-=======
         dd_name=dict(
             type="str",
             required=False,
@@ -531,7 +528,6 @@
                     collection_name='ibm.ibm_zos_core',
                 )
             ],),
->>>>>>> dfdc1b84
         sysin_dd=dict(type="bool", required=False, default=False),
     )
 
