name: Enabler task
description: |
    Identify a development task that does not correspond to other git issue types, eg this could be a pipeline task.
<<<<<<< HEAD
    Complete all required fields. 
=======
    Complete all required fields.
>>>>>>> 57032466
title: "[Enabler] <title> "
labels: [Enabler]
assignees:
  - IBMAnsibleHelper
body:
  - type: checkboxes
    id: existing-issue
    attributes:
      label: Is there an existing issue for this?
      description: Please search to see if an issue already exists for the bug you encountered.
      options:
        - label: There are no existing issues.
          required: true
  - type: dropdown
    id: modules
    attributes:
      label: Ansible module
      description: Select which modules are being reported for this task. You can select more than one.
      multiple: true
      options:
        - zos_apf
        - zos_backup_restore
        - zos_blockinfile
        - zos_copy
        - zos_data_set
        - zos_encode
        - zos_fetch
        - zos_find
        - zos_gather_facts
        - zos_job_output
        - zos_job_query
        - zos_job_submit
        - zos_lineinfile
        - zos_mount
        - zos_mvs_raw
        - zos_operator
        - zos_operator_action_query
        - zos_ping
        - zos_tso_command
    validations:
      required: false
  - type: textarea
    id: issue-description
    attributes:
      label: Enabler description
      description: Describe the task, this is the equivalent of a agile story.
      placeholder: Verbosity is encouraged, the more you share the better for us to understand.
    validations:
      required: true<|MERGE_RESOLUTION|>--- conflicted
+++ resolved
@@ -1,11 +1,7 @@
 name: Enabler task
 description: |
     Identify a development task that does not correspond to other git issue types, eg this could be a pipeline task.
-<<<<<<< HEAD
-    Complete all required fields. 
-=======
     Complete all required fields.
->>>>>>> 57032466
 title: "[Enabler] <title> "
 labels: [Enabler]
 assignees:
