name: Report a documentation issue
description: Request that documentation be reviewed. Complete all required fields.
title: "[Documentation] <title> "
labels: [Documentation]
assignees:
  - IBMAnsibleHelper
body:
  - type: checkboxes
    id: existing-issue
    attributes:
      label: Is there an existing issue for this?
      description: Please search to see if an issue already exists for the bug you encountered.
      options:
        - label: There are no existing issues.
          required: true
  - type: textarea
    id: issue-description
    attributes:
      label: Documentation issue description
      description: Describe the documentation issue.
      placeholder: |
        Verbosity is encouraged, the more you share the better for us to understand.
          1. Include links to the page you are referring to if applicable
          2. Include reproduction steps if applicable
          3. Include any additional information that will help us
          4. Include screen captures of applicable
          5. Include browser or shell if applicable
    validations:
      required: true
  - type: dropdown
    id: collection-version
    attributes:
      label: IBM z/OS Ansible core Version
      description: Which version of z/OS Ansible core collection are you using. If you are unsure, review the [documentation](https://ibm.github.io/z_ansible_collections_doc/faqs/faqs.html#how-do-i-update-a-collection-to-the-latest-version).
      multiple: false
      options:
        - v1.12.0
        - v1.12.0-beta.1
<<<<<<< HEAD
        - v1.11.1
=======
>>>>>>> c032672d
        - v1.11.0
        - v1.11.0-beta.1
        - v1.10.0
        - v1.10.0-beta.1
<<<<<<< HEAD
        - v1.9.4 (default)
        - v1.9.3
        - v1.9.2
        - v1.9.1
        - v1.9.0 
=======
        - v1.9.0 (default)
>>>>>>> c032672d
        - v1.8.0
        - v1.7.0
        - v1.6.0
        - v1.5.0
      default: 6
    validations:
      required: false
  - type: dropdown
    id: modules
    attributes:
      label: Ansible module
      description: Select which modules are being reported in this bug. You can select more than one.
      multiple: true
      options:
        - zos_apf
        - zos_archive
        - zos_backup_restore
        - zos_blockinfile
        - zos_copy
        - zos_data_set
        - zos_encode
        - zos_fetch
        - zos_find
        - zos_gather_facts
        - zos_job_output
        - zos_job_query
        - zos_job_submit
        - zos_lineinfile
        - zos_mount
        - zos_mvs_raw
        - zos_operator
        - zos_operator_action_query
        - zos_ping
        - zos_script
        - zos_tso_command
        - zos_unarchive
        - zos_volume_init
<<<<<<< HEAD
        - zos_zfs_resize
=======
>>>>>>> c032672d
    validations:
      required: false<|MERGE_RESOLUTION|>--- conflicted
+++ resolved
@@ -36,23 +36,16 @@
       options:
         - v1.12.0
         - v1.12.0-beta.1
-<<<<<<< HEAD
         - v1.11.1
-=======
->>>>>>> c032672d
         - v1.11.0
         - v1.11.0-beta.1
         - v1.10.0
         - v1.10.0-beta.1
-<<<<<<< HEAD
         - v1.9.4 (default)
         - v1.9.3
         - v1.9.2
         - v1.9.1
-        - v1.9.0 
-=======
-        - v1.9.0 (default)
->>>>>>> c032672d
+        - v1.9.0
         - v1.8.0
         - v1.7.0
         - v1.6.0
@@ -90,9 +83,6 @@
         - zos_tso_command
         - zos_unarchive
         - zos_volume_init
-<<<<<<< HEAD
         - zos_zfs_resize
-=======
->>>>>>> c032672d
     validations:
       required: false