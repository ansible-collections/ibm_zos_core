--- conflicted
+++ resolved
@@ -240,11 +240,6 @@
             job["ret_code"] = {}
             job["ret_code"]["msg"] = entry.status + " " + entry.rc
             job["ret_code"]["msg_code"] = entry.rc
-<<<<<<< HEAD
-            # Why was this set to an empty string?
-=======
-
->>>>>>> 57032466
             job["ret_code"]["code"] = None
             if len(entry.rc) > 0:
                 if entry.rc.isdigit():
