# -*- coding: utf-8 -*-

# Copyright (c) IBM Corporation 2020, 2024
# Licensed under the Apache License, Version 2.0 (the "License");
# you may not use this file except in compliance with the License.
# You may obtain a copy of the License at
#     http://www.apache.org/licenses/LICENSE-2.0
# Unless required by applicable law or agreed to in writing, software
# distributed under the License is distributed on an "AS IS" BASIS,
# WITHOUT WARRANTIES OR CONDITIONS OF ANY KIND, either express or implied.
# See the License for the specific language governing permissions and
# limitations under the License.

from __future__ import absolute_import, division, print_function

__metaclass__ = type

import pytest

from ibm_zos_core.tests.helpers.volumes import Volume_Handler
from ibm_zos_core.tests.helpers.dataset import get_tmp_ds_name

DATASET = ""
EXISTING_DATA_SET = "user.private.proclib"
DEFAULT_PATH = "/tmp/testdir"
DEFAULT_PATH_WITH_FILE = f"{DEFAULT_PATH}/testfile"
DEFAULT_DD = "MYDD"
SYSIN_DD = "SYSIN"
SYSPRINT_DD = "SYSPRINT"
IDCAMS_INVALID_STDIN = " hello world #$!@%!#$!@``~~^$*%"


def get_temp_idcams_dataset(hosts):
    """Returns IDCAMS args that use a newly created PDS.
    """
    dataset_name = get_tmp_ds_name()

    hosts.all.shell(f"""dtouch -tPDS -l80 -rFB '{dataset_name}' """)
    hosts.all.shell(f"""decho 'A record' '{dataset_name}(MEMBER)' """)

    return dataset_name, f" LISTCAT ENTRIES('{dataset_name.upper()}')"

# ---------------------------------------------------------------------------- #
#                               Data set DD tests                              #
# ---------------------------------------------------------------------------- #


def test_failing_name_format(ansible_zos_module):
    hosts = ansible_zos_module
    results = hosts.all.zos_mvs_raw(
        program_name="idcams",
        dds=[{
            "dd_data_set":{
                "dd_name":DEFAULT_DD,
                "data_set_name":"!!^&.BAD.NAME"
            }
        }],
    )
    for result in results.contacted.values():
        assert "ValueError" in result.get("msg")


def test_disposition_new(ansible_zos_module):
    idcams_dataset = None
    try:
        hosts = ansible_zos_module
        default_data_set = get_tmp_ds_name()
        idcams_dataset, idcams_listcat_dataset_cmd = get_temp_idcams_dataset(hosts)

        hosts.all.zos_data_set(name=default_data_set, state="absent")
        results = hosts.all.zos_mvs_raw(
            program_name="idcams",
            auth=True,
            dds=[
                {
                    "dd_data_set":{
                        "dd_name":SYSPRINT_DD,
                        "data_set_name":default_data_set,
                        "disposition":"new",
                        "type":"seq",
                        "return_content":{
                            "type":"text"
                        },
                    },
                },
                {
                    "dd_input":{
                        "dd_name":SYSIN_DD,
                        "content":idcams_listcat_dataset_cmd
                    }
                },
            ],
        )
        for result in results.contacted.values():
            assert result.get("ret_code", {}).get("code", -1) == 0
            assert len(result.get("dd_names", [])) > 0
    finally:
        hosts.all.zos_data_set(name=default_data_set, state="absent")
        if idcams_dataset:
            hosts.all.zos_data_set(name=idcams_dataset, state="absent")


@pytest.mark.parametrize(
    "disposition",
    ["shr", "mod", "old"],
)
def test_dispositions_for_existing_data_set(ansible_zos_module, disposition):
    idcams_dataset = None
    try:
        hosts = ansible_zos_module
        default_data_set = get_tmp_ds_name()
        hosts.all.zos_data_set(
            name=default_data_set, type="seq", state="present", replace=True
        )
        idcams_dataset, idcams_listcat_dataset_cmd = get_temp_idcams_dataset(hosts)

        results = hosts.all.zos_mvs_raw(
            program_name="idcams",
            auth=True,
            dds=[
                {
                    "dd_data_set":{
                        "dd_name":SYSPRINT_DD,
                        "data_set_name":default_data_set,
                        "disposition":disposition,
                        "return_content":{
                            "type":"text"
                        },
                    },
                },
                {
                    "dd_input":{
                        "dd_name":SYSIN_DD,
                        "content":idcams_listcat_dataset_cmd
                    }
                },
            ],
        )
        for result in results.contacted.values():
            assert result.get("ret_code", {}).get("code", -1) == 0
            assert len(result.get("dd_names", [])) > 0
    finally:
        hosts.all.zos_data_set(name=default_data_set, state="absent")
        if idcams_dataset:
            hosts.all.zos_data_set(name=idcams_dataset, state="absent")


def test_list_cat_for_existing_data_set_with_tmp_hlq_option(ansible_zos_module, volumes_on_systems):
    idcams_dataset = None
    try:
        hosts = ansible_zos_module
        tmphlq = "TMPHLQ"
        volumes = Volume_Handler(volumes_on_systems)
        default_volume = volumes.get_available_vol()
        default_data_set = get_tmp_ds_name()[:25]
        hosts.all.zos_data_set(
            name=default_data_set, type="seq", state="present", replace=True
        )
        idcams_dataset, idcams_listcat_dataset_cmd = get_temp_idcams_dataset(hosts)

        results = hosts.all.zos_mvs_raw(
            program_name="idcams",
            auth=True,
            tmp_hlq=tmphlq,
            dds=[
                {
                    "dd_data_set":{
                        "dd_name":SYSPRINT_DD,
                        "data_set_name":default_data_set,
                        "disposition":"new",
                        "return_content":{
                            "type":"text"
                        },
                        "replace":True,
                        "backup":True,
                        "type":"seq",
                        "space_primary":5,
                        "space_secondary":1,
                        "space_type":"m",
                        "volumes":default_volume,
                        "record_format":"fb"
                    },
                },
                {
                    "dd_input":{
                        "dd_name":SYSIN_DD,
                        "content":idcams_listcat_dataset_cmd
                    }
                },
            ],
        )
        for result in results.contacted.values():
            assert result.get("ret_code", {}).get("code", -1) == 0
            assert len(result.get("dd_names", [])) > 0
            for backup in result.get("backups"):
                backup.get("backup_name")[:6] == tmphlq
        for result in results.contacted.values():
            assert result.get("changed", False) is True
    finally:
        results = hosts.all.zos_data_set(name=default_data_set, state="absent")
        if idcams_dataset:
            hosts.all.zos_data_set(name=idcams_dataset, state="absent")


# * new data set and append to member in one step not currently supported
def test_new_disposition_for_data_set_members(ansible_zos_module):
    idcams_dataset = None
    try:
        hosts = ansible_zos_module
        default_data_set = get_tmp_ds_name()
        default_data_set_with_member = default_data_set + '(MEM)'
        hosts.all.zos_data_set(name=default_data_set, state="absent")
        idcams_dataset, idcams_listcat_dataset_cmd = get_temp_idcams_dataset(hosts)

        results = hosts.all.zos_mvs_raw(
            program_name="idcams",
            auth=True,
            dds=[
                {
                    "dd_data_set":{
                        "dd_name":SYSPRINT_DD,
                        "data_set_name":default_data_set_with_member,
                        "disposition":"new",
                        "type":"pds",
                        "directory_blocks":15,
                        "return_content":{
                            "type":"text"
                        },
                    },
                },
                {
                    "dd_input":{
                        "dd_name":SYSIN_DD,
                        "content":idcams_listcat_dataset_cmd
                    }
                },
            ],
        )
        for result in results.contacted.values():
            assert result.get("ret_code", {}).get("code", -1) == 8
    finally:
        hosts.all.zos_data_set(name=default_data_set, state="absent")
        if idcams_dataset:
            hosts.all.zos_data_set(name=idcams_dataset, state="absent")


@pytest.mark.parametrize(
    "disposition",
    ["shr", "mod", "old"],
)
def test_dispositions_for_existing_data_set_members(ansible_zos_module, disposition):
    idcams_dataset = None
    try:
        hosts = ansible_zos_module
        default_data_set = get_tmp_ds_name()
        default_data_set_with_member = default_data_set + '(MEM)'
        hosts.all.zos_data_set(
            name=default_data_set, type="pds", state="present", replace=True
        )
        idcams_dataset, idcams_listcat_dataset_cmd = get_temp_idcams_dataset(hosts)

        results = hosts.all.zos_mvs_raw(
            program_name="idcams",
            auth=True,
            dds=[
                {
                    "dd_data_set":{
                        "dd_name":SYSPRINT_DD,
                        "data_set_name":default_data_set_with_member,
                        "disposition":disposition,
                        "return_content":{
                            "type":"text"
                        },
                    },
                },
                {
                    "dd_input":{
                        "dd_name":SYSIN_DD,
                        "content":idcams_listcat_dataset_cmd
                    }
                },
            ],
        )
        for result in results.contacted.values():
            assert result.get("ret_code", {}).get("code", -1) == 0
            assert len(result.get("dd_names", [])) > 0
    finally:
        hosts.all.zos_data_set(name=default_data_set, state="absent")
        if idcams_dataset:
            hosts.all.zos_data_set(name=idcams_dataset, state="absent")


@pytest.mark.parametrize(
    "normal_disposition,changed",
    [("keep", True), ("delete", True), ("catalog", True), ("uncatalog", True)],
)
def test_normal_dispositions_data_set(
    ansible_zos_module,
    normal_disposition,
    changed,
    volumes_on_systems
):
    idcams_dataset = None
    try:
        hosts = ansible_zos_module
        volumes = Volume_Handler(volumes_on_systems)
        volume_1 = volumes.get_available_vol()
        default_data_set = get_tmp_ds_name()
        idcams_dataset, idcams_listcat_dataset_cmd = get_temp_idcams_dataset(hosts)

        results = hosts.all.zos_data_set(
            name=default_data_set,
            type="seq",
            state="present",
            replace=True,
            volumes=[volume_1],
        )
        results = hosts.all.zos_mvs_raw(
            program_name="idcams",
            auth=True,
            dds=[
                {
                    "dd_data_set":{
                        "dd_name":SYSPRINT_DD,
                        "data_set_name":default_data_set,
                        "disposition":"shr",
                        "disposition_normal":normal_disposition,
                        "volumes":[volume_1],
                        "return_content":{
                            "type":"text"
                        },
                    },
                },
                {
                    "dd_input":{
                        "dd_name":SYSIN_DD,
                        "content":idcams_listcat_dataset_cmd
                    }
                },
            ],
        )
        for result in results.contacted.values():
            assert result.get("ret_code", {}).get("code", -1) == 0
            assert len(result.get("dd_names", [])) > 0
    finally:
        hosts.all.zos_data_set(name=default_data_set, state="absent")
        if idcams_dataset:
            hosts.all.zos_data_set(name=idcams_dataset, state="absent")


@pytest.mark.parametrize(
    "space_type,primary,secondary,expected",
    [
        ("trk", 3, 1, 169992),
        ("cyl", 3, 1, 2549880),
        ("b", 3, 1, 56664),
        ("k", 3, 1, 56664),
        ("m", 3, 1, 3003192),
    ],
)
def test_space_types(ansible_zos_module, space_type, primary, secondary, expected):
    idcams_dataset = None
    try:
        hosts = ansible_zos_module
        default_data_set = get_tmp_ds_name()
        hosts.all.zos_data_set(name=default_data_set, state="absent")
        idcams_dataset, idcams_listcat_dataset_cmd = get_temp_idcams_dataset(hosts)

        results = hosts.all.zos_mvs_raw(
            program_name="idcams",
            auth=True,
            dds=[
                {
                    "dd_data_set":{
                        "dd_name":SYSPRINT_DD,
                        "data_set_name":default_data_set,
                        "disposition":"new",
                        "type":"seq",
                        "space_primary":primary,
                        "space_secondary":secondary,
                        "space_type":space_type,
                        "return_content":{
                            "type":"text"
                        },
                    },
                },
                {
                    "dd_input":{
                        "dd_name":SYSIN_DD,
                        "content":idcams_listcat_dataset_cmd
                    }
                },
            ],
        )

        results2 = hosts.all.command(cmd=f"dls -l -s {default_data_set}")

        for result in results.contacted.values():
            assert result.get("ret_code", {}).get("code", -1) == 0
            assert len(result.get("dd_names", [])) > 0

        for result in results2.contacted.values():
            assert str(expected) in result.get("stdout", "")
    finally:
        hosts.all.zos_data_set(name=default_data_set, state="absent")
        if idcams_dataset:
            hosts.all.zos_data_set(name=idcams_dataset, state="absent")


@pytest.mark.parametrize(
    "data_set_type",
    ["pds", "pdse", "large", "basic", "seq"],
)
def test_data_set_types_non_vsam(ansible_zos_module, data_set_type, volumes_on_systems):
    idcams_dataset = None
    try:
        hosts = ansible_zos_module
        volumes = Volume_Handler(volumes_on_systems)
        volume_1 = volumes.get_available_vol()
        default_data_set = get_tmp_ds_name()
        hosts.all.zos_data_set(name=default_data_set, state="absent")
        idcams_dataset, idcams_listcat_dataset_cmd = get_temp_idcams_dataset(hosts)

        results = hosts.all.zos_mvs_raw(
            program_name="idcams",
            auth=True,
            dds=[
                {
                    "dd_data_set":{
                        "dd_name":SYSPRINT_DD,
                        "data_set_name":default_data_set,
                        "disposition":"new",
                        "type":data_set_type,
                        "volumes":[volume_1],
                    },
                },
                {
                    "dd_input":{
                        "dd_name":SYSIN_DD,
                        "content":idcams_listcat_dataset_cmd
                    }
                },
            ],
        )
        results = hosts.all.command(cmd=f"dls {default_data_set}")

        for result in results.contacted.values():
            assert "BGYSC1103E" not in result.get("stderr", "")
    finally:
        hosts.all.zos_data_set(name=default_data_set, state="absent")
        if idcams_dataset:
            hosts.all.zos_data_set(name=idcams_dataset, state="absent")


@pytest.mark.parametrize(
    "data_set_type",
    ["ksds", "rrds", "lds", "esds"],
)
def test_data_set_types_vsam(ansible_zos_module, data_set_type, volumes_on_systems):
    idcams_dataset = None
    try:
        hosts = ansible_zos_module
        volumes = Volume_Handler(volumes_on_systems)
        volume_1 = volumes.get_available_vol()
        default_data_set = get_tmp_ds_name()
        hosts.all.zos_data_set(name=default_data_set, state="absent")
        idcams_dataset, idcams_listcat_dataset_cmd = get_temp_idcams_dataset(hosts)

        results = hosts.all.zos_mvs_raw(
            program_name="idcams",
            auth=True,
            dds=[
                # * ksds requires additional parameters
                {
                    "dd_data_set":{
                        "dd_name":SYSPRINT_DD,
                        "data_set_name":default_data_set,
                        "disposition":"new",
                        "type":data_set_type,
                        "volumes":[volume_1],
                    },
                }
                if data_set_type != "ksds"
                else {
                    "dd_data_set":{
                        "dd_name":SYSPRINT_DD,
                        "data_set_name":default_data_set,
                        "disposition":"new",
                        "type":data_set_type,
                        "key_length":5,
                        "key_offset":0,
                        "volumes":[volume_1],
                    },
                },
                {
                    "dd_input":{
                        "dd_name":SYSIN_DD,
                        "content":idcams_listcat_dataset_cmd
                    }
                },
            ],
        )
        # * we hope to see EDC5041I An error was detected at the system level when opening a file.
        # * because that means data set exists and is VSAM so we can't read it
        results = hosts.all.command(cmd=f"head \"//'{default_data_set}'\"")
        for result in results.contacted.values():
            assert "EDC5041I" in result.get("stderr", "") or "EDC5049I" in result.get("stderr", "")
    finally:
        hosts.all.zos_data_set(name=default_data_set, state="absent")
        if idcams_dataset:
            hosts.all.zos_data_set(name=idcams_dataset, state="absent")


@pytest.mark.parametrize(
    "record_format",
    ["u", "vb", "vba", "fb", "fba"],
)
def test_record_formats(ansible_zos_module, record_format, volumes_on_systems):
    idcams_dataset = None
    try:
        hosts = ansible_zos_module
        volumes = Volume_Handler(volumes_on_systems)
        volume_1 = volumes.get_available_vol()
        default_data_set = get_tmp_ds_name()
        hosts.all.zos_data_set(name=default_data_set, state="absent")
        idcams_dataset, idcams_listcat_dataset_cmd = get_temp_idcams_dataset(hosts)

        results = hosts.all.zos_mvs_raw(
            program_name="idcams",
            auth=True,
            dds=[
                {
                    "dd_data_set":{
                        "dd_name":SYSPRINT_DD,
                        "data_set_name":default_data_set,
                        "disposition":"new",
                        "record_format":record_format,
                        "volumes":[volume_1],
                    },
                },
                {
                    "dd_input":{
                        "dd_name":SYSIN_DD,
                        "content":idcams_listcat_dataset_cmd
                    }
                },
            ],
        )

        results = hosts.all.command(cmd=f"dls -l {default_data_set}")

        for result in results.contacted.values():
            assert str(f" {record_format.upper()} ") in result.get("stdout", "")
    finally:
        hosts.all.zos_data_set(name=default_data_set, state="absent")
        if idcams_dataset:
            hosts.all.zos_data_set(name=idcams_dataset, state="absent")


@pytest.mark.parametrize(
    "return_content_type,expected",
    [
        ("text", "IDCAMS  SYSTEM"),
        (
            "base64",
            "������@@������",
        ),
    ],
)
def test_return_content_type(ansible_zos_module, return_content_type, expected, volumes_on_systems):
    idcams_dataset = None
    try:
        hosts = ansible_zos_module
        volumes = Volume_Handler(volumes_on_systems)
        volume_1 = volumes.get_available_vol()
        default_data_set = get_tmp_ds_name()
        idcams_dataset, idcams_listcat_dataset_cmd = get_temp_idcams_dataset(hosts)
        results = hosts.all.zos_data_set(
            name=default_data_set,
            type="seq",
            state="present",
            replace=True,
            volumes=[volume_1],
        )

        results = hosts.all.zos_mvs_raw(
            program_name="idcams",
            auth=True,
            dds=[
                {
                    "dd_data_set":{
                        "dd_name":SYSPRINT_DD,
                        "data_set_name":default_data_set,
                        "disposition":"shr",
                        "volumes":[volume_1],
                        "return_content":{
                            "type":return_content_type
                        },
                    },
                },
                {
                    "dd_input":{
                        "dd_name":SYSIN_DD,
                        "content":idcams_listcat_dataset_cmd
                    }
                },
            ],
        )

        for result in results.contacted.values():
            assert result.get("ret_code", {}).get("code", -1) == 0
            assert len(result.get("dd_names", [])) > 0
            assert expected in "\n".join(result.get("dd_names")[0].get("content", []))
    finally:
        hosts.all.zos_data_set(name=default_data_set, state="absent", volumes=[volume_1])
        if idcams_dataset:
            hosts.all.zos_data_set(name=idcams_dataset, state="absent")


@pytest.mark.parametrize(
    "src_encoding,response_encoding,expected",
    [
        ("iso8859-1", "ibm-1047", "qcfe�B||BTBFg�|Bg�GqfgB||"),
        (
            "ibm-1047",
            "iso8859-1",
            "IDCAMS  SYSTEM",
        ),
    ],
)
def test_return_text_content_encodings(
    ansible_zos_module, src_encoding, response_encoding, expected, volumes_on_systems
):
    idcams_dataset = None
    try:
        volumes = Volume_Handler(volumes_on_systems)
        volume_1 = volumes.get_available_vol()
        hosts = ansible_zos_module
        default_data_set = get_tmp_ds_name()
        idcams_dataset, idcams_listcat_dataset_cmd = get_temp_idcams_dataset(hosts)
        results = hosts.all.zos_data_set(
            name=default_data_set,
            type="seq",
            state="present",
            replace=True,
            volumes=[volume_1],
        )
        results = hosts.all.zos_mvs_raw(
            program_name="idcams",
            auth=True,
            dds=[
                {
                    "dd_data_set":{
                        "dd_name":SYSPRINT_DD,
                        "data_set_name":default_data_set,
                        "disposition":"shr",
                        "volumes":[volume_1],
                        "return_content":{
                            "type":"text",
                            "src_encoding":src_encoding,
                            "response_encoding":response_encoding,
                        },
                    },
                },
                {
                    "dd_input":{
                        "dd_name":SYSIN_DD,
                        "content":idcams_listcat_dataset_cmd
                    }
                },
            ],
        )
        for result in results.contacted.values():
            assert result.get("ret_code", {}).get("code", -1) == 0
            assert len(result.get("dd_names", [])) > 0
            assert expected in "\n".join(result.get("dd_names")[0].get("content", []))
    finally:
        hosts.all.zos_data_set(name=default_data_set, state="absent", volumes=[volume_1])
        if idcams_dataset:
            hosts.all.zos_data_set(name=idcams_dataset, state="absent")


def test_reuse_existing_data_set(ansible_zos_module):
    idcams_dataset = None
    try:
        hosts = ansible_zos_module
        default_data_set = get_tmp_ds_name()
        hosts.all.zos_data_set(
            name=default_data_set, type="seq", state="present", replace=True
        )
        idcams_dataset, idcams_listcat_dataset_cmd = get_temp_idcams_dataset(hosts)

        results = hosts.all.zos_mvs_raw(
            program_name="IDCAMS",
            auth=True,
            dds=[
                {
                    "dd_data_set":{
                        "dd_name":SYSPRINT_DD,
                        "data_set_name":default_data_set,
                        "disposition":"new",
                        "type":"seq",
                        "reuse":True,
                        "return_content":{
                            "type":"text"
                        },
                    },
                },
                {
                    "dd_input":{
                        "dd_name":SYSIN_DD,
                        "content":idcams_listcat_dataset_cmd
                    }
                },
            ],
        )

        for result in results.contacted.values():
            assert result.get("ret_code", {}).get("code", 0) == 0
            assert len(result.get("dd_names", [])) > 0
    finally:
        hosts.all.zos_data_set(name=default_data_set, state="absent")
        if idcams_dataset:
            hosts.all.zos_data_set(name=idcams_dataset, state="absent")


def test_replace_existing_data_set(ansible_zos_module):
    idcams_dataset = None
    try:
        hosts = ansible_zos_module
        default_data_set = get_tmp_ds_name()
        hosts.all.zos_data_set(
            name=default_data_set, type="seq", state="present", replace=True
        )
        idcams_dataset, idcams_listcat_dataset_cmd = get_temp_idcams_dataset(hosts)

        results = hosts.all.zos_mvs_raw(
            program_name="IDCAMS",
            auth=True,
            dds=[
                {
                    "dd_data_set":{
                        "dd_name":SYSPRINT_DD,
                        "data_set_name":default_data_set,
                        "disposition":"new",
                        "type":"seq",
                        "replace":True,
                        "return_content":{
                            "type":"text"
                        },
                    },
                },
                {
                    "dd_input":{
                        "dd_name":SYSIN_DD,
                        "content":idcams_listcat_dataset_cmd
                    }
                },
            ],
        )

        for result in results.contacted.values():
            assert result.get("ret_code", {}).get("code", 0) == 0
            assert len(result.get("dd_names", [])) > 0
    finally:
        hosts.all.zos_data_set(name=default_data_set, state="absent")
        if idcams_dataset:
            hosts.all.zos_data_set(name=idcams_dataset, state="absent")


def test_replace_existing_data_set_make_backup(ansible_zos_module):
    idcams_dataset = None
    try:
        hosts = ansible_zos_module
        default_data_set = get_tmp_ds_name()
        hosts.all.zos_data_set(name=default_data_set, state="absent")
        idcams_dataset, idcams_listcat_dataset_cmd = get_temp_idcams_dataset(hosts)

        hosts.all.zos_mvs_raw(
            program_name="IDCAMS",
            auth=True,
            dds=[
                {
                    "dd_data_set":{
                        "dd_name":SYSPRINT_DD,
                        "data_set_name":default_data_set,
                        "disposition":"new",
                        "type":"seq",
                        "replace":True,
                        "return_content":{
                            "type":"text"
                        },
                    },
                },
                {
                    "dd_input":{
                        "dd_name":SYSIN_DD,
                        "content":idcams_listcat_dataset_cmd
                    }
                },
            ],
        )
        results = hosts.all.zos_mvs_raw(
            program_name="IDCAMS",
            auth=True,
            dds=[
                {
                    "dd_data_set":{
                        "dd_name":SYSPRINT_DD,
                        "data_set_name":default_data_set,
                        "disposition":"new",
                        "type":"seq",
                        "replace":True,
                        "backup":True,
                        "return_content":{
                            "type":"text"
                        },
                    },
                },
                {
                    "dd_input":{
                        "dd_name":SYSIN_DD,
                        "content":idcams_listcat_dataset_cmd
                    }
                },
            ],
        )
        for result in results.contacted.values():
            assert result.get("ret_code", {}).get("code", 0) == 0
            assert len(result.get("dd_names", [])) > 0
            assert len(result.get("backups", [])) > 0
            assert result.get("backups")[0].get("backup_name") is not None
            results2 = hosts.all.command(
                cmd=f"head \"//'{result.get('backups')[0].get('backup_name')}'\""#.format()
            )
            hosts.all.zos_data_set(
                name=result.get("backups")[0].get("backup_name"), state="absent"
            )
            assert (
                result.get("backups")[0].get("original_name").lower()
                == default_data_set.lower()
            )
        for result in results2.contacted.values():
            assert "IDCAMS" in result.get("stdout", "")
    finally:
        hosts.all.zos_data_set(name=default_data_set, state="absent")
        if idcams_dataset:
            hosts.all.zos_data_set(name=idcams_dataset, state="absent")


def test_data_set_name_gdgs(ansible_zos_module):
    idcams_dataset = None
    try:
        hosts = ansible_zos_module
        default_data_set = get_tmp_ds_name(3, 3)
        hosts.all.shell(cmd="dtouch -tGDG -L4 {0}".format(default_data_set))
        hosts.all.shell(cmd="""dtouch -tseq "{0}(+1)" """.format(default_data_set))
        hosts.all.shell(cmd="""dtouch -tseq "{0}(+1)" """.format(default_data_set))
        idcams_dataset, idcams_listcat_dataset_cmd = get_temp_idcams_dataset(hosts)

        results = hosts.all.zos_mvs_raw(
            program_name="idcams",
            auth=True,
            dds=[
                dict(
                    dd_data_set=dict(
                        dd_name=SYSPRINT_DD,
                        data_set_name=default_data_set + "(0)",
                        return_content=dict(type="text"),
                    ),
                ),
                dict(dd_input=dict(dd_name=SYSIN_DD, content=idcams_listcat_dataset_cmd)),
            ],
        )
        for result in results.contacted.values():
            assert result.get("ret_code", {}).get("code", -1) == 0
            assert len(result.get("dd_names", [])) > 0
        # Generation minus 1
        results = hosts.all.zos_mvs_raw(
            program_name="idcams",
            auth=True,
            dds=[
                dict(
                    dd_data_set=dict(
                        dd_name=SYSPRINT_DD,
                        data_set_name=default_data_set + "(-1)",
                        return_content=dict(type="text"),
                    ),
                ),
                dict(dd_input=dict(dd_name=SYSIN_DD, content=idcams_listcat_dataset_cmd)),
            ],
        )
        for result in results.contacted.values():
            assert result.get("ret_code", {}).get("code", -1) == 0
            assert len(result.get("dd_names", [])) > 0
        # Create a new one
        results = hosts.all.zos_mvs_raw(
            program_name="idcams",
            auth=True,
            dds=[
                dict(
                    dd_data_set=dict(
                        dd_name=SYSPRINT_DD,
                        data_set_name=default_data_set + "(+1)",
                        disposition="new",
                        return_content=dict(type="text"),
                    ),
                ),
                dict(dd_input=dict(dd_name=SYSIN_DD, content=idcams_listcat_dataset_cmd)),
            ],
        )
        for result in results.contacted.values():
            assert result.get("ret_code", {}).get("code", -1) == 0
            assert len(result.get("dd_names", [])) > 0
        # Negative case
        results = hosts.all.zos_mvs_raw(
            program_name="idcams",
            auth=True,
            dds=[
                dict(
                    dd_data_set=dict(
                        dd_name=SYSPRINT_DD,
                        data_set_name=default_data_set + "(-4)",
                        disposition="new",
                        return_content=dict(type="text"),
                    ),
                ),
                dict(dd_input=dict(dd_name=SYSIN_DD, content=idcams_listcat_dataset_cmd)),
            ],
        )
        for result in results.contacted.values():
            assert result.get("ret_code", {}).get("code", -1) == 8
    finally:
        hosts.all.shell(cmd="""drm "ANSIBLE.*" """)
        if idcams_dataset:
            hosts.all.zos_data_set(name=idcams_dataset, state="absent")


def test_data_set_name_special_characters(ansible_zos_module):
    idcams_dataset = None
    try:
        hosts = ansible_zos_module
        default_data_set = get_tmp_ds_name(5, 6, symbols=True)
        hosts.all.zos_data_set(name=default_data_set, type="seq", state="present")
        idcams_dataset, idcams_listcat_dataset_cmd = get_temp_idcams_dataset(hosts)

        results = hosts.all.zos_mvs_raw(
            program_name="idcams",
            auth=True,
            dds=[
                dict(
                    dd_data_set=dict(
                        dd_name=SYSPRINT_DD,
                        data_set_name=default_data_set,
                        return_content=dict(type="text"),
                    ),
                ),
                dict(dd_input=dict(dd_name=SYSIN_DD, content=idcams_listcat_dataset_cmd)),
            ],
        )
        for result in results.contacted.values():
            assert result.get("ret_code", {}).get("code", -1) == 0
            assert len(result.get("dd_names", [])) > 0
    finally:
        hosts.all.shell(cmd="""drm "ANSIBLE.*" """)
        if idcams_dataset:
            hosts.all.zos_data_set(name=idcams_dataset, state="absent")

# ---------------------------------------------------------------------------- #
#                                 Input DD Tests                                #
# ---------------------------------------------------------------------------- #


def test_input_empty(ansible_zos_module):
    try:
        hosts = ansible_zos_module
        default_data_set = get_tmp_ds_name()
        hosts.all.zos_data_set(name=default_data_set, state="absent")
        results = hosts.all.zos_mvs_raw(
            program_name="idcams",
            auth=True,
            dds=[
                {
                    "dd_data_set":{
                        "dd_name":SYSPRINT_DD,
                        "data_set_name":default_data_set,
                        "disposition":"new",
                        "type":"seq",
                        "return_content":{
                            "type":"text"
                        },
                    },
                },
                {
                    "dd_input":{
                        "dd_name":SYSIN_DD,
                        "content":""
                    }
                },
            ],
        )
        for result in results.contacted.values():
            assert result.get("ret_code", {}).get("code", -1) == 0
            assert len(result.get("dd_names", [])) > 0
    finally:
        hosts.all.zos_data_set(name=default_data_set, state="absent")


def test_input_large(ansible_zos_module):
    try:
        hosts = ansible_zos_module
        default_data_set = get_tmp_ds_name()
        hosts.all.zos_data_set(name=default_data_set, state="absent")
        contents = ""
        for i in range(50000):
            contents += f"this is line {i}\n"
        results = hosts.all.zos_mvs_raw(
            program_name="idcams",
            auth=True,
            dds=[
                {
                    "dd_data_set":{
                        "dd_name":SYSPRINT_DD,
                        "data_set_name":default_data_set,
                        "disposition":"new",
                        "type":"seq",
                        "return_content":{
                            "type":"text"
                        },
                    },
                },
                {
                    "dd_input":{
                        "dd_name":SYSIN_DD,
                        "content":contents
                    }
                },
            ],
        )
        for result in results.contacted.values():
            assert result.get("ret_code", {}).get("code", -1) == 12
            assert len(result.get("dd_names", [])) > 0
            assert len(result.get("dd_names", [{}])[0].get("content")) > 100000
    finally:
        hosts.all.zos_data_set(name=default_data_set, state="absent")


def test_input_provided_as_list(ansible_zos_module):
    idcams_dataset = None
    try:
        hosts = ansible_zos_module
        default_data_set = get_tmp_ds_name()
        hosts.all.zos_data_set(name=default_data_set, state="absent")
        idcams_dataset, idcams_listcat_dataset_cmd = get_temp_idcams_dataset(hosts)

        contents = []
        for i in range(10):
            contents.append(idcams_listcat_dataset_cmd)

        results = hosts.all.zos_mvs_raw(
            program_name="idcams",
            auth=True,
            dds=[
                {
                    "dd_data_set":{
                        "dd_name":SYSPRINT_DD,
                        "data_set_name":default_data_set,
                        "disposition":"new",
                        "type":"seq",
                        "return_content":{
                            "type":"text"
                        },
                    },
                },
                {
                    "dd_input":{
                        "dd_name":SYSIN_DD,
                        "content":contents
                    }
                },
            ],
        )
        for result in results.contacted.values():
            assert result.get("ret_code", {}).get("code", -1) == 0
            assert len(result.get("dd_names", [])) > 0
            assert len(result.get("dd_names", [{}])[0].get("content")) > 100
    finally:
        hosts.all.zos_data_set(name=default_data_set, state="absent")
        if idcams_dataset:
            hosts.all.zos_data_set(name=idcams_dataset, state="absent")


@pytest.mark.parametrize(
    "return_content_type,expected",
    [
        ("text", "LISTCAT ENTRIES"),
        (
            "base64",
            "@�������@�������",
        ),
    ],
)
def test_input_return_content_types(ansible_zos_module, return_content_type, expected):
    idcams_dataset = None
    try:
        hosts = ansible_zos_module
        default_data_set = get_tmp_ds_name()
        hosts.all.zos_data_set(name=default_data_set, state="absent")
        idcams_dataset, idcams_listcat_dataset_cmd = get_temp_idcams_dataset(hosts)

        results = hosts.all.zos_mvs_raw(
            program_name="idcams",
            auth=True,
            dds=[
                {
                    "dd_data_set":{
                        "dd_name":SYSPRINT_DD,
                        "data_set_name":default_data_set,
                        "disposition":"new",
                        "type":"seq",
                    },
                },
                {
                    "dd_input":{
                        "dd_name":SYSIN_DD,
                        "content":idcams_listcat_dataset_cmd,
                        "return_content":{
                            "type":return_content_type
                        },
                    }
                },
            ],
        )
        for result in results.contacted.values():
            assert result.get("ret_code", {}).get("code", -1) == 0
            assert len(result.get("dd_names", [])) > 0
            assert expected in "\n".join(result.get("dd_names", [{}])[0].get("content"))
    finally:
        hosts.all.zos_data_set(name=default_data_set, state="absent")
        if idcams_dataset:
            hosts.all.zos_data_set(name=idcams_dataset, state="absent")


@pytest.mark.parametrize(
    "src_encoding,response_encoding,expected",
    [
        (
            "iso8859-1",
            "ibm-1047",
<<<<<<< HEAD
            "|�qBFfeF|g�F�qgB��",
=======
            "|\udceeqBFfeF|g\udcefF\udcfdqgB\udcd4\udcd0",
>>>>>>> fa19159a
        ),
        (
            "ibm-1047",
            "iso8859-1",
            "LISTCAT ENTRIES",
        ),
    ],
)
def test_input_return_text_content_encodings(
    ansible_zos_module, src_encoding, response_encoding, expected
):
    idcams_dataset = None
    try:
        hosts = ansible_zos_module
        default_data_set = get_tmp_ds_name()
        hosts.all.zos_data_set(name=default_data_set, state="absent")
        idcams_dataset, idcams_listcat_dataset_cmd = get_temp_idcams_dataset(hosts)

        results = hosts.all.zos_mvs_raw(
            program_name="idcams",
            auth=True,
            dds=[
                {
                    "dd_data_set":{
                        "dd_name":SYSPRINT_DD,
                        "data_set_name":default_data_set,
                        "disposition":"new",
                        "type":"seq",
                    },
                },
                {
                    "dd_input":{
                        "dd_name":SYSIN_DD,
                        "content":idcams_listcat_dataset_cmd,
                        "return_content":{
                            "type":"text",
                            "src_encoding":src_encoding,
                            "response_encoding":response_encoding,
                        },
                    }
                },
            ],
        )
        for result in results.contacted.values():
            assert result.get("ret_code", {}).get("code", -1) == 0
            assert len(result.get("dd_names", [])) > 0
            assert expected in "\n".join(result.get("dd_names", [{}])[0].get("content"))
    finally:
        hosts.all.zos_data_set(name=default_data_set, state="absent")
        if idcams_dataset:
            hosts.all.zos_data_set(name=idcams_dataset, state="absent")


# ---------------------------------------------------------------------------- #
#                              Unix file DD Tests                              #
# ---------------------------------------------------------------------------- #


def test_failing_path_name(ansible_zos_module):
    idcams_dataset = None
    try:
        hosts = ansible_zos_module
        idcams_dataset, idcams_listcat_dataset_cmd = get_temp_idcams_dataset(hosts)
        results = hosts.all.zos_mvs_raw(
            program_name="idcams",
            auth=True,
            dds=[
                {
                    "dd_unix":{
                        "dd_name":SYSPRINT_DD,
                        "path":"1dfa3f4rafwer/f2rfsd",
                    },
                },
                {
                    "dd_input":{
                        "dd_name":SYSIN_DD,
                        "content":idcams_listcat_dataset_cmd,
                    }
                },
            ],
        )
        for result in results.contacted.values():
            assert result.get("ret_code", {}).get("code", -1) == 8
            assert "ValueError" in result.get("msg", "")
    finally:
        if idcams_dataset:
            results = hosts.all.zos_data_set(name=idcams_dataset, state="absent")


def test_create_new_file(ansible_zos_module):
    idcams_dataset = None
    try:
        hosts = ansible_zos_module
        hosts.all.file(path=DEFAULT_PATH, state="directory")
        hosts.all.file(path=DEFAULT_PATH_WITH_FILE, state="absent")
        idcams_dataset, idcams_listcat_dataset_cmd = get_temp_idcams_dataset(hosts)

        results = hosts.all.zos_mvs_raw(
            program_name="idcams",
            auth=True,
            dds=[
                {
                    "dd_unix":{
                        "dd_name":SYSPRINT_DD,
                        "path":DEFAULT_PATH_WITH_FILE,
                    },
                },
                {
                    "dd_input":{
                        "dd_name":SYSIN_DD,
                        "content":idcams_listcat_dataset_cmd,
                    }
                },
            ],
        )
        results2 = hosts.all.command(cmd=f"cat {DEFAULT_PATH_WITH_FILE}")
        for result in results.contacted.values():
            assert result.get("ret_code", {}).get("code", -1) == 0
        for result in results2.contacted.values():
            assert "IDCAMS  SYSTEM" in result.get("stdout", "")
    finally:
        hosts.all.file(path=DEFAULT_PATH, state="absent")
        if idcams_dataset:
            hosts.all.zos_data_set(name=idcams_dataset, state="absent")


def test_write_to_existing_file(ansible_zos_module):
    idcams_dataset = None
    try:
        hosts = ansible_zos_module
        hosts.all.file(path=DEFAULT_PATH, state="directory")
        hosts.all.file(path=DEFAULT_PATH_WITH_FILE, state="present")
        idcams_dataset, idcams_listcat_dataset_cmd = get_temp_idcams_dataset(hosts)

        results = hosts.all.zos_mvs_raw(
            program_name="idcams",
            auth=True,
            dds=[
                {
                    "dd_unix":{
                        "dd_name":SYSPRINT_DD,
                        "path":DEFAULT_PATH_WITH_FILE,
                    },
                },
                {
                    "dd_input":{
                        "dd_name":SYSIN_DD,
                        "content":idcams_listcat_dataset_cmd,
                    }
                },
            ],
        )
        results2 = hosts.all.command(cmd=f"cat {DEFAULT_PATH_WITH_FILE}")
        for result in results.contacted.values():
            assert result.get("ret_code", {}).get("code", -1) == 0
        for result in results2.contacted.values():
            assert "IDCAMS  SYSTEM" in result.get("stdout", "")
    finally:
        hosts.all.file(path=DEFAULT_PATH, state="absent")
        if idcams_dataset:
            hosts.all.zos_data_set(name=idcams_dataset, state="absent")


@pytest.mark.parametrize(
    "normal_disposition,expected", [("keep", True), ("delete", False)]
)
def test_file_normal_disposition(ansible_zos_module, normal_disposition, expected):
    idcams_dataset = None
    try:
        hosts = ansible_zos_module
        hosts.all.file(path=DEFAULT_PATH, state="directory")
        hosts.all.file(path=DEFAULT_PATH_WITH_FILE, state="present")
        idcams_dataset, idcams_listcat_dataset_cmd = get_temp_idcams_dataset(hosts)

        results = hosts.all.zos_mvs_raw(
            program_name="idcams",
            auth=True,
            dds=[
                {
                    "dd_unix":{
                        "dd_name":SYSPRINT_DD,
                        "path":DEFAULT_PATH_WITH_FILE,
                        "disposition_normal":normal_disposition,
                    },
                },
                {
                    "dd_input":{
                        "dd_name":SYSIN_DD,
                        "content":idcams_listcat_dataset_cmd,
                    }
                },
            ],
        )
        results2 = hosts.all.stat(path=DEFAULT_PATH_WITH_FILE)
        for result in results.contacted.values():
            assert result.get("ret_code", {}).get("code", -1) == 0
        for result in results2.contacted.values():
            assert result.get("stat", {}).get("exists", not expected) is expected
    finally:
        hosts.all.file(path=DEFAULT_PATH, state="absent")
        if idcams_dataset:
            hosts.all.zos_data_set(name=idcams_dataset, state="absent")


@pytest.mark.parametrize("mode,expected", [(644, "0644"), (755, "0755")])
def test_file_modes(ansible_zos_module, mode, expected):
    idcams_dataset = None
    try:
        hosts = ansible_zos_module
        hosts.all.file(path=DEFAULT_PATH, state="directory")
        idcams_dataset, idcams_listcat_dataset_cmd = get_temp_idcams_dataset(hosts)

        results = hosts.all.zos_mvs_raw(
            program_name="idcams",
            auth=True,
            dds=[
                {
                    "dd_unix":{
                        "dd_name":SYSPRINT_DD,
                        "path":DEFAULT_PATH_WITH_FILE,
                        "mode":mode,
                    },
                },
                {
                    "dd_input":{
                        "dd_name":SYSIN_DD,
                        "content":idcams_listcat_dataset_cmd,
                    }
                },
            ],
        )
        results2 = hosts.all.stat(path=DEFAULT_PATH_WITH_FILE)
        for result in results.contacted.values():
            assert result.get("ret_code", {}).get("code", -1) == 0
        for result in results2.contacted.values():
            assert result.get("stat", {}).get("mode", "") == expected
    finally:
        hosts.all.file(path=DEFAULT_PATH, state="absent")
        if idcams_dataset:
            hosts.all.zos_data_set(name=idcams_dataset, state="absent")


@pytest.mark.parametrize(
    "access_group,status_group",
    [
        ("rw", ["ocreat", "oexcl"]),
        ("w", ["ocreat", "oexcl"]),
        ("rw", ["ocreat", "oappend"]),
    ],
)
def test_file_path_options(ansible_zos_module, access_group, status_group):
    idcams_dataset = None
    try:
        hosts = ansible_zos_module
        hosts.all.file(path=DEFAULT_PATH, state="directory")
        idcams_dataset, idcams_listcat_dataset_cmd = get_temp_idcams_dataset(hosts)

        results = hosts.all.zos_mvs_raw(
            program_name="idcams",
            auth=True,
            dds=[
                {
                    "dd_unix":{
                        "dd_name":SYSPRINT_DD,
                        "path":DEFAULT_PATH_WITH_FILE,
                        "access_group":access_group,
                        "status_group":status_group,
                    },
                },
                {
                    "dd_input":{
                        "dd_name":SYSIN_DD,
                        "content":idcams_listcat_dataset_cmd,
                    }
                },
            ],
        )
        results2 = hosts.all.command(cmd=f"cat {DEFAULT_PATH_WITH_FILE}")
        for result in results.contacted.values():
            assert result.get("ret_code", {}).get("code", -1) == 0
        for result in results2.contacted.values():
            assert "IDCAMS  SYSTEM" in result.get("stdout", "")
    finally:
        hosts.all.file(path=DEFAULT_PATH, state="absent")
        if idcams_dataset:
            hosts.all.zos_data_set(name=idcams_dataset, state="absent")


@pytest.mark.parametrize(
    "block_size",
    [10, 20, 50, 80, 120],
)
def test_file_block_size(ansible_zos_module, block_size):
    idcams_dataset = None
    try:
        hosts = ansible_zos_module
        hosts.all.file(path=DEFAULT_PATH, state="directory")
        hosts.all.file(path=DEFAULT_PATH_WITH_FILE, state="absent")
        idcams_dataset, idcams_listcat_dataset_cmd = get_temp_idcams_dataset(hosts)

        results = hosts.all.zos_mvs_raw(
            program_name="idcams",
            auth=True,
            dds=[
                {
                    "dd_unix":{
                        "dd_name":SYSPRINT_DD,
                        "path":DEFAULT_PATH_WITH_FILE,
                        "block_size":block_size,
                    },
                },
                {
                    "dd_input":{
                        "dd_name":SYSIN_DD,
                        "content":idcams_listcat_dataset_cmd,
                    }
                },
            ],
        )
        results2 = hosts.all.command(cmd=f"cat {DEFAULT_PATH_WITH_FILE}")
        for result in results.contacted.values():
            assert result.get("ret_code", {}).get("code", -1) == 0
        for result in results2.contacted.values():
            assert "IDCAMS  SYSTEM" in result.get("stdout", "")
    finally:
        hosts.all.file(path=DEFAULT_PATH, state="absent")
        if idcams_dataset:
            hosts.all.zos_data_set(name=idcams_dataset, state="absent")


@pytest.mark.parametrize(
    "record_length",
    [10, 20, 50, 80, 120],
)
def test_file_record_length(ansible_zos_module, record_length):
    idcams_dataset = None
    try:
        hosts = ansible_zos_module
        hosts.all.file(path=DEFAULT_PATH, state="directory")
        hosts.all.file(path=DEFAULT_PATH_WITH_FILE, state="absent")
        idcams_dataset, idcams_listcat_dataset_cmd = get_temp_idcams_dataset(hosts)

        results = hosts.all.zos_mvs_raw(
            program_name="idcams",
            auth=True,
            dds=[
                {
                    "dd_unix":{
                        "dd_name":SYSPRINT_DD,
                        "path":DEFAULT_PATH_WITH_FILE,
                        "record_length":record_length,
                    },
                },
                {
                    "dd_input":{
                        "dd_name":SYSIN_DD,
                        "content":idcams_listcat_dataset_cmd,
                    }
                },
            ],
        )
        results2 = hosts.all.command(cmd=f"cat {DEFAULT_PATH_WITH_FILE}")
        for result in results.contacted.values():
            assert result.get("ret_code", {}).get("code", -1) == 0
        for result in results2.contacted.values():
            assert "IDCAMS  SYSTEM" in result.get("stdout", "")
    finally:
        hosts.all.file(path=DEFAULT_PATH, state="absent")
        if idcams_dataset:
            hosts.all.zos_data_set(name=idcams_dataset, state="absent")


@pytest.mark.parametrize(
    "record_format",
    ["u", "vb", "vba", "fb", "fba"],
)
def test_file_record_format(ansible_zos_module, record_format):
    idcams_dataset = None
    try:
        hosts = ansible_zos_module
        hosts.all.file(path=DEFAULT_PATH, state="directory")
        hosts.all.file(path=DEFAULT_PATH_WITH_FILE, state="absent")
        idcams_dataset, idcams_listcat_dataset_cmd = get_temp_idcams_dataset(hosts)

        results = hosts.all.zos_mvs_raw(
            program_name="idcams",
            auth=True,
            dds=[
                {
                    "dd_unix":{
                        "dd_name":SYSPRINT_DD,
                        "path":DEFAULT_PATH_WITH_FILE,
                        "record_format":record_format,
                    },
                },
                {
                    "dd_input":{
                        "dd_name":SYSIN_DD,
                        "content":idcams_listcat_dataset_cmd,
                    }
                },
            ],
        )
        results2 = hosts.all.command(cmd=f"cat {DEFAULT_PATH_WITH_FILE}")
        for result in results.contacted.values():
            assert result.get("ret_code", {}).get("code", -1) == 0
        for result in results2.contacted.values():
            assert "IDCAMS  SYSTEM" in result.get("stdout", "")
    finally:
        hosts.all.file(path=DEFAULT_PATH, state="absent")
        if idcams_dataset:
            hosts.all.zos_data_set(name=idcams_dataset, state="absent")


@pytest.mark.parametrize(
    "return_content_type,expected",
    [
        ("text", "IDCAMS  SYSTEM"),
        (
            "base64",
            "�������@@������@��������@",
        ),
    ],
)
def test_file_return_content(ansible_zos_module, return_content_type, expected):
    idcams_dataset = None
    try:
        hosts = ansible_zos_module
        hosts.all.file(path=DEFAULT_PATH, state="directory")
        hosts.all.file(path=DEFAULT_PATH_WITH_FILE, state="absent")
        idcams_dataset, idcams_listcat_dataset_cmd = get_temp_idcams_dataset(hosts)

        results = hosts.all.zos_mvs_raw(
            program_name="idcams",
            auth=True,
            dds=[
                {
                    "dd_unix":{
                        "dd_name":SYSPRINT_DD,
                        "path":DEFAULT_PATH_WITH_FILE,
                        "return_content":{
                            "type":return_content_type
                        },
                    },
                },
                {
                    "dd_input":{
                        "dd_name":SYSIN_DD,
                        "content":idcams_listcat_dataset_cmd,
                    }
                },
            ],
        )
        for result in results.contacted.values():
            assert result.get("ret_code", {}).get("code", -1) == 0
            assert len(result.get("dd_names", [])) > 0
            assert expected in "\n".join(result.get("dd_names")[0].get("content", []))
    finally:
        hosts.all.file(path=DEFAULT_PATH, state="absent")
        if idcams_dataset:
            hosts.all.zos_data_set(name=idcams_dataset, state="absent")


@pytest.mark.parametrize(
    "src_encoding,response_encoding,expected",
    [
        ("iso8859-1", "ibm-1047", "qcfe�B||BTBFg�|Bg�GqfgB|"),
        (
            "ibm-1047",
            "iso8859-1",
            "IDCAMS  SYSTEM",
        ),
    ],
)
def test_file_return_text_content_encodings(
    ansible_zos_module, src_encoding, response_encoding, expected
):
    idcams_dataset = None
    try:
        hosts = ansible_zos_module
        hosts.all.file(path=DEFAULT_PATH, state="directory")
        hosts.all.file(path=DEFAULT_PATH_WITH_FILE, state="absent")
        idcams_dataset, idcams_listcat_dataset_cmd = get_temp_idcams_dataset(hosts)

        results = hosts.all.zos_mvs_raw(
            program_name="idcams",
            auth=True,
            dds=[
                {
                    "dd_unix":{
                        "dd_name":SYSPRINT_DD,
                        "path":DEFAULT_PATH_WITH_FILE,
                        "return_content":{
                            "type":"text",
                            "src_encoding":src_encoding,
                            "response_encoding":response_encoding,
                        },
                    },
                },
                {
                    "dd_input":{
                        "dd_name":SYSIN_DD,
                        "content":idcams_listcat_dataset_cmd,
                    }
                },
            ],
        )
        for result in results.contacted.values():
            assert result.get("ret_code", {}).get("code", -1) == 0
            assert len(result.get("dd_names", [])) > 0
            assert expected in "\n".join(result.get("dd_names")[0].get("content", []))
    finally:
        hosts.all.file(path=DEFAULT_PATH, state="absent")
        if idcams_dataset:
            hosts.all.zos_data_set(name=idcams_dataset, state="absent")


# ---------------------------------------------------------------------------- #
#                                Dummy DD Tests                                #
# ---------------------------------------------------------------------------- #


def test_dummy(ansible_zos_module):
    idcams_dataset = None
    try:
        hosts = ansible_zos_module
        hosts.all.file(path=DEFAULT_PATH, state="directory")
        hosts.all.file(path=DEFAULT_PATH_WITH_FILE, state="absent")
        idcams_dataset, idcams_listcat_dataset_cmd = get_temp_idcams_dataset(hosts)

        results = hosts.all.zos_mvs_raw(
            program_name="idcams",
            auth=True,
            dds=[
                {
                    "dd_dummy":{
                        "dd_name":SYSPRINT_DD,
                    },
                },
                {
                    "dd_input":{
                        "dd_name":SYSIN_DD,
                        "content":idcams_listcat_dataset_cmd,
                    }
                },
            ],
        )
        for result in results.contacted.values():
            assert result.get("ret_code", {}).get("code", -1) == 0
            assert len(result.get("dd_names", [])) == 0
    finally:
        hosts.all.file(path=DEFAULT_PATH, state="absent")
        if idcams_dataset:
            hosts.all.zos_data_set(name=idcams_dataset, state="absent")


# ---------------------------------------------------------------------------- #
#                            Concatenation DD Tests                            #
# ---------------------------------------------------------------------------- #


def test_concatenation_with_data_set_dd_and_response(ansible_zos_module):
    idcams_dataset = None
    try:
        hosts = ansible_zos_module
        default_data_set = get_tmp_ds_name()
        default_data_set_2 = get_tmp_ds_name()
        hosts.all.zos_data_set(name=default_data_set, state="absent")
        hosts.all.zos_data_set(name=default_data_set_2, state="absent")
        idcams_dataset, idcams_listcat_dataset_cmd = get_temp_idcams_dataset(hosts)

        results = hosts.all.zos_mvs_raw(
            program_name="idcams",
            auth=True,
            dds=[
                {
                    "dd_concat":{
                        "dd_name":SYSPRINT_DD,
                        "dds":[
                            {
                                "dd_data_set":{
                                    "data_set_name":default_data_set,
                                    "disposition":"new",
                                    "type":"seq",
                                    "return_content":{
                                        "type":"text"
                                    },
                                }
                            },
                            {
                                "dd_data_set":{
                                    "data_set_name":default_data_set_2,
                                    "disposition":"new",
                                    "type":"seq",
                                }
                            },
                        ],
                    },
                },
                {
                    "dd_input":{
                        "dd_name":SYSIN_DD,
                        "content":idcams_listcat_dataset_cmd,
                    }
                },
            ],
        )

        for result in results.contacted.values():
            assert result.get("ret_code", {}).get("code", -1) == 0
            assert len(result.get("dd_names", [])) > 0
            assert "IDCAMS" in "\n".join(result.get("dd_names")[0].get("content", []))
    finally:
        hosts.all.zos_data_set(name=default_data_set, state="absent")
        hosts.all.zos_data_set(name=default_data_set_2, state="absent")
        if idcams_dataset:
            hosts.all.zos_data_set(name=idcams_dataset, state="absent")


def test_concatenation_with_data_set_dd_with_replace_and_backup(ansible_zos_module):
    idcams_dataset = None
    try:
        hosts = ansible_zos_module
        default_data_set = get_tmp_ds_name()
        default_data_set_2 = get_tmp_ds_name()
        hosts.all.zos_data_set(name=default_data_set, state="present", type="seq")
        hosts.all.zos_data_set(name=default_data_set_2, state="present", type="seq")
        idcams_dataset, idcams_listcat_dataset_cmd = get_temp_idcams_dataset(hosts)

        results = hosts.all.zos_mvs_raw(
            program_name="idcams",
            auth=True,
            dds=[
                {
                    "dd_concat":{
                        "dd_name":SYSPRINT_DD,
                        "dds":[
                            {
                                "dd_data_set":{
                                    "data_set_name":default_data_set,
                                    "disposition":"new",
                                    "type":"seq",
                                    "replace":True,
                                    "backup":True,
                                    "return_content":{
                                        "type":"text"
                                    },
                                }
                            },
                            {
                                "dd_data_set":{
                                    "data_set_name":default_data_set_2,
                                    "disposition":"new",
                                    "type":"seq",
                                    "replace":True,
                                    "backup":True,
                                }
                            },
                        ],
                    },
                },
                {
                    "dd_input":{
                        "dd_name":SYSIN_DD,
                        "content":idcams_listcat_dataset_cmd,
                    }
                },
            ],
        )

        for result in results.contacted.values():
            hosts.all.zos_data_set(
                name=result.get("backups")[0].get("backup_name"), state="absent"
            )
            hosts.all.zos_data_set(
                name=result.get("backups")[1].get("backup_name"), state="absent"
            )
            assert (
                result.get("backups")[0].get("original_name").lower()
                == default_data_set.lower()
            )
            assert (
                result.get("backups")[1].get("original_name").lower()
                == default_data_set_2.lower()
            )
            assert result.get("ret_code", {}).get("code", -1) == 0
            assert len(result.get("dd_names", [])) > 0
            assert "IDCAMS" in "\n".join(result.get("dd_names")[0].get("content", []))
    finally:
        hosts.all.zos_data_set(name=default_data_set, state="absent")
        hosts.all.zos_data_set(name=default_data_set_2, state="absent")
        if idcams_dataset:
            hosts.all.zos_data_set(name=idcams_dataset, state="absent")


def test_concatenation_with_data_set_member(ansible_zos_module):
    idcams_dataset = None
    try:
        hosts = ansible_zos_module
        default_data_set = get_tmp_ds_name()
        default_data_set_2 = get_tmp_ds_name()
        default_data_set_with_member = default_data_set + '(MEM)'
        hosts.all.zos_data_set(name=default_data_set, state="present", type="pds")
        hosts.all.zos_data_set(name=default_data_set_2, state="absent")
        idcams_dataset, idcams_listcat_dataset_cmd = get_temp_idcams_dataset(hosts)

        results = hosts.all.zos_mvs_raw(
            program_name="idcams",
            auth=True,
            dds=[
                {
                    "dd_concat":{
                        "dd_name":SYSPRINT_DD,
                        "dds":[
                            {
                                "dd_data_set":{
                                    "data_set_name":default_data_set_with_member,
                                    "return_content":{
                                        "type":"text"
                                    },
                                }
                            },
                            {
                                "dd_data_set":{
                                    "data_set_name":default_data_set_2,
                                    "disposition":"new",
                                    "type":"seq",
                                }
                            },
                        ],
                    },
                },
                {
                    "dd_input":{
                        "dd_name":SYSIN_DD,
                        "content":idcams_listcat_dataset_cmd,
                    }
                },
            ],
        )
        results2 = hosts.all.shell(
            cmd=f"cat \"//'{default_data_set_with_member}'\""
        )

        for result in results.contacted.values():
            assert result.get("ret_code", {}).get("code", -1) == 0
            assert len(result.get("dd_names", [])) > 0
            assert "IDCAMS" in "\n".join(result.get("dd_names")[0].get("content", []))
        for result in results2.contacted.values():
            assert "IDCAMS" in result.get("stdout", "")
    finally:
        hosts.all.zos_data_set(name=default_data_set, state="absent")
        hosts.all.zos_data_set(name=default_data_set_2, state="absent")
        if idcams_dataset:
            hosts.all.zos_data_set(name=idcams_dataset, state="absent")


def test_concatenation_with_unix_dd_and_response_datasets(ansible_zos_module):
    idcams_dataset = None
    try:
        hosts = ansible_zos_module
        default_data_set_2 = get_tmp_ds_name()
        hosts.all.file(path=DEFAULT_PATH, state="directory")
        hosts.all.file(path=DEFAULT_PATH_WITH_FILE, state="absent")
        hosts.all.zos_data_set(name=default_data_set_2, state="absent")
        idcams_dataset, idcams_listcat_dataset_cmd = get_temp_idcams_dataset(hosts)

        results = hosts.all.zos_mvs_raw(
            program_name="idcams",
            auth=True,
            dds=[
                {
                    "dd_concat":{
                        "dd_name":SYSPRINT_DD,
                        "dds":[
                            {
                                "dd_unix":{
                                    "path":DEFAULT_PATH_WITH_FILE,
                                    "return_content":{
                                        "type":"text"
                                    },
                                }
                            },
                            {
                                "dd_data_set":{
                                    "data_set_name":default_data_set_2,
                                    "disposition":"new",
                                    "type":"seq",
                                }
                            },
                        ],
                    },
                },
                {
                    "dd_input":{
                        "dd_name":SYSIN_DD,
                        "content":idcams_listcat_dataset_cmd,
                    }
                },
            ],
        )

        for result in results.contacted.values():
            assert result.get("ret_code", {}).get("code", -1) == 0
            assert len(result.get("dd_names", [])) > 0
            assert "IDCAMS" in "\n".join(result.get("dd_names")[0].get("content", []))
    finally:
        hosts.all.file(name=DEFAULT_PATH, state="absent")
        hosts.all.zos_data_set(name=default_data_set_2, state="absent")
        if idcams_dataset:
            hosts.all.zos_data_set(name=idcams_dataset, state="absent")


def test_concatenation_with_unix_dd_and_response_uss(ansible_zos_module):
    idcams_dataset = None
    try:
        hosts = ansible_zos_module
        hosts.all.file(path=DEFAULT_PATH, state="directory")
        hosts.all.file(path=DEFAULT_PATH_WITH_FILE, state="absent")
        idcams_dataset, idcams_listcat_dataset_cmd = get_temp_idcams_dataset(hosts)

        results = hosts.all.zos_mvs_raw(
            program_name="idcams",
            auth=True,
            dds=[
                {
                    "dd_concat":{
                        "dd_name":SYSPRINT_DD,
                        "dds":[
                            {
                                "dd_unix":{
                                    "path":DEFAULT_PATH_WITH_FILE,
                                    "return_content":{
                                        "type":"text"
                                    },
                                }
                            },
                            {
                                "dd_input":{
                                    "content":"Hello world!",
                                    "return_content":{
                                        "type":"text"
                                    },
                                }
                            },
                        ],
                    },
                },
                {
                    "dd_input":{
                        "dd_name":SYSIN_DD,
                        "content":idcams_listcat_dataset_cmd,
                    }
                },
            ],
        )
        for result in results.contacted.values():
            assert result.get("ret_code", {}).get("code", -1) == 0
            assert len(result.get("dd_names", [])) > 1
            assert "IDCAMS" in "\n".join(result.get("dd_names")[0].get("content", []))
            assert "Hello world!" in "\n".join(result.get("dd_names")[1].get("content", []))
    finally:
        hosts.all.file(name=DEFAULT_PATH, state="absent")
        if idcams_dataset:
            hosts.all.zos_data_set(name=idcams_dataset, state="absent")


def test_concatenation_fail_with_unsupported_dd_type(ansible_zos_module):
    idcams_dataset = None
    try:
        hosts = ansible_zos_module
        idcams_dataset, idcams_listcat_dataset_cmd = get_temp_idcams_dataset(hosts)
        results = hosts.all.zos_mvs_raw(
            program_name="idcams",
            auth=True,
            dds=[
                {
                    "dd_concat":{
                        "dd_name":SYSPRINT_DD,
                        "dds":[
                            {
                                "dd_dummy":{
                                    "path":DEFAULT_PATH_WITH_FILE,
                                    "return_content":{
                                        "type":"text"
                                    },
                                },
                                "dd_concat":{},
                            },
                        ],
                    },
                },
                {
                    "dd_input":{
                        "dd_name":SYSIN_DD,
                        "content":idcams_listcat_dataset_cmd,
                    }
                },
            ],
        )
        for result in results.contacted.values():
            assert result.get("ret_code", {}).get("code", -1) == -1
            assert "Unsupported parameters" in result.get("msg", "")
    finally:
        if idcams_dataset:
            hosts.all.zos_data_set(name=idcams_dataset, state="absent")


@pytest.mark.parametrize(
    "dds,input_pos,input_content",
    [
        (
            [
                {
                    "dd_concat":{
                        "dd_name":SYSPRINT_DD,
                        "dds":[
                            {
                                "dd_unix":{
                                    "path":DEFAULT_PATH_WITH_FILE,
                                    "return_content":{
                                        "type":"text"
                                    },
                                }
                            },
                            {
                                "dd_data_set":{
                                    "data_set_name":"ANSIBLE.USER.PRIVATE.TEST",
                                    "disposition":"shr",
                                    "return_content":{
                                        "type":"text"
                                    },
                                }
                            },
                            {
                                "dd_input":{
                                    "content":"Hello world!",
                                    "return_content":{
                                        "type":"text"
                                    },
                                }
                            },
                        ],
                    },
                },
            ],
            2,
            "Hello world!",
        ),
        (
            [
                {
                    "dd_concat":{
                        "dd_name":SYSPRINT_DD,
                        "dds":[
                            {
                                "dd_data_set":{
                                    "data_set_name":"ANSIBLE.USER.PRIVATE.TEST",
                                    "disposition":"shr",
                                    "return_content":{
                                        "type":"text"
                                    },
                                }
                            },
                            {
                                "dd_unix":{
                                    "path":DEFAULT_PATH_WITH_FILE,
                                    "return_content":{
                                        "type":"text"
                                    },
                                }
                            },
                            {
                                "dd_input":{
                                    "content":"Hello world!",
                                    "return_content":{
                                        "type":"text"
                                    },
                                }
                            },
                        ],
                    },
                },
            ],
            2,
            "Hello world!",
        ),
        (
            [
                {
                    "dd_concat":{
                        "dd_name":SYSPRINT_DD,
                        "dds":[
                            {
                                "dd_input":{
                                    "content":"Hello world!",
                                    "return_content":{
                                        "type":"text"
                                    },
                                }
                            },
                            {
                                "dd_data_set":{
                                    "data_set_name":"ANSIBLE.USER.PRIVATE.TEST",
                                    "disposition":"shr",
                                    "return_content":{
                                        "type":"text"
                                    },
                                }
                            },
                            {
                                "dd_unix":{
                                    "path":DEFAULT_PATH_WITH_FILE,
                                    "return_content":{
                                        "type":"text"
                                    },
                                }
                            },
                        ],
                    },
                },
            ],
            0,
            "IDCAMS",
        ),
    ],
)
def test_concatenation_all_dd_types(ansible_zos_module, dds, input_pos, input_content):
    idcams_dataset = None
    try:
        hosts = ansible_zos_module

        default_data_set = "ANSIBLE.USER.PRIVATE.TEST"
        hosts.all.zos_data_set(name=default_data_set, state="present", type="seq")

        hosts.all.file(path=DEFAULT_PATH, state="directory")
        hosts.all.file(path=DEFAULT_PATH_WITH_FILE, state="absent")

        idcams_dataset, idcams_listcat_dataset_cmd = get_temp_idcams_dataset(hosts)
        dds.append(
            {
                'dd_input': {
                    "dd_name": SYSIN_DD,
                    "content": idcams_listcat_dataset_cmd
                }
            }
        )

        results = hosts.all.zos_mvs_raw(program_name="idcams", auth=True, dds=dds)
        for result in results.contacted.values():
            assert result.get("ret_code", {}).get("code", -1) == 0
            assert len(result.get("dd_names", [])) > 2
            assert "IDCAMS" in "\n".join(result.get("dd_names")[0].get("content", []))
            assert input_content in "\n".join(
                result.get("dd_names")[input_pos].get("content", [])
            )
    finally:
        hosts.all.file(name=DEFAULT_PATH, state="absent")
        hosts.all.zos_data_set(name=default_data_set, state="absent")
        if idcams_dataset:
            hosts.all.zos_data_set(name=idcams_dataset, state="absent")


# ---------------------------------------------------------------------------- #
#                                Execution Tests                               #
# ---------------------------------------------------------------------------- #


def test_authorized_program_run_unauthorized(ansible_zos_module):
    try:
        hosts = ansible_zos_module
        default_data_set = get_tmp_ds_name()
        hosts.all.zos_data_set(name=default_data_set, state="absent")
        results = hosts.all.zos_mvs_raw(
            program_name="idcams",
            auth=False,
            dds=[],
        )
        for result in results.contacted.values():
            assert result.get("ret_code", {}).get("code", -1) == 8
            assert len(result.get("dd_names", [])) == 0
            assert "BGYSC0236E" in result.get("msg", "")
    finally:
        hosts.all.zos_data_set(name=default_data_set, state="absent")


def test_unauthorized_program_run_authorized(ansible_zos_module):
    try:
        hosts = ansible_zos_module
        default_data_set = get_tmp_ds_name()
        hosts.all.zos_data_set(name=default_data_set, state="absent")
        results = hosts.all.zos_mvs_raw(
            program_name="DSPURX00",
            auth=True,
            dds=[],
        )
        for result in results.contacted.values():
            assert result.get("ret_code", {}).get("code", -1) == 8
            assert len(result.get("dd_names", [])) == 0
            assert "BGYSC0215E" in result.get("msg", "")
    finally:
        hosts.all.zos_data_set(name=default_data_set, state="absent")


def test_authorized_program_run_authorized(ansible_zos_module):
    try:
        hosts = ansible_zos_module
        default_data_set = get_tmp_ds_name()
        hosts.all.zos_data_set(name=default_data_set, state="absent")
        results = hosts.all.zos_mvs_raw(
            program_name="idcams",
            auth=True,
            dds=[
                {
                    "dd_output":{
                        "dd_name":SYSPRINT_DD,
                        "return_content":{
                            "type":"text"
                        },
                    },
                },
            ],
        )
        for result in results.contacted.values():
            assert result.get("ret_code", {}).get("code", -1) == 16
            assert len(result.get("dd_names", [])) == 1
            assert "BGYSC0236E" not in result.get("msg", "")
    finally:
        hosts.all.zos_data_set(name=default_data_set, state="absent")


def test_unauthorized_program_run_unauthorized(ansible_zos_module):
    try:
        hosts = ansible_zos_module
        default_data_set = get_tmp_ds_name()
        hosts.all.zos_data_set(name=default_data_set, state="absent")
        results = hosts.all.zos_mvs_raw(
            program_name="IEFBR14",
            auth=False,
            dds=[],
        )
        for result in results.contacted.values():
            assert result.get("ret_code", {}).get("code", -1) == 0
            assert len(result.get("dd_names", [])) == 0
            assert "BGYSC0215E" not in result.get("msg", "")
    finally:
        hosts.all.zos_data_set(name=default_data_set, state="absent")


def test_missing_program_name(ansible_zos_module):
    hosts = ansible_zos_module
    results = hosts.all.zos_mvs_raw(
        auth=False,
        dds=[],
    )
    for result in results.contacted.values():
        assert result.get("ret_code", {}).get("code", -1) == -1
        assert len(result.get("dd_names", [])) == 0
        assert "missing required arguments" in result.get("msg", "")


def test_with_parms(ansible_zos_module):
    hosts = ansible_zos_module
    results = hosts.all.zos_mvs_raw(
        pgm="iefbr14",
        auth=False,
        parm="P1,123,P2=5",
        dds=[],
    )
    for result in results.contacted.values():
        assert result.get("ret_code", {}).get("code", -1) == 0
        assert len(result.get("dd_names", [])) == 0


def test_with_multiple_of_same_dd_name(ansible_zos_module):
    idcams_dataset = None
    try:
        hosts = ansible_zos_module
        idcams_dataset, idcams_listcat_dataset_cmd = get_temp_idcams_dataset(hosts)
        results = hosts.all.zos_mvs_raw(
            pgm="idcams",
            auth=True,
            dds=[
                {
                    "dd_input":{
                        "dd_name":SYSIN_DD,
                        "content":idcams_listcat_dataset_cmd
                    }
                },
                {
                    "dd_input":{
                        "dd_name":SYSIN_DD,
                        "content":idcams_listcat_dataset_cmd
                    }
                },
            ],
        )
        for result in results.contacted.values():
            assert result.get("ret_code", {}).get("code", -1) == 8
            assert len(result.get("dd_names", [])) == 0
            assert "BGYSC0228E" in result.get("msg", "")
    finally:
        if idcams_dataset:
            hosts.all.zos_data_set(name=idcams_dataset, state="absent")


# ---------------------------------------------------------------------------- #
#                                 VIO DD Tests                                 #
# ---------------------------------------------------------------------------- #


def test_vio_as_output(ansible_zos_module):
    idcams_dataset = None
    try:
        hosts = ansible_zos_module
        idcams_dataset, idcams_listcat_dataset_cmd = get_temp_idcams_dataset(hosts)

        results = hosts.all.zos_mvs_raw(
            program_name="idcams",
            auth=True,
            dds=[
                {
                    "dd_vio":{
                        "dd_name":SYSPRINT_DD,
                    },
                },
                {
                    "dd_input":{
                        "dd_name":SYSIN_DD,
                        "content":idcams_listcat_dataset_cmd
                    }
                },
            ],
        )
        for result in results.contacted.values():
            assert result.get("ret_code", {}).get("code", 0) == 0
            assert len(result.get("dd_names", [])) == 0
    finally:
        if idcams_dataset:
            hosts.all.zos_data_set(name=idcams_dataset, state="absent")


# ---------------------------------------------------------------------------- #
#                                Output DD Tests                               #
# ---------------------------------------------------------------------------- #


def test_output_dd(ansible_zos_module):
    idcams_dataset = None
    try:
        hosts = ansible_zos_module
        data_set_name = None
        idcams_dataset, idcams_listcat_dataset_cmd = get_temp_idcams_dataset(hosts)

        results = hosts.all.zos_mvs_raw(
            program_name="idcams",
            auth=True,
            dds=[
                {
                    "dd_output":{
                        "dd_name":SYSPRINT_DD,
                        "return_content":{
                            "type":"text"
                        },
                    },
                },
                {
                    "dd_input":{
                        "dd_name":SYSIN_DD,
                        "content":idcams_listcat_dataset_cmd
                    }
                },
            ],
        )

        for result in results.contacted.values():
            assert result.get("ret_code", {}).get("code", -1) == 0
            assert len(result.get("dd_names", [])) > 0
            assert "IDCAMS" in "\n".join(result.get("dd_names")[0].get("content", []))
            data_set_name = result.get("dd_names")[0].get("name", "")
            assert data_set_name != ""
    finally:
        if data_set_name:
            hosts.all.zos_data_set(name=data_set_name, state="absent")
        if idcams_dataset:
            hosts.all.zos_data_set(name=idcams_dataset, state="absent")<|MERGE_RESOLUTION|>--- conflicted
+++ resolved
@@ -1147,11 +1147,8 @@
         (
             "iso8859-1",
             "ibm-1047",
-<<<<<<< HEAD
             "|�qBFfeF|g�F�qgB��",
-=======
-            "|\udceeqBFfeF|g\udcefF\udcfdqgB\udcd4\udcd0",
->>>>>>> fa19159a
+
         ),
         (
             "ibm-1047",
