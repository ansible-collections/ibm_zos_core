--- conflicted
+++ resolved
@@ -853,39 +853,23 @@
 
         the collections `release notes <https://ibm.github.io/z_ansible_collections_doc/ibm_zos_core/docs/source/release_notes.html>`__"
     fragments:
-<<<<<<< HEAD
-      - 2196-fix-copy-permission-issues.yml
-      - v1.14.1_summary.yml
-    release_date: "2025-07-01"
-  1.15.0:
-    changes:
-      release_summary: "Release Date: '2025-09-30'
-=======
     - 2196-fix-copy-permission-issues.yml
     - v1.14.1_summary.yml
     release_date: '2025-07-01'
   1.15.0:
     changes:
       release_summary: 'Release Date: ''2025-09-30''
->>>>>>> dfdc1b84
-
-        This changelog describes all changes made to the modules and plugins included
-
-        in this collection. The release date is the date the changelog is created.
-
-        For additional details such as required dependencies and availability review
-
-<<<<<<< HEAD
-        the collections `release notes <https://ibm.github.io/z_ansible_collections_doc/ibm_zos_core/docs/source/release_notes.html>`__"
-    fragments:
-      - v1.15.0_summary.yml
-    release_date: "2025-09-22"
-=======
+
+        This changelog describes all changes made to the modules and plugins included
+
+        in this collection. The release date is the date the changelog is created.
+
+        For additional details such as required dependencies and availability review
+
         the collections `release notes <https://ibm.github.io/z_ansible_collections_doc/ibm_zos_core/docs/source/release_notes.html>`__'
     fragments:
     - v1.15.0_summary.yml
     release_date: '2025-09-22'
->>>>>>> dfdc1b84
   1.15.0-beta.1:
     changes:
       bugfixes:
