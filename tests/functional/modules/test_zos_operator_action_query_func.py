--- conflicted
+++ resolved
@@ -23,7 +23,7 @@
     def setUp(self):
             self.skipTest('Module tests disabled and waiting on ZOAU')
 
-
+    # pylint: disable=R0201
     def test_zos_operator_action_query_no_options(ansible_zos_module):
         hosts = ansible_zos_module
         hosts.all.zos_operator(cmd="DUMP COMM=('test dump')")
@@ -282,7 +282,7 @@
             {"filter": "^.*IMS.*$", "use_regex": True},
         ]
     )
-<<<<<<< HEAD
+    
     def test_zos_operator_action_query_option_message_filter_no_match(
         ansible_zos_module, message_filter
     ):
@@ -305,104 +305,4 @@
         hosts = ansible_zos_module
         results = hosts.all.zos_operator_action_query(message_filter={"filter": "*DUMP", "use_regex": True})
         for result in results.contacted.values():
-            assert result.get("actions") is None
-=======
-    for result in results.contacted.values():
-        assert result.get("actions") is None
-
-
-def test_zos_operator_action_query_invalid_option_job_name(ansible_zos_module):
-    hosts = ansible_zos_module
-    results = hosts.all.zos_operator_action_query(job_name="invalid-job-name")
-    for result in results.contacted.values():
-        assert result.get("actions") is None
-
-
-@pytest.mark.parametrize(
-    "message_filter",
-    [
-        {"filter": "DUMP"},
-        {"filter": "DUMP", "use_regex": False},
-        {"filter": "^.*DUMP.*$", "use_regex": True},
-        {"filter": "^.*OPERAND\\(S\\).*$", "use_regex": True}
-    ]
-)
-def test_zos_operator_action_query_option_message_filter_one_match(
-    ansible_zos_module, message_filter
-):
-    hosts = ansible_zos_module
-    hosts.all.zos_operator(cmd="DUMP COMM=('test dump')")
-    results = hosts.all.zos_operator_action_query(message_filter=message_filter)
-    try:
-        for action in results.get("actions"):
-            if "SPECIFY OPERAND(S) FOR DUMP" in action.get("message_text", ""):
-                hosts.all.zos_operator(cmd="{0}cancel".format(action.get("number")))
-    except Exception:
-        pass
-    for result in results.contacted.values():
-        assert result.get("actions")
-
-
-@pytest.mark.parametrize(
-    "message_filter",
-    [
-        {"filter": "DUMP"},
-        {"filter": "DUMP", "use_regex": False},
-        {"filter": "^.*DUMP.*$", "use_regex": True},
-        {"filter": "^.*OPERAND\\(S\\).*$", "use_regex": True}
-    ]
-)
-def test_zos_operator_action_query_option_message_filter_multiple_matches(
-    ansible_zos_module, message_filter
-):
-    hosts = ansible_zos_module
-    hosts.all.zos_operator(cmd="DUMP COMM=('test dump')")
-    hosts.all.zos_operator(cmd="DUMP COMM=('test dump')")
-
-    results = hosts.all.zos_operator_action_query(message_filter=message_filter)
-
-    try:
-        for action in results.get("actions"):
-            if "SPECIFY OPERAND(S) FOR DUMP" in action.get("message_text", ""):
-                hosts.all.zos_operator(cmd="{0}cancel".format(action.get("number")))
-    except Exception:
-        pass
-
-    for result in results.contacted.values():
-        print(result.get("actions"))
-        assert result.get("actions")
-        assert len(result.get("actions")) > 1
-
-
-@pytest.mark.parametrize(
-    "message_filter",
-    [
-        {"filter": "IMS"},
-        {"filter": "IMS", "use_regex": False},
-        {"filter": "^.*IMS.*$", "use_regex": True},
-    ]
-)
-def test_zos_operator_action_query_option_message_filter_no_match(
-    ansible_zos_module, message_filter
-):
-    hosts = ansible_zos_module
-    hosts.all.zos_operator(cmd="DUMP COMM=('test dump')")
-    results = hosts.all.zos_operator_action_query(message_filter=message_filter)
-    try:
-        for action in results.get("actions"):
-            if "SPECIFY OPERAND(S) FOR DUMP" in action.get("message_text", ""):
-                hosts.all.zos_operator(cmd="{0}cancel".format(action.get("number")))
-    except Exception:
-        pass
-    for result in results.contacted.values():
-        assert not result.get("actions")
-
-
-def test_zos_operator_action_query_invalid_option_message_filter(
-    ansible_zos_module
-):
-    hosts = ansible_zos_module
-    results = hosts.all.zos_operator_action_query(message_filter={"filter": "*DUMP", "use_regex": True})
-    for result in results.contacted.values():
-        assert result.get("actions") is None
->>>>>>> 91309c78
+            assert result.get("actions") is None