--- conflicted
+++ resolved
@@ -215,13 +215,8 @@
           sample: CC 0000
         msg_code:
           description:
-<<<<<<< HEAD
             Return code extracted from the `msg` so that it can be evaluated.
             For example, ABEND(S0C4) would yield "S0C4".
-=======
-            Return code extracted from the `msg` so that it can better
-            evaluated. For example, ABEND(S0C4) would yield "S0C4".
->>>>>>> 4026cc4f
           type: str
           sample: S0C4
         msg_txt:
@@ -253,7 +248,6 @@
               sample: "00"
 
       sample:
-<<<<<<< HEAD
         ret_code: {
           "code": 0,
           "msg": "CC 0000",
@@ -266,13 +260,6 @@
           ]
         }
     sample:
-=======
-         - "code": 0
-         - "msg": "CC 0000"
-         - "msg_code": "0000"
-         - "msg_txt": ""
-  sample:
->>>>>>> 4026cc4f
      [
           {
               "class": "K",
