--- conflicted
+++ resolved
@@ -1,6 +1,6 @@
 # -*- coding: utf-8 -*-
 
-# Copyright (c) IBM Corporation 2020, 2024
+# Copyright (c) IBM Corporation 2020, 2025
 # Licensed under the Apache License, Version 2.0 (the "License");
 # you may not use this file except in compliance with the License.
 # You may obtain a copy of the License at
@@ -659,10 +659,6 @@
         delete_data_set_or_file(hosts, data_set_name)
         delete_data_set_or_file(hosts, backup_name)
         delete_remnants(hosts)
-<<<<<<< HEAD
-
-=======
->>>>>>> e7ffe6d0
 
 def test_backup_of_data_set_when_volume_does_not_exist(ansible_zos_module):
     hosts = ansible_zos_module
@@ -720,7 +716,6 @@
         )
         assert_module_failed(results)
         assert_data_set_does_not_exist(hosts, data_set_restore_location)
-<<<<<<< HEAD
     finally:
         delete_data_set_or_file(hosts, data_set_name)
         delete_data_set_or_file(hosts, data_set_restore_location)
@@ -753,40 +748,6 @@
         assert_data_set_or_file_exists(hosts, data_set_name)
     finally:
         delete_data_set_or_file(hosts, data_set_name)
-=======
-    finally:
-        delete_data_set_or_file(hosts, data_set_name)
-        delete_data_set_or_file(hosts, data_set_restore_location)
-        delete_data_set_or_file(hosts, data_set_backup_location)
-        delete_remnants(hosts, hlqs)
-
-
-def test_backup_and_restore_a_data_set_with_same_hlq(ansible_zos_module):
-    hosts = ansible_zos_module
-    data_set_name = get_tmp_ds_name()
-    data_set_backup_location = get_tmp_ds_name()
-    try:
-        delete_data_set_or_file(hosts, data_set_name)
-        delete_data_set_or_file(hosts, data_set_backup_location)
-        hosts.all.shell(cmd="""decho "HELLO WORLD" {0}""".format(data_set_name))
-        results = hosts.all.zos_backup_restore(
-            operation="backup",
-            data_sets=dict(include=data_set_name),
-            backup_name=data_set_backup_location,
-        )
-        delete_data_set_or_file(hosts, data_set_name)
-        assert_module_did_not_fail(results)
-        assert_data_set_or_file_exists(hosts, data_set_backup_location)
-        results = hosts.all.zos_backup_restore(
-            operation="restore",
-            backup_name=data_set_backup_location,
-        )
-        assert_module_did_not_fail(results)
-        # Check the HLQ in the response
-        assert_data_set_or_file_exists(hosts, data_set_name)
-    finally:
-        delete_data_set_or_file(hosts, data_set_name)
->>>>>>> e7ffe6d0
         delete_data_set_or_file(hosts, data_set_backup_location)
         delete_remnants(hosts)
 
