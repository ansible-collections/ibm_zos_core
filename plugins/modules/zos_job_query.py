#!/usr/bin/python
# -*- coding: utf-8 -*-

# Copyright (c) IBM Corporation 2019, 2020
# Licensed under the Apache License, Version 2.0 (the "License");
# you may not use this file except in compliance with the License.
# You may obtain a copy of the License at
#     http://www.apache.org/licenses/LICENSE-2.0
# Unless required by applicable law or agreed to in writing, software
# distributed under the License is distributed on an "AS IS" BASIS,
# WITHOUT WARRANTIES OR CONDITIONS OF ANY KIND, either express or implied.
# See the License for the specific language governing permissions and
# limitations under the License.

from __future__ import absolute_import, division, print_function

__metaclass__ = type


DOCUMENTATION = r"""
---
module: zos_job_query
version_added: '1.0.0'
short_description: Query job status
description:
  - List z/OS job(s) and the current status of the job(s).
  - Uses owner to filter the jobs by the job owner.
  - Uses system to filter the jobs by system where the job is running (or ran) on.
  - Uses job_id to filter the jobs by the job id.
author:
  - "Ping Xiao (@xiaopingBJ)"
  - "Demetrios Dimatos (@ddimatos)"
<<<<<<< HEAD
=======
  - "Rich Parker (@richp405)"
>>>>>>> 364ac7ee
options:
  job_name:
    description:
       - The job name to query.
    type: str
    required: False
    default: "*"
  owner:
    description:
      - Identifies the owner of the job.
      - If no owner is set, the default set is 'none' and all jobs will be
        queried.
    type: str
    required: False
  job_id:
    description:
      - The job number that has been assigned to the job. These normally begin
        with STC, JOB, TSU and are followed by 5 digits. When job are
        potentially greater than 99,999, the job number format will begin with
        S, J, T and are followed by 7 digits.
    type: str
    required: False
"""

EXAMPLES = r"""
- name: list zos jobs with a jobname 'IYK3ZNA1'
  zos_job_query:
    job_name: "IYK3ZNA1"

- name: list the jobs matching jobname 'IYK3*'
  zos_job_query:
    job_name: "IYK3*"

- name: list the job with a jobname 'IYK3ZNA*' and jobid as JOB01427
  zos_job_query:
    job_name: IYK3ZNA*
    job_id: JOB01427

- name: list the job with a jobname 'IYK3ZNA*' and owner as BROWNAD
  zos_job_query:
    job_name: IYK3ZNA*
    owner: BROWNAD
"""

RETURN = r"""
changed:
  description:
    True if the state was changed, otherwise False.
  returned: always
  type: bool
jobs:
  description:
    The output information for a list of jobs matching specified criteria.
<<<<<<< HEAD
    If no job status is found, this will return an empty job code with msg=JOB NOT FOUND.
=======
    If no job status is found, this will return ret_code dictionary with
    parameter msg_txt = The job could not be found.
>>>>>>> 364ac7ee
  returned: success
  type: list
  elements: dict
  contains:
    job_name:
      description:
         The name of the batch job.
      type: str
      sample: IYK3ZNA2
    owner:
      description:
         The owner who ran the job.
      type: str
      sample: BROWNAD
    job_id:
      description:
         Unique job id assigned to the job by JES.
      type: str
      sample: JOB01427
    ret_code:
      description:
         Return code output collected from job log.
      type: dict
      contains:
        msg:
          description:
            Return code or abend resulting from the job submission.
          type: str
          sample: CC 0000
        msg_code:
          description:
            Return code extracted from the `msg` so that it can be evaluated.
            For example, ABEND(S0C4) would yield "S0C4".
          type: str
          sample: S0C4
        msg_txt:
          description:
             Returns additional information related to the job.
          type: str
          sample: "No job can be located with this job name: HELLO"
        code:
          description:
             Return code converted to integer value (when possible).
          type: int
          sample: 00
        steps:
          description:
            Series of JCL steps that were executed and their return codes.
          type: list
          elements: dict
          contains:
            step_name:
              description:
                Name of the step shown as "was executed" in the DD section.
              type: str
              sample: "STEP0001"
            step_cc:
              description:
                The CC returned for this step in the DD section.
<<<<<<< HEAD
              type: str
              sample: "00"
=======
              type: int
              sample: 0
>>>>>>> 364ac7ee

      sample:
        ret_code: {
         "msg": "CC 0000",
         "msg_code": "0000",
         "msg_txt": "",
         "code": 0,
         "steps": [
            { "step_name": "STEP0001",
<<<<<<< HEAD
              "step_cc": "0000"
=======
              "step_cc": 0
>>>>>>> 364ac7ee
            }
          ]
        }
  sample:
    [
        {
            "job_name": "IYK3ZNA1",
            "owner": "BROWNAD",
            "job_id": "JOB01427",
            "ret_code": "null",
        },
        {
            "job_name": "IYK3ZNA2",
            "owner": "BROWNAD",
            "job_id": "JOB16577",
            "ret_code": { "msg": "CANCELED", "code": "null" },
        },
    ]
message:
  description:
     Message returned on failure.
  type: str
  returned: failure
  sample:
     msg: "List FAILED! no such job been found: IYK3Z0R9"
"""

from ansible_collections.ibm.ibm_zos_core.plugins.module_utils.job import (
    job_status,
)

from ansible.module_utils.basic import AnsibleModule
import re


def run_module():

    module_args = dict(
        job_name=dict(type="str", required=False, default="*"),
        owner=dict(type="str", required=False),
        job_id=dict(type="str", required=False),
    )

    result = dict(changed=False, message="")

    module = AnsibleModule(argument_spec=module_args, supports_check_mode=True)

    if module.check_mode:
        return result

    try:
        validate_arguments(module.params)
        jobs_raw = query_jobs(module.params)
        jobs = parsing_jobs(jobs_raw)
    except Exception as e:
        module.fail_json(msg=e, **result)
    result["jobs"] = jobs
    module.exit_json(**result)


def validate_arguments(params):
    job_name_in = params.get("job_name")
    job_id = params.get("job_id")
    owner = params.get("owner")
    if job_name_in or job_id:
        if job_name_in and job_name_in != "*":
            job_name_pattern = re.compile(r"^[a-zA-Z$#@%][0-9a-zA-Z$#@%]{0,7}$")
            job_name_pattern_with_star = re.compile(
                r"^[a-zA-Z$#@%][0-9a-zA-Z$#@%]{0,6}\*$"
            )
            m = job_name_pattern.search(job_name_in)
            n = job_name_pattern_with_star.search(job_name_in)
            if m or n:
                pass
            else:
                raise RuntimeError("Failed to validate the job name: " + job_name_in)
        if job_id:
            job_id_pattern = re.compile("(JOB|TSU|STC)[0-9]{5}|(J|T|S)[0-9]{7}$")
            if not job_id_pattern.search(job_id):
                raise RuntimeError("Failed to validate the job id: " + job_id)
    else:
        raise RuntimeError("Argument Error:Either job name(s) or job id is required")
    if job_id and owner:
        raise RuntimeError("Argument Error:job id can not be co-exist with owner")


def query_jobs(params):
    job_name_in = params.get("job_name")
    job_id = params.get("job_id")
    owner = params.get("owner")

    jobs = []
    if job_id:
        jobs = job_status(job_id=job_id)
    elif owner:
        jobs = job_status(owner=owner, job_name=job_name_in)
    else:
        jobs = job_status(job_name=job_name_in)
    if not jobs:
        raise RuntimeError("List FAILED! no such job was found.")
    return jobs


def parsing_jobs(jobs_raw):
    jobs = []
    ret_code = {}
    for job in jobs_raw:
        # Easier to see than checking for an empty string, JOB NOT FOUND was
        # replaced with None in the jobs.py and msg_txt field describes the job query instead
        status_raw = job.get("ret_code").get("msg", "JOB NOT FOUND")
        if "AC" in status_raw:
            # the job is active
            ret_code = None
        elif "CC" in status_raw:
            # status = 'Completed normally'
            ret_code = {
                "msg": status_raw,
                "code": job.get("ret_code").get("code"),
            }
        elif "ABEND" in status_raw:
            # status = 'Ended abnormally'
            ret_code = {
                "msg": status_raw,
                "code": job.get("ret_code").get("code"),
            }
        elif "ABENDU" in status_raw:
            # status = 'Ended abnormally'
            ret_code = {"msg": status_raw, "code": job.get("ret_code").get("code")}
<<<<<<< HEAD
        elif "CANCELED" or "JCLERR" or "JCL ERROR" or "JOB NOT FOUND" in status_raw:
=======
        elif "CANCELED" in status_raw or "JCLERR" in status_raw or "JCL ERROR" in status_raw or "JOB NOT FOUND" in status_raw:
>>>>>>> 364ac7ee
            # status = status_raw
            ret_code = {"msg": status_raw, "code": None}
        else:
            # status = 'Unknown'
            ret_code = {"msg": status_raw, "code": job.get("ret_code").get("code")}

        job_dict = {
            "job_name": job.get("job_name"),
            "owner": job.get("owner"),
            "job_id": job.get("job_id"),
            "system": job.get("system"),
            "subsystem": job.get("subsystem"),
            "ret_code": ret_code,
        }
        jobs.append(job_dict)
    return jobs


def main():
    run_module()


if __name__ == "__main__":
    main()<|MERGE_RESOLUTION|>--- conflicted
+++ resolved
@@ -30,10 +30,7 @@
 author:
   - "Ping Xiao (@xiaopingBJ)"
   - "Demetrios Dimatos (@ddimatos)"
-<<<<<<< HEAD
-=======
   - "Rich Parker (@richp405)"
->>>>>>> 364ac7ee
 options:
   job_name:
     description:
@@ -87,12 +84,8 @@
 jobs:
   description:
     The output information for a list of jobs matching specified criteria.
-<<<<<<< HEAD
-    If no job status is found, this will return an empty job code with msg=JOB NOT FOUND.
-=======
     If no job status is found, this will return ret_code dictionary with
     parameter msg_txt = The job could not be found.
->>>>>>> 364ac7ee
   returned: success
   type: list
   elements: dict
@@ -152,13 +145,8 @@
             step_cc:
               description:
                 The CC returned for this step in the DD section.
-<<<<<<< HEAD
-              type: str
-              sample: "00"
-=======
               type: int
               sample: 0
->>>>>>> 364ac7ee
 
       sample:
         ret_code: {
@@ -168,11 +156,7 @@
          "code": 0,
          "steps": [
             { "step_name": "STEP0001",
-<<<<<<< HEAD
-              "step_cc": "0000"
-=======
               "step_cc": 0
->>>>>>> 364ac7ee
             }
           ]
         }
@@ -301,11 +285,7 @@
         elif "ABENDU" in status_raw:
             # status = 'Ended abnormally'
             ret_code = {"msg": status_raw, "code": job.get("ret_code").get("code")}
-<<<<<<< HEAD
-        elif "CANCELED" or "JCLERR" or "JCL ERROR" or "JOB NOT FOUND" in status_raw:
-=======
         elif "CANCELED" in status_raw or "JCLERR" in status_raw or "JCL ERROR" in status_raw or "JOB NOT FOUND" in status_raw:
->>>>>>> 364ac7ee
             # status = status_raw
             ret_code = {"msg": status_raw, "code": None}
         else:
