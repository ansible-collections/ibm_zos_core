#!/bin/sh
# ==============================================================================
# Copyright (c) IBM Corporation 2022, 2023
# Licensed under the Apache License, Version 2.0 (the "License");
# you may not use this file except in compliance with the License.
# You may obtain a copy of the License at
#     http://www.apache.org/licenses/LICENSE-2.0
# Unless required by applicable law or agreed to in writing, software
# distributed under the License is distributed on an "AS IS" BASIS,
# WITHOUT WARRANTIES OR CONDITIONS OF ANY KIND, either express or implied.
# See the License for the specific language governing permissions and
# limitations under the License.
# ==============================================================================

# ------------------------------------------------------------------------------
# Description:
# TODO...
# Maintain:
#   zoau_mount_list_str     - zoau mount points
#   python_mount_list_str   - python mount points
#   python_path_list_str    - python executable paths
# ------------------------------------------------------------------------------

# ------------------------------------------------------------------------------
# Globals
# ------------------------------------------------------------------------------
<<<<<<< HEAD
cd $(dirname $0)
=======
#cd $(dirname $0)

script_directory=$(cd -- "$(dirname -- "$0")" 2>/dev/null && pwd)

# Depending on from where the file is sourced it can result in null so default it to .
if [ ! -n "$script_directory" ]; then
	script_directory="."
fi

cd ${script_directory}
>>>>>>> 6499a816

# Current shell, bash returns 'bash'
CURR_SHELL=`echo $$ $SHELL | cut -d " " -f 2 | sed 's|.*/||'`

# System script is running on at the momement
SYSTEM=`uname`

# Array where each entry is: "<index>:<version>:<mount>:<data_set>"
ZOAU_MOUNTS=""

# Array where each entry is: "<mount>:<data_set>"
PYTHON_MOUNTS=""

# Array where each entry is: "<index>:<version>:<path>"
PYTHON_MOUNT_PATHS=""

# ZOAU matching an ZOAU ID (first column in mount table)
ZOAU_HOME=""

# PYZ matching an PYZ ID (first column in mount table)
PYZ_HOME=""

# Cosmetic divider
DIV="-----------------------------------------------------------------------"

# Supporting bash will take added testing, the port on z/OS has enough
# differences to warrnat temporarily disabliing the function on z/OS. More
# specifically, when using `vi` in Bash, editing becomes a problem.
if [ "$CURR_SHELL" = "bash" ]; then
	if [ "$SYSTEM" = "OS/390" ]; then
		echo "Script $0 can not run in 'bash', please execute in another shell."
		exit 1
	fi
fi

# ==============================================================================
#       ********************* Helper functions ********************* 
# ==============================================================================
message(){
  echo $DIV;
	echo "$1";
  echo $DIV;
}

# ------------------------------------------------------------------------------
# Private function that initializes an array ($1) from a properly delimited
# string. Array types supported are either Korn Shell (ksh) (more precisely,
# ksh88 and ksh93 variants) or Bash style.
# More on ksh arrays: https://docstore.mik.ua/orelly/unix3/korn/ch06_04.htm
# Other shells may need to be supported in the future.
# GLOBAL:   See arguments $1
# ARGUMENTS:
# 	- $1 (variable) a global var that will be unset and initialized as an array
#   - $2 (string) a string delimited by spaces (' ') and entries delimited by a
#        colon (':'). This string is used to create set an array.
# OUTPUTS:  None
# RETURN:   None
# USAGE:    _set_shell_array <var> <string>
# ------------------------------------------------------------------------------
_set_shell_array(){
	# Notes:
    # ksh is hard to detect on z/OS, for now comparing to `sh` works else we can
    # add in the results for `echo $PS1;  echo $PS2;  echo $PS3;  echo $PS4`
    # which returns in this order ('#', '>', '#?', '+') to detect `sh`
    unset $1
    if [ "$CURR_SHELL" = "sh" ]; then
        # set -A $1 "${@:2}" # parens `{` don't work in z/OS ksh, work on mac
        set -A $1 $2
    else
        #eval $1='("${@:2}")'
       eval $1='(${@:2})'
    fi
}

# ------------------------------------------------------------------------------
# Source scripts needed by this script.
# ------------------------------------------------------------------------------

if [ -f "mounts.env" ]; then
	. ./mounts.env
else
    echo "Unable to source file: 'mounts.env', exiting."
	exit 1
fi

# ------------------------------------------------------------------------------
# Private function that initializes a variable as an global array for either
# Korn Shell (ksh) or other shells where other at this point is following
# bash style arrays. Other shells may need to be supported in the future.
#
# GLOBAL:   See arguments $1
# ARGUMENTS:
# 	- $1 (variable) a global var that will be unset and initialized as an array
#   - $2 (string) a string delimited by spaces used to create a global array
# OUTPUTS:  None
# RETURN:   None
# USAGE:    _set_shell_array <var> <string>
# ------------------------------------------------------------------------------
# _set_shell_array(){
#     # ksh is hard to detect, for now comparing to `sh` works else we can
#     # add in the results for `echo $PS1;  echo $PS2;  echo $PS3;  echo $PS4`
#     # which returns in this order ('#', '>', '#?', '+') to detect `sh`
#     if [ "$CURR_SHELL" = "sh" ]; then
#         # set -A $1 "${@:2}" # parens `{` don't work in z/OS ksh, work on mac
#         set -A $1 $2
#     else
#         eval $1='(${@:2})'
#     fi
# }

# ------------------------------------------------------------------------------
# Normalize the array for the shell use, creates an array capatible for `ksh`
# or `bash` from the mount tables; this allows a single source of data to be
# used in various shells.
# Creats a normalized array `PYTHON_MOUNTS`, `ZOAU_MOUNTS`
# ------------------------------------------------------------------------------
# set_python_to_array(){
#     unset PYTHON_MOUNTS
#     _set_shell_array PYTHON_MOUNTS "$(echo $python_mount_list_str)"
# }

# set_zoau_to_array(){
#     unset ZOAU_MOUNTS
#     _set_shell_array ZOAU_MOUNTS "$(echo $zoau_mount_list_str)"
# }

# ------------------------------------------------------------------------------
# Normalize an array for the shell use, create an array capatible for `ksh`
# or `bash` from the mount tables; this allows a single source of data to be
# used in various shells. Initializes a global array `ZOAU_MOUNTS` where each
# index contains a clolon `:` delimited values about ZOAU mounts. For example
# ZOAU_MOUNTS[0] has in it <index>:<version>:<mount>:<data_set> where that may
# look like "1:v1.2.0:/zoau/v1.2.0:IMSTESTU.ZOAU.V120.ZFS", see sourced script
# `mounts.env` for more information.
# GLOBAL:       ZOAU_MOUNTS
# ARGUMENTS:    None
# OUTPUTS:      None
# RETURN:       None
# USAGE:        set_zoau_mounts
# ------------------------------------------------------------------------------
set_zoau_mounts(){
    unset ZOAU_MOUNTS
    _set_shell_array ZOAU_MOUNTS "$(echo $zoau_mount_list_str)"
}

# ------------------------------------------------------------------------------
# Normalize an array for the shell use, create an array capatible for `ksh`
# or `bash` from the mount tables; this allows a single source of data to be
# used in various shells. Initializes a global array `PYTHON_MOUNTS` where each
# index contains clolon `:` delimited values about PYTHON mounts. For example
# PYTHON_MOUNTS[0] has in it <index>:<version>:<mount>:<data_set> where that may
# look like "4:3.10:/allpython/3.10/usr/lpp/IBM/cyp/v3r10:IMSTESTU.PYZ.V3A0.ZFS ",
# see sourced script `mounts.env` for more information.
# GLOBAL:       PYTHON_MOUNTS
# ARGUMENTS:    None
# OUTPUTS:      None
# RETURN:       None
# USAGE:        set_python_mounts
# ------------------------------------------------------------------------------
set_python_mounts(){
    unset PYTHON_MOUNTS
    _set_shell_array PYTHON_MOUNTS "$(echo $python_mount_list_str)"
}

# ------------------------------------------------------------------------------
# Normalize an array for the shell use, create an array capatible for `ksh`
# or `bash` from the mount tables; this allows a single source of data to be
# used in various shells. Initializes a global array `PYTHON_MOUNT_PATHS` where each
# index contains clolon `:` delimited values about PYTHON paths. For example
# PYTHON_MOUNT_PATHS[0] has in it <index>:<version>:<path><space> where that may
# look like "1:3.8:/python3/usr/lpp/IBM/cyp/v3r8/pyz ",
# see sourced script `mounts.env` for more information.
# GLOBAL:
#   ZOAU_MOUNTS
# ARGUMENTS:    None
# OUTPUTS:      None
# RETURN:       None
# USAGE:        set_python_mount_paths
# ------------------------------------------------------------------------------
set_python_mount_paths(){
    unset PYTHON_MOUNT_PATHS
    _set_shell_array PYTHON_MOUNT_PATHS "$(echo $python_path_list_str)"
}

# ==============================================================================
#       ********************* Mount functions *********************
# ==============================================================================

# ------------------------------------------------------------------------------
# Mount all data sets in the sourced mount table, check if the entries are
# already mounted, compare that to the data set being mounted, if they don't
# match, umount and mount the correct one else skip over it.
#
# GLOBAL:   See arguments $1
# ARGUMENTS:
# 	- $1 (variable) a global var that will be unset and initialized as an array
#   - $2 (string) a string delimited by spaces used to create a global array
# OUTPUTS:  None
# RETURN:   None
# USAGE:    _set_shell_array <var> <string>
# ------------------------------------------------------------------------------
mount(){
	unset zoau_index
	unset zoau_version
	unset zoau_mount
	unset zoau_data_set

	# Call helper script to have ZOAU_MOUNTS generated
	set_zoau_mounts
    for tgt in "${ZOAU_MOUNTS[@]}" ; do
	    zoau_index=`echo "${tgt}" | cut -d ":" -f 1`
        zoau_version=`echo "${tgt}" | cut -d ":" -f 2`
        zoau_mount=`echo "${tgt}" | cut -d ":" -f 3`
		zoau_data_set=`echo "${tgt}" | cut -d ":" -f 4`

		# zoau_mounted_data_set can be empty so perform added validation
		zoau_mounted_data_set=`df ${zoau_mount} 2>/dev/null | tr -s [:blank:] | tail -n +2 |cut -d' ' -f 2 | sed 's/(//' | sed 's/.$//'`

		# If zoau_mounted_data_set is empty or does not match expected, it means we should perform the mount
		if [ "$zoau_mounted_data_set" != "$zoau_data_set" ]; then
<<<<<<< HEAD
			echo "Mouting ZOAU ${zoau_version} on data set ${zoau_data_set} to path ${zoau_mount}."

			# If zoau_mounted_data_set not empty, compare the mount points and if they match, then unmount.
			# Note, the mount point could be root (/) waitng for children so lets compare before unmounting.
			if [ ! -z "${zoau_mounted_data_set}" ]; then
				temp_mount=`df ${zoau_mount} 2>/dev/null | tr -s [:blank:] | tail -n +2 |cut -d' ' -f 1`
				if [ "${zoau_mount}" = "${temp_mount}" ]; then
					/usr/sbin/unmount ${zoau_mount}
				fi
			fi
=======
			# If zoau_mounted_data_set not empty, compare the mount points and if they match, then continue below
			if [ ! -z "${zoau_mounted_data_set}" ]; then
				temp_mount=`df ${zoau_mount} 2>/dev/null | tr -s [:blank:] | tail -n +2 |cut -d' ' -f 1`

				# If zoau_mount is mounted to a different data set it means there has been a mount table update
				# and it should be remounted with the new data set.
				if [ "${zoau_mounted_data_set}" != "${zoau_data_set}" ]; then
					# If the data set is mounted elsewhere, it needs to be unmounted so the mount command can succeed,
					# thus zoau_to_unmount will eval to where the zoau_data_set might be mounted.
					zoau_to_unmount=`df |grep ${zoau_data_set} | cut -d' ' -f 1`
					if [ ! -z "${zoau_to_unmount}" ]; then
						echo "Unmouting path ${zoau_to_unmount} from data set ${zoau_data_set} so that the data set can be mounted to ${zoau_mount}."
						/usr/sbin/unmount ${zoau_to_unmount} 2>/dev/null
					fi
				fi

				# If the mount points match then unmount so that a mount can be performed because it could mean the
				# data set has been refreshed.
				if [ "${zoau_mount}" = "${temp_mount}" ]; then
					# If you try to unmount / because that is where zoau_mount evals to currently, consume the error
					echo "Unmouting path ${zoau_mount} from data set ${zoau_data_set} so that the mount point can be refreshed with the data set."
					/usr/sbin/unmount ${zoau_mount} 2>/dev/null
				fi
			fi
			echo "Mouting ZOAU ${zoau_version} on data set ${zoau_data_set} to path ${zoau_mount}."
>>>>>>> 6499a816
			mkdir -p ${zoau_mount}
        	/usr/sbin/mount ${1} ${zoau_data_set} ${zoau_mount}
		else
			echo "ZOAU ${zoau_version} is already mounted on data set ${zoau_data_set} to path ${zoau_mount}."
		fi
    done

	unset python_mount
	unset python_data_set
	# Call helper script to have PYTHON_MOUNTS generated
	set_python_mounts
    for tgt in "${PYTHON_MOUNTS[@]}" ; do
		python_index=`echo "${tgt}" | cut -d ":" -f 1`
        python_version=`echo "${tgt}" | cut -d ":" -f 2`
		python_home=`echo "${tgt}" | cut -d ":" -f 3`
        python_mount=`echo "${tgt}" | cut -d ":" -f 4`
		python_data_set=`echo "${tgt}" | cut -d ":" -f 5`

		# python_mounted_data_set can be empty so perform added validation
		python_mounted_data_set=`df ${python_mount} 2>/dev/null | tr -s [:blank:] | tail -n +2 |cut -d' ' -f 2 | sed 's/(//' | sed 's/.$//'`

		# If python_mounted_data_set is empty or not, we will perform a mount
		if [ "$python_mounted_data_set" != "$python_data_set" ]; then
			echo "Mouting Python ${python_mount} on data set ${python_data_set}."

			# If python_mounted_data_set not empty, compare the mount points and if they match, then unmount.
			# Note, the mount point could be root (/) waitng for children so lets compare before unmounting.
			if [ ! -z "${python_mounted_data_set}" ]; then
				temp_mount=`df ${python_mount} 2>/dev/null | tr -s [:blank:] | tail -n +2 |cut -d' ' -f 1`
				if [ "${python_mount}" = "${temp_mount}" ]; then
					/usr/sbin/unmount ${python_mount}
				fi
			fi

			mkdir -p ${python_mount}
        	/usr/sbin/mount ${1} ${python_data_set} ${python_mount}
		else
			echo "Python ${python_mount} is already mounted on data set ${python_data_set}."
		fi
    done
}

# ------------------------------------------------------------------------------
# Unmount all data sets in the sourced mount table.
# ------------------------------------------------------------------------------
unmount(){
	unset zoau_index
	unset zoau_version
	unset zoau_mount
	unset zoau_data_set
	# Call helper script to have ZOAU_MOUNTS generated
	set_zoau_mounts
    for tgt in "${ZOAU_MOUNTS[@]}" ; do
	    zoau_index=`echo "${tgt}" | cut -d ":" -f 1`
        zoau_version=`echo "${tgt}" | cut -d ":" -f 2`
        zoau_mount=`echo "${tgt}" | cut -d ":" -f 3`
		zoau_data_set=`echo "${tgt}" | cut -d ":" -f 4`

		zoau_mounted_data_set=`df ${zoau_mount} 2>/dev/null | tr -s [:blank:] | tail -n +2 |cut -d' ' -f 2 | sed 's/(//' | sed 's/.$//'`
		if [ "$zoau_mounted_data_set" = "$zoau_data_set" ]; then
			echo "Unmouting ZOAU ${zoau_version} on data set ${zoau_data_set} from path ${zoau_mount}."
			/usr/sbin/unmount ${zoau_mount}
		else
			echo "ZOAU ${zoau_version} is not currently mounted on data set ${zoau_data_set} to path ${zoau_mount}."
		fi
    done

	unset python_mount
	unset python_data_set
	# Call helper script to have PYTHON_MOUNTS generated
	set_python_to_array
    for tgt in "${PYTHON_MOUNTS[@]}" ; do
		python_index=`echo "${tgt}" | cut -d ":" -f 1`
        python_version=`echo "${tgt}" | cut -d ":" -f 2`
		python_home=`echo "${tgt}" | cut -d ":" -f 3`
        python_mount=`echo "${tgt}" | cut -d ":" -f 4`
		python_data_set=`echo "${tgt}" | cut -d ":" -f 5`

		python_mounted_data_set=`df ${python_mount} 2>/dev/null | tr -s [:blank:] | tail -n +2 |cut -d' ' -f 2 | sed 's/(//' | sed 's/.$//'`
		if [ "$python_mounted_data_set" = "$python_data_set" ]; then
			echo "Unmouting Python ${python_mount} on data set ${python_data_set}."
			/usr/sbin/unmount ${python_mount}
		else
			echo "Python ${python_mount} is not currently mounted on data set ${python_data_set}."
		fi
    done
}

# ------------------------------------------------------------------------------
# Remount all data sets sourced in the mount table, check if there is something
# already mounted, compare that to the data set being mounted, if they don't
# match, umount and mount the correct one else skip over it.
# ------------------------------------------------------------------------------
remount(){
	unset zoau_index
	unset zoau_version
	unset zoau_mount
	unset zoau_data_set
	# Call helper script to have ZOAU_MOUNTS generated
	set_zoau_mounts
    for tgt in "${ZOAU_MOUNTS[@]}" ; do
	    zoau_index=`echo "${tgt}" | cut -d ":" -f 1`
        zoau_version=`echo "${tgt}" | cut -d ":" -f 2`
        zoau_mount=`echo "${tgt}" | cut -d ":" -f 3`
		zoau_data_set=`echo "${tgt}" | cut -d ":" -f 4`

		zoau_mounted_data_set=`df ${zoau_mount} 2>/dev/null | tr -s [:blank:] | tail -n +2 |cut -d' ' -f 2 | sed 's/(//' | sed 's/.$//'`
		# ZOAU is not mounted, perform mount
		if [ ! -n "$zoau_mounted_data_set" ]; then
			echo "Nothing to unmount, mouting ZOAU ${zoau_version} on data set ${zoau_data_set} to path ${zoau_mount}."
			mkdir -p ${zoau_mount}
        	/usr/sbin/mount -r -t zfs -f ${zoau_data_set} ${zoau_mount}
		# ZOAU is currently mounted and matches what we expect
		elif [ "$zoau_mounted_data_set" = "$zoau_data_set" ]; then
			echo "Unmounting ZOAU ${zoau_version} from path ${zoau_mount} on data set ${zoau_data_set}."
			/usr/sbin/unmount ${zoau_mount}
			echo "Mouting ZOAU ${zoau_version} on data set ${zoau_data_set} to path ${zoau_mount}."
			mkdir -p ${zoau_mount}
        	/usr/sbin/mount -r -t zfs -f ${zoau_data_set} ${zoau_mount}
		# What is mounted does not match our expected value, perform unmount and mount
		elif [ "$zoau_mounted_data_set" != "$zoau_data_set" ]; then
		    echo "WARNING: Overriding existing mount ${python_mount}."
			echo "Unmounting data set ${zoau_mounted_data_set} from path ${zoau_mount}."
			/usr/sbin/unmount ${zoau_mount}
			echo "Mouting ZOAU ${zoau_version} on data set ${zoau_data_set} to path ${zoau_mount}."
			mkdir -p ${zoau_mount}
        	/usr/sbin/mount -r -t zfs -f ${zoau_data_set} ${zoau_mount}
		else
			echo "Unable to determine the existing mounts to remount."
		fi
    done

	unset python_mount
	unset python_data_set
	# Call helper script to have PYTHON_MOUNTS generated
	set_python_to_array
    for tgt in "${PYTHON_MOUNTS[@]}" ; do
		python_index=`echo "${tgt}" | cut -d ":" -f 1`
        python_version=`echo "${tgt}" | cut -d ":" -f 2`
		python_home=`echo "${tgt}" | cut -d ":" -f 3`
        python_mount=`echo "${tgt}" | cut -d ":" -f 4`
		python_data_set=`echo "${tgt}" | cut -d ":" -f 5`

		python_mounted_data_set=`df ${python_mount} 2>/dev/null | tr -s [:blank:] | tail -n +2 |cut -d' ' -f 2 | sed 's/(//' | sed 's/.$//'`
		# Pythion is not mounted, perform mount
		if [ ! -n "$python_mounted_data_set" ]; then
			echo "Nothing to unmount, mouting Python ${python_version} on data set ${python_data_set} to path ${python_mount}."
			mkdir -p ${python_mount}
        	/usr/sbin/mount -r -t zfs -f ${python_data_set} ${python_mount}
		#Python is currently mounted and matches what we expect
		elif [ "$python_mounted_data_set" = "$python_data_set" ]; then
			echo "Unmounting Python ${python_version} from path ${python_mount} on data set ${python_data_set}."
			/usr/sbin/unmount ${python_mount}
			echo "Mouting Python ${python_version} on data set ${python_data_set} to path ${python_mount}."
			mkdir -p ${python_mount}
        	/usr/sbin/mount -r -t zfs -f ${python_data_set} ${python_mount}
		# What is mounted does not match our expected value, perform unmount and mount
		elif [ "$python_mounted_data_set" != "$python_data_set" ]; then
		    echo "WARNING: Overriding existing mount ${python_mount}."
			echo "Unmounting data set ${python_mounted_data_set} from path ${python_mount}."
			/usr/sbin/unmount ${python_mount}
			echo "Mouting Python ${python_version} on data set ${python_data_set} to path ${python_mount}."
			mkdir -p ${python_mount}
        	/usr/sbin/mount -r -t zfs -f ${python_data_set} ${python_mount}
		else
			echo "Unable to determine the existing mounts to remount."
		fi
    done
}


# ==============================================================================
#       ********************* Getter functions *********************
# ==============================================================================

get_python_mount(){

	arg=$1
	unset PYZ_HOME
	unset python_version
	unset python_home

	# Set PYZ mount table to shell array types
	set_python_mounts

    for tgt in "${PYTHON_MOUNTS[@]}" ; do
        python_version=`echo "${tgt}" | cut -d ":" -f 2`
        python_home=`echo "${tgt}" | cut -d ":" -f 3`

		if [ "$arg" = "$python_version" ]; then
			PYZ_HOME=$python_home
		fi

    done

	if [ ! "$PYZ_HOME" ]; then
		echo "PYZ vesion [$arg] was not found in the mount table."
		exit 1
	fi
}


# Get the zoau home/path given $1/arg else error
get_zoau_mount(){
	arg=$1
	unset ZOAU_HOME
	unset zoau_version
	unset zoau_mount

	# Set ZOAU mount table to shell array types
	set_zoau_mounts

    for tgt in "${ZOAU_MOUNTS[@]}" ; do
        zoau_version=`echo "${tgt}" | cut -d ":" -f 2`
        zoau_mount=`echo "${tgt}" | cut -d ":" -f 3`

		if [ "$arg" = "$zoau_version" ]; then
			ZOAU_HOME=$zoau_mount
		fi

    done

	if [ ! "$ZOAU_HOME" ]; then
		echo "ZOAU vesion [$arg] was not found in the mount table."
		exit 1
	fi
}

# ==============================================================================
#       ********************* Print functions *********************
# ==============================================================================

# ------------------------------------------------------------------------------
# Print python and zoau mount tables
# ------------------------------------------------------------------------------
print_mount_tables(){
	unset zoau_index
	unset zoau_version
	unset zoau_mount
	unset zoau_data_set

	set_zoau_mounts

	message "Displaying z/OS Python ZOAU table."
    for tgt in "${ZOAU_MOUNTS[@]}" ; do
	    zoau_index=`echo "${tgt}" | cut -d ":" -f 1`
        zoau_version=`echo "${tgt}" | cut -d ":" -f 2`
        zoau_mount=`echo "${tgt}" | cut -d ":" -f 3`
		zoau_data_set=`echo "${tgt}" | cut -d ":" -f 4`

		echo "ID:" $zoau_index
		echo "  Version:" $zoau_version
		echo "  Home:" $zoau_mount
		echo "  Mount:" $zoau_data_set

    done

	unset python_index
	unset python_version
	unset python_home
	unset python_mount
	unset python_data_set

	set_python_mounts

	message "Displaying z/OS Python mount table."
    for tgt in "${PYTHON_MOUNTS[@]}" ; do
		python_index=`echo "${tgt}" | cut -d ":" -f 1`
        python_version=`echo "${tgt}" | cut -d ":" -f 2`
		python_home=`echo "${tgt}" | cut -d ":" -f 3`
        python_mount=`echo "${tgt}" | cut -d ":" -f 4`
		python_data_set=`echo "${tgt}" | cut -d ":" -f 5`

		echo "ID:" $python_index
		echo "  Version:" $python_version
		echo "  Home:" $python_home
		echo "  Mount:" $python_mount
		echo "  Data Set:" $python_data_set
    done

	unset python_index
	unset python_version
	unset python_path
	set_python_mount_paths
	message "Displaying z/OS Python path for 'pyz'"
    for tgt in "${PYTHON_MOUNTS[@]}" ; do
		python_index=`echo "${tgt}" | cut -d ":" -f 1`
        python_version=`echo "${tgt}" | cut -d ":" -f 2`
		python_path=`echo "${tgt}" | cut -d ":" -f 3`

		echo "ID:" $python_index
		echo "  Version:" $python_version
		echo "  Path:" $python_path
    done

}


# ==============================================================================
#       ********************* Test functions *********************
# ==============================================================================

# ==============================================================================
# Simple method to test arrays, test automation should be designed but this
# serves as a lightweight verification test
# GLOBAL:       None
# ARGUMENTS:    None
# OUTPUTS:      None
# RETURN:       None
# USAGE:        _test_arrays
# ==============================================================================
_test_arrays(){
	echo "Current shell is: $CURR_SHELL"

	set_zoau_mounts
	echo ""
	echo "All ZOAU mounts are:"
	echo ${ZOAU_MOUNTS[@]}
	echo "ZOAU mount 3 is:"
	echo ${ZOAU_MOUNTS[3]}

	set_python_mounts
	echo ""
	echo "All Python mounts are:"
	echo ${PYTHON_MOUNTS[@]}
	echo "Python mount 3 is:"
	echo ${PYTHON_MOUNTS[3]}

	set_python_mount_paths
	echo ""
	echo "All Python paths are:"
	echo ${PYTHON_MOUNT_PATHS[@]}
	echo "Python path 3:"
	echo ${PYTHON_MOUNT_PATHS[3]}
}

################################################################################
# Main arg parser
################################################################################
case "$1" in
  --mount)
    mount "-r -t zfs -f"
    ;;
  --mount-rw)
  	unmount
    mount "-t zfs -f"
    ;;
  --unmount)
    unmount
    ;;
  --remount)
	remount
    ;;
  --print-mount-tables)
    print_mount_tables
	;;
   --perform-unit-test)
    _test_arrays
    ;;
   --val)
    	get_zoau_mount "1.2.1"
		get_python_mount "3.10"
		echo $ZOAU_HOME
		echo $PYZ_HOME
    ;;
  *)
   # If $1 exists and the script matches to $0 because when sourced this would
   # thrown error and the added check is to prevent the errors when sourced.
   if [ -n "$1" ]; then
      if [ "$0" = "mounts-datasets.sh" ]; then
         echo "ERROR: unknown parameter $1 for script $0"
      fi
   fi
esac
<|MERGE_RESOLUTION|>--- conflicted
+++ resolved
@@ -24,9 +24,6 @@
 # ------------------------------------------------------------------------------
 # Globals
 # ------------------------------------------------------------------------------
-<<<<<<< HEAD
-cd $(dirname $0)
-=======
 #cd $(dirname $0)
 
 script_directory=$(cd -- "$(dirname -- "$0")" 2>/dev/null && pwd)
@@ -37,7 +34,6 @@
 fi
 
 cd ${script_directory}
->>>>>>> 6499a816
 
 # Current shell, bash returns 'bash'
 CURR_SHELL=`echo $$ $SHELL | cut -d " " -f 2 | sed 's|.*/||'`
@@ -258,18 +254,6 @@
 
 		# If zoau_mounted_data_set is empty or does not match expected, it means we should perform the mount
 		if [ "$zoau_mounted_data_set" != "$zoau_data_set" ]; then
-<<<<<<< HEAD
-			echo "Mouting ZOAU ${zoau_version} on data set ${zoau_data_set} to path ${zoau_mount}."
-
-			# If zoau_mounted_data_set not empty, compare the mount points and if they match, then unmount.
-			# Note, the mount point could be root (/) waitng for children so lets compare before unmounting.
-			if [ ! -z "${zoau_mounted_data_set}" ]; then
-				temp_mount=`df ${zoau_mount} 2>/dev/null | tr -s [:blank:] | tail -n +2 |cut -d' ' -f 1`
-				if [ "${zoau_mount}" = "${temp_mount}" ]; then
-					/usr/sbin/unmount ${zoau_mount}
-				fi
-			fi
-=======
 			# If zoau_mounted_data_set not empty, compare the mount points and if they match, then continue below
 			if [ ! -z "${zoau_mounted_data_set}" ]; then
 				temp_mount=`df ${zoau_mount} 2>/dev/null | tr -s [:blank:] | tail -n +2 |cut -d' ' -f 1`
@@ -295,7 +279,6 @@
 				fi
 			fi
 			echo "Mouting ZOAU ${zoau_version} on data set ${zoau_data_set} to path ${zoau_mount}."
->>>>>>> 6499a816
 			mkdir -p ${zoau_mount}
         	/usr/sbin/mount ${1} ${zoau_data_set} ${zoau_mount}
 		else
