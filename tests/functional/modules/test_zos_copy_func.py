# -*- coding: utf-8 -*-

# Copyright (c) IBM Corporation 2020, 2021, 2023
# Licensed under the Apache License, Version 2.0 (the "License");
# you may not use this file except in compliance with the License.
# You may obtain a copy of the License at
#     http://www.apache.org/licenses/LICENSE-2.0
# Unless required by applicable law or agreed to in writing, software
# distributed under the License is distributed on an "AS IS" BASIS,
# WITHOUT WARRANTIES OR CONDITIONS OF ANY KIND, either express or implied.
# See the License for the specific language governing permissions and
# limitations under the License.

from __future__ import absolute_import, division, print_function

import pytest
import os
import shutil
import re
import time
import tempfile
from tempfile import mkstemp
import subprocess

__metaclass__ = type


DUMMY_DATA = """DUMMY DATA ---- LINE 001 ------
DUMMY DATA ---- LINE 002 ------
DUMMY DATA ---- LINE 003 ------
DUMMY DATA ---- LINE 004 ------
DUMMY DATA ---- LINE 005 ------
DUMMY DATA ---- LINE 006 ------
DUMMY DATA ---- LINE 007 ------"""

DUMMY_DATA_SPECIAL_CHARS = """DUMMY DATA ---- LINE 001 ------
DUMMY DATA ---- LINE ÁÁÁ------
DUMMY DATA ---- LINE ÈÈÈ ------
DUMMY DATA ---- LINE 004 ------
DUMMY DATA ---- LINE 005 ------
DUMMY DATA ---- LINE 006 ------
DUMMY DATA ---- LINE 007 ------
"""

DUMMY_DATA_CRLF = b"00000001 DUMMY DATA\r\n00000002 DUMMY DATA\r\n"

VSAM_RECORDS = """00000001A record
00000002A record
00000003A record
"""

# SHELL_EXECUTABLE = "/usr/lpp/rsusr/ported/bin/bash"
SHELL_EXECUTABLE = "/bin/sh"
TEST_PS = "IMSTESTL.IMS01.DDCHKPT"
TEST_PDS = "IMSTESTL.COMNUC"
TEST_PDS_MEMBER = "IMSTESTL.COMNUC(ATRQUERY)"
TEST_VSAM = "IMSTESTL.LDS01.WADS2"
TEST_VSAM_KSDS = "SYS1.STGINDEX"
TEST_PDSE = "SYS1.NFSLIBE"
TEST_PDSE_MEMBER = "SYS1.NFSLIBE(GFSAMAIN)"

COBOL_SRC = """
       IDENTIFICATION DIVISION.\n
       PROGRAM-ID. HELLOWRD.\n
\n
       PROCEDURE DIVISION.\n
           DISPLAY "SIMPLE HELLO WORLD".\n
           STOP RUN.\n
"""

LINK_JCL = """
//COMPLINK  JOB MSGCLASS=H,MSGLEVEL=(1,1),NOTIFY=&SYSUID,REGION=0M
//STEP1     EXEC PGM=IGYCRCTL
//STEPLIB   DD DSN=IGYV5R10.SIGYCOMP,DISP=SHR
//          DD DSN=IGYV5R10.SIGYMAC,DISP=SHR
//SYSIN     DD DISP=SHR,DSN={0}
//SYSPRINT  DD SYSOUT=*
//SYSLIN   DD  UNIT=SYSDA,DISP=(MOD),
//             SPACE=(CYL,(1,1)),
//             DCB=(RECFM=FB,LRECL=80,BLKSIZE=27920),
//             DSN=&&LOADSET
//SYSUT1    DD SPACE=(80,(10,10),,,ROUND),UNIT=SYSDA
//SYSUT2    DD SPACE=(80,(10,10),,,ROUND),UNIT=SYSDA
//SYSUT3    DD SPACE=(80,(10,10),,,ROUND),UNIT=SYSDA
//SYSUT4    DD SPACE=(80,(10,10),,,ROUND),UNIT=SYSDA
//SYSUT5    DD SPACE=(80,(10,10),,,ROUND),UNIT=SYSDA
//SYSUT6    DD SPACE=(80,(10,10),,,ROUND),UNIT=SYSDA
//SYSUT7    DD SPACE=(80,(10,10),,,ROUND),UNIT=SYSDA
//SYSUT8    DD SPACE=(80,(10,10),,,ROUND),UNIT=SYSDA
//SYSUT9    DD SPACE=(80,(10,10),,,ROUND),UNIT=SYSDA
//SYSUT10   DD SPACE=(80,(10,10),,,ROUND),UNIT=SYSDA
//SYSUT11   DD SPACE=(80,(10,10),,,ROUND),UNIT=SYSDA
//SYSUT12   DD SPACE=(80,(10,10),,,ROUND),UNIT=SYSDA
//SYSUT13   DD SPACE=(80,(10,10),,,ROUND),UNIT=SYSDA
//SYSUT14   DD SPACE=(80,(10,10),,,ROUND),UNIT=SYSDA
//SYSUT15   DD SPACE=(80,(10,10),,,ROUND),UNIT=SYSDA
//SYSMDECK  DD SPACE=(80,(10,10),,,ROUND),UNIT=SYSDA
//*
//LKED     EXEC PGM=IEWL,REGION=0M
//SYSPRINT DD  SYSOUT=*
//SYSLIB   DD  DSN=CEE.SCEELKED,DISP=SHR
//         DD  DSN=CEE.SCEELKEX,DISP=SHR
//SYSLMOD  DD  DSN={1},
//             DISP=SHR
//SYSUT1   DD  UNIT=SYSDA,DCB=BLKSIZE=1024,
//             SPACE=(TRK,(3,3))
//SYSTERM  DD  SYSOUT=*
//SYSPRINT DD  SYSOUT=*
//SYSLIN   DD  DSN=&&LOADSET,DISP=(OLD,KEEP)
//SYSIN    DD  DUMMY
//*

"""

def populate_dir(dir_path):
    for i in range(5):
        with open(dir_path + "/" + "file" + str(i + 1), "w") as infile:
            infile.write(DUMMY_DATA)


def populate_dir_crlf_endings(dir_path):
    for i in range(5):
        with open(os.path.join(dir_path, "file{0}".format(i)), "wb") as infile:
            infile.write(DUMMY_DATA_CRLF)


def populate_partitioned_data_set(hosts, name, ds_type, members=None):
    """Creates a new partitioned data set and inserts records into various
    members of it.

    Arguments:
        hosts (object) -- Ansible instance(s) that can call modules.
        name (str) -- Name of the data set.
        ds_type (str) -- Type of the data set (either PDS or PDSE).
        members (list, optional) -- List of member names to create.
    """
    if not members:
        members = ["MEMBER1", "MEMBER2", "MEMBER3"]
    ds_list = ["{0}({1})".format(name, member) for member in members]

    hosts.all.zos_data_set(name=name, type=ds_type, state="present")

    for member in ds_list:
        hosts.all.shell(
            cmd="decho '{0}' '{1}'".format(DUMMY_DATA, member),
            executable=SHELL_EXECUTABLE
        )


def get_listcat_information(hosts, name, ds_type):
    """Runs IDCAMS to get information about a data set.

    Arguments:
        hosts (object) -- Ansible instance(s) that can call modules.
        name (str) -- Name of the data set.
        ds_type (str) -- Type of data set ("SEQ", "PDS", "PDSE", "KSDS").
    """
    if ds_type.upper() == "KSDS":
        idcams_input = " LISTCAT ENT('{0}') DATA ALL".format(name)
    else:
        idcams_input = " LISTCAT ENTRIES('{0}')".format(name)

    return hosts.all.zos_mvs_raw(
        program_name="idcams",
        auth=True,
        dds=[
            dict(dd_output=dict(
                dd_name="sysprint",
                return_content=dict(type="text")
            )),
            dict(dd_input=dict(
                dd_name="sysin",
                content=idcams_input
            ))
        ]
    )


def create_vsam_data_set(hosts, name, ds_type, add_data=False, key_length=None, key_offset=None):
    """Creates a new VSAM on the system.

    Arguments:
        hosts (object) -- Ansible instance(s) that can call modules.
        name (str) -- Name of the VSAM data set.
        type (str) -- Type of the VSAM (KSDS, ESDS, RRDS, LDS)
        add_data (bool, optional) -- Whether to add records to the VSAM.
        key_length (int, optional) -- Key length (only for KSDS data sets).
        key_offset (int, optional) -- Key offset (only for KSDS data sets).
    """
    params = dict(
        name=name,
        type=ds_type,
        state="present"
    )
    if ds_type == "KSDS":
        params["key_length"] = key_length
        params["key_offset"] = key_offset

    hosts.all.zos_data_set(**params)

    if add_data:
        record_src = "/tmp/zos_copy_vsam_record"

        hosts.all.zos_copy(content=VSAM_RECORDS, dest=record_src)
        hosts.all.zos_encode(src=record_src, dest=name, encoding={"from": "ISO8859-1", "to": "IBM-1047"})
        hosts.all.file(path=record_src, state="absent")


def link_loadlib_from_cobol(hosts, ds_name, cobol_pds):
    """
    Given a PDSE, links a cobol program making allocated in a temp ds resulting in ds_name
    as a loadlib.

    Arguments:
        ds_name (str) -- PDS/E to be linked with the cobol program.
        cobol_src (str) -- Cobol source code to be used as the program.

        Notes: PDS names are in the format of SOME.PDSNAME(MEMBER)
    """
    # Copy the Link program
    temp_jcl = "/tmp/link.jcl"
    rc = 0
    try:
        cp_res = hosts.all.zos_copy(
            content=LINK_JCL.format(cobol_pds, ds_name),
            dest="/tmp/link.jcl",
            force=True,
        )
        for res in cp_res.contacted.values():
            print("copy link program result {0}".format(res))
        # Link the temp ds with ds_name
        job_result = hosts.all.zos_job_submit(
            src="/tmp/link.jcl",
            location="USS",
            wait_time_s=60
        )
        for result in job_result.contacted.values():
            print("link job submit result {0}".format(result))
            rc = result.get("jobs")[0].get("ret_code").get("code")
    finally:
        hosts.all.file(path=temp_jcl, state="absent")
    return rc


@pytest.mark.uss
@pytest.mark.parametrize("src", [
    dict(src="/etc/profile", is_file=True, is_binary=False, is_remote=False),
    dict(src="/etc/profile", is_file=True, is_binary=True, is_remote=False),
    dict(src="Example inline content", is_file=False, is_binary=False, is_remote=False),
    dict(src="Example inline content", is_file=False, is_binary=True, is_remote=False),
    dict(src="/etc/profile", is_file=True, is_binary=False, is_remote=True),
    dict(src="/etc/profile", is_file=True, is_binary=True, is_remote=True),
])
def test_copy_file_to_non_existing_uss_file(ansible_zos_module, src):
    hosts = ansible_zos_module
    dest_path = "/tmp/zos_copy_test_profile"

    try:
        hosts.all.file(path=dest_path, state="absent")

        if src["is_file"]:
            copy_res = hosts.all.zos_copy(src=src["src"], dest=dest_path, is_binary=src["is_binary"], remote_src=src["is_remote"])
        else:
            copy_res = hosts.all.zos_copy(content=src["src"], dest=dest_path, is_binary=src["is_binary"])

        stat_res = hosts.all.stat(path=dest_path)
        for result in copy_res.contacted.values():
            assert result.get("msg") is None
            assert result.get("changed") is True
            assert result.get("dest") == dest_path
            assert result.get("state") == "file"
        for result in stat_res.contacted.values():
            assert result.get("stat").get("exists") is True
    finally:
        hosts.all.file(path=dest_path, state="absent")


@pytest.mark.uss
@pytest.mark.parametrize("src", [
    dict(src="/etc/profile", is_file=True, force=False, is_remote=False),
    dict(src="/etc/profile", is_file=True, force=True, is_remote=False),
    dict(src="Example inline content", is_file=False, force=False, is_remote=False),
    dict(src="Example inline content", is_file=False, force=True, is_remote=False),
    dict(src="/etc/profile", is_file=True, force=False, is_remote=True),
    dict(src="/etc/profile", is_file=True, force=True, is_remote=True),
])
def test_copy_file_to_existing_uss_file(ansible_zos_module, src):
    hosts = ansible_zos_module
    dest_path = "/tmp/test_profile"

    try:
        hosts.all.file(path=dest_path, state="absent")
        hosts.all.file(path=dest_path, state="touch")
        stat_res = list(hosts.all.stat(path=dest_path).contacted.values())
        timestamp = stat_res[0].get("stat").get("atime")
        assert timestamp is not None

        if src["is_file"]:
            copy_res = hosts.all.zos_copy(src=src["src"], dest=dest_path, force=src["force"], remote_src=src["is_remote"])
        else:
            copy_res = hosts.all.zos_copy(content=src["src"], dest=dest_path, force=src["force"])

        stat_res = hosts.all.stat(path=dest_path)

        for result in copy_res.contacted.values():
            if src["force"]:
                assert result.get("msg") is None
                assert result.get("changed") is True
                assert result.get("dest") == dest_path
                assert result.get("state") == "file"
            else:
                assert result.get("msg") is not None
                assert result.get("changed") is False
        for result in stat_res.contacted.values():
            assert result.get("stat").get("exists") is True
    finally:
        hosts.all.file(path=dest_path, state="absent")


@pytest.mark.uss
@pytest.mark.parametrize("src", [
    dict(src="/etc/profile", is_binary=False, is_remote=False),
    dict(src="/etc/profile", is_binary=True, is_remote=False),
    dict(src="/etc/profile", is_binary=False, is_remote=True),
    dict(src="/etc/profile", is_binary=True, is_remote=True),
])
def test_copy_file_to_uss_dir(ansible_zos_module, src):
    hosts = ansible_zos_module
    dest = "/tmp"
    dest_path = "/tmp/profile"

    try:
        hosts.all.file(path=dest_path, state="absent")

        copy_res = hosts.all.zos_copy(src=src["src"], dest=dest, is_binary=src["is_binary"], remote_src=src["is_remote"])

        stat_res = hosts.all.stat(path=dest_path)
        for result in copy_res.contacted.values():
            assert result.get("msg") is None
            assert result.get("changed") is True
            assert result.get("dest") == dest_path
            assert result.get("state") == "file"
        for st in stat_res.contacted.values():
            assert st.get("stat").get("exists") is True
    finally:
        hosts.all.file(path=dest_path, state="absent")


@pytest.mark.uss
def test_copy_file_to_uss_dir_missing_parents(ansible_zos_module):
    hosts = ansible_zos_module
    src = "/etc/profile"
    dest_dir = "/tmp/parent_dir"
    dest = "{0}/subdir/profile".format(dest_dir)

    try:
        hosts.all.file(path=dest_dir, state="absent")
        copy_res = hosts.all.zos_copy(src=src, dest=dest)
        stat_res = hosts.all.stat(path=dest)

        for result in copy_res.contacted.values():
            assert result.get("msg") is None
            assert result.get("changed") is True
            assert result.get("dest") == dest
            assert result.get("state") == "file"
        for st in stat_res.contacted.values():
            assert st.get("stat").get("exists") is True
    finally:
        hosts.all.file(path=dest_dir, state="absent")


@pytest.mark.uss
def test_copy_local_symlink_to_uss_file(ansible_zos_module):
    hosts = ansible_zos_module
    src_lnk = "/tmp/etclnk"
    dest_path = "/tmp/profile"
    try:
        try:
            os.symlink("/etc/profile", src_lnk)
        except FileExistsError:
            pass
        copy_res = hosts.all.zos_copy(src=src_lnk, dest=dest_path, local_follow=True)
        verify_copy = hosts.all.shell(
            cmd="head {0}".format(dest_path), executable=SHELL_EXECUTABLE
        )
        stat_res = hosts.all.stat(path=dest_path)
        for result in copy_res.contacted.values():
            assert result.get("msg") is None
        for result in stat_res.contacted.values():
            assert result.get("stat").get("exists") is True
        for result in verify_copy.contacted.values():
            assert result.get("rc") == 0
            assert result.get("stdout") != ""
    finally:
        hosts.all.file(path=dest_path, state="absent")
        os.remove(src_lnk)


@pytest.mark.uss
def test_copy_local_file_to_uss_file_convert_encoding(ansible_zos_module):
    hosts = ansible_zos_module
    dest_path = "/tmp/profile"
    try:
        hosts.all.file(path=dest_path, state="absent")
        copy_res = hosts.all.zos_copy(
            src="/etc/profile",
            dest=dest_path,
            encoding={"from": "ISO8859-1", "to": "IBM-1047"},
        )
        stat_res = hosts.all.stat(path=dest_path)
        for result in copy_res.contacted.values():
            assert result.get("msg") is None
            assert result.get("changed") is True
            assert result.get("dest") == dest_path
            assert result.get("state") == "file"
        for result in stat_res.contacted.values():
            assert result.get("stat").get("exists") is True
    finally:
        hosts.all.file(path=dest_path, state="absent")


@pytest.mark.uss
def test_copy_inline_content_to_uss_dir(ansible_zos_module):
    hosts = ansible_zos_module
    dest = "/tmp/"
    dest_path = "/tmp/inline_copy"

    try:
        copy_res = hosts.all.zos_copy(content="Inline content", dest=dest)
        stat_res = hosts.all.stat(path=dest_path)

        for result in copy_res.contacted.values():
            assert result.get("msg") is None
            assert result.get("changed") is True
            assert result.get("dest") == dest_path
        for result in stat_res.contacted.values():
            assert result.get("stat").get("exists") is True
    finally:
        hosts.all.file(path=dest_path, state="absent")


@pytest.mark.uss
def test_copy_dir_to_existing_uss_dir_not_forced(ansible_zos_module):
    hosts = ansible_zos_module
    src_dir = "/tmp/new_dir/"
    src_file = "{0}profile".format(src_dir)
    dest_dir = "/tmp/test_dir"
    dest_old_content = "{0}/old_dir".format(dest_dir)

    try:
        hosts.all.file(path=src_dir, state="directory")
        hosts.all.file(path=src_file, state="touch")
        hosts.all.file(path=dest_old_content, state="directory")

        copy_result = hosts.all.zos_copy(
            src=src_dir,
            dest=dest_dir,
            remote_src=True,
            force=False
        )

        for result in copy_result.contacted.values():
            assert result.get("msg") is not None
            assert result.get("changed") is False
            assert "error" in result.get("msg").lower()
            # assert "EDC5117I" in result.get("stdout")  # No longer valid, because different utility was used
    finally:
        hosts.all.file(path=src_dir, state="absent")
        hosts.all.file(path=dest_dir, state="absent")


@pytest.mark.uss
def test_copy_subdirs_folders_and_validate_recursive_encoding(ansible_zos_module):
    hosts = ansible_zos_module
<<<<<<< HEAD
    dest_path = "/tmp/test/"
    text_outer_file = "Hi I am point A"
    text_inner_file = "Hi I am point B"
    src_path = "/tmp/level_1/"
    outer_file = "/tmp/level_1/text_A.txt"
    inner_src_path = "/tmp/level_1/level_2/"
    inner_file = "/tmp/level_1/level_2/text_B.txt"

    try:
        hosts.all.file(path=inner_src_path, state="directory")
        hosts.all.file(path=inner_file, state = "touch")
        hosts.all.file(path=outer_file, state = "touch")
        hosts.all.shell(cmd="echo '{0}' > '{1}'".format(text_outer_file, outer_file))
        hosts.all.shell(cmd="echo '{0}' > '{1}'".format(text_inner_file, inner_file))

        copy_res = hosts.all.zos_copy(src=src_path, dest=dest_path, encoding={"from": "ISO8859-1", "to": "IBM-1047"}, remote_src=True)
=======

    # Remote path
    path = "/tmp/ansible"

    # Remote src path with original files
    src_path = path + "/src"

    # Nested src dirs
    src_dir_one = src_path + "/dir_one"
    src_dir_two = src_dir_one + "/dir_two"
    src_dir_three = src_dir_two + "/dir_three"

    # Nested src IBM-1047 files
    src_file_one = src_path + "/dir_one/one.txt"
    src_file_two = src_dir_one + "/dir_two/two.txt"
    src_file_three = src_dir_two + "/dir_three/three.txt"

    # Remote dest path to encoded files placed
    dest_path = path + "/dest"

    # Nested dest UTF-8 files
    dst_file_one = dest_path + "/dir_one/one.txt"
    dst_file_two = dest_path + "/dir_one/dir_two/two.txt"
    dst_file_three = dest_path + "/dir_one/dir_two//dir_three/three.txt"

    # Strings echo'd to files on USS
    str_one = "This is file one."
    str_two = "This is file two."
    str_three = "This is file three."

    # Hex values for expected results, expected used beause pytest-ansible does not allow for delegate_to
    # and depending on where the `od` runs, you may face big/little endian issues, so using expected utf-8
    str_one_big_endian_hex="""0000000000      5468    6973    2069    7320    6669    6C65    206F    6E65
0000000020      2E0A
0000000022"""

    str_two_big_endian_hex="""0000000000      5468    6973    2069    7320    6669    6C65    2074    776F
0000000020      2E0A
0000000022"""

    str_three_big_endian_hex="""0000000000      5468    6973    2069    7320    6669    6C65    2074    6872
0000000020      6565    2E0A
0000000024"""

    try:
        # Ensure clean slate
        results = hosts.all.file(path=path, state="absent")

        # Create nested directories
        hosts.all.file(path=src_dir_three, state="directory", mode="0755")

        # Touch empty files
        hosts.all.file(path=src_file_one, state = "touch")
        hosts.all.file(path=src_file_two, state = "touch")
        hosts.all.file(path=src_file_three, state = "touch")

        # Echo contents into files (could use zos_lineinfile or zos_copy), echo'ing will
        # result in managed node's locale which currently is IBM-1047
        hosts.all.raw("echo '{0}' > '{1}'".format(str_one, src_file_one))
        hosts.all.raw("echo '{0}' > '{1}'".format(str_two, src_file_two))
        hosts.all.raw("echo '{0}' > '{1}'".format(str_three, src_file_three))

        # Lets stat the deepest nested directory, not necessary to stat all of them
        results = hosts.all.stat(path=src_file_three)
        for result in results.contacted.values():
            assert result.get("stat").get("exists") is True

        # Nested zos_copy from IBM-1047 to UTF-8
        # Testing src ending in / such that the contents of the src directory will be copied
        copy_res = hosts.all.zos_copy(src=src_path+"/", dest=dest_path, encoding={"from": "IBM-1047", "to": "UTF-8"}, remote_src=True)
>>>>>>> 57032466

        for result in copy_res.contacted.values():
            assert result.get("msg") is None
            assert result.get("changed") is True

        # File z/OS dest is now UTF-8, dump the hex value and compare it to an
        # expected big-endian version, can't run delegate_to local host so expected
        # value is the work around for now.
        str_one_od_dst = hosts.all.shell(cmd="od -x {0}".format(dst_file_one))
        str_two_od_dst = hosts.all.shell(cmd="od -x {0}".format(dst_file_two))
        str_three_od_dst = hosts.all.shell(cmd="od -x {0}".format(dst_file_three))

        for result in str_one_od_dst.contacted.values():
            assert result.get("stdout") == str_one_big_endian_hex

        for result in str_two_od_dst.contacted.values():
            assert result.get("stdout") == str_two_big_endian_hex

        for result in str_three_od_dst.contacted.values():
            assert result.get("stdout") == str_three_big_endian_hex

    finally:
        hosts.all.file(path=path, state="absent")


@pytest.mark.uss
def test_copy_subdirs_folders_and_validate_recursive_encoding_local(ansible_zos_module):
    hosts = ansible_zos_module
    dest_path = "/tmp/test/"

    try:
        source_1 = tempfile.TemporaryDirectory(prefix="level_", suffix="_1")
        source = source_1.name
        source_2 = tempfile.TemporaryDirectory(dir = source, prefix="level_", suffix="_2")
        full_source = source_2.name
        populate_dir(source)
        populate_dir(full_source)
        level_1 = os.path.basename(source)
        level_2 = os.path.basename(full_source)

        copy_res = hosts.all.zos_copy(src=source, dest=dest_path, encoding={"from": "ISO8859-1", "to": "IBM-1047"})

        for result in copy_res.contacted.values():
            assert result.get("msg") is None
            assert result.get("changed") is True

        full_outer_file= "{0}/{1}/file3".format(dest_path, level_1)
        full_iner_file= "{0}/{1}/{2}/file3".format(dest_path, level_1, level_2)
        verify_copy_1 = hosts.all.shell(cmd="cat {0}".format(full_outer_file))
        verify_copy_2 = hosts.all.shell(cmd="cat {0}".format(full_iner_file))

        for result in verify_copy_1.contacted.values():
            print(result)
            assert result.get("stdout") == DUMMY_DATA
        for result in verify_copy_2.contacted.values():
            print(result)
            assert result.get("stdout") == DUMMY_DATA
    finally:
        hosts.all.file(name=dest_path, state="absent")
        source_1.cleanup()


@pytest.mark.uss
@pytest.mark.parametrize("copy_directory", [False, True])
def test_copy_local_dir_to_non_existing_dir(ansible_zos_module, copy_directory):
    hosts = ansible_zos_module
    dest_path = "/tmp/new_dir"

    temp_path = tempfile.mkdtemp()
    src_basename = "source" if copy_directory else "source/"
    source_path = "{0}/{1}".format(temp_path, src_basename)

    try:
        os.mkdir(source_path)
        populate_dir(source_path)

        copy_result = hosts.all.zos_copy(src=source_path, dest=dest_path)

        stat_source_res = hosts.all.stat(path="{0}/{1}".format(dest_path, src_basename))
        if copy_directory:
            stat_file_res = hosts.all.stat(path="{0}/{1}/file3".format(dest_path, src_basename))
        else:
            stat_file_res = hosts.all.stat(path="{0}/file3".format(dest_path))

        for result in copy_result.contacted.values():
            assert result.get("msg") is None
            assert result.get("changed") is True

            if copy_directory:
                assert result.get("dest") == "{0}/{1}".format(dest_path, src_basename)
            else:
                assert result.get("dest") == dest_path

        for result in stat_source_res.contacted.values():
            if copy_directory:
                assert result.get("stat").get("exists") is True
                assert result.get("stat").get("isdir") is True
            else:
                assert result.get("stat").get("exists") is False

        for result in stat_file_res.contacted.values():
            assert result.get("stat").get("exists") is True
            assert result.get("stat").get("isdir") is False

    finally:
        hosts.all.file(path=dest_path, state="absent")
        shutil.rmtree(temp_path)


@pytest.mark.uss
@pytest.mark.parametrize("copy_directory", [False, True])
def test_copy_uss_dir_to_non_existing_dir(ansible_zos_module, copy_directory):
    hosts = ansible_zos_module
    src_basename = "source_dir" if copy_directory else "source_dir/"
    src_dir = "/tmp/{0}".format(src_basename)
    src_file = os.path.normpath("{0}/profile".format(src_dir))
    dest_dir = "/tmp/dest_dir"

    try:
        hosts.all.file(path=src_dir, state="directory")
        hosts.all.file(path=src_file, state="touch")

        copy_result = hosts.all.zos_copy(
            src=src_dir,
            dest=dest_dir,
            remote_src=True
        )

        stat_dir_res = hosts.all.stat(path="{0}/{1}".format(dest_dir, src_basename))
        if copy_directory:
            stat_file_res = hosts.all.stat(path="{0}/{1}/profile".format(dest_dir, src_basename))
        else:
            stat_file_res = hosts.all.stat(path="{0}/profile".format(dest_dir))

        for result in copy_result.contacted.values():
            assert result.get("msg") is None
            assert result.get("changed") is True

            if copy_directory:
                assert result.get("dest") == "{0}/{1}".format(dest_dir, src_basename)
            else:
                assert result.get("dest") == dest_dir

        for result in stat_dir_res.contacted.values():
            if copy_directory:
                assert result.get("stat").get("exists") is True
                assert result.get("stat").get("isdir") is True
            else:
                assert result.get("stat").get("exists") is False

        for result in stat_file_res.contacted.values():
            assert result.get("stat").get("exists") is True
            assert result.get("stat").get("isdir") is False

    finally:
        hosts.all.file(path=src_dir, state="absent")
        hosts.all.file(path=dest_dir, state="absent")


@pytest.mark.uss
@pytest.mark.parametrize("copy_directory", [False, True])
def test_copy_local_dir_to_existing_dir_forced(ansible_zos_module, copy_directory):
    hosts = ansible_zos_module
    dest_path = "/tmp/new_dir"
    dest_file = "{0}/profile".format(dest_path)

    temp_path = tempfile.mkdtemp()
    source_basename = "source" if copy_directory else "source/"
    source_path = "{0}/{1}".format(temp_path, source_basename)

    try:
        os.mkdir(source_path)
        populate_dir(source_path)

        hosts.all.file(path=dest_path, state="directory")
        hosts.all.file(path=dest_file, state="touch")

        copy_result = hosts.all.zos_copy(
            src=source_path,
            dest=dest_path,
            force=True
        )

        stat_source_res = hosts.all.stat(path="{0}/{1}".format(dest_path, source_basename))
        stat_old_file_res = hosts.all.stat(path=dest_file)
        if copy_directory:
            stat_new_file_res = hosts.all.stat(path="{0}/{1}/file3".format(dest_path, source_basename))
        else:
            stat_new_file_res = hosts.all.stat(path="{0}/file3".format(dest_path))

        for result in copy_result.contacted.values():
            assert result.get("msg") is None
            assert result.get("changed") is True

            if copy_directory:
                assert result.get("dest") == "{0}/{1}".format(dest_path, source_basename)
            else:
                assert result.get("dest") == dest_path

        for result in stat_source_res.contacted.values():
            if copy_directory:
                assert result.get("stat").get("exists") is True
                assert result.get("stat").get("isdir") is True
            else:
                assert result.get("stat").get("exists") is False

        for result in stat_old_file_res.contacted.values():
            assert result.get("stat").get("exists") is True
            assert result.get("stat").get("isdir") is False

        for result in stat_new_file_res.contacted.values():
            assert result.get("stat").get("exists") is True
            assert result.get("stat").get("isdir") is False

    finally:
        shutil.rmtree(temp_path)
        hosts.all.file(path=dest_path, state="absent")


@pytest.mark.uss
@pytest.mark.parametrize("copy_directory", [False, True])
def test_copy_uss_dir_to_existing_dir_forced(ansible_zos_module, copy_directory):
    hosts = ansible_zos_module
    src_basename = "source_dir" if copy_directory else "source_dir/"
    src_dir = "/tmp/{0}".format(src_basename)
    src_file = os.path.normpath("{0}/profile".format(src_dir))
    dest_dir = "/tmp/dest_dir"
    dest_file = "{0}/file".format(dest_dir)

    try:
        hosts.all.file(path=src_dir, state="directory")
        hosts.all.file(path=src_file, state="touch")

        hosts.all.file(path=dest_dir, state="directory")
        hosts.all.file(path=dest_file, state="touch")

        copy_result = hosts.all.zos_copy(
            src=src_dir,
            dest=dest_dir,
            remote_src=True,
            force=True
        )

        stat_dir_res = hosts.all.stat(path="{0}/{1}".format(dest_dir, src_basename))
        stat_old_file_res = hosts.all.stat(path=dest_file)
        if copy_directory:
            stat_new_file_res = hosts.all.stat(path="{0}/{1}/profile".format(dest_dir, src_basename))
        else:
            stat_new_file_res = hosts.all.stat(path="{0}/profile".format(dest_dir))

        for result in copy_result.contacted.values():
            assert result.get("msg") is None
            assert result.get("changed") is True

            if copy_directory:
                assert result.get("dest") == "{0}/{1}".format(dest_dir, src_basename)
            else:
                assert result.get("dest") == dest_dir

        for result in stat_dir_res.contacted.values():
            if copy_directory:
                assert result.get("stat").get("exists") is True
                assert result.get("stat").get("isdir") is True
            else:
                assert result.get("stat").get("exists") is False

        for result in stat_new_file_res.contacted.values():
            assert result.get("stat").get("exists") is True
            assert result.get("stat").get("isdir") is False

        for result in stat_old_file_res.contacted.values():
            assert result.get("stat").get("exists") is True
            assert result.get("stat").get("isdir") is False

    finally:
        hosts.all.file(path=src_dir, state="absent")
        hosts.all.file(path=dest_dir, state="absent")


@pytest.mark.uss
@pytest.mark.parametrize("create_dest", [False, True])
def test_copy_local_nested_dir_to_uss(ansible_zos_module, create_dest):
    hosts = ansible_zos_module
    dest_path = "/tmp/new_dir"

    source_path = tempfile.mkdtemp()
    if not source_path.endswith("/"):
        source_path = "{0}/".format(source_path)
    subdir_a_path = "{0}subdir_a".format(source_path)
    subdir_b_path = "{0}subdir_b".format(source_path)

    try:
        os.mkdir(subdir_a_path)
        os.mkdir(subdir_b_path)
        populate_dir(subdir_a_path)
        populate_dir(subdir_b_path)

        if create_dest:
            hosts.all.file(path=dest_path, state="directory")

        copy_result = hosts.all.zos_copy(
            src=source_path,
            dest=dest_path,
            force=create_dest
        )

        stat_subdir_a_res = hosts.all.stat(path="{0}/subdir_a".format(dest_path))
        stat_subdir_b_res = hosts.all.stat(path="{0}/subdir_b".format(dest_path))

        for result in copy_result.contacted.values():
            assert result.get("msg") is None
            assert result.get("changed") is True
            assert result.get("dest") == dest_path
        for result in stat_subdir_a_res.contacted.values():
            assert result.get("stat").get("exists") is True
            assert result.get("stat").get("isdir") is True
        for result in stat_subdir_b_res.contacted.values():
            assert result.get("stat").get("exists") is True
            assert result.get("stat").get("isdir") is True

    finally:
        hosts.all.file(path=dest_path, state="absent")
        shutil.rmtree(source_path)


@pytest.mark.uss
@pytest.mark.parametrize("create_dest", [False, True])
def test_copy_uss_nested_dir_to_uss(ansible_zos_module, create_dest):
    hosts = ansible_zos_module
    source_path = "/tmp/old_dir/"
    dest_path = "/tmp/new_dir"

    subdir_a_path = "{0}subdir_a".format(source_path)
    subdir_b_path = "{0}subdir_b".format(source_path)

    try:
        hosts.all.file(path=subdir_a_path, state="directory")
        hosts.all.file(path=subdir_b_path, state="directory")
        if create_dest:
            hosts.all.file(path=dest_path, state="directory")

        copy_result = hosts.all.zos_copy(
            src=source_path,
            dest=dest_path,
            remote_src=True,
            force=create_dest
        )

        stat_subdir_a_res = hosts.all.stat(path="{0}/subdir_a".format(dest_path))
        stat_subdir_b_res = hosts.all.stat(path="{0}/subdir_b".format(dest_path))

        for result in copy_result.contacted.values():
            assert result.get("msg") is None
            assert result.get("changed") is True
            assert result.get("dest") == dest_path
        for result in stat_subdir_a_res.contacted.values():
            assert result.get("stat").get("exists") is True
            assert result.get("stat").get("isdir") is True
        for result in stat_subdir_b_res.contacted.values():
            assert result.get("stat").get("exists") is True
            assert result.get("stat").get("isdir") is True

    finally:
        hosts.all.file(path=source_path, state="absent")
        hosts.all.file(path=dest_path, state="absent")


@pytest.mark.uss
@pytest.mark.parametrize("copy_directory", [False, True])
def test_copy_local_dir_and_change_mode(ansible_zos_module, copy_directory):
    hosts = ansible_zos_module

    source_parent_path = tempfile.mkdtemp()
    source_basename = "source" if copy_directory else "source/"
    source_path = "{0}/{1}".format(source_parent_path, source_basename)
    mode = "0755"

    dest_path = "/tmp/new_dir"
    dest_profile = "{0}/profile".format(dest_path)
    dest_subdir = "{0}/{1}".format(dest_path, source_basename)
    if copy_directory:
        dest_old_file = "{0}/file1".format(dest_subdir)
    else:
        dest_old_file = "{0}/file1".format(dest_path)
    dest_mode = "0644"

    try:
        os.mkdir(source_path)
        populate_dir(source_path)

        if copy_directory:
            hosts.all.file(path=dest_subdir, state="directory", mode=dest_mode)
        else:
            hosts.all.file(path=dest_path, state="directory", mode=dest_mode)
        hosts.all.file(path=dest_profile, state="touch", mode=dest_mode)
        hosts.all.file(path=dest_old_file, state="touch", mode=dest_mode)

        copy_result = hosts.all.zos_copy(
            src=source_path,
            dest=dest_path,
            force=True,
            mode=mode
        )

        stat_dir_res = hosts.all.stat(path=dest_path)
        stat_subdir_res = hosts.all.stat(path=dest_subdir)
        stat_old_file_res = hosts.all.stat(path=dest_profile)
        stat_overwritten_file_res = hosts.all.stat(path=dest_old_file)
        if copy_directory:
            stat_new_file_res = hosts.all.stat(path="{0}/file3".format(dest_subdir))
        else:
            stat_new_file_res = hosts.all.stat(path="{0}/file3".format(dest_path))

        for result in copy_result.contacted.values():
            assert result.get("msg") is None
            assert result.get("changed") is True

            if copy_directory:
                assert result.get("dest") == dest_subdir
            else:
                assert result.get("dest") == dest_path

        for result in stat_dir_res.contacted.values():
            assert result.get("stat").get("exists") is True
            assert result.get("stat").get("isdir") is True

            if copy_directory:
                assert result.get("stat").get("mode") == dest_mode
            else:
                assert result.get("stat").get("mode") == mode

        for result in stat_subdir_res.contacted.values():
            if copy_directory:
                assert result.get("stat").get("exists") is True
                assert result.get("stat").get("isdir") is True
                assert result.get("stat").get("mode") == mode
            else:
                assert result.get("stat").get("exists") is False

        for result in stat_old_file_res.contacted.values():
            assert result.get("stat").get("exists") is True
            assert result.get("stat").get("isdir") is False
            assert result.get("stat").get("mode") == dest_mode

        for result in stat_overwritten_file_res.contacted.values():
            assert result.get("stat").get("exists") is True
            assert result.get("stat").get("isdir") is False
            assert result.get("stat").get("mode") == mode

        for result in stat_new_file_res.contacted.values():
            assert result.get("stat").get("exists") is True
            assert result.get("stat").get("isdir") is False
            assert result.get("stat").get("mode") == mode

    finally:
        hosts.all.file(path=dest_path, state="absent")
        shutil.rmtree(source_parent_path)


@pytest.mark.uss
@pytest.mark.parametrize("copy_directory", [False, True])
def test_copy_uss_dir_and_change_mode(ansible_zos_module, copy_directory):
    hosts = ansible_zos_module

    source_basename = "source" if copy_directory else "source/"
    source_path = "/tmp/{0}".format(source_basename)
    mode = "0755"

    dest_path = "/tmp/new_dir"
    dest_subdir = "{0}/{1}".format(dest_path, source_basename)
    dest_profile = "{0}/profile".format(dest_path)
    if copy_directory:
        dest_old_file = "{0}/file1".format(dest_subdir)
    else:
        dest_old_file = "{0}/file1".format(dest_path)
    dest_mode = "0644"

    try:
        hosts.all.file(path=source_path, state="directory")
        for i in range(1, 4):
            current_file_path = os.path.normpath("{0}/file{1}".format(source_path, i))
            hosts.all.file(path=current_file_path, state="touch")

        if copy_directory:
            hosts.all.file(path=dest_subdir, state="directory", mode=dest_mode)
        else:
            hosts.all.file(path=dest_path, state="directory", mode=dest_mode)
        hosts.all.file(path=dest_profile, state="touch", mode=dest_mode)
        hosts.all.file(path=dest_old_file, state="touch", mode=dest_mode)

        copy_result = hosts.all.zos_copy(
            src=source_path,
            dest=dest_path,
            force=True,
            remote_src=True,
            mode=mode
        )

        stat_dir_res = hosts.all.stat(path=dest_path)
        stat_subdir_res = hosts.all.stat(path=dest_subdir)
        stat_old_file_res = hosts.all.stat(path=dest_profile)
        stat_overwritten_file_res = hosts.all.stat(path=dest_old_file)
        if copy_directory:
            stat_new_file_res = hosts.all.stat(path="{0}/file3".format(dest_subdir))
        else:
            stat_new_file_res = hosts.all.stat(path="{0}/file3".format(dest_path))

        for result in copy_result.contacted.values():
            assert result.get("msg") is None
            assert result.get("changed") is True

            if copy_directory:
                assert result.get("dest") == dest_subdir
            else:
                assert result.get("dest") == dest_path

        for result in stat_dir_res.contacted.values():
            assert result.get("stat").get("exists") is True
            assert result.get("stat").get("isdir") is True

            if copy_directory:
                assert result.get("stat").get("mode") == dest_mode
            else:
                assert result.get("stat").get("mode") == mode

        for result in stat_subdir_res.contacted.values():
            if copy_directory:
                assert result.get("stat").get("exists") is True
                assert result.get("stat").get("isdir") is True
                assert result.get("stat").get("mode") == mode
            else:
                assert result.get("stat").get("exists") is False

        for result in stat_old_file_res.contacted.values():
            assert result.get("stat").get("exists") is True
            assert result.get("stat").get("isdir") is False
            assert result.get("stat").get("mode") == dest_mode

        for result in stat_overwritten_file_res.contacted.values():
            assert result.get("stat").get("exists") is True
            assert result.get("stat").get("isdir") is False
            assert result.get("stat").get("mode") == mode

        for result in stat_new_file_res.contacted.values():
            assert result.get("stat").get("exists") is True
            assert result.get("stat").get("isdir") is False
            assert result.get("stat").get("mode") == mode

    finally:
        hosts.all.file(path=source_path, state="absent")
        hosts.all.file(path=dest_path, state="absent")


@pytest.mark.uss
@pytest.mark.parametrize("backup", [None, "/tmp/uss_backup"])
def test_backup_uss_file(ansible_zos_module, backup):
    hosts = ansible_zos_module
    src = "/etc/profile"
    dest = "/tmp/profile"
    backup_name = None

    try:
        hosts.all.file(path=dest, state="touch")
        if backup:
            copy_res = hosts.all.zos_copy(src=src, dest=dest, force=True, backup=True, backup_name=backup)
        else:
            copy_res = hosts.all.zos_copy(src=src, dest=dest, force=True, backup=False)

        for result in copy_res.contacted.values():
            assert result.get("msg") is None
            backup_name = result.get("backup_name")

            if backup:
                assert backup_name == backup
            else:
                assert backup_name is None
                # behavior was changed so that backup_name is not kept/generated if backup is not true

        if backup and backup_name:
            stat_res = hosts.all.stat(path=backup_name)
            for result in stat_res.contacted.values():
                # issue is a file was named, backup true, but file wouldn't stat... need to trace
                print( "\n\nbackup: {0}  name: {1}\n\n".format( backup, backup_name))
                assert result.get("stat").get("exists") is True

    finally:
        hosts.all.file(path=dest, state="absent")
        if backup_name:
            hosts.all.file(path=backup_name, state="absent")


@pytest.mark.uss
def test_copy_file_insufficient_read_permission_fails(ansible_zos_module):
    hosts = ansible_zos_module
    src_path = "/tmp/testfile"
    dest = "/tmp"
    try:
        open(src_path, "w").close()
        os.chmod(src_path, 0)
        copy_res = hosts.all.zos_copy(src=src_path, dest=dest)
        for result in copy_res.contacted.values():
            assert result.get("msg") is not None
            assert "read permission" in result.get("msg")
    finally:
        if os.path.exists(src_path):
            os.remove(src_path)


@pytest.mark.uss
@pytest.mark.parametrize("is_remote", [False, True])
def test_copy_non_existent_file_fails(ansible_zos_module, is_remote):
    hosts = ansible_zos_module
    src_path = "/tmp/non_existent_src"
    dest = "/tmp"

    copy_res = hosts.all.zos_copy(src=src_path, dest=dest, remote_src=is_remote)
    for result in copy_res.contacted.values():
        assert result.get("msg") is not None
        assert "does not exist" in result.get("msg")


@pytest.mark.uss
@pytest.mark.parametrize("src", [
    dict(src="/etc/profile", is_remote=False),
    dict(src="/etc/profile", is_remote=True),])
def test_ensure_copy_file_does_not_change_permission_on_dest(ansible_zos_module, src):
    hosts = ansible_zos_module
    dest_path = "/tmp/test/"
    mode = "750"
    other_mode = "744"
    mode_overwrite = "0777"
    full_path = "{0}/profile".format(dest_path)
    try:
        hosts.all.file(path=dest_path, state="directory", mode=mode)
        permissions_before = hosts.all.stat(path=dest_path)
        hosts.all.zos_copy(src=src["src"], dest=dest_path, mode=other_mode)
        permissions = hosts.all.stat(path=dest_path)

        for before in permissions_before.contacted.values():
            permissions_be_copy = before.get("stat").get("mode")

        for after in permissions.contacted.values():
            permissions_af_copy = after.get("stat").get("mode")

        assert permissions_be_copy == permissions_af_copy

        # Extra asserts to ensure change mode rewrite a copy
        hosts.all.zos_copy(src=src["src"], dest=dest_path, mode=mode_overwrite)
        permissions_overwriten = hosts.all.stat(path = full_path)
        for over in permissions_overwriten.contacted.values():
            assert over.get("stat").get("mode") == mode_overwrite
    finally:
        hosts.all.file(path=dest_path, state="absent")


@pytest.mark.uss
@pytest.mark.parametrize("src", [
    dict(src="/etc/", is_remote=False),
    dict(src="/etc/", is_remote=True),])
def test_ensure_copy_directory_does_not_change_permission_on_dest(ansible_zos_module, src):
    hosts = ansible_zos_module
    dest_path = "/tmp/test/"
    try:
        hosts.all.file(path=dest_path, state="directory", mode="750")
        permissions_before = hosts.all.shell(cmd="ls -la {0}".format(dest_path))
        hosts.all.zos_copy(content=src["src"], dest=dest_path)
        permissions = hosts.all.shell(cmd="ls -la {0}".format(dest_path))

        for before in permissions_before.contacted.values():
            permissions_be_copy = before.get("stdout")

        for after in permissions.contacted.values():
            permissions_af_copy = after.get("stdout")

        permissions_be_copy = permissions_be_copy.splitlines()[1].split()[0]
        permissions_af_copy = permissions_af_copy.splitlines()[1].split()[0]

        assert permissions_be_copy == permissions_af_copy
    finally:
        hosts.all.file(path=dest_path, state="absent")


@pytest.mark.uss
@pytest.mark.seq
def test_copy_file_record_length_to_sequential_data_set(ansible_zos_module):
    hosts = ansible_zos_module
    dest = "USER.TEST.SEQ.FUNCTEST"

    fd, src = tempfile.mkstemp()
    os.close(fd)
    with open(src, "w") as infile:
        infile.write(DUMMY_DATA)

    try:
        hosts.all.zos_data_set(name=dest, state="absent")

        copy_result = hosts.all.zos_copy(
            src=src,
            dest=dest,
            remote_src=False,
            is_binary=False
        )

        verify_copy = hosts.all.shell(
            cmd="cat \"//'{0}'\" > /dev/null 2>/dev/null".format(dest),
            executable=SHELL_EXECUTABLE,
        )

        verify_recl = hosts.all.shell(
            cmd="dls -l {0}".format(dest),
            executable=SHELL_EXECUTABLE,
        )

        for cp_res in copy_result.contacted.values():
            assert cp_res.get("msg") is None
            assert cp_res.get("changed") is True
            assert cp_res.get("dest") == dest
        for v_cp in verify_copy.contacted.values():
            assert v_cp.get("rc") == 0
        for v_recl in verify_recl.contacted.values():
            assert v_recl.get("rc") == 0
            stdout = v_recl.get("stdout").split()
            assert len(stdout) == 5
            # Verifying the dataset type (sequential).
            assert stdout[1] == "PS"
            # Verifying the record format is Fixed Block.
            assert stdout[2] == "FB"
            # Verifying the record length is 31. The dummy data has 31
            # characters per line.
            assert stdout[3] == "31"
    finally:
        hosts.all.zos_data_set(name=dest, state="absent")
        os.remove(src)


@pytest.mark.uss
@pytest.mark.seq
def test_copy_file_crlf_endings_to_sequential_data_set(ansible_zos_module):
    hosts = ansible_zos_module
    dest = "USER.TEST.SEQ.FUNCTEST"

    fd, src = tempfile.mkstemp()
    os.close(fd)
    with open(src, "wb") as infile:
        infile.write(DUMMY_DATA_CRLF)

    try:
        hosts.all.zos_data_set(name=dest, state="absent")

        copy_result = hosts.all.zos_copy(
            src=src,
            dest=dest,
            remote_src=False,
            is_binary=False
        )

        verify_copy = hosts.all.shell(
            cmd="cat \"//'{0}'\"".format(dest),
            executable=SHELL_EXECUTABLE,
        )

        verify_recl = hosts.all.shell(
            cmd="dls -l {0}".format(dest),
            executable=SHELL_EXECUTABLE,
        )

        for cp_res in copy_result.contacted.values():
            assert cp_res.get("msg") is None
            assert cp_res.get("changed") is True
            assert cp_res.get("dest") == dest
        for v_cp in verify_copy.contacted.values():
            assert v_cp.get("rc") == 0
            assert len(v_cp.get("stdout_lines")) == 2
        for v_recl in verify_recl.contacted.values():
            assert v_recl.get("rc") == 0
            stdout = v_recl.get("stdout").split()
            assert len(stdout) == 5
            # Verifying the dataset type (sequential).
            assert stdout[1] == "PS"
            # Verifying the record format is Fixed Block.
            assert stdout[2] == "FB"
            # Verifying the record length is 19. The dummy data has 19
            # characters per line.
            assert stdout[3] == "19"
    finally:
        hosts.all.zos_data_set(name=dest, state="absent")
        os.remove(src)


@pytest.mark.uss
@pytest.mark.seq
@pytest.mark.parametrize("src", [
    dict(src="/etc/profile", is_file=True, is_binary=False, is_remote=False),
    dict(src="/etc/profile", is_file=True, is_binary=True, is_remote=False),
    dict(src="Example inline content", is_file=False, is_binary=False, is_remote=False),
    dict(src="Example inline content", is_file=False, is_binary=True, is_remote=False),
    dict(src="/etc/profile", is_file=True, is_binary=False, is_remote=True),
    dict(src="/etc/profile", is_file=True, is_binary=True, is_remote=True),
])
def test_copy_file_to_non_existing_sequential_data_set(ansible_zos_module, src):
    hosts = ansible_zos_module
    dest = "USER.TEST.SEQ.FUNCTEST"

    try:
        hosts.all.zos_data_set(name=dest, state="absent")

        if src["is_file"]:
            copy_result = hosts.all.zos_copy(src=src["src"], dest=dest, remote_src=src["is_remote"], is_binary=src["is_binary"])
        else:
            copy_result = hosts.all.zos_copy(content=src["src"], dest=dest, remote_src=src["is_remote"], is_binary=src["is_binary"])

        verify_copy = hosts.all.shell(
            cmd="cat \"//'{0}'\" > /dev/null 2>/dev/null".format(dest),
            executable=SHELL_EXECUTABLE,
        )

        for cp_res in copy_result.contacted.values():
            assert cp_res.get("msg") is None
            assert cp_res.get("changed") is True
            assert cp_res.get("dest") == dest
            assert cp_res.get("dest_created") is True
            assert cp_res.get("is_binary") == src["is_binary"]
        for v_cp in verify_copy.contacted.values():
            assert v_cp.get("rc") == 0
    finally:
        hosts.all.zos_data_set(name=dest, state="absent")


@pytest.mark.uss
@pytest.mark.seq
@pytest.mark.parametrize("src", [
    dict(src="/etc/profile", is_file=True, force=True, is_remote=False),
    dict(src="Example inline content", is_file=False, force=True, is_remote=False),
    dict(src="/etc/profile", is_file=True, force=True, is_remote=True),
    dict(src="/etc/profile", is_file=True, force=False, is_remote=False),
    dict(src="Example inline content", is_file=False, force=False, is_remote=False),
    dict(src="/etc/profile", is_file=True, force=False, is_remote=True),
])
def test_copy_file_to_empty_sequential_data_set(ansible_zos_module, src):
    hosts = ansible_zos_module
    dest = "USER.TEST.SEQ.FUNCTEST"

    try:
        hosts.all.zos_data_set(name=dest, type="seq", state="present")

        if src["is_file"]:
            copy_result = hosts.all.zos_copy(src=src["src"], dest=dest, remote_src=src["is_remote"], force=src["force"])
        else:
            copy_result = hosts.all.zos_copy(content=src["src"], dest=dest, remote_src=src["is_remote"], force=src["force"])

        for result in copy_result.contacted.values():
            assert result.get("msg") is None
            assert result.get("changed") is True
            assert result.get("dest") == dest
    finally:
        hosts.all.zos_data_set(name=dest, state="absent")


@pytest.mark.uss
@pytest.mark.seq
@pytest.mark.parametrize("src", [
    dict(src="/etc/profile", force=False, is_remote=False),
    dict(src="/etc/profile", force=True, is_remote=False),
    dict(src="/etc/profile", force=False, is_remote=True),
    dict(src="/etc/profile", force=True, is_remote=True),
])
def test_copy_file_to_non_empty_sequential_data_set(ansible_zos_module, src):
    hosts = ansible_zos_module
    dest = "USER.TEST.SEQ.FUNCTEST"

    try:
        hosts.all.zos_data_set(name=dest, type="seq", state="absent")
        hosts.all.zos_copy(content="Inline content", dest=dest)

        copy_result = hosts.all.zos_copy(src=src["src"], dest=dest, remote_src=src["is_remote"], force=src["force"])

        for result in copy_result.contacted.values():
            if src["force"]:
                assert result.get("msg") is None
                assert result.get("changed") is True
                assert result.get("dest") == dest
            else:
                assert result.get("msg") is not None
                assert result.get("changed") is False
    finally:
        hosts.all.zos_data_set(name=dest, state="absent")


@pytest.mark.uss
@pytest.mark.seq
def test_copy_ps_to_non_existing_uss_file(ansible_zos_module):
    hosts = ansible_zos_module
    src_ds = TEST_PS
    dest = "/tmp/ddchkpt"

    try:
        copy_res = hosts.all.zos_copy(src=src_ds, dest=dest, remote_src=True)
        stat_res = hosts.all.stat(path=dest)
        verify_copy = hosts.all.shell(
            cmd="cat {0}".format(dest), executable=SHELL_EXECUTABLE
        )

        for result in copy_res.contacted.values():
            assert result.get("msg") is None
            assert result.get("changed") is True
            assert result.get("dest") == dest
        for result in stat_res.contacted.values():
            assert result.get("stat").get("exists") is True
        for result in verify_copy.contacted.values():
            assert result.get("rc") == 0
            assert result.get("stdout") != ""
    finally:
        hosts.all.file(path=dest, state="absent")


@pytest.mark.uss
@pytest.mark.seq
@pytest.mark.parametrize("force", [False, True])
def test_copy_ps_to_existing_uss_file(ansible_zos_module, force):
    hosts = ansible_zos_module
    src_ds = TEST_PS
    dest = "/tmp/ddchkpt"

    try:
        hosts.all.file(path=dest, state="touch")

        copy_res = hosts.all.zos_copy(src=src_ds, dest=dest, remote_src=True, force=force)
        stat_res = hosts.all.stat(path=dest)
        verify_copy = hosts.all.shell(
            cmd="cat {0}".format(dest), executable=SHELL_EXECUTABLE
        )

        for result in copy_res.contacted.values():
            if force:
                assert result.get("msg") is None
                assert result.get("changed") is True
                assert result.get("dest") == dest
            else:
                assert result.get("msg") is not None
                assert result.get("changed") is False
        for result in stat_res.contacted.values():
            assert result.get("stat").get("exists") is True
        for result in verify_copy.contacted.values():
            assert result.get("rc") == 0
    finally:
        hosts.all.file(path=dest, state="absent")


@pytest.mark.uss
@pytest.mark.seq
def test_copy_ps_to_existing_uss_dir(ansible_zos_module):
    hosts = ansible_zos_module
    src_ds = TEST_PS
    dest = "/tmp/ddchkpt"
    dest_path = dest + "/" + TEST_PS

    try:
        hosts.all.file(path=dest, state="directory")
        copy_res = hosts.all.zos_copy(src=src_ds, dest=dest, remote_src=True)
        stat_res = hosts.all.stat(path=dest_path)
        verify_copy = hosts.all.shell(
            cmd="cat {0}".format(dest_path), executable=SHELL_EXECUTABLE
        )

        for result in copy_res.contacted.values():
            assert result.get("msg") is None
            assert result.get("changed") is True
        for result in stat_res.contacted.values():
            assert result.get("stat").get("exists") is True
        for result in verify_copy.contacted.values():
            assert result.get("rc") == 0
            assert result.get("stdout") != ""
    finally:
        hosts.all.file(path=dest, state="absent")


@pytest.mark.seq
def test_copy_ps_to_non_existing_ps(ansible_zos_module):
    hosts = ansible_zos_module
    src_ds = TEST_PS
    dest = "USER.TEST.SEQ.FUNCTEST"

    try:
        hosts.all.zos_data_set(name=dest, state="absent")
        copy_res = hosts.all.zos_copy(src=src_ds, dest=dest, remote_src=True)
        verify_copy = hosts.all.shell(
            cmd="cat \"//'{0}'\"".format(dest), executable=SHELL_EXECUTABLE
        )

        for result in copy_res.contacted.values():
            assert result.get("msg") is None
            assert result.get("changed") is True
            assert result.get("dest") == dest
            assert result.get("dest_created") is True
        for result in verify_copy.contacted.values():
            assert result.get("rc") == 0
            assert result.get("stdout") != ""
    finally:
        hosts.all.zos_data_set(name=dest, state="absent")


@pytest.mark.seq
@pytest.mark.parametrize("force", [False, True])
def test_copy_ps_to_empty_ps(ansible_zos_module, force):
    hosts = ansible_zos_module
    src_ds = TEST_PS
    dest = "USER.TEST.SEQ.FUNCTEST"

    try:
        hosts.all.zos_data_set(name=dest, type="seq", state="present")

        copy_res = hosts.all.zos_copy(src=src_ds, dest=dest, remote_src=True, force=force)
        verify_copy = hosts.all.shell(
            cmd="cat \"//'{0}'\"".format(dest), executable=SHELL_EXECUTABLE
        )

        for result in copy_res.contacted.values():
            assert result.get("msg") is None
            assert result.get("changed") is True
            assert result.get("dest") == dest
        for result in verify_copy.contacted.values():
            assert result.get("rc") == 0
            assert result.get("stdout") != ""
    finally:
        hosts.all.zos_data_set(name=dest, state="absent")


@pytest.mark.seq
@pytest.mark.parametrize("force", [False, True])
def test_copy_ps_to_non_empty_ps(ansible_zos_module, force):
    hosts = ansible_zos_module
    src_ds = TEST_PS
    dest = "USER.TEST.SEQ.FUNCTEST"

    try:
        hosts.all.zos_data_set(name=dest, type="seq", state="absent")
        hosts.all.zos_copy(content="Inline content", dest=dest)

        copy_res = hosts.all.zos_copy(src=src_ds, dest=dest, remote_src=True, force=force)
        verify_copy = hosts.all.shell(
            cmd="cat \"//'{0}'\"".format(dest), executable=SHELL_EXECUTABLE
        )

        for result in copy_res.contacted.values():
            if force:
                assert result.get("msg") is None
                assert result.get("changed") is True
                assert result.get("dest") == dest
            else:
                assert result.get("msg") is not None
                assert result.get("changed") is False
        for result in verify_copy.contacted.values():
            assert result.get("rc") == 0
            assert result.get("stdout") != ""
    finally:
        hosts.all.zos_data_set(name=dest, state="absent")


@pytest.mark.seq
@pytest.mark.parametrize("force", [False, True])
def test_copy_ps_to_non_empty_ps_with_special_chars(ansible_zos_module, force):
    hosts = ansible_zos_module
    src_ds = TEST_PS
    dest = "USER.TEST.SEQ.FUNCTEST"

    try:
        hosts.all.zos_data_set(name=dest, type="seq", state="absent")
        hosts.all.zos_copy(content=DUMMY_DATA_SPECIAL_CHARS, dest=dest)

        copy_res = hosts.all.zos_copy(src=src_ds, dest=dest, remote_src=True, force=force)
        verify_copy = hosts.all.shell(
            cmd="cat \"//'{0}'\"".format(dest), executable=SHELL_EXECUTABLE
        )

        for result in copy_res.contacted.values():
            if force:
                assert result.get("msg") is None
                assert result.get("changed") is True
                assert result.get("dest") == dest
            else:
                assert result.get("msg") is not None
                assert result.get("changed") is False
        for result in verify_copy.contacted.values():
            assert result.get("rc") == 0
            assert result.get("stdout") != ""
    finally:
        hosts.all.zos_data_set(name=dest, state="absent")


@pytest.mark.seq
@pytest.mark.parametrize("backup", [None, "USER.TEST.SEQ.FUNCTEST.BACK"])
def test_backup_sequential_data_set(ansible_zos_module, backup):
    hosts = ansible_zos_module
    src = "/etc/profile"
    dest = "USER.TEST.SEQ.FUNCTEST"

    try:
        hosts.all.zos_data_set(name=dest, type="seq", state="present")

        if backup:
            copy_res = hosts.all.zos_copy(src=src, dest=dest, force=True, backup=True, backup_name=backup)
        else:
            copy_res = hosts.all.zos_copy(src=src, dest=dest, force=True, backup=True)

        for result in copy_res.contacted.values():
            assert result.get("msg") is None
            backup_name = result.get("backup_name")
            assert backup_name is not None

        stat_res = hosts.all.shell(
            cmd="tsocmd \"LISTDS '{0}'\"".format(backup_name),
            executable=SHELL_EXECUTABLE,
        )
        for result in stat_res.contacted.values():
            assert result.get("rc") == 0
            assert "NOT IN CATALOG" not in result.get("stdout")
            assert "NOT IN CATALOG" not in result.get("stderr")

    finally:
        hosts.all.zos_data_set(name=dest, state="absent")
        if backup_name:
            hosts.all.zos_data_set(name=backup_name, state="absent")


@pytest.mark.uss
@pytest.mark.pdse
@pytest.mark.parametrize("src", [
    dict(src="/etc/profile", is_file=True, is_binary=False, is_remote=False),
    dict(src="/etc/profile", is_file=True, is_binary=True, is_remote=False),
    dict(src="Example inline content", is_file=False, is_binary=False, is_remote=False),
    dict(src="Example inline content", is_file=False, is_binary=True, is_remote=False),
    dict(src="/etc/profile", is_file=True, is_binary=False, is_remote=True),
    dict(src="/etc/profile", is_file=True, is_binary=True, is_remote=True),
])
def test_copy_file_to_non_existing_member(ansible_zos_module, src):
    hosts = ansible_zos_module
    data_set = "USER.TEST.PDS.FUNCTEST"
    dest = "{0}(PROFILE)".format(data_set)

    try:
        hosts.all.zos_data_set(
            name=data_set,
            type="pdse",
            space_primary=5,
            space_type="M",
            record_format="fba",
            record_length=80,
            replace=True
        )

        if src["is_file"]:
            copy_result = hosts.all.zos_copy(src=src["src"], dest=dest, is_binary=src["is_binary"], remote_src=src["is_remote"])
        else:
            copy_result = hosts.all.zos_copy(content=src["src"], dest=dest, is_binary=src["is_binary"])

        verify_copy = hosts.all.shell(
            cmd="cat \"//'{0}'\" > /dev/null 2>/dev/null".format(dest),
            executable=SHELL_EXECUTABLE,
        )

        for cp_res in copy_result.contacted.values():
            assert cp_res.get("msg") is None
            assert cp_res.get("changed") is True
            assert cp_res.get("dest") == dest
        for v_cp in verify_copy.contacted.values():
            assert v_cp.get("rc") == 0
    finally:
        hosts.all.zos_data_set(name=data_set, state="absent")


@pytest.mark.uss
@pytest.mark.pdse
@pytest.mark.parametrize("src", [
    dict(src="/etc/profile", is_file=True, force=False, is_remote=False),
    dict(src="/etc/profile", is_file=True, force=True, is_remote=False),
    dict(src="Example inline content", is_file=False, force=False, is_remote=False),
    dict(src="Example inline content", is_file=False, force=True, is_remote=False),
    dict(src="/etc/profile", is_file=True, force=False, is_remote=True),
    dict(src="/etc/profile", is_file=True, force=True, is_remote=True)
])
def test_copy_file_to_existing_member(ansible_zos_module, src):
    hosts = ansible_zos_module
    data_set = "USER.TEST.PDS.FUNCTEST"
    dest = "{0}(PROFILE)".format(data_set)

    try:
        hosts.all.zos_data_set(
            name=data_set,
            type="pdse",
            space_primary=5,
            space_type="M",
            record_format="fba",
            record_length=80,
            replace=True
        )
        hosts.all.zos_data_set(name=dest, type="member", state="present")

        if src["is_file"]:
            copy_result = hosts.all.zos_copy(src=src["src"], dest=dest, force=src["force"], remote_src=src["is_remote"])
        else:
            copy_result = hosts.all.zos_copy(content=src["src"], dest=dest, force=src["force"])

        verify_copy = hosts.all.shell(
            cmd="cat \"//'{0}'\" > /dev/null 2>/dev/null".format(dest),
            executable=SHELL_EXECUTABLE,
        )

        for cp_res in copy_result.contacted.values():
            if src["force"]:
                assert cp_res.get("msg") is None
                assert cp_res.get("changed") is True
                assert cp_res.get("dest") == dest
            else:
                assert cp_res.get("msg") is not None
                assert cp_res.get("changed") is False
        for v_cp in verify_copy.contacted.values():
            assert v_cp.get("rc") == 0
    finally:
        hosts.all.zos_data_set(name=data_set, state="absent")


@pytest.mark.seq
@pytest.mark.pdse
@pytest.mark.parametrize("args", [
    dict(type="seq", is_binary=False),
    dict(type="seq", is_binary=True),
    dict(type="pds", is_binary=False),
    dict(type="pds", is_binary=True),
    dict(type="pdse", is_binary=False),
    dict(type="pdse", is_binary=True)
])
def test_copy_data_set_to_non_existing_member(ansible_zos_module, args):
    hosts = ansible_zos_module
    src_data_set = "USER.TEST.PDS.SOURCE"
    src = src_data_set if args["type"] == "seq" else "{0}(TEST)".format(src_data_set)
    dest_data_set = "USER.TEST.PDS.FUNCTEST"
    dest = "{0}(MEMBER)".format(dest_data_set)

    try:
        hosts.all.zos_data_set(name=src_data_set, type=args["type"])
        if args["type"] != "seq":
            hosts.all.zos_data_set(name=src, type="member")

        hosts.all.shell(
            "decho 'Records for test' '{0}'".format(src),
            executable=SHELL_EXECUTABLE
        )

        hosts.all.zos_data_set(name=dest_data_set, type="pdse", replace=True)
        copy_result = hosts.all.zos_copy(src=src, dest=dest, is_binary=args["is_binary"], remote_src=True)

        verify_copy = hosts.all.shell(
            cmd="cat \"//'{0}'\"".format(dest),
            executable=SHELL_EXECUTABLE,
        )

        for cp_res in copy_result.contacted.values():
            assert cp_res.get("msg") is None
            assert cp_res.get("changed") is True
            assert cp_res.get("dest") == dest
        for v_cp in verify_copy.contacted.values():
            assert v_cp.get("rc") == 0
            assert v_cp.get("stdout") != ""
    finally:
        hosts.all.zos_data_set(name=src_data_set, state="absent")
        hosts.all.zos_data_set(name=dest_data_set, state="absent")


@pytest.mark.seq
@pytest.mark.pdse
@pytest.mark.parametrize("args", [
    dict(type="seq", force=False),
    dict(type="seq", force=True),
    dict(type="pds", force=False),
    dict(type="pds", force=True),
    dict(type="pdse", force=False),
    dict(type="pdse", force=True)
])
def test_copy_data_set_to_existing_member(ansible_zos_module, args):
    hosts = ansible_zos_module
    src_data_set = "USER.TEST.PDS.SOURCE"
    src = src_data_set if args["type"] == "seq" else "{0}(TEST)".format(src_data_set)
    dest_data_set = "USER.TEST.PDS.FUNCTEST"
    dest = "{0}(MEMBER)".format(dest_data_set)

    try:
        hosts.all.zos_data_set(name=src_data_set, type=args["type"])
        if args["type"] != "seq":
            hosts.all.zos_data_set(name=src, type="member")

        hosts.all.shell(
            "decho 'Records for test' '{0}'".format(src),
            executable=SHELL_EXECUTABLE
        )

        hosts.all.zos_data_set(name=dest_data_set, type="pdse", replace=True)
        hosts.all.zos_data_set(name=dest, type="member")
        copy_result = hosts.all.zos_copy(src=src, dest=dest, force=args["force"], remote_src=True)

        verify_copy = hosts.all.shell(
            cmd="cat \"//'{0}'\"".format(dest),
            executable=SHELL_EXECUTABLE,
        )

        for cp_res in copy_result.contacted.values():
            if args["force"]:
                assert cp_res.get("msg") is None
                assert cp_res.get("changed") is True
                assert cp_res.get("dest") == dest
            else:
                assert cp_res.get("msg") is not None
                assert cp_res.get("changed") is False
        for v_cp in verify_copy.contacted.values():
            assert v_cp.get("rc") == 0
            if args["force"]:
                assert v_cp.get("stdout") != ""
    finally:
        hosts.all.zos_data_set(name=src_data_set, state="absent")
        hosts.all.zos_data_set(name=dest_data_set, state="absent")


@pytest.mark.uss
@pytest.mark.pdse
@pytest.mark.parametrize("is_remote", [False, True])
def test_copy_file_to_non_existing_pdse(ansible_zos_module, is_remote):
    hosts = ansible_zos_module
    dest = "USER.TEST.PDS.FUNCTEST"
    dest_path = "{0}(PROFILE)".format(dest)
    src_file = "/etc/profile"

    try:
        hosts.all.zos_data_set(name=dest, state="absent")

        copy_result = hosts.all.zos_copy(src=src_file, dest=dest_path, remote_src=is_remote)
        verify_copy = hosts.all.shell(
            cmd="cat \"//'{0}'\" > /dev/null 2>/dev/null".format(dest_path),
            executable=SHELL_EXECUTABLE,
        )

        for cp_res in copy_result.contacted.values():
            assert cp_res.get("msg") is None
            assert cp_res.get("changed") is True
            assert cp_res.get("dest") == dest_path
            assert cp_res.get("dest_created") is True
        for v_cp in verify_copy.contacted.values():
            assert v_cp.get("rc") == 0
    finally:
        hosts.all.zos_data_set(name=dest, state="absent")


@pytest.mark.uss
@pytest.mark.pdse
def test_copy_dir_to_non_existing_pdse(ansible_zos_module):
    hosts = ansible_zos_module
    src_dir = "/tmp/testdir"
    dest = "USER.TEST.PDSE.FUNCTEST"

    try:
        hosts.all.file(path=src_dir, state="directory")
        for i in range(5):
            hosts.all.file(path=src_dir + "/" + "file" + str(i), state="touch")

        copy_res = hosts.all.zos_copy(src=src_dir, dest=dest, remote_src=True)
        verify_copy = hosts.all.shell(
            cmd="cat \"//'{0}'\" > /dev/null 2>/dev/null".format(dest + "(FILE2)"),
            executable=SHELL_EXECUTABLE,
        )

        for result in copy_res.contacted.values():
            assert result.get("msg") is None
            assert result.get("changed") is True
            assert result.get("dest") == dest
            assert result.get("dest_created") is True
        for result in verify_copy.contacted.values():
            assert result.get("rc") == 0
    finally:
        hosts.all.file(path=src_dir, state="absent")
        hosts.all.zos_data_set(name=dest, state="absent")


@pytest.mark.uss
@pytest.mark.pdse
def test_copy_dir_crlf_endings_to_non_existing_pdse(ansible_zos_module):
    hosts = ansible_zos_module
    dest = "USER.TEST.PDSE.FUNCTEST"

    temp_path = tempfile.mkdtemp()
    src_basename = "source/"
    source_path = "{0}/{1}".format(temp_path, src_basename)

    try:
        os.mkdir(source_path)
        populate_dir_crlf_endings(source_path)

        copy_res = hosts.all.zos_copy(src=source_path, dest=dest)
        verify_copy = hosts.all.shell(
            cmd="cat \"//'{0}({1})'\"".format(dest, "FILE2"),
            executable=SHELL_EXECUTABLE,
        )

        for result in copy_res.contacted.values():
            assert result.get("msg") is None
            assert result.get("changed") is True
            assert result.get("dest") == dest
            assert result.get("dest_created") is True
        for result in verify_copy.contacted.values():
            assert result.get("rc") == 0
            assert len(result.get("stdout_lines")) == 2
    finally:
        shutil.rmtree(temp_path)
        hosts.all.zos_data_set(name=dest, state="absent")


@pytest.mark.uss
@pytest.mark.pdse
@pytest.mark.parametrize("src_type", ["pds", "pdse"])
def test_copy_dir_to_existing_pdse(ansible_zos_module, src_type):
    hosts = ansible_zos_module
    src_dir = "/tmp/testdir"
    dest = "USER.TEST.PDS.FUNCTEST"

    try:
        hosts.all.file(path=src_dir, state="directory")
        for i in range(5):
            hosts.all.file(path=src_dir + "/" + "file" + str(i), state="touch")

        hosts.all.zos_data_set(
            name=dest,
            type=src_type,
            space_primary=5,
            space_type="M",
            record_format="fba",
            record_length=80,
        )

        copy_result = hosts.all.zos_copy(src=src_dir, dest=dest, remote_src=True)
        verify_copy = hosts.all.shell(
            cmd="cat \"//'{0}'\" > /dev/null 2>/dev/null".format(dest + "(FILE2)"),
            executable=SHELL_EXECUTABLE,
        )

        for cp_res in copy_result.contacted.values():
            assert cp_res.get("msg") is None
            assert cp_res.get("changed") is True
            assert cp_res.get("dest") == dest
        for v_cp in verify_copy.contacted.values():
            assert v_cp.get("rc") == 0
    finally:
        hosts.all.file(path=src_dir, state="absent")
        hosts.all.zos_data_set(name=dest, state="absent")


@pytest.mark.seq
@pytest.mark.pdse
@pytest.mark.parametrize("src_type", ["seq", "pds", "pdse"])
def test_copy_data_set_to_non_existing_pdse(ansible_zos_module, src_type):
    hosts = ansible_zos_module
    src_data_set = "USER.TEST.PDS.SOURCE"
    src = src_data_set if src_type == "seq" else "{0}(TEST)".format(src_data_set)
    dest_data_set = "USER.TEST.PDS.FUNCTEST"
    dest = "{0}(MEMBER)".format(dest_data_set)

    try:
        hosts.all.zos_data_set(name=src_data_set, type=src_type)
        if src_type != "seq":
            hosts.all.zos_data_set(name=src, type="member")

        hosts.all.shell(
            "decho 'Records for test' '{0}'".format(src),
            executable=SHELL_EXECUTABLE
        )

        hosts.all.zos_data_set(name=dest_data_set, state="absent")
        copy_result = hosts.all.zos_copy(src=src, dest=dest, remote_src=True)

        verify_copy = hosts.all.shell(
            cmd="cat \"//'{0}'\"".format(dest),
            executable=SHELL_EXECUTABLE,
        )

        for cp_res in copy_result.contacted.values():
            assert cp_res.get("msg") is None
            assert cp_res.get("changed") is True
            assert cp_res.get("dest") == dest
            assert cp_res.get("dest_created") is True
        for v_cp in verify_copy.contacted.values():
            assert v_cp.get("rc") == 0
            assert v_cp.get("stdout") != ""
    finally:
        hosts.all.zos_data_set(name=src_data_set, state="absent")
        hosts.all.zos_data_set(name=dest_data_set, state="absent")


@pytest.mark.pdse
@pytest.mark.parametrize("args", [
    dict(src_type="pds", dest_type="pds"),
    dict(src_type="pds", dest_type="pdse"),
    dict(src_type="pdse", dest_type="pds"),
    dict(src_type="pdse", dest_type="pdse"),
])
def test_copy_pds_to_existing_pds(ansible_zos_module, args):
    hosts = ansible_zos_module
    src = "USER.TEST.PDS.SRC"
    dest = "USER.TEST.PDS.DEST"

    try:
        populate_partitioned_data_set(hosts, src, args["src_type"])
        hosts.all.zos_data_set(name=dest, type=args["dest_type"])

        copy_res = hosts.all.zos_copy(src=src, dest=dest, remote_src=True)
        verify_copy = hosts.all.shell(
            cmd="mls {0}".format(dest),
            executable=SHELL_EXECUTABLE
        )

        for result in copy_res.contacted.values():
            assert result.get("msg") is None
            assert result.get("changed") is True
            assert result.get("dest") == dest

        for v_cp in verify_copy.contacted.values():
            assert v_cp.get("rc") == 0
            stdout = v_cp.get("stdout")
            assert stdout is not None
            assert len(stdout.splitlines()) == 3
    finally:
        hosts.all.zos_data_set(name=src, state="absent")
        hosts.all.zos_data_set(name=dest, state="absent")


@pytest.mark.pdse
def test_copy_pds_loadlib_member_to_pds_loadlib_member(ansible_zos_module,):
    hosts = ansible_zos_module
    # The volume for this dataset should use a system symbol.
    # This dataset and member should be available on any z/OS system.
    src = "USER.LOAD.SRC"
    dest = "USER.LOAD.DEST"
    cobol_pds = "USER.COBOL.SRC"
    try:
        hosts.all.zos_data_set(
            name=src,
            state="present",
            type="pdse",
            record_format="U",
            record_length=0,
            block_size=32760,
            space_primary=2,
            space_type="M",
            replace=True
        )

        hosts.all.zos_data_set(
            name=dest,
            state="present",
            type="pdse",
            record_format="U",
            record_length=0,
            block_size=32760,
            space_primary=2,
            space_type="M",
            replace=True
        )

        hosts.all.zos_data_set(
            name=cobol_pds,
            state="present",
            type="pds",
            space_primary=2,
            record_format="FB",
            record_length=80,
            block_size=3120,
            replace=True,
        )
        member = "HELLOSRC"
        cobol_pds = "{0}({1})".format(cobol_pds, member)
        rc = hosts.all.zos_copy(
            content=COBOL_SRC,
            dest=cobol_pds,
        )
        dest_name = "{0}({1})".format(dest, member)
        src_name = "{0}({1})".format(src, member)
        # both src and dest need to be a loadlib
        rc = link_loadlib_from_cobol(hosts, dest_name, cobol_pds)
        assert rc == 0
        # make sure is executable
        cmd = "mvscmd --pgm={0}  --steplib={1} --sysprint=* --stderr=* --stdout=*"
        exec_res = hosts.all.shell(
            cmd=cmd.format(member, dest)
        )
        for result in exec_res.contacted.values():
            assert result.get("rc") == 0
        rc = link_loadlib_from_cobol(hosts, src_name, cobol_pds)
        assert rc == 0

        exec_res = hosts.all.shell(
            cmd=cmd.format(member, src)
        )
        for result in exec_res.contacted.values():
            assert result.get("rc") == 0

        copy_res = hosts.all.zos_copy(
            src="{0}({1})".format(src, member),
            dest="{0}({1})".format(dest, "MEM1"),
            remote_src=True)

        verify_copy = hosts.all.shell(
            cmd="mls {0}".format(dest),
            executable=SHELL_EXECUTABLE
        )

        for result in copy_res.contacted.values():
            assert result.get("msg") is None
            assert result.get("changed") is True
            assert result.get("dest") == "{0}({1})".format(dest, "MEM1")

        for v_cp in verify_copy.contacted.values():
            assert v_cp.get("rc") == 0
            stdout = v_cp.get("stdout")
            assert stdout is not None
            # number of members
            assert len(stdout.splitlines()) == 2

    finally:
        hosts.all.zos_data_set(name=dest, state="absent")
        hosts.all.zos_data_set(name=src, state="absent")
        hosts.all.zos_data_set(name=cobol_pds, state="absent")


@pytest.mark.pdse
def test_copy_pds_member_with_system_symbol(ansible_zos_module,):
    """This test is for bug #543 in GitHub. In some versions of ZOAU,
    datasets.listing can't handle system symbols in volume names and
    therefore fails to get details from a dataset.

    Note: `listcat ent('SYS1.SAMPLIB') all` will display 'volser = ******'
    and `D SYMBOLS` will show you that `&SYSR2. = "RES80A"` where
    the symbols for this volume correspond to volume `RES80A`
    """
    hosts = ansible_zos_module
    # The volume for this dataset should use a system symbol.
    # This dataset and member should be available on any z/OS system.
    src = "SYS1.SAMPLIB(IZUPRM00)"
    dest = "USER.TEST.PDS.DEST"

    try:
        hosts.all.zos_data_set(
            name=dest,
            state="present",
            type="pdse",
            replace=True
        )

        copy_res = hosts.all.zos_copy(src=src, dest=dest, remote_src=True)
        verify_copy = hosts.all.shell(
            cmd="mls {0}".format(dest),
            executable=SHELL_EXECUTABLE
        )

        for result in copy_res.contacted.values():
            assert result.get("msg") is None
            assert result.get("changed") is True
            assert result.get("dest") == dest

        for v_cp in verify_copy.contacted.values():
            assert v_cp.get("rc") == 0
            stdout = v_cp.get("stdout")
            assert stdout is not None
            assert len(stdout.splitlines()) == 1

    finally:
        hosts.all.zos_data_set(name=dest, state="absent")


@pytest.mark.pdse
def test_copy_multiple_data_set_members(ansible_zos_module):
    hosts = ansible_zos_module
    src = "USER.FUNCTEST.SRC.PDS"
    src_wildcard = "{0}(ABC*)".format(src)

    dest = "USER.FUNCTEST.DEST.PDS"
    member_list = ["MEMBER1", "ABCXYZ", "ABCASD"]
    ds_list = ["{0}({1})".format(src, member) for member in member_list]

    try:
        hosts.all.zos_data_set(name=src, type="pds")
        hosts.all.zos_data_set(name=dest, type="pds")

        for member in ds_list:
            hosts.all.shell(
                cmd="decho '{0}' '{1}'".format(DUMMY_DATA, member),
                executable=SHELL_EXECUTABLE
            )

        copy_res = hosts.all.zos_copy(src=src_wildcard, dest=dest, remote_src=True)
        for result in copy_res.contacted.values():
            assert result.get("msg") is None
            assert result.get("changed") is True
            assert result.get("dest") == dest

        verify_copy = hosts.all.shell(
            cmd="mls {0}".format(dest),
            executable=SHELL_EXECUTABLE
        )

        for v_cp in verify_copy.contacted.values():
            assert v_cp.get("rc") == 0
            stdout = v_cp.get("stdout")
            assert stdout is not None
            assert len(stdout.splitlines()) == 2

    finally:
        hosts.all.zos_data_set(name=src, state="absent")
        hosts.all.zos_data_set(name=dest, state="absent")


@pytest.mark.pdse
def test_copy_multiple_data_set_members_in_loop(ansible_zos_module):
    """
    This test case was included in case the module is called inside a loop,
    issue was discovered in https://github.com/ansible-collections/ibm_zos_core/issues/560.
    """
    hosts = ansible_zos_module
    src = "USER.FUNCTEST.SRC.PDS"

    dest = "USER.FUNCTEST.DEST.PDS"
    member_list = ["MEMBER1", "ABCXYZ", "ABCASD"]
    src_ds_list = ["{0}({1})".format(src, member) for member in member_list]
    dest_ds_list = ["{0}({1})".format(dest, member) for member in member_list]

    try:
        hosts.all.zos_data_set(name=src, type="pds")
        hosts.all.zos_data_set(name=dest, type="pds")

        for src_member in src_ds_list:
            hosts.all.shell(
                cmd="decho '{0}' '{1}'".format(DUMMY_DATA, src_member),
                executable=SHELL_EXECUTABLE
            )

        for src_member, dest_member in zip(src_ds_list, dest_ds_list):
            copy_res = hosts.all.zos_copy(src=src_member, dest=dest_member, remote_src=True)
            for result in copy_res.contacted.values():
                assert result.get("msg") is None
                assert result.get("changed") is True
                assert result.get("dest") == dest_member

        verify_copy = hosts.all.shell(
            cmd="mls {0}".format(dest),
            executable=SHELL_EXECUTABLE
        )

        for v_cp in verify_copy.contacted.values():
            assert v_cp.get("rc") == 0
            stdout = v_cp.get("stdout")
            assert stdout is not None
            assert len(stdout.splitlines()) == 3

    finally:
        hosts.all.zos_data_set(name=src, state="absent")
        hosts.all.zos_data_set(name=dest, state="absent")


@pytest.mark.uss
@pytest.mark.pdse
@pytest.mark.parametrize("ds_type", ["pds", "pdse"])
def test_copy_member_to_non_existing_uss_file(ansible_zos_module, ds_type):
    hosts = ansible_zos_module
    data_set = "USER.TEST.PDSE.SOURCE"
    src = "{0}(MEMBER)".format(data_set)
    dest = "/tmp/member"

    try:
        hosts.all.file(path=dest, state="absent")
        hosts.all.zos_data_set(name=data_set, state="present", type=ds_type)
        hosts.all.shell(
            cmd="decho 'Record for data set' '{0}'".format(src),
            executable=SHELL_EXECUTABLE
        )

        copy_res = hosts.all.zos_copy(src=src, dest=dest, remote_src=True)
        stat_res = hosts.all.stat(path=dest)
        verify_copy = hosts.all.shell(
            cmd="head {0}".format(dest), executable=SHELL_EXECUTABLE
        )

        for result in copy_res.contacted.values():
            assert result.get("msg") is None
            assert result.get("changed") is True
            assert result.get("dest") == dest
        for result in stat_res.contacted.values():
            assert result.get("stat").get("exists") is True
        for result in verify_copy.contacted.values():
            assert result.get("rc") == 0
            assert result.get("stdout") != ""
    finally:
        hosts.all.zos_data_set(path=data_set, state="absent")
        hosts.all.file(path=dest, state="absent")


@pytest.mark.uss
@pytest.mark.pdse
@pytest.mark.parametrize("args", [
    dict(ds_type="pds", force=False),
    dict(ds_type="pds", force=True),
    dict(ds_type="pdse", force=False),
    dict(ds_type="pdse", force=True)
])
def test_copy_member_to_existing_uss_file(ansible_zos_module, args):
    hosts = ansible_zos_module
    data_set = "USER.TEST.PDSE.SOURCE"
    src = "{0}(MEMBER)".format(data_set)
    dest = "/tmp/member"

    try:
        hosts.all.file(path=dest, state="touch")
        hosts.all.zos_data_set(name=data_set, state="present", type=args["ds_type"])
        hosts.all.shell(
            cmd="decho 'Record for data set' '{0}'".format(src),
            executable=SHELL_EXECUTABLE
        )

        copy_res = hosts.all.zos_copy(src=src, dest=dest, remote_src=True, force=args["force"])
        stat_res = hosts.all.stat(path=dest)
        verify_copy = hosts.all.shell(
            cmd="head {0}".format(dest), executable=SHELL_EXECUTABLE
        )

        for result in copy_res.contacted.values():
            if args["force"]:
                assert result.get("msg") is None
                assert result.get("changed") is True
                assert result.get("dest") == dest
            else:
                assert result.get("msg") is not None
                assert result.get("changed") is False
        for result in stat_res.contacted.values():
            assert result.get("stat").get("exists") is True
        for result in verify_copy.contacted.values():
            assert result.get("rc") == 0
            if args["force"]:
                assert result.get("stdout") != ""
    finally:
        hosts.all.zos_data_set(name=data_set, state="absent")
        hosts.all.file(path=dest, state="absent")


@pytest.mark.uss
@pytest.mark.pdse
@pytest.mark.parametrize("src_type", ["pds", "pdse"])
def test_copy_pdse_to_uss_dir(ansible_zos_module, src_type):
    hosts = ansible_zos_module
    src_ds = "USER.TEST.FUNCTEST"
    dest = "/tmp/"
    dest_path = "/tmp/{0}".format(src_ds)

    try:
        hosts.all.zos_data_set(name=src_ds, type=src_type, state="present")
        members = ["MEMBER1", "MEMBER2", "MEMBER3"]
        ds_list = ["{0}({1})".format(src_ds, member) for member in members]
        for member in ds_list:
            hosts.all.shell(
                cmd="decho '{0}' '{1}'".format(DUMMY_DATA, member),
                executable=SHELL_EXECUTABLE
            )

        hosts.all.file(path=dest_path, state="directory")

        copy_res = hosts.all.zos_copy(src=src_ds, dest=dest, remote_src=True)
        stat_res = hosts.all.stat(path=dest_path)

        for result in copy_res.contacted.values():
            assert result.get("msg") is None
            assert result.get("changed") is True
            assert result.get("dest") == dest
        for result in stat_res.contacted.values():
            assert result.get("stat").get("exists") is True
            assert result.get("stat").get("isdir") is True
    finally:
        hosts.all.zos_data_set(name=src_ds, state="absent")
        hosts.all.file(path=dest_path, state="absent")


@pytest.mark.uss
@pytest.mark.pdse
@pytest.mark.parametrize("src_type", ["pds", "pdse"])
def test_copy_member_to_uss_dir(ansible_zos_module, src_type):
    hosts = ansible_zos_module
    src_ds = "USER.TEST.FUNCTEST"
    src = "{0}(MEMBER)".format(src_ds)
    dest = "/tmp/"
    dest_path = "/tmp/MEMBER"

    try:
        hosts.all.zos_data_set(name=src_ds, type=src_type, state="present")
        hosts.all.shell(
            cmd="decho '{0}' '{1}'".format(DUMMY_DATA, src),
            executable=SHELL_EXECUTABLE
        )

        copy_res = hosts.all.zos_copy(src=src, dest=dest, remote_src=True)
        stat_res = hosts.all.stat(path=dest_path)
        verify_copy = hosts.all.shell(
            cmd="head {0}".format(dest_path),
            executable=SHELL_EXECUTABLE
        )

        for result in copy_res.contacted.values():
            assert result.get("msg") is None
            assert result.get("changed") is True
            assert result.get("dest") == dest
        for result in stat_res.contacted.values():
            assert result.get("stat").get("exists") is True
        for result in verify_copy.contacted.values():
            assert result.get("rc") == 0
            assert result.get("stdout") != ""
    finally:
        hosts.all.zos_data_set(name=src_ds, state="absent")
        hosts.all.file(path=dest_path, state="absent")


@pytest.mark.seq
@pytest.mark.pdse
@pytest.mark.parametrize("src_type", ["pds", "pdse"])
def test_copy_member_to_non_existing_seq_data_set(ansible_zos_module, src_type):
    hosts = ansible_zos_module
    src_ds = "USER.TEST.PDS.SOURCE"
    src = "{0}(MEMBER)".format(src_ds)
    dest = "USER.TEST.SEQ.FUNCTEST"

    try:
        hosts.all.zos_data_set(name=dest, state="absent")
        hosts.all.zos_data_set(name=src_ds, type=src_type, state="present")
        hosts.all.shell(
            cmd="decho 'A record' '{0}'".format(src),
            executable=SHELL_EXECUTABLE
        )

        copy_res = hosts.all.zos_copy(src=src, dest=dest, remote_src=True)
        verify_copy = hosts.all.shell(
            cmd="head \"//'{0}'\"".format(dest), executable=SHELL_EXECUTABLE
        )

        for result in copy_res.contacted.values():
            assert result.get("msg") is None
            assert result.get("changed") is True
            assert result.get("dest") == dest
            assert result.get("dest_created") is True
        for result in verify_copy.contacted.values():
            assert result.get("rc") == 0
            assert result.get("stdout") != ""
    finally:
        hosts.all.zos_data_set(name=src_ds, state="absent")
        hosts.all.zos_data_set(name=dest, state="absent")


@pytest.mark.seq
@pytest.mark.pdse
@pytest.mark.parametrize("args", [
    dict(type="pds", force=False),
    dict(type="pds", force=True),
    dict(type="pdse", force=False),
    dict(type="pdse", force=True),
])
def test_copy_member_to_existing_seq_data_set(ansible_zos_module, args):
    hosts = ansible_zos_module
    src_ds = "USER.TEST.PDS.SOURCE"
    src = "{0}(MEMBER)".format(src_ds)
    dest = "USER.TEST.SEQ.FUNCTEST"

    try:
        hosts.all.zos_data_set(name=dest, type="seq", state="present", replace=True)
        hosts.all.zos_data_set(name=src_ds, type=args["type"], state="present")

        for data_set in [src, dest]:
            hosts.all.shell(
                cmd="decho 'A record' '{0}'".format(data_set),
                executable=SHELL_EXECUTABLE
            )

        copy_res = hosts.all.zos_copy(src=src, dest=dest, force=args["force"], remote_src=True)
        verify_copy = hosts.all.shell(
            cmd="head \"//'{0}'\"".format(dest), executable=SHELL_EXECUTABLE
        )

        for result in copy_res.contacted.values():
            if args["force"]:
                assert result.get("msg") is None
                assert result.get("changed") is True
                assert result.get("dest") == dest
            else:
                assert result.get("msg") is not None
                assert result.get("changed") is False
        for result in verify_copy.contacted.values():
            assert result.get("rc") == 0
            if args["force"]:
                assert result.get("stdout") != ""
    finally:
        hosts.all.zos_data_set(name=src_ds, state="absent")
        hosts.all.zos_data_set(name=dest, state="absent")


@pytest.mark.uss
@pytest.mark.pdse
@pytest.mark.parametrize("dest_type", ["pds", "pdse"])
def test_copy_file_to_member_convert_encoding(ansible_zos_module, dest_type):
    hosts = ansible_zos_module
    src = "/etc/profile"
    dest = "USER.TEST.PDS.FUNCTEST"

    try:
        hosts.all.zos_data_set(
            type=dest_type,
            space_primary=5,
            space_type="M",
            record_format="fba",
            record_length=25,
        )

        copy_res = hosts.all.zos_copy(
            src=src,
            dest=dest,
            remote_src=False,
            encoding={
                "from": "UTF-8",
                "to": "IBM-1047"
            },
        )

        verify_copy = hosts.all.shell(
            cmd="head \"//'{0}'\"".format(dest + "(PROFILE)"),
            executable=SHELL_EXECUTABLE,
        )

        for result in copy_res.contacted.values():
            assert result.get("msg") is None
            assert result.get("changed") is True
            assert result.get("dest") == dest
        for result in verify_copy.contacted.values():
            assert result.get("rc") == 0
            assert result.get("stdout") != ""
    finally:
        hosts.all.zos_data_set(name=dest, state="absent")


@pytest.mark.pdse
@pytest.mark.parametrize("args", [
    dict(type="pds", backup=None),
    dict(type="pds", backup="USER.TEST.PDS.BACKUP"),
    dict(type="pdse", backup=None),
    dict(type="pdse", backup="USER.TEST.PDSE.BACKUP"),
])
def test_backup_pds(ansible_zos_module, args):
    hosts = ansible_zos_module
    src = tempfile.mkdtemp()
    dest = "USER.TEST.PDS.FUNCTEST"
    members = ["FILE1", "FILE2", "FILE3", "FILE4", "FILE5"]
    backup_name = None

    try:
        populate_dir(src)
        populate_partitioned_data_set(hosts, dest, args["type"], members)

        if args["backup"]:
            copy_res = hosts.all.zos_copy(src=src, dest=dest, force=True, backup=True, backup_name=args["backup"])
        else:
            copy_res = hosts.all.zos_copy(src=src, dest=dest, force=True, backup=True)

        for result in copy_res.contacted.values():
            assert result.get("msg") is None
            assert result.get("changed") is True
            assert result.get("dest") == dest

            backup_name = result.get("backup_name")
            assert backup_name is not None
            if args["backup"]:
                assert backup_name == args["backup"]

        verify_copy = get_listcat_information(hosts, backup_name, args["type"])

        for result in verify_copy.contacted.values():
            assert result.get("dd_names") is not None
            dd_names = result.get("dd_names")
            assert len(dd_names) > 0
            output = "\n".join(dd_names[0]["content"])
            assert "IN-CAT" in output

    finally:
        shutil.rmtree(src)
        hosts.all.zos_data_set(name=dest, state="absent")
        if backup_name:
            hosts.all.zos_data_set(name=backup_name, state="absent")


@pytest.mark.seq
@pytest.mark.pdse
@pytest.mark.parametrize("src_type", ["seq", "pds", "pdse"])
def test_copy_data_set_to_volume(ansible_zos_module, src_type):
    hosts = ansible_zos_module
    source = "USER.TEST.FUNCTEST.SRC"
    dest = "USER.TEST.FUNCTEST.DEST"

    try:
        hosts.all.zos_data_set(name=source, type=src_type, state='present')
        copy_res = hosts.all.zos_copy(
            src=source,
            dest=dest,
            remote_src=True,
            volume='000000'
        )

        for cp in copy_res.contacted.values():
            assert cp.get('msg') is None
            assert cp.get('changed') is True
            assert cp.get('dest') == dest

        check_vol = hosts.all.shell(
            cmd="tsocmd \"LISTDS '{0}'\"".format(dest),
            executable=SHELL_EXECUTABLE,
        )

        for cv in check_vol.contacted.values():
            assert cv.get('rc') == 0
            assert "000000" in cv.get('stdout')
    finally:
        hosts.all.zos_data_set(name=source, state='absent')
        hosts.all.zos_data_set(name=dest, state='absent')


@pytest.mark.vsam
def test_copy_ksds_to_non_existing_ksds(ansible_zos_module):
    hosts = ansible_zos_module
    src_ds = TEST_VSAM_KSDS
    dest_ds = "USER.TEST.VSAM.KSDS"

    try:
        copy_res = hosts.all.zos_copy(src=src_ds, dest=dest_ds, remote_src=True)
        verify_copy = get_listcat_information(hosts, dest_ds, "ksds")

        for result in copy_res.contacted.values():
            assert result.get("msg") is None
            assert result.get("changed") is True
            assert result.get("dest") == dest_ds
        for result in verify_copy.contacted.values():
            assert result.get("dd_names") is not None
            dd_names = result.get("dd_names")
            assert len(dd_names) > 0
            output = "\n".join(dd_names[0]["content"])
            assert "IN-CAT" in output
            assert re.search(r"\bINDEXED\b", output)
    finally:
        hosts.all.zos_data_set(name=dest_ds, state="absent")


@pytest.mark.vsam
@pytest.mark.parametrize("force", [False, True])
def test_copy_ksds_to_existing_ksds(ansible_zos_module, force):
    hosts = ansible_zos_module
    src_ds = "USER.TEST.VSAM.SOURCE"
    dest_ds = "USER.TEST.VSAM.KSDS"

    try:
        create_vsam_data_set(hosts, src_ds, "KSDS", add_data=True, key_length=12, key_offset=0)
        create_vsam_data_set(hosts, dest_ds, "KSDS", add_data=True, key_length=12, key_offset=0)

        copy_res = hosts.all.zos_copy(src=src_ds, dest=dest_ds, remote_src=True, force=force)
        verify_copy = get_listcat_information(hosts, dest_ds, "ksds")

        for result in copy_res.contacted.values():
            if force:
                assert result.get("msg") is None
                assert result.get("changed") is True
                assert result.get("dest") == dest_ds
            else:
                assert result.get("msg") is not None
                assert result.get("changed") is False

        for result in verify_copy.contacted.values():
            assert result.get("dd_names") is not None
            dd_names = result.get("dd_names")
            assert len(dd_names) > 0
            output = "\n".join(dd_names[0]["content"])
            assert "IN-CAT" in output
            assert re.search(r"\bINDEXED\b", output)
    finally:
        hosts.all.zos_data_set(name=src_ds, state="absent")
        hosts.all.zos_data_set(name=dest_ds, state="absent")


@pytest.mark.vsam
@pytest.mark.parametrize("backup", [None, "USER.TEST.VSAM.KSDS.BACK"])
def test_backup_ksds(ansible_zos_module, backup):
    hosts = ansible_zos_module
    src = "USER.TEST.VSAM.SOURCE"
    dest = "USER.TEST.VSAM.KSDS"
    backup_name = None

    try:
        create_vsam_data_set(hosts, src, "KSDS", add_data=True, key_length=12, key_offset=0)
        create_vsam_data_set(hosts, dest, "KSDS", add_data=True, key_length=12, key_offset=0)

        if backup:
            copy_res = hosts.all.zos_copy(src=src, dest=dest, backup=True, backup_name=backup, remote_src=True, force=True)
        else:
            copy_res = hosts.all.zos_copy(src=src, dest=dest, backup=True, remote_src=True, force=True)

        for result in copy_res.contacted.values():
            assert result.get("msg") is None
            assert result.get("changed") is True
            backup_name = result.get("backup_name")
            assert backup_name is not None

            if backup:
                assert backup_name == backup

        verify_copy = get_listcat_information(hosts, dest, "ksds")
        verify_backup = get_listcat_information(hosts, backup_name, "ksds")

        for result in verify_copy.contacted.values():
            assert result.get("dd_names") is not None
            dd_names = result.get("dd_names")
            assert len(dd_names) > 0
            output = "\n".join(dd_names[0]["content"])
            assert "IN-CAT" in output
            assert re.search(r"\bINDEXED\b", output)
        for result in verify_backup.contacted.values():
            assert result.get("dd_names") is not None
            dd_names = result.get("dd_names")
            assert len(dd_names) > 0
            output = "\n".join(dd_names[0]["content"])
            assert "IN-CAT" in output
            assert re.search(r"\bINDEXED\b", output)

    finally:
        hosts.all.zos_data_set(name=src, state="absent")
        hosts.all.zos_data_set(name=dest, state="absent")
        if backup_name:
            hosts.all.zos_data_set(name=backup_name, state="absent")


@pytest.mark.vsam
def test_copy_ksds_to_volume(ansible_zos_module):
    hosts = ansible_zos_module
    src_ds = TEST_VSAM_KSDS
    dest_ds = "USER.TEST.VSAM.KSDS"

    try:
        copy_res = hosts.all.zos_copy(
            src=src_ds,
            dest=dest_ds,
            remote_src=True,
            volume="000000"
        )
        verify_copy = get_listcat_information(hosts, dest_ds, "ksds")

        for result in copy_res.contacted.values():
            assert result.get("msg") is None
            assert result.get("changed") is True
            assert result.get("dest") == dest_ds
        for result in verify_copy.contacted.values():
            assert result.get("dd_names") is not None
            dd_names = result.get("dd_names")
            assert len(dd_names) > 0
            output = "\n".join(dd_names[0]["content"])
            assert "IN-CAT" in output
            assert re.search(r"\bINDEXED\b", output)
            assert re.search(r"\b000000\b", output)
    finally:
        hosts.all.zos_data_set(name=dest_ds, state="absent")


def test_dest_data_set_parameters(ansible_zos_module):
    hosts = ansible_zos_module
    src = "/etc/profile"
    dest = "USER.TEST.DEST"
    volume = "000000"
    space_primary = 3
    space_secondary = 2
    space_type = "K"
    record_format = "VB"
    record_length = 100
    block_size = 21000

    try:
        copy_result = hosts.all.zos_copy(
            src=src,
            dest=dest,
            remote_src=True,
            volume=volume,
            dest_data_set=dict(
                type="SEQ",
                space_primary=space_primary,
                space_secondary=space_secondary,
                space_type=space_type,
                record_format=record_format,
                record_length=record_length,
                block_size=block_size
            )
        )

        verify_copy = hosts.all.shell(
            cmd="tsocmd \"LISTDS '{0}'\"".format(dest),
            executable=SHELL_EXECUTABLE,
        )

        for result in copy_result.contacted.values():
            assert result.get("msg") is None
            assert result.get("changed") is True
            assert result.get("dest") == dest
        for result in verify_copy.contacted.values():
            # The tsocmd returns 5 lines like this:
            # USER.TEST.DEST
            # --RECFM-LRECL-BLKSIZE-DSORG
            #   VB    100   21000   PS
            # --VOLUMES--
            #   000000
            assert result.get("rc") == 0
            output_lines = result.get("stdout").split("\n")
            assert len(output_lines) == 5
            data_set_attributes = output_lines[2].strip().split()
            assert len(data_set_attributes) == 4
            assert data_set_attributes[0] == record_format
            assert data_set_attributes[1] == str(record_length)
            assert data_set_attributes[2] == str(block_size)
            assert data_set_attributes[3] == "PS"
            assert volume in output_lines[4]
    finally:
        hosts.all.zos_data_set(name=dest, state="absent")


def test_ensure_tmp_cleanup(ansible_zos_module):
    hosts = ansible_zos_module
    src = "/etc/profile"
    dest = "/tmp"
    dest_path = "/tmp/profile"

    temp_files_patterns = [
        re.compile(r"\bansible-zos-copy-payload"),
        re.compile(r"\bconverted"),
        re.compile(r"\bansible-zos-copy-data-set-dump")
    ]

    try:
        copy_res = hosts.all.zos_copy(src=src, dest=dest)
        for result in copy_res.contacted.values():
            assert result.get("msg") is None
            assert result.get("changed") is True

        stat_dir = hosts.all.shell(
            cmd="ls",
            executable=SHELL_EXECUTABLE,
            chdir="/tmp/"
        )

        for result in stat_dir.contacted.values():
            tmp_files = result.get("stdout")
            for pattern in temp_files_patterns:
                assert not pattern.search(tmp_files)

    finally:
        hosts.all.file(path=dest_path, state="absent")


@pytest.mark.vsam
@pytest.mark.parametrize("force", [False, True])
def test_copy_uss_file_to_existing_sequential_data_set_twice_with_tmphlq_option(ansible_zos_module, force):
    hosts = ansible_zos_module
    dest = "USER.TEST.SEQ.FUNCTEST"
    src_file = "/etc/profile"
    tmphlq = "TMPHLQ"
    try:
        hosts.all.zos_data_set(name=dest, type="seq", state="present")
        copy_result = hosts.all.zos_copy(src=src_file, dest=dest, remote_src=True, force=force)
        copy_result = hosts.all.zos_copy(src=src_file, dest=dest, remote_src=True, backup=True, tmp_hlq=tmphlq, force=force)

        verify_copy = None
        if force:
            verify_copy = hosts.all.shell(
                cmd="cat \"//'{0}'\" > /dev/null 2>/dev/null".format(dest),
                executable=SHELL_EXECUTABLE,
            )

        for cp_res in copy_result.contacted.values():
            if force:
                assert cp_res.get("msg") is None
                assert cp_res.get("backup_name")[:6] == tmphlq
            else:
                assert cp_res.get("msg") is not None
                assert cp_res.get("changed") is False
        if force:
            for v_cp in verify_copy.contacted.values():
                assert v_cp.get("rc") == 0
    finally:
<<<<<<< HEAD
        hosts.all.zos_data_set(name=dest, state="absent")
=======
        hosts.all.zos_data_set(name=dest, state="absent")


@pytest.mark.parametrize("options", [
    dict(src="/etc/profile", dest="/tmp/zos_copy_test_profile",
         force=True, is_remote=False, verbosity="-vvvvv", verbosity_level=5),
    dict(src="/etc/profile", dest="/mp/zos_copy_test_profile", force=True,
         is_remote=False, verbosity="-vvvv", verbosity_level=4),
    dict(src="/etc/profile", dest="/tmp/zos_copy_test_profile",
         force=True, is_remote=False, verbosity="", verbosity_level=0),
])
def test_display_verbosity_in_zos_copy_plugin(ansible_zos_module, options):
    """Test the display verbosity, ensure it matches the verbosity_level.
     This test requires access to verbosity and pytest-ansbile provides no
     reasonable handle for this so for now subprocess is used. This test
     results in no actual copy happening, the interest is in the verbosity"""

    try:
        hosts = ansible_zos_module
        user = hosts["options"]["user"]
        # Optionally hosts["options"]["inventory_manager"].list_hosts()[0]
        node = hosts["options"]["inventory"].rstrip(',')
        python_path = hosts["options"]["ansible_python_path"]

        # This is an adhoc command, because there was no
        cmd = "ansible all -i " + str(node) + ", -u " + user + " -m ibm.ibm_zos_core.zos_copy -a \"src=" + options["src"] + " dest=" + options["dest"] + " is_remote=" + str(
            options["is_remote"]) + " encoding={{enc}} \" -e '{\"enc\":{\"from\": \"ISO8859-1\", \"to\": \"IBM-1047\"}}' -e \"ansible_python_interpreter=" + python_path + "\" " + options["verbosity"] + ""

        result = subprocess.Popen(cmd, shell=True, stdout=subprocess.PIPE).stdout
        output = result.read().decode()

        if options["verbosity_level"] != 0:
            assert ("play context verbosity: "+ str(options["verbosity_level"])+"" in output)
        else:
            assert ("play context verbosity:" not in output)

    finally:
        hosts.all.file(path=options["dest"], state="absent")
>>>>>>> 57032466
<|MERGE_RESOLUTION|>--- conflicted
+++ resolved
@@ -472,24 +472,6 @@
 @pytest.mark.uss
 def test_copy_subdirs_folders_and_validate_recursive_encoding(ansible_zos_module):
     hosts = ansible_zos_module
-<<<<<<< HEAD
-    dest_path = "/tmp/test/"
-    text_outer_file = "Hi I am point A"
-    text_inner_file = "Hi I am point B"
-    src_path = "/tmp/level_1/"
-    outer_file = "/tmp/level_1/text_A.txt"
-    inner_src_path = "/tmp/level_1/level_2/"
-    inner_file = "/tmp/level_1/level_2/text_B.txt"
-
-    try:
-        hosts.all.file(path=inner_src_path, state="directory")
-        hosts.all.file(path=inner_file, state = "touch")
-        hosts.all.file(path=outer_file, state = "touch")
-        hosts.all.shell(cmd="echo '{0}' > '{1}'".format(text_outer_file, outer_file))
-        hosts.all.shell(cmd="echo '{0}' > '{1}'".format(text_inner_file, inner_file))
-
-        copy_res = hosts.all.zos_copy(src=src_path, dest=dest_path, encoding={"from": "ISO8859-1", "to": "IBM-1047"}, remote_src=True)
-=======
 
     # Remote path
     path = "/tmp/ansible"
@@ -560,7 +542,6 @@
         # Nested zos_copy from IBM-1047 to UTF-8
         # Testing src ending in / such that the contents of the src directory will be copied
         copy_res = hosts.all.zos_copy(src=src_path+"/", dest=dest_path, encoding={"from": "IBM-1047", "to": "UTF-8"}, remote_src=True)
->>>>>>> 57032466
 
         for result in copy_res.contacted.values():
             assert result.get("msg") is None
@@ -2953,9 +2934,6 @@
             for v_cp in verify_copy.contacted.values():
                 assert v_cp.get("rc") == 0
     finally:
-<<<<<<< HEAD
-        hosts.all.zos_data_set(name=dest, state="absent")
-=======
         hosts.all.zos_data_set(name=dest, state="absent")
 
 
@@ -2969,7 +2947,7 @@
 ])
 def test_display_verbosity_in_zos_copy_plugin(ansible_zos_module, options):
     """Test the display verbosity, ensure it matches the verbosity_level.
-     This test requires access to verbosity and pytest-ansbile provides no
+     This test requires access to verbosity and pytest-ansible provides no
      reasonable handle for this so for now subprocess is used. This test
      results in no actual copy happening, the interest is in the verbosity"""
 
@@ -2993,5 +2971,4 @@
             assert ("play context verbosity:" not in output)
 
     finally:
-        hosts.all.file(path=options["dest"], state="absent")
->>>>>>> 57032466
+        hosts.all.file(path=options["dest"], state="absent")