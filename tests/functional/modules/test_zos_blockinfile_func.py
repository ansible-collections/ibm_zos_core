# -*- coding: utf-8 -*-

# Copyright (c) IBM Corporation 2020, 2024
# Licensed under the Apache License, Version 2.0 (the "License");
# you may not use this file except in compliance with the License.
# You may obtain a copy of the License at
#     http://www.apache.org/licenses/LICENSE-2.0
# Unless required by applicable law or agreed to in writing, software
# distributed under the License is distributed on an "AS IS" BASIS,
# WITHOUT WARRANTIES OR CONDITIONS OF ANY KIND, either express or implied.
# See the License for the specific language governing permissions and
# limitations under the License.

from __future__ import absolute_import, division, print_function
from ibm_zos_core.tests.helpers.dataset import get_tmp_ds_name
from shellescape import quote
import time
import re
import pytest
import inspect
import os

__metaclass__ = type

TEST_FOLDER_BLOCKINFILE = "/tmp/ansible-core-tests/zos_blockinfile/"

c_pgm="""#include <stdio.h>
#include <stdlib.h>
#include <string.h>
int main(int argc, char** argv)
{
    char dsname[ strlen(argv[1]) + 4];
<<<<<<< HEAD
    sprintf(dsname, \\\"//'%s'\\\", argv[1]);
    FILE* member;
    member = fopen(dsname, \\\"rb,type=record\\\");
=======
    sprintf(dsname, "//'%s'", argv[1]);
    FILE* member;
    member = fopen(dsname, "rb,type=record");
>>>>>>> 37941131
    sleep(300);
    fclose(member);
    return 0;
}
"""

call_c_jcl="""//PDSELOCK JOB MSGCLASS=A,MSGLEVEL=(1,1),NOTIFY=&SYSUID,REGION=0M
//LOCKMEM  EXEC PGM=BPXBATCH
//STDPARM DD *
SH /tmp/disp_shr/pdse-lock '{0}({1})'
//STDIN  DD DUMMY
//STDOUT DD SYSOUT=*
//STDERR DD SYSOUT=*
//"""

TEST_CONTENT = """if [ -z STEPLIB ] && tty -s;
then
    export STEPLIB=none
    exec -a 0 SHELL
fi
TZ=PST8PDT
export TZ
export MAIL
umask 022
ZOAU_ROOT=/usr/lpp/zoautil/v100
PKG_CONFIG_PATH=/usr/lpp/izoda/v110/anaconda/lib/pkgconfig
PYTHON_HOME=/usr/lpp/izoda/v110/anaconda
export ZOAU_ROOT"""

TEST_CONTENT_DEFAULTMARKER = """if [ -z STEPLIB ] && tty -s;
then
    export STEPLIB=none
    exec -a 0 SHELL
fi
TZ=PST8PDT
export TZ
export MAIL
umask 022
# BEGIN ANSIBLE MANAGED BLOCK
ZOAU_ROOT=/usr/lpp/zoautil/v100
ZOAUTIL_DIR=/usr/lpp/zoautil/v100
# END ANSIBLE MANAGED BLOCK
ZOAU_ROOT=/usr/lpp/zoautil/v100
PKG_CONFIG_PATH=/usr/lpp/izoda/v110/anaconda/lib/pkgconfig
PYTHON_HOME=/usr/lpp/izoda/v110/anaconda
export ZOAU_ROOT"""

TEST_CONTENT_CUSTOMMARKER = """if [ -z STEPLIB ] && tty -s;
then
    export STEPLIB=none
    exec -a 0 SHELL
fi
TZ=PST8PDT
export TZ
export MAIL
umask 022
# OPEN IBM MANAGED BLOCK
ZOAU_ROOT=/usr/lpp/zoautil/v100
ZOAUTIL_DIR=/usr/lpp/zoautil/v100
# CLOSE IBM MANAGED BLOCK
ZOAU_ROOT=/usr/lpp/zoautil/v100
PKG_CONFIG_PATH=/usr/lpp/izoda/v110/anaconda/lib/pkgconfig
PYTHON_HOME=/usr/lpp/izoda/v110/anaconda
export ZOAU_ROOT"""

TEST_CONTENT_DOUBLEQUOTES = """//BPXSLEEP JOB MSGCLASS=A,MSGLEVEL=(1,1),NOTIFY=&SYSUID,REGION=0M
//USSCMD EXEC PGM=BPXBATCH
//STDERR  DD SYSOUT=*
//STDOUT  DD SYSOUT=*
//STDPARM DD *
SH ls -la /;
sleep 30;
/*
//"""

EXPECTED_INSERTAFTER_REGEX = """if [ -z STEPLIB ] && tty -s;
then
    export STEPLIB=none
    exec -a 0 SHELL
fi
TZ=PST8PDT
export TZ
export MAIL
umask 022
ZOAU_ROOT=/usr/lpp/zoautil/v100
# BEGIN ANSIBLE MANAGED BLOCK
ZOAU_ROOT=/mvsutil-develop_dsed
ZOAU_HOME=$ZOAU_ROOT
ZOAU_DIR=$ZOAU_ROOT
# END ANSIBLE MANAGED BLOCK
PKG_CONFIG_PATH=/usr/lpp/izoda/v110/anaconda/lib/pkgconfig
PYTHON_HOME=/usr/lpp/izoda/v110/anaconda
export ZOAU_ROOT"""

EXPECTED_INSERTBEFORE_REGEX = """if [ -z STEPLIB ] && tty -s;
then
    export STEPLIB=none
    exec -a 0 SHELL
fi
TZ=PST8PDT
export TZ
export MAIL
umask 022
# BEGIN ANSIBLE MANAGED BLOCK
unset ZOAU_ROOT
unset ZOAU_HOME
unset ZOAU_DIR
# END ANSIBLE MANAGED BLOCK
ZOAU_ROOT=/usr/lpp/zoautil/v100
PKG_CONFIG_PATH=/usr/lpp/izoda/v110/anaconda/lib/pkgconfig
PYTHON_HOME=/usr/lpp/izoda/v110/anaconda
export ZOAU_ROOT"""

EXPECTED_INSERTAFTER_EOF = """if [ -z STEPLIB ] && tty -s;
then
    export STEPLIB=none
    exec -a 0 SHELL
fi
TZ=PST8PDT
export TZ
export MAIL
umask 022
ZOAU_ROOT=/usr/lpp/zoautil/v100
PKG_CONFIG_PATH=/usr/lpp/izoda/v110/anaconda/lib/pkgconfig
PYTHON_HOME=/usr/lpp/izoda/v110/anaconda
export ZOAU_ROOT
# BEGIN ANSIBLE MANAGED BLOCK
export ZOAU_ROOT
export ZOAU_HOME
export ZOAU_DIR
# END ANSIBLE MANAGED BLOCK"""

EXPECTED_INSERTBEFORE_BOF = """# BEGIN ANSIBLE MANAGED BLOCK
# this is file is for setting env vars
# END ANSIBLE MANAGED BLOCK
if [ -z STEPLIB ] && tty -s;
then
    export STEPLIB=none
    exec -a 0 SHELL
fi
TZ=PST8PDT
export TZ
export MAIL
umask 022
ZOAU_ROOT=/usr/lpp/zoautil/v100
PKG_CONFIG_PATH=/usr/lpp/izoda/v110/anaconda/lib/pkgconfig
PYTHON_HOME=/usr/lpp/izoda/v110/anaconda
export ZOAU_ROOT"""

EXPECTED_INSERTAFTER_REGEX_CUSTOM = """if [ -z STEPLIB ] && tty -s;
then
    export STEPLIB=none
    exec -a 0 SHELL
fi
TZ=PST8PDT
export TZ
export MAIL
umask 022
ZOAU_ROOT=/usr/lpp/zoautil/v100
# OPEN IBM MANAGED BLOCK
ZOAU_ROOT=/mvsutil-develop_dsed
ZOAU_HOME=$ZOAU_ROOT
ZOAU_DIR=$ZOAU_ROOT
# CLOSE IBM MANAGED BLOCK
PKG_CONFIG_PATH=/usr/lpp/izoda/v110/anaconda/lib/pkgconfig
PYTHON_HOME=/usr/lpp/izoda/v110/anaconda
export ZOAU_ROOT"""

EXPECTED_INSERTBEFORE_REGEX_CUSTOM = """if [ -z STEPLIB ] && tty -s;
then
    export STEPLIB=none
    exec -a 0 SHELL
fi
TZ=PST8PDT
export TZ
export MAIL
umask 022
# OPEN IBM MANAGED BLOCK
unset ZOAU_ROOT
unset ZOAU_HOME
unset ZOAU_DIR
# CLOSE IBM MANAGED BLOCK
ZOAU_ROOT=/usr/lpp/zoautil/v100
PKG_CONFIG_PATH=/usr/lpp/izoda/v110/anaconda/lib/pkgconfig
PYTHON_HOME=/usr/lpp/izoda/v110/anaconda
export ZOAU_ROOT"""

EXPECTED_INSERTAFTER_EOF_CUSTOM = """if [ -z STEPLIB ] && tty -s;
then
    export STEPLIB=none
    exec -a 0 SHELL
fi
TZ=PST8PDT
export TZ
export MAIL
umask 022
ZOAU_ROOT=/usr/lpp/zoautil/v100
PKG_CONFIG_PATH=/usr/lpp/izoda/v110/anaconda/lib/pkgconfig
PYTHON_HOME=/usr/lpp/izoda/v110/anaconda
export ZOAU_ROOT
# OPEN IBM MANAGED BLOCK
export ZOAU_ROOT
export ZOAU_HOME
export ZOAU_DIR
# CLOSE IBM MANAGED BLOCK"""

EXPECTED_INSERTBEFORE_BOF_CUSTOM = """# OPEN IBM MANAGED BLOCK
# this is file is for setting env vars
# CLOSE IBM MANAGED BLOCK
if [ -z STEPLIB ] && tty -s;
then
    export STEPLIB=none
    exec -a 0 SHELL
fi
TZ=PST8PDT
export TZ
export MAIL
umask 022
ZOAU_ROOT=/usr/lpp/zoautil/v100
PKG_CONFIG_PATH=/usr/lpp/izoda/v110/anaconda/lib/pkgconfig
PYTHON_HOME=/usr/lpp/izoda/v110/anaconda
export ZOAU_ROOT"""

EXPECTED_ABSENT = """if [ -z STEPLIB ] && tty -s;
<<<<<<< HEAD
then
    export STEPLIB=none
    exec -a 0 SHELL
fi
TZ=PST8PDT
export TZ
export MAIL
umask 022
ZOAU_ROOT=/usr/lpp/zoautil/v100
PKG_CONFIG_PATH=/usr/lpp/izoda/v110/anaconda/lib/pkgconfig
PYTHON_HOME=/usr/lpp/izoda/v110/anaconda
export ZOAU_ROOT"""

EXPECTED_INSERT_WITH_INDENTATION = """if [ -z STEPLIB ] && tty -s;
=======
>>>>>>> 37941131
then
    export STEPLIB=none
    exec -a 0 SHELL
fi
TZ=PST8PDT
export TZ
export MAIL
umask 022
ZOAU_ROOT=/usr/lpp/zoautil/v100
<<<<<<< HEAD
=======
PKG_CONFIG_PATH=/usr/lpp/izoda/v110/anaconda/lib/pkgconfig
PYTHON_HOME=/usr/lpp/izoda/v110/anaconda
export ZOAU_ROOT"""

EXPECTED_INSERT_WITH_INDENTATION = """if [ -z STEPLIB ] && tty -s;
then
    export STEPLIB=none
    exec -a 0 SHELL
fi
TZ=PST8PDT
export TZ
export MAIL
umask 022
ZOAU_ROOT=/usr/lpp/zoautil/v100
>>>>>>> 37941131
PKG_CONFIG_PATH=/usr/lpp/izoda/v110/anaconda/lib/pkgconfig
PYTHON_HOME=/usr/lpp/izoda/v110/anaconda
export ZOAU_ROOT
# BEGIN ANSIBLE MANAGED BLOCK
                export ZOAU_ROOT
                export ZOAU_HOME
                export ZOAU_DIR
# END ANSIBLE MANAGED BLOCK"""

EXPECTED_REPLACE_INSERTAFTER = """if [ -z STEPLIB ] && tty -s;
then
    export STEPLIB=none
    exec -a 0 SHELL
fi
TZ=PST8PDT
export TZ
export MAIL
umask 022
ZOAU_ROOT=/usr/lpp/zoautil/v100
PKG_CONFIG_PATH=/usr/lpp/izoda/v110/anaconda/lib/pkgconfig
PYTHON_HOME=/usr/lpp/izoda/v110/anaconda
# BEGIN ANSIBLE MANAGED BLOCK
ZOAU_ROOT=/mvsutil-develop_dsed
ZOAU_HOME=$ZOAU_ROOT
ZOAU_DIR=$ZOAU_ROOT
# END ANSIBLE MANAGED BLOCK
export ZOAU_ROOT"""

EXPECTED_REPLACE_INSERTBEFORE = """if [ -z STEPLIB ] && tty -s;
then
    export STEPLIB=none
    exec -a 0 SHELL
fi
TZ=PST8PDT
export TZ
export MAIL
umask 022
ZOAU_ROOT=/usr/lpp/zoautil/v100
PKG_CONFIG_PATH=/usr/lpp/izoda/v110/anaconda/lib/pkgconfig
# BEGIN ANSIBLE MANAGED BLOCK
unset ZOAU_ROOT
unset ZOAU_HOME
unset ZOAU_DIR
# END ANSIBLE MANAGED BLOCK
PYTHON_HOME=/usr/lpp/izoda/v110/anaconda
export ZOAU_ROOT"""

EXPECTED_REPLACE_EOF_CUSTOM = """if [ -z STEPLIB ] && tty -s;
then
    export STEPLIB=none
    exec -a 0 SHELL
fi
TZ=PST8PDT
export TZ
export MAIL
umask 022
ZOAU_ROOT=/usr/lpp/zoautil/v100
PKG_CONFIG_PATH=/usr/lpp/izoda/v110/anaconda/lib/pkgconfig
PYTHON_HOME=/usr/lpp/izoda/v110/anaconda
export ZOAU_ROOT
# BEGIN ANSIBLE MANAGED BLOCK
export ZOAU_ROOT
export ZOAU_HOME
export ZOAU_DIR
# END ANSIBLE MANAGED BLOCK"""

EXPECTED_REPLACE_BOF_CUSTOM = """# BEGIN ANSIBLE MANAGED BLOCK
# this is file is for setting env vars
# END ANSIBLE MANAGED BLOCK
if [ -z STEPLIB ] && tty -s;
then
    export STEPLIB=none
    exec -a 0 SHELL
fi
TZ=PST8PDT
export TZ
export MAIL
umask 022
ZOAU_ROOT=/usr/lpp/zoautil/v100
PKG_CONFIG_PATH=/usr/lpp/izoda/v110/anaconda/lib/pkgconfig
PYTHON_HOME=/usr/lpp/izoda/v110/anaconda
export ZOAU_ROOT"""

EXPECTED_REPLACE_EOF_REGEX_CUSTOM = """if [ -z STEPLIB ] && tty -s;
then
    export STEPLIB=none
    exec -a 0 SHELL
fi
TZ=PST8PDT
export TZ
export MAIL
umask 022
ZOAU_ROOT=/usr/lpp/zoautil/v100
PKG_CONFIG_PATH=/usr/lpp/izoda/v110/anaconda/lib/pkgconfig
PYTHON_HOME=/usr/lpp/izoda/v110/anaconda
# OPEN IBM MANAGED BLOCK
ZOAU_ROOT=/mvsutil-develop_dsed
ZOAU_HOME=$ZOAU_ROOT
ZOAU_DIR=$ZOAU_ROOT
# CLOSE IBM MANAGED BLOCK
export ZOAU_ROOT"""

EXPECTED_REPLACE_BOF_REGEX_CUSTOM = """if [ -z STEPLIB ] && tty -s;
then
    export STEPLIB=none
    exec -a 0 SHELL
fi
TZ=PST8PDT
export TZ
export MAIL
umask 022
ZOAU_ROOT=/usr/lpp/zoautil/v100
PKG_CONFIG_PATH=/usr/lpp/izoda/v110/anaconda/lib/pkgconfig
# OPEN IBM MANAGED BLOCK
unset ZOAU_ROOT
unset ZOAU_HOME
unset ZOAU_DIR
# CLOSE IBM MANAGED BLOCK
PYTHON_HOME=/usr/lpp/izoda/v110/anaconda
export ZOAU_ROOT"""

EXPECTED_DOUBLE_QUOTES = """//BPXSLEEP JOB MSGCLASS=A,MSGLEVEL=(1,1),NOTIFY=&SYSUID,REGION=0M
//USSCMD EXEC PGM=BPXBATCH
//STDERR  DD SYSOUT=*
//STDOUT  DD SYSOUT=*
//STDPARM DD *
SH ls -la /;
sleep 30;
// BEGIN ANSIBLE MANAGED BLOCK
cat "//OMVSADMI.CAT"
cat "//OMVSADM.COPYMEM.TESTS" > test.txt
// END ANSIBLE MANAGED BLOCK
/*
//"""

EXPECTED_ENCODING = """SIMPLE LINE TO VERIFY
# BEGIN ANSIBLE MANAGED BLOCK
Insert this string
# END ANSIBLE MANAGED BLOCK"""

"""
Note: zos_encode module uses USS cp command for copying from USS file to MVS data set which only supports IBM-1047 charset.
I had to develop and use a new tool for converting and copying to data set in order to set up environment for tests to publish results on Jira.
Until the issue be addressed I disable related tests.
"""
ENCODING = ['IBM-1047', 'ISO8859-1', 'UTF-8']

# supported data set types
<<<<<<< HEAD
DS_TYPE = ['seq', 'pds', 'pdse']

# not supported data set types
NS_DS_TYPE = ['esds', 'rrds', 'lds']
=======
DS_TYPE = ['SEQ', 'PDS', 'PDSE']

# not supported data set types
NS_DS_TYPE = ['ESDS', 'RRDS', 'LDS']
>>>>>>> 37941131

USS_BACKUP_FILE = "/tmp/backup.tmp"
BACKUP_OPTIONS = [None, "BLOCKIF.TEST.BACKUP", "BLOCKIF.TEST.BACKUP(BACKUP)"]

def set_uss_environment(ansible_zos_module, CONTENT, FILE):
    hosts = ansible_zos_module
    hosts.all.shell(cmd="mkdir -p {0}".format(TEST_FOLDER_BLOCKINFILE))
    hosts.all.file(path=FILE, state="touch")
    hosts.all.shell(cmd="echo \"{0}\" > {1}".format(CONTENT, FILE))

def remove_uss_environment(ansible_zos_module):
    hosts = ansible_zos_module
    hosts.all.shell(cmd="rm -rf" + TEST_FOLDER_BLOCKINFILE)

def set_ds_environment(ansible_zos_module, TEMP_FILE, DS_NAME, DS_TYPE, CONTENT):
    hosts = ansible_zos_module
    hosts.all.shell(cmd="echo \"{0}\" > {1}".format(CONTENT, TEMP_FILE))
    hosts.all.zos_data_set(name=DS_NAME, type=DS_TYPE)
<<<<<<< HEAD
    if DS_TYPE in ["pds", "pdse"]:
=======
    if DS_TYPE in ["PDS", "PDSE"]:
>>>>>>> 37941131
        DS_FULL_NAME = DS_NAME + "(MEM)"
        hosts.all.zos_data_set(name=DS_FULL_NAME, state="present", type="member")
        cmdStr = "cp -CM {0} \"//'{1}'\"".format(quote(TEMP_FILE), DS_FULL_NAME)
    else:
        DS_FULL_NAME = DS_NAME
        cmdStr = "cp {0} \"//'{1}'\" ".format(quote(TEMP_FILE), DS_FULL_NAME)
    hosts.all.shell(cmd=cmdStr)
    hosts.all.shell(cmd="rm -rf " + TEMP_FILE)
    return DS_FULL_NAME

def remove_ds_environment(ansible_zos_module, DS_NAME):
    hosts = ansible_zos_module
    hosts.all.zos_data_set(name=DS_NAME, state="absent")

#########################
# USS test cases
#########################


@pytest.mark.uss
def test_uss_block_insertafter_regex_defaultmarker(ansible_zos_module):
    hosts = ansible_zos_module
    params = dict(insertafter="ZOAU_ROOT=", block="ZOAU_ROOT=/mvsutil-develop_dsed\nZOAU_HOME=\\$ZOAU_ROOT\nZOAU_DIR=\\$ZOAU_ROOT", state="present")
    full_path = TEST_FOLDER_BLOCKINFILE + inspect.stack()[0][3]
    content = TEST_CONTENT
    try:
        set_uss_environment(ansible_zos_module, content, full_path)
        params["path"] = full_path
        results = hosts.all.zos_blockinfile(**params)
        for result in results.contacted.values():
<<<<<<< HEAD
            print(result)
=======
>>>>>>> 37941131
            assert result.get("changed") == 1
        results = hosts.all.shell(cmd="cat {0}".format(params["path"]))
        for result in results.contacted.values():
            assert result.get("stdout") == EXPECTED_INSERTAFTER_REGEX
    finally:
        remove_uss_environment(ansible_zos_module)


@pytest.mark.uss
def test_uss_block_insertbefore_regex_defaultmarker(ansible_zos_module):
    hosts = ansible_zos_module
    params = dict(insertbefore="ZOAU_ROOT=", block="unset ZOAU_ROOT\nunset ZOAU_HOME\nunset ZOAU_DIR", state="present")
    full_path = TEST_FOLDER_BLOCKINFILE + inspect.stack()[0][3]
    content = TEST_CONTENT
    try:
        set_uss_environment(ansible_zos_module, content, full_path)
        params["path"] = full_path
        results = hosts.all.zos_blockinfile(**params)
        for result in results.contacted.values():
            assert result.get("changed") == 1
        results = hosts.all.shell(cmd="cat {0}".format(params["path"]))
        for result in results.contacted.values():
            assert result.get("stdout") == EXPECTED_INSERTBEFORE_REGEX
    finally:
        remove_uss_environment(ansible_zos_module)


@pytest.mark.uss
def test_uss_block_insertafter_eof_defaultmarker(ansible_zos_module):
    hosts = ansible_zos_module
    params = dict(insertafter="EOF", block="export ZOAU_ROOT\nexport ZOAU_HOME\nexport ZOAU_DIR", state="present")
    full_path = TEST_FOLDER_BLOCKINFILE + inspect.stack()[0][3]
    content = TEST_CONTENT
    try:
        set_uss_environment(ansible_zos_module, content, full_path)
        params["path"] = full_path
        results = hosts.all.zos_blockinfile(**params)
        for result in results.contacted.values():
            assert result.get("changed") == 1
        results = hosts.all.shell(cmd="cat {0}".format(params["path"]))
        for result in results.contacted.values():
            assert result.get("stdout") == EXPECTED_INSERTAFTER_EOF
    finally:
        remove_uss_environment(ansible_zos_module)


@pytest.mark.uss
def test_uss_block_insertbefore_bof_defaultmarker(ansible_zos_module):
    hosts = ansible_zos_module
    params = dict(insertbefore="BOF", block="# this is file is for setting env vars", state="present")
    full_path = TEST_FOLDER_BLOCKINFILE + inspect.stack()[0][3]
    content = TEST_CONTENT
    try:
        set_uss_environment(ansible_zos_module, content, full_path)
        params["path"] = full_path
        results = hosts.all.zos_blockinfile(**params)
        for result in results.contacted.values():
            assert result.get("changed") == 1
        results = hosts.all.shell(cmd="cat {0}".format(params["path"]))
        for result in results.contacted.values():
            assert result.get("stdout") == EXPECTED_INSERTBEFORE_BOF
    finally:
        remove_uss_environment(ansible_zos_module)


@pytest.mark.uss
def test_uss_block_insertafter_regex_custommarker(ansible_zos_module):
    hosts = ansible_zos_module
    # Set special parameters for the test as marker
    params = dict(insertafter="ZOAU_ROOT=", block="ZOAU_ROOT=/mvsutil-develop_dsed\nZOAU_HOME=\\$ZOAU_ROOT\nZOAU_DIR=\\$ZOAU_ROOT", state="present")
    params["marker"] = '# {mark} IBM MANAGED BLOCK'
    params["marker_begin"] = 'OPEN'
    params["marker_end"] = 'CLOSE'
    full_path = TEST_FOLDER_BLOCKINFILE + inspect.stack()[0][3]
    content = TEST_CONTENT
    try:
        set_uss_environment(ansible_zos_module, content, full_path)
        params["path"] = full_path
        results = hosts.all.zos_blockinfile(**params)
        for result in results.contacted.values():
            assert result.get("changed") == 1
        results = hosts.all.shell(cmd="cat {0}".format(params["path"]))
        for result in results.contacted.values():
            assert result.get("stdout") == EXPECTED_INSERTAFTER_REGEX_CUSTOM
    finally:
        remove_uss_environment(ansible_zos_module)



@pytest.mark.uss
def test_uss_block_insertbefore_regex_custommarker(ansible_zos_module):
    hosts = ansible_zos_module
    # Set special parameters for the test as marker
    params = dict(insertbefore="ZOAU_ROOT=", block="unset ZOAU_ROOT\nunset ZOAU_HOME\nunset ZOAU_DIR", state="present")
    params["marker"] = '# {mark} IBM MANAGED BLOCK'
    params["marker_begin"] = 'OPEN'
    params["marker_end"] = 'CLOSE'
    full_path = TEST_FOLDER_BLOCKINFILE + inspect.stack()[0][3]
    content = TEST_CONTENT
    try:
        set_uss_environment(ansible_zos_module, content, full_path)
        params["path"] = full_path
        results = hosts.all.zos_blockinfile(**params)
        for result in results.contacted.values():
            assert result.get("changed") == 1
        results = hosts.all.shell(cmd="cat {0}".format(params["path"]))
        for result in results.contacted.values():
            assert result.get("stdout") == EXPECTED_INSERTBEFORE_REGEX_CUSTOM
    finally:
        remove_uss_environment(ansible_zos_module)


@pytest.mark.uss
def test_uss_block_insertafter_eof_custommarker(ansible_zos_module):
    hosts = ansible_zos_module
    # Set special parameters for the test as marker
    params = dict(insertafter="EOF", block="export ZOAU_ROOT\nexport ZOAU_HOME\nexport ZOAU_DIR", state="present")
    params["marker"] = '# {mark} IBM MANAGED BLOCK'
    params["marker_begin"] = 'OPEN'
    params["marker_end"] = 'CLOSE'
    full_path = TEST_FOLDER_BLOCKINFILE + inspect.stack()[0][3]
    content = TEST_CONTENT
    try:
        set_uss_environment(ansible_zos_module, content, full_path)
        params["path"] = full_path
        results = hosts.all.zos_blockinfile(**params)
        for result in results.contacted.values():
            assert result.get("changed") == 1
        results = hosts.all.shell(cmd="cat {0}".format(params["path"]))
        for result in results.contacted.values():
            assert result.get("stdout") == EXPECTED_INSERTAFTER_EOF_CUSTOM
    finally:
        remove_uss_environment(ansible_zos_module)


@pytest.mark.uss
def test_uss_block_insertbefore_bof_custommarker(ansible_zos_module):
    hosts = ansible_zos_module
    # Set special parameters for the test as marker
    params = dict(insertbefore="BOF", block="# this is file is for setting env vars", state="present")
    params["marker"] = '# {mark} IBM MANAGED BLOCK'
    params["marker_begin"] = 'OPEN'
    params["marker_end"] = 'CLOSE'
    full_path = TEST_FOLDER_BLOCKINFILE + inspect.stack()[0][3]
    content = TEST_CONTENT
    try:
        set_uss_environment(ansible_zos_module, content, full_path)
        params["path"] = full_path
        results = hosts.all.zos_blockinfile(**params)
        for result in results.contacted.values():
            assert result.get("changed") == 1
        results = hosts.all.shell(cmd="cat {0}".format(params["path"]))
        for result in results.contacted.values():
            assert result.get("stdout") == EXPECTED_INSERTBEFORE_BOF_CUSTOM
    finally:
        remove_uss_environment(ansible_zos_module)


@pytest.mark.uss
def test_uss_block_absent_defaultmarker(ansible_zos_module):
    hosts = ansible_zos_module
    params = dict(block="", state="absent")
    full_path = TEST_FOLDER_BLOCKINFILE + inspect.stack()[0][3]
    content = TEST_CONTENT_DEFAULTMARKER
    try:
        set_uss_environment(ansible_zos_module, content, full_path)
        params["path"] = full_path
        results = hosts.all.zos_blockinfile(**params)
        for result in results.contacted.values():
            assert result.get("changed") == 1
        results = hosts.all.shell(cmd="cat {0}".format(params["path"]))
        for result in results.contacted.values():
            assert result.get("stdout") == EXPECTED_ABSENT
    finally:
        remove_uss_environment(ansible_zos_module)


@pytest.mark.uss
def test_uss_block_absent_custommarker(ansible_zos_module):
    hosts = ansible_zos_module
    params = dict(block="", state="absent")
    params["marker"] = '# {mark} IBM MANAGED BLOCK'
    params["marker_begin"] = 'OPEN'
    params["marker_end"] = 'CLOSE'
    full_path = TEST_FOLDER_BLOCKINFILE + inspect.stack()[0][3]
    content = TEST_CONTENT_CUSTOMMARKER
    try:
        set_uss_environment(ansible_zos_module, content, full_path)
        params["path"] = full_path
        results = hosts.all.zos_blockinfile(**params)
        for result in results.contacted.values():
            assert result.get("changed") == 1
        results = hosts.all.shell(cmd="cat {0}".format(params["path"]))
        for result in results.contacted.values():
            assert result.get("stdout") == EXPECTED_ABSENT
    finally:
        remove_uss_environment(ansible_zos_module)


@pytest.mark.uss
def test_uss_block_replace_insertafter_regex_defaultmarker(ansible_zos_module):
    hosts = ansible_zos_module
    params = dict(insertafter="PYTHON_HOME=", block="ZOAU_ROOT=/mvsutil-develop_dsed\nZOAU_HOME=\\$ZOAU_ROOT\nZOAU_DIR=\\$ZOAU_ROOT", state="present")
    full_path = TEST_FOLDER_BLOCKINFILE + inspect.stack()[0][3]
    content = TEST_CONTENT_DEFAULTMARKER
    try:
        set_uss_environment(ansible_zos_module, content, full_path)
        params["path"] = full_path
        results = hosts.all.zos_blockinfile(**params)
        for result in results.contacted.values():
            assert result.get("changed") == 1
        results = hosts.all.shell(cmd="cat {0}".format(params["path"]))
        for result in results.contacted.values():
            assert result.get("stdout") == EXPECTED_REPLACE_INSERTAFTER
    finally:
        remove_uss_environment(ansible_zos_module)


@pytest.mark.uss
def test_uss_block_replace_insertbefore_regex_defaultmarker(ansible_zos_module):
    hosts = ansible_zos_module
    params = dict(insertbefore="PYTHON_HOME=", block="unset ZOAU_ROOT\nunset ZOAU_HOME\nunset ZOAU_DIR", state="present")
    full_path = TEST_FOLDER_BLOCKINFILE + inspect.stack()[0][3]
    content = TEST_CONTENT_DEFAULTMARKER
    try:
        set_uss_environment(ansible_zos_module, content, full_path)
        params["path"] = full_path
        results = hosts.all.zos_blockinfile(**params)
        for result in results.contacted.values():
            assert result.get("changed") == 1
        results = hosts.all.shell(cmd="cat {0}".format(params["path"]))
        for result in results.contacted.values():
            assert result.get("stdout") == EXPECTED_REPLACE_INSERTBEFORE
    finally:
        remove_uss_environment(ansible_zos_module)


@pytest.mark.uss
def test_uss_block_replace_insertafter_eof_defaultmarker(ansible_zos_module):
    hosts = ansible_zos_module
    params = dict(insertafter="EOF", block="export ZOAU_ROOT\nexport ZOAU_HOME\nexport ZOAU_DIR", state="present")
    full_path = TEST_FOLDER_BLOCKINFILE + inspect.stack()[0][3]
    content = TEST_CONTENT_DEFAULTMARKER
    try:
        set_uss_environment(ansible_zos_module, content, full_path)
        params["path"] = full_path
        results = hosts.all.zos_blockinfile(**params)
        for result in results.contacted.values():
            assert result.get("changed") == 1
        results = hosts.all.shell(cmd="cat {0}".format(params["path"]))
        for result in results.contacted.values():
            assert result.get("stdout") == EXPECTED_REPLACE_EOF_CUSTOM
    finally:
        remove_uss_environment(ansible_zos_module)


@pytest.mark.uss
def test_uss_block_replace_insertbefore_bof_defaultmarker(ansible_zos_module):
    hosts = ansible_zos_module
    params = dict(insertbefore="BOF", block="# this is file is for setting env vars", state="present")
    full_path = TEST_FOLDER_BLOCKINFILE + inspect.stack()[0][3]
    content = TEST_CONTENT_DEFAULTMARKER
    try:
        set_uss_environment(ansible_zos_module, content, full_path)
        params["path"] = full_path
        results = hosts.all.zos_blockinfile(**params)
        for result in results.contacted.values():
            assert result.get("changed") == 1
        results = hosts.all.shell(cmd="cat {0}".format(params["path"]))
        for result in results.contacted.values():
            assert result.get("stdout") == EXPECTED_REPLACE_BOF_CUSTOM
    finally:
        remove_uss_environment(ansible_zos_module)


@pytest.mark.uss
def test_uss_block_replace_insertafter_regex_custommarker(ansible_zos_module):
    hosts = ansible_zos_module
    params = dict(insertafter="PYTHON_HOME=", block="ZOAU_ROOT=/mvsutil-develop_dsed\nZOAU_HOME=\\$ZOAU_ROOT\nZOAU_DIR=\\$ZOAU_ROOT", state="present")
    params["marker"] = '# {mark} IBM MANAGED BLOCK'
    params["marker_begin"] = 'OPEN'
    params["marker_end"] = 'CLOSE'
    full_path = TEST_FOLDER_BLOCKINFILE + inspect.stack()[0][3]
    content = TEST_CONTENT
    try:
        set_uss_environment(ansible_zos_module, content, full_path)
        params["path"] = full_path
        results = hosts.all.zos_blockinfile(**params)
        for result in results.contacted.values():
            assert result.get("changed") == 1
        results = hosts.all.shell(cmd="cat {0}".format(params["path"]))
        for result in results.contacted.values():
            assert result.get("stdout") == EXPECTED_REPLACE_EOF_REGEX_CUSTOM
    finally:
        remove_uss_environment(ansible_zos_module)


@pytest.mark.uss
def test_uss_block_replace_insertbefore_regex_custommarker(ansible_zos_module):
    hosts = ansible_zos_module
    params = dict(insertbefore="PYTHON_HOME=", block="unset ZOAU_ROOT\nunset ZOAU_HOME\nunset ZOAU_DIR", state="present")
    params["marker"] = '# {mark} IBM MANAGED BLOCK'
    params["marker_begin"] = 'OPEN'
    params["marker_end"] = 'CLOSE'
    full_path = TEST_FOLDER_BLOCKINFILE + inspect.stack()[0][3]
    content = TEST_CONTENT_CUSTOMMARKER
    try:
        set_uss_environment(ansible_zos_module, content, full_path)
        params["path"] = full_path
        results = hosts.all.zos_blockinfile(**params)
        for result in results.contacted.values():
            assert result.get("changed") == 1
        results = hosts.all.shell(cmd="cat {0}".format(params["path"]))
        for result in results.contacted.values():
            assert result.get("stdout") == EXPECTED_REPLACE_BOF_REGEX_CUSTOM
    finally:
        remove_uss_environment(ansible_zos_module)


@pytest.mark.uss
def test_uss_block_replace_insertafter_eof_custommarker(ansible_zos_module):
    hosts = ansible_zos_module
    params = dict(insertafter="EOF", block="export ZOAU_ROOT\nexport ZOAU_HOME\nexport ZOAU_DIR", state="present")
    params["marker"] = '# {mark} IBM MANAGED BLOCK'
    params["marker_begin"] = 'OPEN'
    params["marker_end"] = 'CLOSE'
    full_path = TEST_FOLDER_BLOCKINFILE + inspect.stack()[0][3]
    content = TEST_CONTENT_CUSTOMMARKER
    try:
        set_uss_environment(ansible_zos_module, content, full_path)
        params["path"] = full_path
        results = hosts.all.zos_blockinfile(**params)
        for result in results.contacted.values():
            assert result.get("changed") == 1
        results = hosts.all.shell(cmd="cat {0}".format(params["path"]))
        for result in results.contacted.values():
            assert result.get("stdout") == EXPECTED_INSERTAFTER_EOF_CUSTOM
    finally:
        remove_uss_environment(ansible_zos_module)


@pytest.mark.uss
def test_uss_block_replace_insertbefore_bof_custommarker(ansible_zos_module):
    hosts = ansible_zos_module
    params = dict(insertbefore="BOF", block="# this is file is for setting env vars", state="present")
    params["marker"] = '# {mark} IBM MANAGED BLOCK'
    params["marker_begin"] = 'OPEN'
    params["marker_end"] = 'CLOSE'
    full_path = TEST_FOLDER_BLOCKINFILE + inspect.stack()[0][3]
    content = TEST_CONTENT_CUSTOMMARKER
    try:
        set_uss_environment(ansible_zos_module, content, full_path)
        params["path"] = full_path
        results = hosts.all.zos_blockinfile(**params)
        for result in results.contacted.values():
            assert result.get("changed") == 1
        results = hosts.all.shell(cmd="cat {0}".format(params["path"]))
        for result in results.contacted.values():
            assert result.get("stdout") == EXPECTED_INSERTBEFORE_BOF_CUSTOM
    finally:
        remove_uss_environment(ansible_zos_module)


@pytest.mark.uss
def test_uss_block_insert_with_indentation_level_specified(ansible_zos_module):
    hosts = ansible_zos_module
    params = dict(insertafter="EOF", block="export ZOAU_ROOT\nexport ZOAU_HOME\nexport ZOAU_DIR", state="present", indentation=16)
    full_path = TEST_FOLDER_BLOCKINFILE + inspect.stack()[0][3]
    content = TEST_CONTENT
    try:
        set_uss_environment(ansible_zos_module, content, full_path)
        params["path"] = full_path
        results = hosts.all.zos_blockinfile(**params)
        for result in results.contacted.values():
            assert result.get("changed") == 1
        results = hosts.all.shell(cmd="cat {0}".format(params["path"]))
        for result in results.contacted.values():
            assert result.get("stdout") == EXPECTED_INSERT_WITH_INDENTATION
    finally:
        remove_uss_environment(ansible_zos_module)
<<<<<<< HEAD
=======

>>>>>>> 37941131

# Test case base on bug of dataset.blockifile
# GH Issue #1258
@pytest.mark.uss
def test_uss_block_insert_with_doublequotes(ansible_zos_module):
    hosts = ansible_zos_module
<<<<<<< HEAD
    params = dict(insertafter="sleep 30;", block='cat "//OMVSADMI.CAT"\ncat "//OMVSADM.COPYMEM.TESTS" > test.txt', marker="// {mark} ANSIBLE MANAGED BLOCK", state="present")
=======
    params = dict(insertafter="sleep 30;", block='cat \"//OMVSADMI.CAT\"\ncat \"//OMVSADM.COPYMEM.TESTS\" > test.txt', marker="// {mark} ANSIBLE MANAGED BLOCK", state="present")
>>>>>>> 37941131
    full_path = TEST_FOLDER_BLOCKINFILE + inspect.stack()[0][3]
    content = TEST_CONTENT_DOUBLEQUOTES
    try:
        set_uss_environment(ansible_zos_module, content, full_path)
        params["path"] = full_path
        results = hosts.all.zos_blockinfile(**params)
        for result in results.contacted.values():
<<<<<<< HEAD
            print(result)
=======
>>>>>>> 37941131
            assert result.get("changed") == 1
        results = hosts.all.shell(cmd="cat {0}".format(params["path"]))
        for result in results.contacted.values():
            assert result.get("stdout") == EXPECTED_DOUBLE_QUOTES
    finally:
        remove_uss_environment(ansible_zos_module)


@pytest.mark.uss
def test_uss_block_insertafter_eof_with_backup(ansible_zos_module):
    hosts = ansible_zos_module
    params = dict(insertafter="EOF", block="export ZOAU_ROOT\nexport ZOAU_HOME\nexport ZOAU_DIR", state="present", backup=True)
    full_path = TEST_FOLDER_BLOCKINFILE + inspect.stack()[0][3]
    content = TEST_CONTENT
    try:
        set_uss_environment(ansible_zos_module, content, full_path)
        params["path"] = full_path
        results = hosts.all.zos_blockinfile(**params)
        for result in results.contacted.values():
            backup_name = result.get("backup_name")
            assert result.get("changed") == 1
            assert backup_name is not None
        results = hosts.all.shell(cmd="cat {0}".format(params["path"]))
        for result in results.contacted.values():
            assert result.get("stdout") == EXPECTED_INSERTAFTER_EOF
    finally:
        ansible_zos_module.all.file(path=backup_name, state="absent")
        remove_uss_environment(ansible_zos_module)


@pytest.mark.uss
def test_uss_block_insertafter_eof_with_backup_name(ansible_zos_module):
    hosts = ansible_zos_module
    params = dict(insertafter="EOF", block="export ZOAU_ROOT\nexport ZOAU_HOME\nexport ZOAU_DIR", state="present", backup=True, backup_name=USS_BACKUP_FILE)
    full_path = TEST_FOLDER_BLOCKINFILE + inspect.stack()[0][3]
    content = TEST_CONTENT
    try:
        set_uss_environment(ansible_zos_module, content, full_path)
        params["path"] = full_path
        results = hosts.all.zos_blockinfile(**params)
        for result in results.contacted.values():
            assert result.get("changed") == 1
            assert result.get("backup_name") == USS_BACKUP_FILE
        cmdStr = "cat {0}".format(USS_BACKUP_FILE)
        results = ansible_zos_module.all.shell(cmd=cmdStr)
        for result in results.contacted.values():
            assert result.get("stdout") == TEST_CONTENT
        results = hosts.all.shell(cmd="cat {0}".format(params["path"]))
        for result in results.contacted.values():
            assert result.get("stdout") == EXPECTED_INSERTAFTER_EOF
    finally:
        ansible_zos_module.all.file(path=USS_BACKUP_FILE, state="absent")
        remove_uss_environment(ansible_zos_module)


#########################
# Dataset test cases
#########################


@pytest.mark.ds
@pytest.mark.parametrize("dstype", DS_TYPE)
def test_ds_block_insertafter_regex(ansible_zos_module, dstype):
    hosts = ansible_zos_module
    ds_type = dstype
    params = dict(insertafter="ZOAU_ROOT=", block="ZOAU_ROOT=/mvsutil-develop_dsed\nZOAU_HOME=\\$ZOAU_ROOT\nZOAU_DIR=\\$ZOAU_ROOT", state="present")
    ds_name = get_tmp_ds_name()
    temp_file = "/tmp/" + ds_name
    content = TEST_CONTENT
    try:
        ds_full_name = set_ds_environment(ansible_zos_module, temp_file, ds_name, ds_type, content)
        params["path"] = ds_full_name
        results = hosts.all.zos_blockinfile(**params)
        for result in results.contacted.values():
            assert result.get("changed") == 1
        results = hosts.all.shell(cmd="cat \"//'{0}'\" ".format(params["path"]))
        for result in results.contacted.values():
            assert result.get("stdout") == EXPECTED_INSERTAFTER_REGEX
    finally:
        remove_ds_environment(ansible_zos_module, ds_name)


@pytest.mark.ds
@pytest.mark.parametrize("dstype", DS_TYPE)
def test_ds_block_insertbefore_regex(ansible_zos_module, dstype):
    hosts = ansible_zos_module
    ds_type = dstype
    params = dict(insertbefore="ZOAU_ROOT=", block="unset ZOAU_ROOT\nunset ZOAU_HOME\nunset ZOAU_DIR", state="present")
    ds_name = get_tmp_ds_name()
    temp_file = "/tmp/" + ds_name
    content = TEST_CONTENT
    try:
        ds_full_name = set_ds_environment(ansible_zos_module, temp_file, ds_name, ds_type, content)
        params["path"] = ds_full_name
        results = hosts.all.zos_blockinfile(**params)
        for result in results.contacted.values():
            assert result.get("changed") == 1
        results = hosts.all.shell(cmd="cat \"//'{0}'\" ".format(params["path"]))
        for result in results.contacted.values():
            assert result.get("stdout") == EXPECTED_INSERTBEFORE_REGEX
    finally:
        remove_ds_environment(ansible_zos_module, ds_name)


@pytest.mark.ds
@pytest.mark.parametrize("dstype", DS_TYPE)
def test_ds_block_insertafter_eof(ansible_zos_module, dstype):
    hosts = ansible_zos_module
    ds_type = dstype
    params = dict(insertafter="EOF", block="export ZOAU_ROOT\nexport ZOAU_HOME\nexport ZOAU_DIR", state="present")
    ds_name = get_tmp_ds_name()
    temp_file = "/tmp/" + ds_name
    content = TEST_CONTENT
    try:
        ds_full_name = set_ds_environment(ansible_zos_module, temp_file, ds_name, ds_type, content)
        params["path"] = ds_full_name
        results = hosts.all.zos_blockinfile(**params)
        for result in results.contacted.values():
            assert result.get("changed") == 1
        results = hosts.all.shell(cmd="cat \"//'{0}'\" ".format(params["path"]))
        for result in results.contacted.values():
            assert result.get("stdout") == EXPECTED_INSERTAFTER_EOF
    finally:
        remove_ds_environment(ansible_zos_module, ds_name)


@pytest.mark.ds
@pytest.mark.parametrize("dstype", DS_TYPE)
def test_ds_block_insertbefore_bof(ansible_zos_module, dstype):
    hosts = ansible_zos_module
    ds_type = dstype
    params = dict(insertbefore="BOF", block="# this is file is for setting env vars", state="present")
    ds_name = get_tmp_ds_name()
    temp_file = "/tmp/" + ds_name
    content = TEST_CONTENT
    try:
        ds_full_name = set_ds_environment(ansible_zos_module, temp_file, ds_name, ds_type, content)
        params["path"] = ds_full_name
        results = hosts.all.zos_blockinfile(**params)
        for result in results.contacted.values():
            assert result.get("changed") == 1
        results = hosts.all.shell(cmd="cat \"//'{0}'\" ".format(params["path"]))
        for result in results.contacted.values():
            assert result.get("stdout") == EXPECTED_INSERTBEFORE_BOF
    finally:
        remove_ds_environment(ansible_zos_module, ds_name)


@pytest.mark.ds
@pytest.mark.parametrize("dstype", DS_TYPE)
def test_ds_block_replace_insertafter_regex(ansible_zos_module, dstype):
    hosts = ansible_zos_module
    ds_type = dstype
    params = dict(insertafter="PYTHON_HOME=", block="ZOAU_ROOT=/mvsutil-develop_dsed\nZOAU_HOME=\\$ZOAU_ROOT\nZOAU_DIR=\\$ZOAU_ROOT", state="present")
    ds_name = get_tmp_ds_name()
    temp_file = "/tmp/" + ds_name
    content = TEST_CONTENT_DEFAULTMARKER
    try:
        ds_full_name = set_ds_environment(ansible_zos_module, temp_file, ds_name, ds_type, content)
        params["path"] = ds_full_name
        results = hosts.all.zos_blockinfile(**params)
        for result in results.contacted.values():
            assert result.get("changed") == 1
        results = hosts.all.shell(cmd="cat \"//'{0}'\" ".format(params["path"]))
        for result in results.contacted.values():
            assert result.get("stdout") == EXPECTED_REPLACE_INSERTAFTER
    finally:
        remove_ds_environment(ansible_zos_module, ds_name)


@pytest.mark.ds
@pytest.mark.parametrize("dstype", DS_TYPE)
def test_ds_block_replace_insertbefore_regex(ansible_zos_module, dstype):
    hosts = ansible_zos_module
    ds_type = dstype
    params = dict(insertbefore="PYTHON_HOME=", block="unset ZOAU_ROOT\nunset ZOAU_HOME\nunset ZOAU_DIR", state="present")
    ds_name = get_tmp_ds_name()
    temp_file = "/tmp/" + ds_name
    content = TEST_CONTENT_DEFAULTMARKER
    try:
        ds_full_name = set_ds_environment(ansible_zos_module, temp_file, ds_name, ds_type, content)
        params["path"] = ds_full_name
        results = hosts.all.zos_blockinfile(**params)
        for result in results.contacted.values():
            assert result.get("changed") == 1
        results = hosts.all.shell(cmd="cat \"//'{0}'\" ".format(params["path"]))
        for result in results.contacted.values():
            assert result.get("stdout") == EXPECTED_REPLACE_INSERTBEFORE
    finally:
        remove_ds_environment(ansible_zos_module, ds_name)


@pytest.mark.ds
@pytest.mark.parametrize("dstype", DS_TYPE)
def test_ds_block_replace_insertafter_eof(ansible_zos_module, dstype):
    hosts = ansible_zos_module
    ds_type = dstype
    params = dict(insertafter="EOF", block="export ZOAU_ROOT\nexport ZOAU_HOME\nexport ZOAU_DIR", state="present")
    ds_name = get_tmp_ds_name()
    temp_file = "/tmp/" + ds_name
    content = TEST_CONTENT_DEFAULTMARKER
    try:
        ds_full_name = set_ds_environment(ansible_zos_module, temp_file, ds_name, ds_type, content)
        params["path"] = ds_full_name
        results = hosts.all.zos_blockinfile(**params)
        for result in results.contacted.values():
            assert result.get("changed") == 1
        results = hosts.all.shell(cmd="cat \"//'{0}'\" ".format(params["path"]))
        for result in results.contacted.values():
            assert result.get("stdout") == EXPECTED_INSERTAFTER_EOF
    finally:
        remove_ds_environment(ansible_zos_module, ds_name)


@pytest.mark.ds
@pytest.mark.parametrize("dstype", DS_TYPE)
def test_ds_block_replace_insertbefore_bof(ansible_zos_module, dstype):
    hosts = ansible_zos_module
    ds_type = dstype
    params = dict(insertbefore="BOF", block="# this is file is for setting env vars", state="present")
    ds_name = get_tmp_ds_name()
    temp_file = "/tmp/" + ds_name
    content = TEST_CONTENT_DEFAULTMARKER
    try:
        ds_full_name = set_ds_environment(ansible_zos_module, temp_file, ds_name, ds_type, content)
        params["path"] = ds_full_name
        results = hosts.all.zos_blockinfile(**params)
        for result in results.contacted.values():
            assert result.get("changed") == 1
        results = hosts.all.shell(cmd="cat \"//'{0}'\" ".format(params["path"]))
        for result in results.contacted.values():
            assert result.get("stdout") == EXPECTED_INSERTBEFORE_BOF
    finally:
        remove_ds_environment(ansible_zos_module, ds_name)


@pytest.mark.ds
@pytest.mark.parametrize("dstype", DS_TYPE)
def test_ds_block_absent(ansible_zos_module, dstype):
    hosts = ansible_zos_module
    ds_type = dstype
    params = dict(block="", state="absent")
    ds_name = get_tmp_ds_name()
    temp_file = "/tmp/" + ds_name
    content = TEST_CONTENT_DEFAULTMARKER
    try:
        ds_full_name = set_ds_environment(ansible_zos_module, temp_file, ds_name, ds_type, content)
        params["path"] = ds_full_name
        results = hosts.all.zos_blockinfile(**params)
        for result in results.contacted.values():
            assert result.get("changed") == 1
        results = hosts.all.shell(cmd="cat \"//'{0}'\" ".format(params["path"]))
        for result in results.contacted.values():
            assert result.get("stdout") == EXPECTED_ABSENT
    finally:
        remove_ds_environment(ansible_zos_module, ds_name)


@pytest.mark.ds
def test_ds_tmp_hlq_option(ansible_zos_module):
    # This TMPHLQ only works with sequential datasets
    hosts = ansible_zos_module
<<<<<<< HEAD
    ds_type = "seq"
=======
    ds_type = "SEQ"
>>>>>>> 37941131
    params=dict(insertafter="EOF", block="export ZOAU_ROOT\n", state="present", backup=True, tmp_hlq="TMPHLQ")
    kwargs = dict(backup_name=r"TMPHLQ\..")
    content = TEST_CONTENT
    try:
        ds_full_name = get_tmp_ds_name()
        temp_file = "/tmp/" + ds_full_name
        hosts.all.zos_data_set(name=ds_full_name, type=ds_type, replace=True)
        hosts.all.shell(cmd="echo \"{0}\" > {1}".format(content, temp_file))
        cmdStr = "cp {0} \"//'{1}'\" ".format(quote(temp_file), ds_full_name)
        hosts.all.shell(cmd=cmdStr)
        hosts.all.shell(cmd="rm -rf " + "/tmp/zos_lineinfile/")
        results = hosts.all.shell(cmd="cat \"//'{0}'\" | wc -l ".format(ds_full_name))
        for result in results.contacted.values():
            print(result)
            assert int(result.get("stdout")) != 0
        params["path"] = ds_full_name
        results = hosts.all.zos_blockinfile(**params)
        for result in results.contacted.values():
            for key in kwargs:
                assert re.match(kwargs.get(key), result.get(key))
    finally:
        hosts.all.zos_data_set(name=ds_full_name, state="absent")


@pytest.mark.ds
@pytest.mark.parametrize("dstype", DS_TYPE)
def test_ds_block_insert_with_indentation_level_specified(ansible_zos_module, dstype):
    hosts = ansible_zos_module
    ds_type = dstype
    params = dict(insertafter="EOF", block="export ZOAU_ROOT\nexport ZOAU_HOME\nexport ZOAU_DIR", state="present", indentation=16)
    ds_name = get_tmp_ds_name()
    temp_file = "/tmp/" + ds_name
    content = TEST_CONTENT
    try:
        ds_full_name = set_ds_environment(ansible_zos_module, temp_file, ds_name, ds_type, content)
        params["path"] = ds_full_name
        results = hosts.all.zos_blockinfile(**params)
        for result in results.contacted.values():
            assert result.get("changed") == 1
        results = hosts.all.shell(cmd="cat \"//'{0}'\" ".format(params["path"]))
        for result in results.contacted.values():
            assert result.get("stdout") == EXPECTED_INSERT_WITH_INDENTATION
    finally:
        remove_ds_environment(ansible_zos_module, ds_name)


@pytest.mark.ds
@pytest.mark.parametrize("dstype", DS_TYPE)
@pytest.mark.parametrize("backup_name", BACKUP_OPTIONS)
def test_ds_block_insertafter_eof_with_backup(ansible_zos_module, dstype, backup_name):
    hosts = ansible_zos_module
    ds_type = dstype
    backup_ds_name = ""
    params = dict(block="export ZOAU_ROOT\nexport ZOAU_HOME\nexport ZOAU_DIR", state="present", backup=True)
    if backup_name:
        params["backup_name"] = backup_name
    ds_name = get_tmp_ds_name()
    temp_file = "/tmp/" + ds_name
    content = TEST_CONTENT
    try:
        ds_full_name = set_ds_environment(ansible_zos_module, temp_file, ds_name, ds_type, content)
        params["path"] = ds_full_name
        results = hosts.all.zos_blockinfile(**params)
        for result in results.contacted.values():
            assert result.get("changed") == 1
            backup_ds_name = result.get("backup_name")
            assert backup_ds_name is not None
        results = hosts.all.shell(cmd="cat \"//'{0}'\" ".format(params["path"]))
        for result in results.contacted.values():
            assert result.get("stdout") == EXPECTED_INSERTAFTER_EOF
    finally:
        remove_ds_environment(ansible_zos_module, ds_name)
        if backup_name:
            ansible_zos_module.all.zos_data_set(name="BLOCKIF.TEST.BACKUP", state="absent")
        if backup_ds_name != "":
            ansible_zos_module.all.zos_data_set(name=backup_ds_name, state="absent")



@pytest.mark.ds
@pytest.mark.parametrize("dstype", DS_TYPE)
def test_ds_block_insertafter_regex_force(ansible_zos_module, dstype):
    hosts = ansible_zos_module
    ds_type = dstype
    default_data_set_name =  get_tmp_ds_name()
    params = dict(path="",insertafter="ZOAU_ROOT=", block="ZOAU_ROOT=/mvsutil-develop_dsed\nZOAU_HOME=\\$ZOAU_ROOT\nZOAU_DIR=\\$ZOAU_ROOT", state="present", force=True)
    MEMBER_1, MEMBER_2 = "MEM1", "MEM2"
    TEMP_FILE = "/tmp/{0}".format(MEMBER_2)
    content = TEST_CONTENT
<<<<<<< HEAD
    if ds_type == "seq":
=======
    if ds_type == "SEQ":
>>>>>>> 37941131
        params["path"] = default_data_set_name+".{0}".format(MEMBER_2)
    else:
        params["path"] = default_data_set_name+"({0})".format(MEMBER_2)
    try:
        # set up:
        hosts.all.zos_data_set(name=default_data_set_name, state="present", type=ds_type, replace=True)
        hosts.all.shell(cmd="echo \"{0}\" > {1}".format(content, TEMP_FILE))
        hosts.all.zos_data_set(
            batch=[
                {   "name": default_data_set_name + "({0})".format(MEMBER_1),
                    "type": "member", "state": "present", "replace": True, },
                {   "name": params["path"], "type": "member",
                    "state": "present", "replace": True, },
            ]
        )
        # write memeber to verify cases
<<<<<<< HEAD
        if ds_type in ["pds", "pdse"]:
=======
        if ds_type in ["PDS", "PDSE"]:
>>>>>>> 37941131
            cmdStr = "cp -CM {0} \"//'{1}'\"".format(quote(TEMP_FILE), params["path"])
        else:
            cmdStr = "cp {0} \"//'{1}'\" ".format(quote(TEMP_FILE), params["path"])
        hosts.all.shell(cmd=cmdStr)
        results = hosts.all.shell(cmd="cat \"//'{0}'\" | wc -l ".format(params["path"]))
        for result in results.contacted.values():
            assert int(result.get("stdout")) != 0
        # copy/compile c program and copy jcl to hold data set lock for n seconds in background(&)
<<<<<<< HEAD
        hosts.all.file(path="/tmp/disp_shr/", state="directory")
        hosts.all.shell(cmd="echo \"{0}\"  > {1}".format(c_pgm, '/tmp/disp_shr/pdse-lock.c'))
        hosts.all.shell(cmd="echo \"{0}\" > {1}".format(
            call_c_jcl.format(default_data_set_name, MEMBER_1),
            '/tmp/disp_shr/call_c_pgm.jcl'))
=======
        hosts.all.zos_copy(content=c_pgm, dest='/tmp/disp_shr/pdse-lock.c', force=True)
        hosts.all.zos_copy(
            content=call_c_jcl.format(default_data_set_name, MEMBER_1),
            dest='/tmp/disp_shr/call_c_pgm.jcl',
            force=True
        )
>>>>>>> 37941131
        hosts.all.shell(cmd="xlc -o pdse-lock pdse-lock.c", chdir="/tmp/disp_shr/")
        hosts.all.shell(cmd="submit call_c_pgm.jcl", chdir="/tmp/disp_shr/")
        time.sleep(5)
        # call lineinfile to see results
        results = hosts.all.zos_blockinfile(**params)
        for result in results.contacted.values():
            assert result.get("changed") == True
        results = hosts.all.shell(cmd=r"""cat "//'{0}'" """.format(params["path"]))
        for result in results.contacted.values():
            assert result.get("stdout") == EXPECTED_INSERTAFTER_REGEX
    finally:
        hosts.all.shell(cmd="rm -rf " + TEMP_FILE)
        ps_list_res = hosts.all.shell(cmd="ps -e | grep -i 'pdse-lock'")
        pid = list(ps_list_res.contacted.values())[0].get('stdout').strip().split(' ')[0]
        hosts.all.shell(cmd="kill 9 {0}".format(pid.strip()))
        hosts.all.shell(cmd='rm -r /tmp/disp_shr')
        hosts.all.zos_data_set(name=default_data_set_name, state="absent")
<<<<<<< HEAD

#########################
# Encoding tests
#########################
@pytest.mark.uss
@pytest.mark.parametrize("encoding", ENCODING)
def test_uss_encoding(ansible_zos_module, encoding):
    hosts = ansible_zos_module
    insert_data = "Insert this string"
    params = dict(insertafter="SIMPLE", block=insert_data, state="present")
    params["encoding"] = encoding
    full_path = TEST_FOLDER_BLOCKINFILE + encoding
    content = "SIMPLE LINE TO VERIFY"
    try:
        hosts.all.shell(cmd="mkdir -p {0}".format(TEST_FOLDER_BLOCKINFILE))
        hosts.all.file(path=full_path, state="touch")
        hosts.all.shell(cmd="echo \"{0}\" > {1}".format(content, full_path))
        hosts.all.zos_encode(src=full_path, dest=full_path, from_encoding="IBM-1047", to_encoding=params["encoding"])
        params["path"] = full_path
        results = hosts.all.zos_blockinfile(**params)
        for result in results.contacted.values():
            assert result.get("changed") == 1
        results = hosts.all.shell(cmd="cat {0}".format(params["path"]))
        for result in results.contacted.values():
            assert result.get("stdout") == EXPECTED_ENCODING
    finally:
        remove_uss_environment(ansible_zos_module)


@pytest.mark.ds
@pytest.mark.parametrize("dstype", DS_TYPE)
@pytest.mark.parametrize("encoding", ["IBM-1047"])
def test_ds_encoding(ansible_zos_module, encoding, dstype):
    hosts = ansible_zos_module
    ds_type = dstype
    insert_data = "Insert this string"
    params = dict(insertafter="SIMPLE", block=insert_data, state="present")
    params["encoding"] = encoding
    ds_name = get_tmp_ds_name()
    temp_file = "/tmp/" + ds_name
    content = "SIMPLE LINE TO VERIFY"
    try:
        hosts.all.shell(cmd="echo \"{0}\" > {1}".format(content, temp_file))
        hosts.all.zos_encode(src=temp_file, dest=temp_file, from_encoding="IBM-1047", to_encoding=params["encoding"])
        hosts.all.zos_data_set(name=ds_name, type=ds_type)
        if ds_type in ["pds", "pdse"]:
            ds_full_name = ds_name + "(MEM)"
            hosts.all.zos_data_set(name=ds_full_name, state="present", type="member")
            cmdStr = "cp -CM {0} \"//'{1}'\"".format(quote(temp_file), ds_full_name)
        else:
            ds_full_name = ds_name
            cmdStr = "cp {0} \"//'{1}'\" ".format(quote(temp_file), ds_full_name)
        hosts.all.shell(cmd=cmdStr)
        hosts.all.shell(cmd="rm -rf " + temp_file)
        params["path"] = ds_full_name
        results = hosts.all.zos_blockinfile(**params)
        for result in results.contacted.values():
            assert result.get("changed") == 1
        hosts.all.zos_encode(src=ds_full_name, dest=ds_full_name, from_encoding=params["encoding"], to_encoding="IBM-1047")
        results = hosts.all.shell(cmd="cat \"//'{0}'\" ".format(params["path"]))
        for result in results.contacted.values():
            assert result.get("stdout") == EXPECTED_ENCODING
    finally:
        remove_ds_environment(ansible_zos_module, ds_name)


=======

#########################
# Encoding tests
#########################
@pytest.mark.uss
@pytest.mark.parametrize("encoding", ENCODING)
def test_uss_encoding(ansible_zos_module, encoding):
    hosts = ansible_zos_module
    insert_data = "Insert this string"
    params = dict(insertafter="SIMPLE", block=insert_data, state="present")
    params["encoding"] = encoding
    full_path = TEST_FOLDER_BLOCKINFILE + encoding
    content = "SIMPLE LINE TO VERIFY"
    try:
        hosts.all.shell(cmd="mkdir -p {0}".format(TEST_FOLDER_BLOCKINFILE))
        hosts.all.file(path=full_path, state="touch")
        hosts.all.shell(cmd="echo \"{0}\" > {1}".format(content, full_path))
        hosts.all.zos_encode(src=full_path, dest=full_path, from_encoding="IBM-1047", to_encoding=params["encoding"])
        params["path"] = full_path
        results = hosts.all.zos_blockinfile(**params)
        for result in results.contacted.values():
            assert result.get("changed") == 1
        results = hosts.all.shell(cmd="cat {0}".format(params["path"]))
        for result in results.contacted.values():
            assert result.get("stdout") == EXPECTED_ENCODING
    finally:
        remove_uss_environment(ansible_zos_module)


@pytest.mark.ds
@pytest.mark.parametrize("dstype", DS_TYPE)
@pytest.mark.parametrize("encoding", ["IBM-1047"])
def test_ds_encoding(ansible_zos_module, encoding, dstype):
    hosts = ansible_zos_module
    ds_type = dstype
    insert_data = "Insert this string"
    params = dict(insertafter="SIMPLE", block=insert_data, state="present")
    params["encoding"] = encoding
    ds_name = get_tmp_ds_name()
    temp_file = "/tmp/" + ds_name
    content = "SIMPLE LINE TO VERIFY"
    try:
        hosts.all.shell(cmd="echo \"{0}\" > {1}".format(content, temp_file))
        hosts.all.zos_encode(src=temp_file, dest=temp_file, from_encoding="IBM-1047", to_encoding=params["encoding"])
        hosts.all.zos_data_set(name=ds_name, type=ds_type)
        if ds_type in ["PDS", "PDSE"]:
            ds_full_name = ds_name + "(MEM)"
            hosts.all.zos_data_set(name=ds_full_name, state="present", type="member")
            cmdStr = "cp -CM {0} \"//'{1}'\"".format(quote(temp_file), ds_full_name)
        else:
            ds_full_name = ds_name
            cmdStr = "cp {0} \"//'{1}'\" ".format(quote(temp_file), ds_full_name)
        hosts.all.shell(cmd=cmdStr)
        hosts.all.shell(cmd="rm -rf " + temp_file)
        params["path"] = ds_full_name
        results = hosts.all.zos_blockinfile(**params)
        for result in results.contacted.values():
            assert result.get("changed") == 1
        hosts.all.zos_encode(src=ds_full_name, dest=ds_full_name, from_encoding=params["encoding"], to_encoding="IBM-1047")
        results = hosts.all.shell(cmd="cat \"//'{0}'\" ".format(params["path"]))
        for result in results.contacted.values():
            assert result.get("stdout") == EXPECTED_ENCODING
    finally:
        remove_ds_environment(ansible_zos_module, ds_name)


#########################
# Encoding tests
#########################
@pytest.mark.uss
@pytest.mark.parametrize("encoding", ENCODING)
def test_uss_encoding(ansible_zos_module, encoding):
    hosts = ansible_zos_module
    insert_data = "Insert this string"
    params = dict(insertafter="SIMPLE", block=insert_data, state="present")
    params["encoding"] = encoding
    full_path = TEST_FOLDER_BLOCKINFILE + inspect.stack()[0][3]
    content = "SIMPLE LINE TO VERIFY"
    try:
        hosts.all.shell(cmd="mkdir -p {0}".format(TEST_FOLDER_BLOCKINFILE))
        hosts.all.file(path=full_path, state="touch")
        hosts.all.shell(cmd="echo \"{0}\" > {1}".format(content, full_path))
        hosts.all.zos_encode(src=full_path, dest=full_path, from_encoding="IBM-1047", to_encoding=params["encoding"])
        params["path"] = full_path
        results = hosts.all.zos_blockinfile(**params)
        for result in results.contacted.values():
            assert result.get("changed") == 1
        results = hosts.all.shell(cmd="cat {0}".format(params["path"]))
        for result in results.contacted.values():
            assert result.get("stdout") == EXPECTED_ENCODING
    finally:
        remove_uss_environment(ansible_zos_module)

@pytest.mark.ds
@pytest.mark.parametrize("dstype", DS_TYPE)
@pytest.mark.parametrize("encoding", ["IBM-1047"])
def test_ds_encoding(ansible_zos_module, encoding, dstype):
    hosts = ansible_zos_module
    ds_type = dstype
    insert_data = "Insert this string"
    params = dict(insertafter="SIMPLE", block=insert_data, state="present")
    params["encoding"] = encoding
    test_name = "DST13"
    temp_file = "/tmp/{0}".format(test_name)
    ds_name = test_name.upper() + "." + ds_type
    content = "SIMPLE LINE TO VERIFY"
    try:
        hosts.all.shell(cmd="echo \"{0}\" > {1}".format(content, temp_file))
        hosts.all.zos_encode(src=temp_file, dest=temp_file, from_encoding="IBM-1047", to_encoding=params["encoding"])
        hosts.all.zos_data_set(name=ds_name, type=ds_type)
        if ds_type in ["PDS", "PDSE"]:
            ds_full_name = ds_name + "(MEM)"
            hosts.all.zos_data_set(name=ds_full_name, state="present", type="member")
            cmdStr = "cp -CM {0} \"//'{1}'\"".format(quote(temp_file), ds_full_name)
        else:
            ds_full_name = ds_name
            cmdStr = "cp {0} \"//'{1}'\" ".format(quote(temp_file), ds_full_name)
        hosts.all.shell(cmd=cmdStr)
        hosts.all.shell(cmd="rm -rf " + temp_file)
        params["path"] = ds_full_name
        results = hosts.all.zos_blockinfile(**params)
        for result in results.contacted.values():
            assert result.get("changed") == 1
        hosts.all.zos_encode(src=ds_full_name, dest=ds_full_name, from_encoding=params["encoding"], to_encoding="IBM-1047")
        results = hosts.all.shell(cmd="cat \"//'{0}'\" ".format(params["path"]))
        for result in results.contacted.values():
            assert result.get("stdout") == EXPECTED_ENCODING
    finally:
        remove_ds_environment(ansible_zos_module, ds_name)
>>>>>>> 37941131
#########################
# Negative tests
#########################


@pytest.mark.ds
def test_not_exist_ds_block_insertafter_regex(ansible_zos_module):
    hosts = ansible_zos_module
    params = dict(insertafter="ZOAU_ROOT=", block="ZOAU_ROOT=/mvsutil-develop_dsed\nZOAU_HOME=\\$ZOAU_ROOT\nZOAU_DIR=\\$ZOAU_ROOT", state="present")
    params["path"] = "BIFTEST.NOTEXIST.SEQ"
    results = hosts.all.zos_blockinfile(**params)
    for result in results.contacted.values():
        assert "does NOT exist" in result.get("msg")


@pytest.mark.ds
def test_ds_block_insertafter_nomatch_eof_insert(ansible_zos_module):
    hosts = ansible_zos_module
<<<<<<< HEAD
    ds_type = 'seq'
=======
    ds_type = 'SEQ'
>>>>>>> 37941131
    params=dict(insertafter="EOF", block="export ZOAU_ROOT\nexport ZOAU_HOME\nexport ZOAU_DIR", state="present")
    params["insertafter"] = 'SOME_NON_EXISTING_PATTERN'
    ds_name = get_tmp_ds_name()
    temp_file = "/tmp/" + ds_name
    content = TEST_CONTENT
    try:
        ds_full_name = set_ds_environment(ansible_zos_module, temp_file, ds_name, ds_type, content)
        params["path"] = ds_full_name
        results = hosts.all.zos_blockinfile(**params)
        for result in results.contacted.values():
            assert result.get("changed") == 1
        results = hosts.all.shell(cmd="cat \"//'{0}'\" ".format(params["path"]))
        for result in results.contacted.values():
            assert result.get("stdout") == EXPECTED_INSERTAFTER_EOF
    finally:
        remove_ds_environment(ansible_zos_module, ds_name)


@pytest.mark.ds
def test_ds_block_insertafter_regex_wrongmarker(ansible_zos_module):
    hosts = ansible_zos_module
    params = dict(insertafter="ZOAU_ROOT=", block="ZOAU_ROOT=/mvsutil-develop_dsed\nZOAU_HOME=\\$ZOAU_ROOT\nZOAU_DIR=\\$ZOAU_ROOT", state="present")
    params["path"] = "BIFTEST.NOTEXIST.SEQ"
    params["marker"] = '# MANAGED BLOCK'
    results = hosts.all.zos_blockinfile(**params)
    for result in results.contacted.values():
        assert "marker should have {mark}" in result.get("msg")


@pytest.mark.ds
@pytest.mark.parametrize("dstype", NS_DS_TYPE)
def test_ds_not_supported(ansible_zos_module, dstype):
    hosts = ansible_zos_module
    ds_type = dstype
    params = dict(insertafter="ZOAU_ROOT=", block="ZOAU_ROOT=/mvsutil-develop_dsed\nZOAU_HOME=\\$ZOAU_ROOT\nZOAU_DIR=\\$ZOAU_ROOT", state="present")
    ds_name = get_tmp_ds_name()
    temp_file = "/tmp/" + ds_name
    try:
        ds_name = ds_name.upper() + "." + ds_type
        results = hosts.all.zos_data_set(name=ds_name, type=ds_type, replace='yes')
        for result in results.contacted.values():
            assert result.get("changed") is True
        params["path"] = ds_name
        results = hosts.all.zos_blockinfile(**params)
        for result in results.contacted.values():
            assert result.get("changed") is False
            assert result.get("msg") == "VSAM data set type is NOT supported"
    finally:
        hosts.all.zos_data_set(name=ds_name, state="absent")


# Enhancemed #1339
@pytest.mark.ds
<<<<<<< HEAD
@pytest.mark.parametrize("dstype", ["pds","pdse"])
=======
@pytest.mark.parametrize("dstype", ["PDS","PDSE"])
>>>>>>> 37941131
def test_ds_block_insertafter_regex_fail(ansible_zos_module, dstype):
    hosts = ansible_zos_module
    ds_type = dstype
    default_data_set_name = get_tmp_ds_name()
    params = dict(path="", insertafter="ZOAU_ROOT=", block="ZOAU_ROOT=/mvsutil-develop_dsed\nZOAU_HOME=\\$ZOAU_ROOT\nZOAU_DIR=\\$ZOAU_ROOT", state="present", force=False)
    MEMBER_1, MEMBER_2 = "MEM1", "MEM2"
    TEMP_FILE = "/tmp/{0}".format(MEMBER_2)
    params["path"] = default_data_set_name+"({0})".format(MEMBER_2)
    content = TEST_CONTENT
    try:
        # set up:
        hosts.all.zos_data_set(name=default_data_set_name, state="present", type=ds_type, replace=True)
        hosts.all.shell(cmd="echo \"{0}\" > {1}".format(content, TEMP_FILE))
        hosts.all.zos_data_set(
            batch=[
                {   "name": default_data_set_name + "({0})".format(MEMBER_1),
                    "type": "member", "state": "present", "replace": True, },
                {   "name": params["path"], "type": "member",
                    "state": "present", "replace": True, },
            ]
        )
        cmdStr = "cp -CM {0} \"//'{1}'\"".format(quote(TEMP_FILE), params["path"])
        hosts.all.shell(cmd=cmdStr)
        results = hosts.all.shell(cmd="cat \"//'{0}'\" | wc -l ".format(params["path"]))
        for result in results.contacted.values():
            assert int(result.get("stdout")) != 0
        # copy/compile c program and copy jcl to hold data set lock for n seconds in background(&)
<<<<<<< HEAD
        hosts.all.file(path="/tmp/disp_shr/", state="directory")
        hosts.all.shell(cmd="echo \"{0}\"  > {1}".format(c_pgm, '/tmp/disp_shr/pdse-lock.c'))
        hosts.all.shell(cmd="echo \"{0}\" > {1}".format(
            call_c_jcl.format(default_data_set_name, MEMBER_1),
        '/tmp/disp_shr/call_c_pgm.jcl'))
=======
        hosts.all.zos_copy(content=c_pgm, dest='/tmp/disp_shr/pdse-lock.c', force=True)
        hosts.all.zos_copy(
            content=call_c_jcl.format(default_data_set_name, MEMBER_1),
            dest='/tmp/disp_shr/call_c_pgm.jcl',
            force=True
        )
>>>>>>> 37941131
        hosts.all.shell(cmd="xlc -o pdse-lock pdse-lock.c", chdir="/tmp/disp_shr/")
        hosts.all.shell(cmd="submit call_c_pgm.jcl", chdir="/tmp/disp_shr/")
        time.sleep(5)
        # call lineinfile to see results
        results = hosts.all.zos_blockinfile(**params)
        for result in results.contacted.values():
            assert result.get("changed") == False
            assert result.get("failed") == True
    finally:
        ps_list_res = hosts.all.shell(cmd="ps -e | grep -i 'pdse-lock'")
        pid = list(ps_list_res.contacted.values())[0].get('stdout').strip().split(' ')[0]
        hosts.all.shell(cmd="kill 9 {0}".format(pid.strip()))
        hosts.all.shell(cmd='rm -r /tmp/disp_shr')
        hosts.all.zos_data_set(name=default_data_set_name, state="absent")<|MERGE_RESOLUTION|>--- conflicted
+++ resolved
@@ -30,15 +30,9 @@
 int main(int argc, char** argv)
 {
     char dsname[ strlen(argv[1]) + 4];
-<<<<<<< HEAD
     sprintf(dsname, \\\"//'%s'\\\", argv[1]);
     FILE* member;
     member = fopen(dsname, \\\"rb,type=record\\\");
-=======
-    sprintf(dsname, "//'%s'", argv[1]);
-    FILE* member;
-    member = fopen(dsname, "rb,type=record");
->>>>>>> 37941131
     sleep(300);
     fclose(member);
     return 0;
@@ -263,7 +257,6 @@
 export ZOAU_ROOT"""
 
 EXPECTED_ABSENT = """if [ -z STEPLIB ] && tty -s;
-<<<<<<< HEAD
 then
     export STEPLIB=none
     exec -a 0 SHELL
@@ -278,34 +271,15 @@
 export ZOAU_ROOT"""
 
 EXPECTED_INSERT_WITH_INDENTATION = """if [ -z STEPLIB ] && tty -s;
-=======
->>>>>>> 37941131
-then
-    export STEPLIB=none
-    exec -a 0 SHELL
-fi
-TZ=PST8PDT
-export TZ
-export MAIL
-umask 022
-ZOAU_ROOT=/usr/lpp/zoautil/v100
-<<<<<<< HEAD
-=======
-PKG_CONFIG_PATH=/usr/lpp/izoda/v110/anaconda/lib/pkgconfig
-PYTHON_HOME=/usr/lpp/izoda/v110/anaconda
-export ZOAU_ROOT"""
-
-EXPECTED_INSERT_WITH_INDENTATION = """if [ -z STEPLIB ] && tty -s;
-then
-    export STEPLIB=none
-    exec -a 0 SHELL
-fi
-TZ=PST8PDT
-export TZ
-export MAIL
-umask 022
-ZOAU_ROOT=/usr/lpp/zoautil/v100
->>>>>>> 37941131
+then
+    export STEPLIB=none
+    exec -a 0 SHELL
+fi
+TZ=PST8PDT
+export TZ
+export MAIL
+umask 022
+ZOAU_ROOT=/usr/lpp/zoautil/v100
 PKG_CONFIG_PATH=/usr/lpp/izoda/v110/anaconda/lib/pkgconfig
 PYTHON_HOME=/usr/lpp/izoda/v110/anaconda
 export ZOAU_ROOT
@@ -454,17 +428,10 @@
 ENCODING = ['IBM-1047', 'ISO8859-1', 'UTF-8']
 
 # supported data set types
-<<<<<<< HEAD
 DS_TYPE = ['seq', 'pds', 'pdse']
 
 # not supported data set types
 NS_DS_TYPE = ['esds', 'rrds', 'lds']
-=======
-DS_TYPE = ['SEQ', 'PDS', 'PDSE']
-
-# not supported data set types
-NS_DS_TYPE = ['ESDS', 'RRDS', 'LDS']
->>>>>>> 37941131
 
 USS_BACKUP_FILE = "/tmp/backup.tmp"
 BACKUP_OPTIONS = [None, "BLOCKIF.TEST.BACKUP", "BLOCKIF.TEST.BACKUP(BACKUP)"]
@@ -483,11 +450,7 @@
     hosts = ansible_zos_module
     hosts.all.shell(cmd="echo \"{0}\" > {1}".format(CONTENT, TEMP_FILE))
     hosts.all.zos_data_set(name=DS_NAME, type=DS_TYPE)
-<<<<<<< HEAD
     if DS_TYPE in ["pds", "pdse"]:
-=======
-    if DS_TYPE in ["PDS", "PDSE"]:
->>>>>>> 37941131
         DS_FULL_NAME = DS_NAME + "(MEM)"
         hosts.all.zos_data_set(name=DS_FULL_NAME, state="present", type="member")
         cmdStr = "cp -CM {0} \"//'{1}'\"".format(quote(TEMP_FILE), DS_FULL_NAME)
@@ -518,10 +481,7 @@
         params["path"] = full_path
         results = hosts.all.zos_blockinfile(**params)
         for result in results.contacted.values():
-<<<<<<< HEAD
             print(result)
-=======
->>>>>>> 37941131
             assert result.get("changed") == 1
         results = hosts.all.shell(cmd="cat {0}".format(params["path"]))
         for result in results.contacted.values():
@@ -902,21 +862,13 @@
             assert result.get("stdout") == EXPECTED_INSERT_WITH_INDENTATION
     finally:
         remove_uss_environment(ansible_zos_module)
-<<<<<<< HEAD
-=======
-
->>>>>>> 37941131
 
 # Test case base on bug of dataset.blockifile
 # GH Issue #1258
 @pytest.mark.uss
 def test_uss_block_insert_with_doublequotes(ansible_zos_module):
     hosts = ansible_zos_module
-<<<<<<< HEAD
     params = dict(insertafter="sleep 30;", block='cat "//OMVSADMI.CAT"\ncat "//OMVSADM.COPYMEM.TESTS" > test.txt', marker="// {mark} ANSIBLE MANAGED BLOCK", state="present")
-=======
-    params = dict(insertafter="sleep 30;", block='cat \"//OMVSADMI.CAT\"\ncat \"//OMVSADM.COPYMEM.TESTS\" > test.txt', marker="// {mark} ANSIBLE MANAGED BLOCK", state="present")
->>>>>>> 37941131
     full_path = TEST_FOLDER_BLOCKINFILE + inspect.stack()[0][3]
     content = TEST_CONTENT_DOUBLEQUOTES
     try:
@@ -924,10 +876,7 @@
         params["path"] = full_path
         results = hosts.all.zos_blockinfile(**params)
         for result in results.contacted.values():
-<<<<<<< HEAD
             print(result)
-=======
->>>>>>> 37941131
             assert result.get("changed") == 1
         results = hosts.all.shell(cmd="cat {0}".format(params["path"]))
         for result in results.contacted.values():
@@ -1190,11 +1139,7 @@
 def test_ds_tmp_hlq_option(ansible_zos_module):
     # This TMPHLQ only works with sequential datasets
     hosts = ansible_zos_module
-<<<<<<< HEAD
     ds_type = "seq"
-=======
-    ds_type = "SEQ"
->>>>>>> 37941131
     params=dict(insertafter="EOF", block="export ZOAU_ROOT\n", state="present", backup=True, tmp_hlq="TMPHLQ")
     kwargs = dict(backup_name=r"TMPHLQ\..")
     content = TEST_CONTENT
@@ -1284,11 +1229,7 @@
     MEMBER_1, MEMBER_2 = "MEM1", "MEM2"
     TEMP_FILE = "/tmp/{0}".format(MEMBER_2)
     content = TEST_CONTENT
-<<<<<<< HEAD
     if ds_type == "seq":
-=======
-    if ds_type == "SEQ":
->>>>>>> 37941131
         params["path"] = default_data_set_name+".{0}".format(MEMBER_2)
     else:
         params["path"] = default_data_set_name+"({0})".format(MEMBER_2)
@@ -1305,11 +1246,7 @@
             ]
         )
         # write memeber to verify cases
-<<<<<<< HEAD
         if ds_type in ["pds", "pdse"]:
-=======
-        if ds_type in ["PDS", "PDSE"]:
->>>>>>> 37941131
             cmdStr = "cp -CM {0} \"//'{1}'\"".format(quote(TEMP_FILE), params["path"])
         else:
             cmdStr = "cp {0} \"//'{1}'\" ".format(quote(TEMP_FILE), params["path"])
@@ -1318,20 +1255,11 @@
         for result in results.contacted.values():
             assert int(result.get("stdout")) != 0
         # copy/compile c program and copy jcl to hold data set lock for n seconds in background(&)
-<<<<<<< HEAD
         hosts.all.file(path="/tmp/disp_shr/", state="directory")
         hosts.all.shell(cmd="echo \"{0}\"  > {1}".format(c_pgm, '/tmp/disp_shr/pdse-lock.c'))
         hosts.all.shell(cmd="echo \"{0}\" > {1}".format(
             call_c_jcl.format(default_data_set_name, MEMBER_1),
             '/tmp/disp_shr/call_c_pgm.jcl'))
-=======
-        hosts.all.zos_copy(content=c_pgm, dest='/tmp/disp_shr/pdse-lock.c', force=True)
-        hosts.all.zos_copy(
-            content=call_c_jcl.format(default_data_set_name, MEMBER_1),
-            dest='/tmp/disp_shr/call_c_pgm.jcl',
-            force=True
-        )
->>>>>>> 37941131
         hosts.all.shell(cmd="xlc -o pdse-lock pdse-lock.c", chdir="/tmp/disp_shr/")
         hosts.all.shell(cmd="submit call_c_pgm.jcl", chdir="/tmp/disp_shr/")
         time.sleep(5)
@@ -1349,7 +1277,6 @@
         hosts.all.shell(cmd="kill 9 {0}".format(pid.strip()))
         hosts.all.shell(cmd='rm -r /tmp/disp_shr')
         hosts.all.zos_data_set(name=default_data_set_name, state="absent")
-<<<<<<< HEAD
 
 #########################
 # Encoding tests
@@ -1416,8 +1343,6 @@
         remove_ds_environment(ansible_zos_module, ds_name)
 
 
-=======
-
 #########################
 # Encoding tests
 #########################
@@ -1546,7 +1471,6 @@
             assert result.get("stdout") == EXPECTED_ENCODING
     finally:
         remove_ds_environment(ansible_zos_module, ds_name)
->>>>>>> 37941131
 #########################
 # Negative tests
 #########################
@@ -1565,11 +1489,7 @@
 @pytest.mark.ds
 def test_ds_block_insertafter_nomatch_eof_insert(ansible_zos_module):
     hosts = ansible_zos_module
-<<<<<<< HEAD
     ds_type = 'seq'
-=======
-    ds_type = 'SEQ'
->>>>>>> 37941131
     params=dict(insertafter="EOF", block="export ZOAU_ROOT\nexport ZOAU_HOME\nexport ZOAU_DIR", state="present")
     params["insertafter"] = 'SOME_NON_EXISTING_PATTERN'
     ds_name = get_tmp_ds_name()
@@ -1623,11 +1543,7 @@
 
 # Enhancemed #1339
 @pytest.mark.ds
-<<<<<<< HEAD
 @pytest.mark.parametrize("dstype", ["pds","pdse"])
-=======
-@pytest.mark.parametrize("dstype", ["PDS","PDSE"])
->>>>>>> 37941131
 def test_ds_block_insertafter_regex_fail(ansible_zos_module, dstype):
     hosts = ansible_zos_module
     ds_type = dstype
@@ -1655,20 +1571,11 @@
         for result in results.contacted.values():
             assert int(result.get("stdout")) != 0
         # copy/compile c program and copy jcl to hold data set lock for n seconds in background(&)
-<<<<<<< HEAD
         hosts.all.file(path="/tmp/disp_shr/", state="directory")
         hosts.all.shell(cmd="echo \"{0}\"  > {1}".format(c_pgm, '/tmp/disp_shr/pdse-lock.c'))
         hosts.all.shell(cmd="echo \"{0}\" > {1}".format(
             call_c_jcl.format(default_data_set_name, MEMBER_1),
         '/tmp/disp_shr/call_c_pgm.jcl'))
-=======
-        hosts.all.zos_copy(content=c_pgm, dest='/tmp/disp_shr/pdse-lock.c', force=True)
-        hosts.all.zos_copy(
-            content=call_c_jcl.format(default_data_set_name, MEMBER_1),
-            dest='/tmp/disp_shr/call_c_pgm.jcl',
-            force=True
-        )
->>>>>>> 37941131
         hosts.all.shell(cmd="xlc -o pdse-lock pdse-lock.c", chdir="/tmp/disp_shr/")
         hosts.all.shell(cmd="submit call_c_pgm.jcl", chdir="/tmp/disp_shr/")
         time.sleep(5)
