# -*- coding: utf-8 -*-

# Copyright (c) IBM Corporation 2019, 2024
# Licensed under the Apache License, Version 2.0 (the "License");
# you may not use this file except in compliance with the License.
# You may obtain a copy of the License at
#     http://www.apache.org/licenses/LICENSE-2.0
# Unless required by applicable law or agreed to in writing, software
# distributed under the License is distributed on an "AS IS" BASIS,
# WITHOUT WARRANTIES OR CONDITIONS OF ANY KIND, either express or implied.
# See the License for the specific language governing permissions and
# limitations under the License.

from __future__ import (absolute_import, division, print_function)

__metaclass__ = type

import tempfile
import ansible.constants
import ansible.errors
import ansible.utils
import pytest
from shellescape import quote

from ibm_zos_core.tests.helpers.dataset import get_tmp_ds_name
from ibm_zos_core.tests.helpers.utils import get_random_file_name

def get_job_id(hosts, len_id=9):
    """
    Returns a job id that is on the system by searching all jobs on system.

    Parameters
    ----------
    hosts : obj
        Connection to host machine
    len_id : int
        Size for search and job_id of specific or lower size
    """
    results = hosts.all.shell(cmd="jls")
    for result in results.contacted.values():
        all_jobs = result.get("stdout_lines")
    for job_n_info in all_jobs:
        job = job_n_info.split()
        if len(job[2]) <= len_id:
            return job[2]

# Make sure job list * returns something
def test_zos_job_query_func(ansible_zos_module):
    hosts = ansible_zos_module
    results = hosts.all.zos_job_query(job_name="*", owner="*")
    for result in results.contacted.values():
        assert result.get("changed") is False
        assert result.get("jobs") is not None

JCLQ_FILE_CONTENTS = """//HELLO    JOB (T043JM,JM00,1,0,0,0),'HELLO WORLD - JRM',CLASS=R,
//             MSGCLASS=X,MSGLEVEL=1,NOTIFY=S0JM
//STEP0001 EXEC PGM=IEBGENER
//SYSIN    DD DUMMY
//SYSPRINT DD SYSOUT=*
//SYSUT1   DD *
HELLO, WORLD
/*
//SYSUT2   DD SYSOUT=*
//
"""

TEMP_PATH = "/tmp/"

# test to show multi wildcard in Job_id query won't crash the search
def test_zos_job_id_query_multi_wildcards_func(ansible_zos_module):
    try:
        hosts = ansible_zos_module
        jdata_set_name = get_tmp_ds_name()
        temp_path = get_random_file_name(dir=TEMP_PATH)
        hosts.all.file(path=temp_path, state="directory")
        hosts.all.shell(
            cmd=f"echo {quote(JCLQ_FILE_CONTENTS)} > {temp_path}/SAMPLE"
        )
        hosts.all.zos_data_set(
            name=jdata_set_name, state="present", type="pds", replace=True
        )
        hosts.all.shell(
            cmd=f"cp {temp_path}/SAMPLE \"//'{jdata_set_name}(SAMPLE)'\""
        )
        results = hosts.all.zos_job_submit(
            src=f"{jdata_set_name}(SAMPLE)", location="data_set", wait_time_s=10
        )
        for result in results.contacted.values():
            assert result.get("jobs")[0].get("ret_code").get("msg_code") == "0000"
            assert result.get("jobs")[0].get("ret_code").get("code") == 0
            assert result.get("jobs")[0].get("execution_time") is not None

            fulljobid = result.get("jobs")[0].get("job_id")
            jobmask = fulljobid[0:3] + '*' + fulljobid[5:6] + '*'
            qresults = hosts.all.zos_job_query(job_id=jobmask)
            for qresult in qresults.contacted.values():
                assert qresult.get("jobs") is not None
<<<<<<< HEAD
=======
                assert qresult.get("jobs")[0].get("execution_time") is not None
>>>>>>> 5eddec59
                assert qresult.get("jobs")[0].get("system") is not None
                assert qresult.get("jobs")[0].get("subsystem") is not None

    finally:
        hosts.all.file(path=temp_path, state="absent")
        hosts.all.zos_data_set(name=jdata_set_name, state="absent")


# test to show multi wildcard in Job_name query won't crash the search
def test_zos_job_name_query_multi_wildcards_func(ansible_zos_module):
    try:
        hosts = ansible_zos_module
        ndata_set_name = get_tmp_ds_name()
        temp_path = get_random_file_name(dir=TEMP_PATH)
        hosts.all.file(path=temp_path, state="directory")
        hosts.all.shell(
            cmd=f"echo {quote(JCLQ_FILE_CONTENTS)} > {temp_path}/SAMPLE"
        )
        hosts.all.zos_data_set(
            name=ndata_set_name, state="present", type="pds", replace=True
        )
        hosts.all.shell(
            cmd=f"cp {temp_path}/SAMPLE \"//'{ndata_set_name}(SAMPLE)'\""
        )
        results = hosts.all.zos_job_submit(
            src=f"{ndata_set_name}(SAMPLE)", location="data_set", wait_time_s=10
        )
        for result in results.contacted.values():
            assert result.get("jobs")[0].get("ret_code").get("msg_code") == "0000"
            assert result.get("jobs")[0].get("ret_code").get("code") == 0
            assert result.get("jobs")[0].get("execution_time") is not None
            assert result.get("jobs")[0].get("system") is not None
            assert result.get("jobs")[0].get("subsystem") is not None

            jobname = "HE*L*"
            qresults = hosts.all.zos_job_query(job_name=jobname, owner="*")
            for qresult in qresults.contacted.values():
                assert qresult.get("jobs") is not None
                assert qresult.get("jobs")[0].get("execution_time") is not None

    finally:
        hosts.all.file(path=temp_path, state="absent")
        hosts.all.zos_data_set(name=ndata_set_name, state="absent")


def test_zos_job_id_query_short_ids_func(ansible_zos_module):
    hosts = ansible_zos_module
    len_id = 9
    job_id = get_job_id(hosts, len_id)
    qresults = hosts.all.zos_job_query(job_id=job_id)
    for qresult in qresults.contacted.values():
        assert qresult.get("jobs") is not None


def test_zos_job_id_query_short_ids_with_wilcard_func(ansible_zos_module):
    hosts = ansible_zos_module
    len_id = 9
    job_id = get_job_id(hosts, len_id)
    job_id = job_id[0:4] + '*'
    qresults = hosts.all.zos_job_query(job_id=job_id)

    # Assuming we'll mostly deal with started tasks or normal jobs.
    if "STC" in job_id:
        content_type = "STC"
    else:
        content_type = "JOB"

    for qresult in qresults.contacted.values():
        assert qresult.get("jobs") is not None
        assert qresult.get("jobs")[0].get("content_type") == content_type<|MERGE_RESOLUTION|>--- conflicted
+++ resolved
@@ -95,10 +95,7 @@
             qresults = hosts.all.zos_job_query(job_id=jobmask)
             for qresult in qresults.contacted.values():
                 assert qresult.get("jobs") is not None
-<<<<<<< HEAD
-=======
                 assert qresult.get("jobs")[0].get("execution_time") is not None
->>>>>>> 5eddec59
                 assert qresult.get("jobs")[0].get("system") is not None
                 assert qresult.get("jobs")[0].get("subsystem") is not None
 
