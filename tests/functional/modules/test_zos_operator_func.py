--- conflicted
+++ resolved
@@ -104,11 +104,7 @@
         assert result.get("changed") is True
     transparency = False
     if any('DUMP COMMAND' in str for str in result.get("content")):
-<<<<<<< HEAD
         transparency = True
-=======
-            transparency = True
->>>>>>> c8992a7e
     assert transparency
 
 
@@ -184,18 +180,13 @@
 def test_response_come_back_complete(ansible_zos_module):
     hosts = ansible_zos_module
     results = hosts.all.zos_operator(cmd="\\$dspl")
-<<<<<<< HEAD
     res = {}
-=======
-    res = dict()
->>>>>>> c8992a7e
     res["stdout"] = []
     for result in results.contacted.values():
         stdout = result.get('content')
         # HASP646 Only appears in the last line that before did not appears
         last_line = len(stdout)
         assert "HASP646" in stdout[last_line - 1]
-<<<<<<< HEAD
 
 
 def test_zos_operator_parallel_terminal(get_config):
@@ -226,5 +217,3 @@
         finally:
             os.remove("inventory.yml")
             os.remove("playbook.yml")
-=======
->>>>>>> c8992a7e
