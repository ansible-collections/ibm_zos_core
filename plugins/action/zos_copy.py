# Copyright (c) IBM Corporation 2019, 2020
# Apache License, Version 2.0 (see https://opensource.org/licenses/Apache-2.0)

from __future__ import absolute_import, division, print_function

__metaclass__ = type

import os
import stat
import time
import subprocess

from tempfile import mkstemp, gettempprefix

from ansible.errors import AnsibleError
from ansible.module_utils._text import to_bytes, to_text
from ansible.module_utils.six import string_types
from ansible.module_utils.parsing.convert_bool import boolean
from ansible.plugins.action import ActionBase

from ansible_collections.ibm.ibm_zos_core.plugins.module_utils.data_set import (
    is_member,
    is_data_set,
    extract_member_name,
)


class ActionModule(ActionBase):
    def run(self, tmp=None, task_vars=None):
        """ handler for file transfer operations """
        if task_vars is None:
            task_vars = dict()

        result = super(ActionModule, self).run(tmp, task_vars)
        del tmp

<<<<<<< HEAD
        src = self._task.args.get("src", None)
        b_src = to_bytes(src, errors="surrogate_or_strict")
        dest = self._task.args.get("dest", None)
        content = self._task.args.get("content", None)
        sftp_port = self._task.args.get("sftp_port", 22)
        force = _process_boolean(self._task.args.get("force"), default=True)
        backup = _process_boolean(self._task.args.get("backup"), default=False)
        local_follow = _process_boolean(
            self._task.args.get("local_follow"), default=False
        )
        remote_src = _process_boolean(self._task.args.get("remote_src"), default=False)
        is_binary = _process_boolean(self._task.args.get("is_binary"), default=False)
=======
        src = self._task.args.get('src', None)
        b_src = to_bytes(src, errors='surrogate_or_strict')
        dest = self._task.args.get('dest', None)
        content = self._task.args.get('content', None)
        # If self._play_context.port is None, that implies the default port 22
        # was used to connect to the remote host.
        sftp_port = self._task.args.get('sftp_port', self._play_context.port or 22)
        force = _process_boolean(self._task.args.get('force'), default=True)
        backup = _process_boolean(self._task.args.get('backup'), default=False)
        local_follow = _process_boolean(self._task.args.get('local_follow'), default=False)
        remote_src = _process_boolean(self._task.args.get('remote_src'), default=False)
        is_binary = _process_boolean(self._task.args.get('is_binary'), default=False)
>>>>>>> ad3a01e9
        backup_name = self._task.args.get("backup_name", None)
        encoding = self._task.args.get("encoding", None)
        mode = self._task.args.get("mode", None)
        owner = self._task.args.get("owner", None)
        group = self._task.args.get("group", None)
        ignore_sftp_stderr = _process_boolean(
            self._task.args.get("ignore_sftp_stderr"), default=False
        )

        new_module_args = self._task.args.copy()
        is_pds = is_src_dir = False
        temp_path = is_uss = is_mvs_dest = copy_member = src_member = None

        if dest:
            if not isinstance(dest, string_types):
                msg = "Invalid type supplied for 'dest' option, it must be a string"
                return self._exit_action(result, msg, failed=True)
            else:
                is_uss = "/" in dest
                is_mvs_dest = is_data_set(dest)
                copy_member = is_member(dest)
        else:
            msg = "Destination is required"
            return self._exit_action(result, msg, failed=True)

        if src:
            if content:
                msg = "Either 'src' or 'content' can be provided; not both."
                return self._exit_action(result, msg, failed=True)

            elif not isinstance(src, string_types):
                msg = "Invalid type supplied for 'src' option, it must be a string"
                return self._exit_action(result, msg, failed=True)

            elif len(src) < 1 or len(dest) < 1:
                msg = "'src' or 'dest' must not be empty"
                return self._exit_action(result, msg, failed=True)
            else:
                src_member = is_member(src)
                if not remote_src:
                    src = os.path.realpath(src)
                    is_src_dir = os.path.isdir(src)
                    is_pds = is_src_dir and is_mvs_dest

        if not src and not content:
            msg = "'src' or 'content' is required"
            return self._exit_action(result, msg, failed=True)

        if encoding and is_binary:
            msg = "The 'encoding' parameter is not valid for binary transfer"
            return self._exit_action(result, msg, failed=True)

        if (not backup) and backup_name is not None:
            msg = "Backup file provided but 'backup' parameter is False"
            return self._exit_action(result, msg, failed=True)

        if not is_uss:
            if mode or owner or group:
                msg = "Cannot specify 'mode', 'owner' or 'group' for MVS destination"
                return self._exit_action(result, msg, failed=True)

        if not isinstance(sftp_port, int) or not 0 < sftp_port <= 65535:
            msg = "Invalid port provided for SFTP. Expected an integer between 0 to 65535."
            return self._exit_action(result, msg, failed=True)

        if (not force) and self._dest_exists(src, dest, task_vars):
            return self._exit_action(result, "Destination exists. No data was copied.")

        if not remote_src:
            if local_follow and not src:
                msg = "No path given for local symlink"
                return self._exit_action(result, msg, failed=True)

            elif src and not os.path.exists(b_src):
                msg = "The local file {0} does not exist".format(src)
                return self._exit_action(result, msg, failed=True)

            elif src and not os.access(b_src, os.R_OK):
                msg = (
                    "The local file {0} does not have appropriate "
                    "read permission".format(src)
                )
                return self._exit_action(result, msg, failed=True)

            if content:
                try:
                    local_content = _write_content_to_temp_file(content)
                    transfer_res = self._copy_to_remote(
                        local_content, sftp_port, ignore_stderr=ignore_sftp_stderr
                    )
                finally:
                    os.remove(local_content)
            else:
                if is_src_dir:
                    path, dirs, files = next(os.walk(src))
                    if dirs:
                        result["msg"] = "Subdirectory found inside source directory"
                        result.update(
                            dict(src=src, dest=dest, changed=False, failed=True)
                        )
                        return result
                    new_module_args["size"] = sum(
                        os.stat(path + "/" + f).st_size for f in files
                    )
                else:
                    if mode == "preserve":
                        new_module_args["mode"] = "0{0:o}".format(
                            stat.S_IMODE(os.stat(b_src).st_mode)
                        )
                    new_module_args["size"] = os.stat(src).st_size
                transfer_res = self._copy_to_remote(
                    src, sftp_port, is_dir=is_src_dir, ignore_stderr=ignore_sftp_stderr
                )

            temp_path = transfer_res.get("temp_path")
            if transfer_res.get("msg"):
                return transfer_res

        new_module_args.update(
            dict(
                is_uss=is_uss,
                is_pds=is_pds,
                copy_member=copy_member,
                src_member=src_member,
                temp_path=temp_path,
                is_mvs_dest=is_mvs_dest,
            )
        )
        copy_res = self._execute_module(
            module_name="ibm.ibm_zos_core.zos_copy",
            module_args=new_module_args,
            task_vars=task_vars,
        )

        if copy_res.get("note") and not force:
            result["note"] = copy_res.get("note")
            return result

        if copy_res.get("msg"):
            result.update(
                dict(
                    msg=copy_res.get("msg"),
                    stdout=copy_res.get("stdout") or copy_res.get("module_stdout"),
                    stderr=copy_res.get("stderr") or copy_res.get("module_stderr"),
                    stdout_lines=copy_res.get("stdout_lines"),
                    stderr_lines=copy_res.get("stderr_lines"),
                    rc=copy_res.get("rc"),
                    invocation=dict(module_args=self._task.args),
                )
            )
            if backup or backup_name:
                result["backup_name"] = copy_res.get("backup_name")
            self._remote_cleanup(dest, copy_res.get("dest_exists"), task_vars)
            return result

        return _update_result(is_binary, copy_res, self._task.args)

    def _copy_to_remote(self, src, port, is_dir=False, ignore_stderr=False):
        """Copy a file or directory to the remote z/OS system """
        ansible_user = self._play_context.remote_user
        ansible_host = self._play_context.remote_addr
        temp_path = "/{0}/{1}".format(gettempprefix(), _create_temp_path_name())
        cmd = ["sftp", "-oPort={0}".format(port), ansible_user + "@" + ansible_host]
        stdin = "put -r {0} {1}".format(src.replace("#", "\\#"), temp_path)

        if is_dir:
            src = src.rstrip("/") if src.endswith("/") else src
            base = os.path.basename(src)
            self._connection.exec_command("mkdir -p {0}/{1}".format(temp_path, base))
        else:
            stdin = stdin.replace(" -r", "", 1)
        transfer_data = subprocess.Popen(
            cmd, stdin=subprocess.PIPE, stdout=subprocess.PIPE, stderr=subprocess.PIPE
        )
        out, err = transfer_data.communicate(to_bytes(stdin))
        err = _detect_sftp_errors(err)

        if transfer_data.returncode != 0 or (err and not ignore_stderr):
            return dict(
                msg="Error transfering source '{0}' to remote z/OS system".format(src),
                rc=transfer_data.returncode,
                stderr=err,
                stderr_lines=err.splitlines(),
                failed=True,
            )

        return dict(temp_path=temp_path)

    def _remote_cleanup(self, dest, dest_exists, task_vars):
        """Remove all files or data sets pointed to by 'dest' on the remote
        z/OS system. The idea behind this cleanup step is that if, for some
        reason, the module fails after copying the data, we want to return the
        remote system to its original state. Which means deleting any newly
        created files or data sets.
        """
        if dest_exists is False:
            if "/" in dest:
                self._connection.exec_command("rm -rf {0}".format(dest))
            else:
                module_args = dict(name=dest, state="absent")
                if is_member(dest):
                    module_args["type"] = "MEMBER"
                self._execute_module(
                    module_name="ibm.ibm_zos_core.zos_data_set",
                    module_args=module_args,
                    task_vars=task_vars,
                )

    def _dest_exists(self, src, dest, task_vars):
        """Determine if destination exists on remote z/OS system"""
        if "/" in dest:
            rc, out, err = self._connection.exec_command("ls -l {0}".format(dest))
            if rc != 0:
                return False
            if len(to_text(out).split("\n")) == 2:
                return True
            if "/" in src:
                src = src.rstrip("/") if src.endswith("/") else src
                dest += "/" + os.path.basename(src)
            else:
                dest += "/" + extract_member_name(src) if is_member(src) else src
            rc, out, err = self._connection.exec_command("ls -l {0}".format(dest))
            if rc != 0:
                return False
        else:
            cmd = "LISTDS '{0}'".format(dest)
            tso_cmd = self._execute_module(
                module_name="ibm.ibm_zos_core.zos_tso_command",
                module_args=dict(commands=[cmd]),
                task_vars=task_vars,
            ).get("output")[0]
            if tso_cmd.get("rc") != 0:
                for line in tso_cmd.get("content"):
                    if "NOT IN CATALOG" in line:
                        return False
        return True

    def _exit_action(self, result, msg, failed=False):
        """Exit action plugin with a message"""
        result.update(
            dict(
                changed=False,
                failed=failed,
                invocation=dict(module_args=self._task.args),
            )
        )
        if failed:
            result["msg"] = msg
        else:
            result["note"] = msg
        return result


def _update_result(is_binary, copy_res, original_args):
    """ Helper function to update output result with the provided values """
    ds_type = copy_res.get("ds_type")
    src = copy_res.get("src")
    note = copy_res.get("note")
    backup_name = copy_res.get("backup_name")
    updated_result = dict(
        dest=copy_res.get("dest"),
        is_binary=is_binary,
        changed=copy_res.get("changed"),
        invocation=dict(module_args=original_args),
    )
    if src:
        updated_result["src"] = src
    if note:
        updated_result["note"] = note
    if backup_name:
        updated_result["backup_name"] = backup_name

    if ds_type == "USS":
        updated_result.update(
            dict(
                gid=copy_res.get("gid"),
                uid=copy_res.get("uid"),
                group=copy_res.get("group"),
                owner=copy_res.get("owner"),
                mode=copy_res.get("mode"),
                state=copy_res.get("state"),
                size=copy_res.get("size"),
            )
        )
        checksum = copy_res.get("checksum")
        if checksum:
            updated_result["checksum"] = checksum

    return updated_result


def _process_boolean(arg, default=False):
    try:
        return boolean(arg)
    except TypeError:
        return default


def _create_temp_path_name():
    """Create a temporary path name"""
    current_date = time.strftime("D%y%m%d", time.localtime())
    current_time = time.strftime("T%H%M%S", time.localtime())
    return "ansible-zos-copy-payload-{0}-{1}".format(current_date, current_time)


def _detect_sftp_errors(stderr):
    """Detects if the stderr of the SFTP command contains any errors.
       The SFTP command usually returns zero return code even if it
       encountered an error while transferring data. Hence the need to parse
       its stderr to determine what error it ran into.
    """
    # The first line of stderr is a connection acknowledgement,
    # which can be ignored
    lines = to_text(stderr).splitlines()
    if len(lines) > 1:
        return "".join(lines[1:])
    return ""


def _write_content_to_temp_file(content):
    """Write given content to a temp file and return its path """
    fd, path = mkstemp()
    try:
        with os.fdopen(fd, "w") as infile:
            infile.write(content)
    except (OSError, IOError) as err:
        os.remove(path)
        raise AnsibleError(
            "Unable to write content to temporary file: {0}".format(repr(err))
        )
    return path<|MERGE_RESOLUTION|>--- conflicted
+++ resolved
@@ -34,20 +34,6 @@
         result = super(ActionModule, self).run(tmp, task_vars)
         del tmp
 
-<<<<<<< HEAD
-        src = self._task.args.get("src", None)
-        b_src = to_bytes(src, errors="surrogate_or_strict")
-        dest = self._task.args.get("dest", None)
-        content = self._task.args.get("content", None)
-        sftp_port = self._task.args.get("sftp_port", 22)
-        force = _process_boolean(self._task.args.get("force"), default=True)
-        backup = _process_boolean(self._task.args.get("backup"), default=False)
-        local_follow = _process_boolean(
-            self._task.args.get("local_follow"), default=False
-        )
-        remote_src = _process_boolean(self._task.args.get("remote_src"), default=False)
-        is_binary = _process_boolean(self._task.args.get("is_binary"), default=False)
-=======
         src = self._task.args.get('src', None)
         b_src = to_bytes(src, errors='surrogate_or_strict')
         dest = self._task.args.get('dest', None)
@@ -60,7 +46,6 @@
         local_follow = _process_boolean(self._task.args.get('local_follow'), default=False)
         remote_src = _process_boolean(self._task.args.get('remote_src'), default=False)
         is_binary = _process_boolean(self._task.args.get('is_binary'), default=False)
->>>>>>> ad3a01e9
         backup_name = self._task.args.get("backup_name", None)
         encoding = self._task.args.get("encoding", None)
         mode = self._task.args.get("mode", None)
