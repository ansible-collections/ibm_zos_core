--- conflicted
+++ resolved
@@ -1,16 +1,12 @@
 # IBM collection namespace
 namespace: ibm
 
-# IBM z/OS core collection as part of the
-# Red Hat Ansible Certified Content for IBM Z offering
+# IBM z/OS core collection as part of
+# Red Hat Ansible Certified Content for IBM Z
 name: ibm_zos_core
 
 # The collection version
-<<<<<<< HEAD
 version: 1.4.0-beta.2
-=======
-version: 1.4.0-beta.1
->>>>>>> f84c0483
 
 # Collection README file
 readme: README.md
@@ -18,10 +14,11 @@
 # Contributors
 authors:
   - Demetrios Dimatos <ddimatos@us.ibm.com>
-  - Behnam Al Kajbaf <behnam@ibm.com>
-  - Andrew Nguyen <andy.nguyen@ibm.com>
   - Rich Parker <richp@ibm.com>
   - Ketan Kelkar <ketan.kelkar@ibm.com>
+  - Ivan Alejandro Moreno Soto <ivan.moreno.soto@ibm.com>
+  - Oscar Fernando Flores Garcia <fernando.flores@ibm.com>
+  - Jenny Huang <jennyhuang@ibm.com>
 
 # Description
 description: The IBM z/OS core collection includes connection plugins, action plugins, modules, filters and ansible-doc to automate tasks on z/OS.
