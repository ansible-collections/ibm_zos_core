#!/usr/bin/python
# -*- coding: utf-8 -*-

# Copyright (c) IBM Corporation 2025
# Licensed under the Apache License, Version 2.0 (the "License");
# you may not use this file except in compliance with the License.
# You may obtain a copy of the License at
#     http://www.apache.org/licenses/LICENSE-2.0
# Unless required by applicable law or agreed to in writing, software
# distributed under the License is distributed on an "AS IS" BASIS,
# WITHOUT WARRANTIES OR CONDITIONS OF ANY KIND, either express or implied.
# See the License for the specific language governing permissions and
# limitations under the License.

from __future__ import absolute_import, division, print_function
__metaclass__ = type

DOCUMENTATION = r"""
module: zos_replace
version_added: '1.15.0'
short_description: Replace all instances of a pattern within a file or data set.
description:
  - The module L(zos_replace.,/zos_replace.html) can replace all instances of a pattern in the contents of a data set.
author:
  - "Marcel Gutierrez (@AndreMarcel99)"
options:
  after:
    description:
      - A regular expression that, if specified, determines which content will be replaced or removed B(after) the match.
      - Option I(after) is the start position from where the module will seek to match the I(regexp) pattern.
        When a pattern is matched, occurrences are substituted with the value set for I(replace).
      - If option I(after) is not set, the module will search from the beginning of the I(target).
      - Option I(after) is a regular expression as described in the L(Python library,https://docs.python.org/3/library/re.html).
      - Option I(after) can be used in combination with I(before).
        When combined with I(before), patterns are replaced or removed from I(after) until the value set for I(before).
      - Option I(after) can be interpreted as a literal string instead of a regular expression by setting option I(literal=after).
    required: false
    default: ''
    type: str
  backup:
    description:
      - Specifies whether a backup of the destination should be created before
        editing the source I(target).
      - When set to C(true), the module creates a backup file or data set.
      - The backup file name will be returned if I(backup) is C(true)
        on either success or failure of module execution such that data can be retrieved.
    required: false
    type: bool
    default: false
  backup_name:
    description:
      - Specify the USS file name or data set name for the destination backup.
      - If I(src) is a USS file or path, backup_name must be a file
        or path name, and it must be an absolute path name.
      - If the source is an MVS data set, I(backup_name) must be an MVS
        data set name, and the data set must B(not) be preallocated.
      - If it is a Generation Data Set (GDS), use a relative positive name, e.g., I(SOME.CREATION(+1)).
      - If I(backup_name) is not provided, a default name will
        be used. If the source is a USS file or path, the name of the backup
        file will be the source file or path name appended with a
        timestamp, e.g. C(/path/file_name.2020-04-23-08-32-29-bak.tar).
      - If I(src) is a seq data set and backup_name is not provided, the data set
        will be backed up to seq data set with a randomly generated name.
      - If I(src) is a data set member and backup_name is not provided, the data set
        member will be backed up to the same partitioned data set with a randomly generated
        member name.
      - If I(src) is a Generation Data Set (GDS) and backup_name is not provided, backup
        will be a sequential data set.
    required: false
    type: str
  before:
    description:
      - A regular expression that if, specified, determines which content will be replaced or removed B(before) the match.
      - Option I(before) is the end position from where the module will seek to match the I(regexp) pattern.
        When a pattern is matched, occurrences are substituted with the value set for I(replace).
      - If option I(before) is not set, the module will search to the end of the I(target).
      - Option I(before) is a regular expression as described in the L(Python library,https://docs.python.org/3/library/re.html).
      - Option I(before) can be used in combination with I(after).
        When combined with I(after), patterns are replaced or removed from I(after) until the value set for I(before).
      - Option I(before) can be interpreted as a literal string instead of a regular expression by setting option I(literal=before).
    required: false
    default: ''
    type: str
  encoding:
    description:
      - The character set for data in the I(target). Module L(zos_replace,./zos_replace.html)
        requires the encoding to correctly read the content
        of a USS file or data set. If this parameter is not provided, this
        module assumes that USS file or data set is encoded in IBM-1047.
      - Supported character sets rely on the charset conversion utility (iconv)
        version; the most common character sets are supported.
    required: false
    type: str
    default: IBM-1047
  literal:
    description:
      - If specified, it enables the module to interpret options I(after), I(before) and I(regexp) as a literal rather than a regular expression.
      - Option I(literal) uses any combination of V(after), V(before) and V(regexp).
      - To interpret one option as a literal, use I(literal=regexp), I(literal=after) or I(literal=before).
      - To interpret multiple options as a literal, use a list such as C(['after', 'before']) or C(['regex', 'after', 'before'])
    required: false
    default: []
    type: raw
  target:
    description:
      - The location can be a UNIX System Services (USS) file,
        PS (sequential data set), PDS, PDSE, member of a PDS or PDSE.
      - The USS file must be an absolute pathname.
      - It is possible to use a generation data set (GDS) relative name of generation already
        created. e.g. I(SOME.CREATION(-1)).
    required: true
    type: str
    aliases: [ src, path, destfile ]
  tmp_hlq:
    description:
      - Override the default High Level Qualifier (HLQ) for temporary and backup
        data sets.
      - The default HLQ is the Ansible user used to execute the module and if
        that is not available, then the value of C(TMPHLQ) is used.
    required: false
    type: str
  regexp:
    description:
      - The regular expression to look for in the contents of the file.
    required: true
    type: str
  replace:
    description:
      - The string to replace I(regexp) matches with.
      - If not set, matches are removed entirely.
    required: false
    type: str
    default: ''

notes:
  - For supported character sets used to encode data, refer to the
    L(documentation,https://ibm.github.io/z_ansible_collections_doc/ibm_zos_core/docs/source/resources/character_set.html).
  - Whitespaces at the end of line will be ignored in order for regex to work.
"""

EXAMPLES = r"""
- name: Replace 'profile/' pattern in USS file via blank substitution.
  zos_replace:
    target: /tmp/src/somefile
    regexp: 'profile\/'

- name: Replace regexp match with blank after line match in USS file.
  zos_replace:
    target: "/tmp/source"
    regexp: '^MOUNTPOINT*'
    after: export ZOAU_ROOT

- name: Replace a specific line with special character on a dataset after a line, treating the text specified
    for regexp as a literal string and after as regular expression.
  zos_replace:
    target: SAMPLE.SOURCE
    regexp: //*LIB  DD UNIT=SYS,SPACE=(TRK,(1,1)),VOL=SER=vvvvvv
    replace: //*LIB  DD UNIT=SYS,SPACE=(CYL,(1,1))
    after: '^\$source base \([^\s]+\)'
    literal: regexp

- name: Replace a specific line with special character on a dataset after a line, treating the text specified
    for regexp and after as regular expression.
  zos_replace:
    target: SAMPLE.SOURCE
    regexp: '\ \*\*LIB\ \ DD\ UNIT=SYS,SPACE=\(TRK,\(1,1\)\),VOL=SER=vvvvvv'
    replace: //*LIB  DD UNIT=SYS,SPACE=(CYL,(1,1))
    after: '^\$source base \([^\s]+\)'
    literal: regexp

- name: Replace a specific line before a specific sentence with backup, treating the text specified for regexp and before as literal strings.
  zos_replace:
    target: SAMPLE.SOURCE
    backup: true
    regexp: //SYSPRINT DD SYSOUT=*
    before: SAMPLES OUTPUT SYSIN *=$DSN
    literal:
      - regexp
      - before

- name: Replace a specific line before a specific sentence with backup, treating the text specified for regexp and before as regular expression.
  zos_replace:
    target: SAMPLE.SOURCE
    backup: true
    regexp: '\ //SYSPRINT\ DD\ SYSOUT=\*'
    before: '\ SAMPLES OUTPUT SYSIN\ \*\=\$DSN'

- name: Replace 'var' with 'vars' between matched lines after and before with backup.
  zos_replace:
    target: SAMPLE.DATASET
    tmp_hlq: ANSIBLE
    backup: true
    backup_name: BACKUP.DATASET
    regexp: var
    replace: vars
    after: ^/tmp/source*
    before: ^   if*

- name: Replace lines on a GDS and generate a backup on the same GDG.
  zos_replace:
    target: SOURCE.GDG(0)
    regexp: ^(IEE132I|IEA989I|IEA888I|IEF196I|IEA000I)\s.*
    after: ^IEE133I PENDING *
    before: ^IEE252I DEVICE *
    backup: true
    backup_name: "SOURCE.GDG(+1)"

- name: Delete 'SYSTEM' calls via backref between matched lines in a PDS member.
  zos_replace:
    target: PDS.SOURCE(MEM)
    regexp: '^(.*?SYSTEM.*?)SYSTEM(.*)'
    replace: '\1\2'
    after: IEE133I PENDING *
    before: IEF456I JOB12345 *
"""

RETURN = r"""
backup_name:
    description: Name of the backup file or data set that was created.
    returned: if backup=true
    type: str
    sample: "/path/to/file.txt.2015-02-03@04:15"
changed:
    description:
        Indicates if the source was modified.
    returned: always
    type: bool
    sample: True
found:
    description: Number of matches found
    returned: success
    type: int
    sample: 5
msg:
    description: A string with a generic or error message relayed to the user.
    returned: failure
    type: str
    sample: Parameter verification failed
replaced:
    description: Fragment of the file that was changed
    returned: always
    type: str
    sample: IEE134I TRACE DISABLED - MONITORING STOPPED
target:
    description: The data set name or USS path that was modified.
    returned: always
    type: str
    sample: ANSIBLE.USER.TEXT
"""

import os
import re
import io
import codecs
import shutil
import tempfile
import traceback
from ansible.module_utils.basic import AnsibleModule

from ansible_collections.ibm.ibm_zos_core.plugins.module_utils import (
    better_arg_parser,
    data_set,
    backup as Backup
)

from ansible_collections.ibm.ibm_zos_core.plugins.module_utils.import_handler import (
    ZOAUImportError,
)
from ansible_collections.ibm.ibm_zos_core.plugins.module_utils.ansible_module import (
    AnsibleModuleHelper,
)

try:
    from zoautil_py import zoau_io, datasets
except Exception:
    zoau_io = ZOAUImportError(traceback.format_exc())
    datasets = ZOAUImportError(traceback.format_exc())


def resolve_src_name(module, name, result, tmp_hlq):
    """Function to resolve and validate the existence of the dataset or uss file.

    Parameters
    ----------
        module : object
            Ansible object to execute commands.
        name : str
            Name of the src
        result : object
            Group of vars to display on module fail.
        tmp_hlq : str
            String to resolve data source name.

    Returns
    ----------
        str: Name of the src.

    """
    if "/" in name:
        if os.path.exists(name):
            if os.path.isfile(name):
                return name
            else:
                module.fail_json(rc=256, msg=f"Path {name} is a directory, please specify a file path.", **result)
        else:
            module.fail_json(rc=257, msg=f"USS path {name} does not exist.", **result)
    else:
        try:
            data_set_obj = data_set.MVSDataSet(name=name)
            name = data_set_obj.name
            if not data_set_obj.is_gds_active:
                is_an_alias, base_name = data_set.DataSet.get_name_if_data_set_is_alias(name=name, tmp_hlq=tmp_hlq)
                if is_an_alias:
                    name = base_name
        except Exception:
            message_dict = dict(msg=f"Unable to resolve name of data set {name}.")
            module.fail_json(**message_dict, **result)

        if data_set.DataSet.is_gds_relative_name(name):
            module.fail_json(msg="{0} does not exist".format(name), **result)

        ds_utils = data_set.DataSetUtils(name)
        if not ds_utils.exists():
            module.fail_json(msg=f"{name} does NOT exist.", **result)

        return name


def replace_text(content, regexp, replace, literal=False):
    """Function received the text to work on it to find the regexp
    expected to be replaced.

    Parameters
    ----------
        content : list
            The partial or complete text to be modified.
        regexp : str
            The str that will be search to be replaced.
        replace : str
            The str to replace on the text.
        literal : bool
            Variable to know if is a regex or not.
    Returns
    ----------
        list: the new array of lines with the content replaced
        times_replaced : the number of substitutions made
    """
    module = AnsibleModuleHelper(argument_spec={})
    full_text = "\n".join(content)

    if literal:
        regexp = re.escape(regexp)
        pattern = re.compile(regexp)
    else:
        try:
            pattern = re.compile(regexp, re.MULTILINE)
        except Exception as e:
            module.fail_json(msg=f"Unable to compile regex {regexp}. {e}")

    try:
        modified_text, times_replaced = re.subn(pattern, replace, full_text, 0)
    except Exception as e:
        module.fail_json(msg=f"Bad use of regex {pattern} with replace {replace}. {e}")

    modified_list = modified_text.split("\n")
    modified_list = [line for line in modified_list if line.strip() or line.lstrip()]

    return modified_list, times_replaced


def merge_text(original, replace, begin, end):
    """Function to generate the new full text with the replaced
        text inside of it.
    Args
    ----------
        original : list
            Tue full original text on list
        replace : list
            The fraction of text that was replaced
        begin : int
            Position of the list where start the replace of array
        end : int
            Position of the list where end the replace of array

    Returns
    ----------
        list : The full text on list mode
    """
    replace = [line for line in replace if line.strip() or line.lstrip()]
    if len(replace) != 0:
        # Case for after exist and before dont
        if begin != 0 and end == len(original):
            head_content = original[:begin]
            head_content.extend(replace)
            return head_content

        # Case for before exist and after dont
        elif end != len(original) and begin == 0:
            tail_content = original[end:]
            replace.extend(tail_content)
            return replace

        # Case before and after exists
        else:
            head_content = original[:begin]
            tail_content = original[end:]
            head_content.extend(replace)
            head_content.extend(tail_content)
            return head_content
    else:
        # Case for after exist and before dont
        if begin != 0 and end == len(original):
            head_content = original[:begin]
            return head_content

        # Case for before exist and after dont
        elif end != len(original) and begin == 0:
            tail_content = original[end:]
            return tail_content

        # Case before and after exists
        else:
            head_content = original[:begin]
            tail_content = original[end:]
            head_content.extend(tail_content)
            return head_content


def search_bf_af(text, literal, before, after):
    """Function to get the boundaries of the text that should be searched and replaced.

    Args
    ----------
        text : list
            Text of the file as a list.
        literal : list
            List of values ('before' or 'after') that indicate when to disable regexes.
        before : str
            Str or regex to search where to end the section to replace the text
        after : str
            Str or regex to search where to begin the section to replace the text

    Returns
    ----------
        begin_block_code: Position of the list where to start search
        end_block_code: Position of the list where to end search
        match: If there were a match of any value of before or after
    """
    module = AnsibleModuleHelper(argument_spec={})
    lit_af = False
    lit_bf = False

    if literal:
        lit_af = True if "after" in literal else False
        lit_bf = True if "before" in literal else False

    if bool(before):
        if lit_bf:
            pattern_before = re.escape(before)
            pattern_end = re.compile(pattern_before) if before else before
        else:
            pattern_before = u''
            pattern_before = u'(?P<subsection>.*)%s' % before
            try:
                pattern_end = re.compile(pattern_before, re.DOTALL)
            except Exception as e:
                module.fail_json(msg=f"Unable to compile regex {before}. {e}")

    if bool(after):
        if lit_af:
            pattern_after = re.escape(after)
            pattern_begin = re.compile(pattern_after) if after else after
        else:
            pattern_after = u''
            pattern_after = u'%s(?P<subsection>.*)' % after
            try:
                pattern_begin = re.compile(pattern_after, re.DOTALL) if after else after
            except Exception as e:
                module.fail_json(msg=f"Unable to compile regex {after}. {e}")

    begin_block_code = 0
    end_block_code = len(text)

    line_counter = 0
    search_after = bool(after)
    search_before = False if search_after else True
    match = False

    for line in text:
        if search_after:
            if pattern_begin.match(line) is not None:
                begin_block_code = line_counter + 1
                match = True
                if not before:
                    break
                else:
                    search_before = True
                    search_after = False

        if search_before:
            if pattern_end.match(line) is not None:
                end_block_code = line_counter
                match = True
                break

        line_counter += 1

    return begin_block_code, end_block_code, match


def open_file(file, encoding, uss):
    """
    Args
    ----------
        file : str
            Name of the file to extract the text.
        encoding : str
            Type of encoding to decode the text.
        uss : bool
            How to open the file to extract the text.

    Returns
    ----------
        list : The list with the content of the file.
    """
    decode_list = []

    if uss:
        with io.open(file, "rb") as content_file:
            content = codecs.decode(content_file.read(), encoding)
        decode_list = content.splitlines()
    else:
        with zoau_io.RecordIO(f"//'{file}'") as dataset_read:
            dataset_content = dataset_read.readrecords()
<<<<<<< HEAD
=======
        # As in ZOAU 1.4.0 on reading dataset we are getting extra whitespace so we need rstrip for regex to work.
>>>>>>> c1d42bf1
        decode_list = [codecs.decode(record, encoding).rstrip() for record in dataset_content]

    return decode_list


def replace_func(file, regexp, replace, module, uss, literal, encoding="cp1047", after=None, before=None):
    """Function to extract from the uss a fragment or the full text to be replaced and replace the content.

    Args
    ----------
        file : str
            Uss path.
        regexp : str
            Regex expression to search.
        replace : str
            Regex expression or text to replace.
        module : obj
            Object of Ansible to access to the facilities
        uss : bool
            Variable to indicate the type of file to open for the module. Either uss or data set.
        literal : list
            List of values to be used as string disabling regex option.
        encoding : str, optional
            Encoding to use en decoding content.
            Defaults to "cp1047".
        after : str, optional
            Str or regex to search where to start the section to replace on the text.
            Defaults to "".
        before : str, optional
            Str or regex to search where to end the section to replace on the text.
            Defaults to "".

    Returns
    ----------
        list : List with the new text with the replace expected.
    """
    decode_list = open_file(file, encoding, uss)

    is_regex = False

    if literal:
        is_regex = True if "regexp" in literal else False

    if not after and not before:
        new_full_text, replaced = replace_text(content=decode_list, regexp=regexp, replace=replace, literal=is_regex)
        return new_full_text, replaced, new_full_text

    begin_block_code, end_block_code, match = search_bf_af(text=decode_list, literal=literal, before=before, after=after)

    if not match:
        module.fail_json(msg="Pattern for before/after params did not match the given file.")

    new_text, replaced = replace_text(content=decode_list[begin_block_code:end_block_code],
                                      regexp=regexp, replace=replace, literal=is_regex)
    full_new_text = merge_text(original=decode_list, replace=new_text, begin=begin_block_code, end=end_block_code)
    return full_new_text, replaced, new_text


def run_module():
    module = AnsibleModule(
        argument_spec=dict(
            after=dict(type='str', default=''),
            backup=dict(type='bool', default=False, required=False),
            backup_name=dict(type='str', default=None, required=False),
            before=dict(type='str', default=''),
            encoding=dict(type='str', default='IBM-1047', required=False),
            target=dict(type="str", required=True, aliases=['src', 'path', 'destfile']),
            tmp_hlq=dict(type='str', required=False, default=None),
            literal=dict(type="raw", required=False, default=[]),
            regexp=dict(type="str", required=True),
            replace=dict(type='str', default=""),
        ),
        supports_check_mode=False
    )
    args_def = dict(
        after=dict(type='str', default=''),
        backup=dict(type='bool', default=False, required=False),
        backup_name=dict(type='data_set_or_path', default=None, required=False),
        before=dict(type='str', default=''),
        encoding=dict(type='str', default='IBM-1047', required=False),
        target=dict(type="data_set_or_path", required=True, aliases=['src', 'path', 'destfile']),
        tmp_hlq=dict(type='qualifier_or_empty', required=False, default=None),
        literal=dict(type=literals, required=False, default=[]),
        regexp=dict(type="str", required=True),
        replace=dict(type='str', default=""),
    )

    try:
        parser = better_arg_parser.BetterArgParser(args_def)
        parsed_args = parser.parse_args(module.params)
        module.params = parsed_args
    except ValueError as err:
        module.fail_json(
            msg='Parameter verification failed.',
            stderr=str(err)
        )

    src = module.params.get("target")

    result = dict()
    changed = False
    result["target"] = src
    result["changed"] = changed

    tmp_hlq = parsed_args.get('tmp_hlq')
    src = resolve_src_name(module=module, name=src, result=result, tmp_hlq=tmp_hlq)
    uss = True if "/" in src else False
    after = module.params.get("after")
    before = module.params.get("before")
    regexp = module.params.get("regexp")
    replace = module.params.get("replace")
    encoding = module.params.get("encoding")
    if not encoding or encoding == "IBM-1047":
        encoding = "cp1047"
    backup = module.params.get("backup")
    backup_name = parsed_args.get('backup_name')
    literal = module.params.get("literal")

    if literal:
        if "after" in literal and not after:
            module.fail_json(msg="Use of literal requires the use of the after option too.", **result)
        if "before" in literal and not before:
            module.fail_json(msg="Use of literal requires the use of the before option too.", **result)

    if backup:
        try:
            if uss:
                result['backup_name'] = Backup.uss_file_backup(src, backup_name=backup_name, compress=False)
            else:
                backup_ds = Backup.mvs_file_backup(dsn=src, bk_dsn=backup_name, tmphlq=tmp_hlq)
                result['backup_name'] = backup_ds
                if data_set.DataSet.is_gds_relative_name(backup_ds):
                    bk_up_obj = data_set.MVSDataSet(name=backup_ds)
                    result['backup_name'] = bk_up_obj.name
        except Exception as err:
            module.fail_json(msg=f"Unable to allocate backup {backup} destination: {str(err)}.", **result)

    if uss:
        full_text, replaced, fragment = replace_func(file=src, regexp=regexp, replace=replace, module=module, uss=uss,
                                                     encoding=encoding, after=after, before=before, literal=literal)
        tmp_file = tempfile.NamedTemporaryFile(delete=False)
        tmp_file = tmp_file.name

        if replaced > 0:
            try:
                content = [line.rstrip() for line in full_text]
                full_text = "\n".join(content)
                with open(tmp_file, 'w', encoding=encoding) as f:
                    f.write(full_text)
            except Exception as e:
                os.remove(tmp_file)
                module.fail_json(
                    msg=f"Unable to write on data set {src}. {e}",
                )

            try:
                f = open(src, 'r+', encoding=encoding)
                f.truncate(0)
                shutil.copyfile(tmp_file, src)
            finally:
                os.remove(tmp_file)

    else:
        full_text, replaced, fragment = replace_func(file=src, regexp=regexp, replace=replace, module=module, uss=uss,
                                                     encoding=encoding, after=after, before=before, literal=literal)
<<<<<<< HEAD
        if replaced > 0:
            try:
                # zoau_io.zopen on mode w allow delete all the content inside the dataset allowing to write the new one
                with zoau_io.zopen(f"//'{src}'", "w", encoding, recfm="*") as ds:
                    pass
                content = [line.rstrip() for line in full_text]
                full_text = "\n".join(content)
                rc_write = datasets.write(dataset_name=src, content=full_text, append=True, force=True)
                if rc_write != 0:
                    raise Exception("Non zero return code from datasets.write.")
            except Exception as e:
                module.fail_json(
                    msg=f"Unable to write on data set {src}. {e}",
                    **result
                )
=======
        try:
            # zoau_io.zopen on mode w allow delete all the content inside the dataset allowing to write the new one
            with zoau_io.zopen(f"//'{src}'", "w", encoding, recfm="*") as ds:
                pass
            content = [line.rstrip() for line in full_text]
            full_text = "\n".join(content)
            rc_write = datasets.write(dataset_name=src, content=full_text)
            if rc_write is not None:
                raise Exception("None was not returned from datasets.write.")
        except Exception as e:
            module.fail_json(
                msg=f"Unable to write on data set {src}. {e}",
                **result
            )
>>>>>>> c1d42bf1

    if replaced > 0:
        changed = True
        result["replaced"] = fragment
    result["found"] = replaced
    result["changed"] = changed

    module.exit_json(**result)


def literals(contents, dependencies):
    """Validate literal arguments.
        This was created for the literal option type of data to accept any
        given combination of arguments because choices only allows one.

    Parameters
    ----------
        contents : Union[str, list[str]]
                 The contents provided for the literal argument.
        dependencies : dict
                     Any arguments this argument is dependent on.

    Raises
    -------
        ValueError : str
                   When invalid argument provided.

    Returns
    -------
        contents : list[str]
                 The contents returned as a list of not required
    """
    allowed_values = {"after", "before", "regexp"}
    if not contents:
        return None
    if contents == []:
        return None
    if not isinstance(contents, list):
        contents = [contents]
    for val in contents:
        if val not in allowed_values:
            raise ValueError(f'Invalid argument "{val}" for type "literal".')
    return contents


def main():
    run_module()


if __name__ == '__main__':
    main()<|MERGE_RESOLUTION|>--- conflicted
+++ resolved
@@ -532,10 +532,7 @@
     else:
         with zoau_io.RecordIO(f"//'{file}'") as dataset_read:
             dataset_content = dataset_read.readrecords()
-<<<<<<< HEAD
-=======
         # As in ZOAU 1.4.0 on reading dataset we are getting extra whitespace so we need rstrip for regex to work.
->>>>>>> c1d42bf1
         decode_list = [codecs.decode(record, encoding).rstrip() for record in dataset_content]
 
     return decode_list
@@ -701,7 +698,6 @@
     else:
         full_text, replaced, fragment = replace_func(file=src, regexp=regexp, replace=replace, module=module, uss=uss,
                                                      encoding=encoding, after=after, before=before, literal=literal)
-<<<<<<< HEAD
         if replaced > 0:
             try:
                 # zoau_io.zopen on mode w allow delete all the content inside the dataset allowing to write the new one
@@ -717,22 +713,6 @@
                     msg=f"Unable to write on data set {src}. {e}",
                     **result
                 )
-=======
-        try:
-            # zoau_io.zopen on mode w allow delete all the content inside the dataset allowing to write the new one
-            with zoau_io.zopen(f"//'{src}'", "w", encoding, recfm="*") as ds:
-                pass
-            content = [line.rstrip() for line in full_text]
-            full_text = "\n".join(content)
-            rc_write = datasets.write(dataset_name=src, content=full_text)
-            if rc_write is not None:
-                raise Exception("None was not returned from datasets.write.")
-        except Exception as e:
-            module.fail_json(
-                msg=f"Unable to write on data set {src}. {e}",
-                **result
-            )
->>>>>>> c1d42bf1
 
     if replaced > 0:
         changed = True
