--- conflicted
+++ resolved
@@ -1974,13 +1974,8 @@
         dest_data_set = data_set_2
     try:
         hosts = ansible_zos_module
-<<<<<<< HEAD
         hosts.all.zos_data_set(name=data_set_1, state="present", type=ds_type, replace=True)
         hosts.all.zos_data_set(name=data_set_2, state="present", type=ds_type, replace=True)
-=======
-        hosts.all.zos_data_set(name=DATASET_1, state="present", type=ds_type, replace=True)
-        hosts.all.zos_data_set(name=DATASET_2, state="present", type=ds_type, replace=True)
->>>>>>> 3b3176b3
         if ds_type == "PDS" or ds_type == "PDSE":
             hosts.all.zos_data_set(name=src_data_set, state="present", type="member", replace=True)
             hosts.all.zos_data_set(name=dest_data_set, state="present", type="member", replace=True)
@@ -4351,7 +4346,6 @@
 @pytest.mark.parametrize("src_type", ["seq", "pds", "pdse"])
 def test_copy_data_set_to_volume(ansible_zos_module, volumes_on_systems, src_type):
     hosts = ansible_zos_module
-<<<<<<< HEAD
     source = get_tmp_ds_name()
     dest = get_tmp_ds_name()
     volumes = Volume_Handler(volumes_on_systems)
@@ -4360,12 +4354,6 @@
         volume = volumes.get_available_vol()
         volumes.free_vol(volume_1)
         volume_1 = volume
-    source_member = source + "(MEM)"
-=======
-    source = "USER.TEST.FUNCTEST.SRC"
-    dest = "USER.TEST.FUNCTEST.DEST"
-    source_member = "USER.TEST.FUNCTEST.SRC(MEMBER)"
->>>>>>> 3b3176b3
     try:
         hosts.all.zos_data_set(name=source, type=src_type, state='present')
         hosts.all.zos_data_set(name=source_member, type="member", state='present')
