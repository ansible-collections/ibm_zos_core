--- conflicted
+++ resolved
@@ -1218,14 +1218,8 @@
         results = hosts.all.zos_blockinfile(**params)
         for result in results.contacted.values():
             assert result.get("changed") == 1
-<<<<<<< HEAD
-            if backup_name:
-                backup_ds_name = result.get("backup_name")
-                assert backup_ds_name is not None
-=======
             backup_ds_name = result.get("backup_name")
             assert backup_ds_name is not None
->>>>>>> b857fdfd
         results = hosts.all.shell(cmd="cat \"//'{0}'\" ".format(params["path"]))
         for result in results.contacted.values():
             assert result.get("stdout") == EXPECTED_INSERTAFTER_EOF
@@ -1233,6 +1227,8 @@
         remove_ds_environment(ansible_zos_module, ds_name)
         if backup_name:
             ansible_zos_module.all.zos_data_set(name="BLOCKIF.TEST.BACKUP", state="absent")
+            ansible_zos_module.all.zos_data_set(name=backup_ds_name, state="absent")
+        else:
             ansible_zos_module.all.zos_data_set(name=backup_ds_name, state="absent")
 
 
