# Copyright (c) IBM Corporation 2020
# Apache License, Version 2.0 (see https://opensource.org/licenses/Apache-2.0)

from __future__ import absolute_import, division, print_function

__metaclass__ = type

import re
import tempfile
from os import path
from random import choice
from string import ascii_uppercase, digits
from random import randint
from ansible.module_utils._text import to_bytes
from ansible.module_utils.basic import AnsibleModule
from ansible_collections.ibm.ibm_zos_core.plugins.module_utils.import_handler import (
    MissingZOAUImport,
    MissingImport,
)

from ansible_collections.ibm.ibm_zos_core.plugins.module_utils import (
    better_arg_parser, mvs_cmd
)

try:
    from ansible_collections.ibm.ibm_zos_core.plugins.module_utils import vtoc
except ImportError:
    vtoc = MissingImport("vtoc")

try:
    from zoautil_py import Datasets, MVSCmd, types
except ImportError:
    Datasets = MissingZOAUImport()
    MVSCmd = MissingZOAUImport()
    types = MissingZOAUImport()


class DataSet(object):
    """Perform various data set operations such as creation, deletion and cataloging."""

    # Module args mapped to equivalent ZOAU data set create args
    _ZOAU_DS_CREATE_ARGS = {
        "name": "name",
        "type": "type",
        "space_primary": "size",
        "space_secondary": "secondary_space",
        "record_format": "format",
        "sms_storage_class": "class_name",
        "sms_data_class": "data_class",
        "sms_management_class": "management_class",
        "record_length": "length",
        "key_offset": "offset",
        "key_length": "key_length",
        "block_size": "block_size",
        "volumes": "volumes",
    }

    _VSAM_CATALOG_COMMAND_NOT_INDEXED = """ DEFINE CLUSTER -
        (NAME('{0}') -
        VOLUMES({1} -
        ) -
        RECATALOG -
        {2}) -
    DATA( -
        NAME('{0}.DATA'))
    """

    _VSAM_CATALOG_COMMAND_INDEXED = """ DEFINE CLUSTER -
        (NAME('{0}') -
        VOLUMES({1} -
        ) -
        RECATALOG -
        {2}) -
    DATA( -
        NAME('{0}.DATA')) -
    INDEX( -
        NAME('{0}.INDEX'))
    """

    _NON_VSAM_UNCATALOG_COMMAND = " UNCATLG DSNAME={0}"

    _VSAM_UNCATALOG_COMMAND = " DELETE '{0}' NOSCRATCH"

    @staticmethod
    def ensure_present(
        name,
        replace,
        type=None,
        space_primary=None,
        space_secondary=None,
        space_type=None,
        record_format=None,
        record_length=None,
        block_size=None,
        directory_blocks=None,
        key_length=None,
        key_offset=None,
        sms_storage_class=None,
        sms_data_class=None,
        sms_management_class=None,
        volumes=None,
    ):
        """Creates data set if it does not already exist.

        Args:
            name (str): The name of the dataset
            replace (bool) -- Used to determine behavior when data set already exists.
            type (str, optional): The type of dataset.
                    Valid options are: SEQ, BASIC, LARGE, PDS, PDSE, LIBRARY, LDS, RRDS, ESDS, KSDS.
                    Defaults to None.
            space_primary (int, optional): The amount of primary space to allocate for the dataset.
                    Defaults to None.
            space_secondary (int, optional):  The amount of secondary space to allocate for the dataset.
                    Defaults to None.
            space_type (str, optional): The unit of measurement to use when defining primary and secondary space.
                    Defaults to None.
            record_format (str, optional): The record format to use for the dataset.
                    Valid options are: FB, VB, FBA, VBA, U.
                    Defaults to None.
            record_length (int, optional) The length, in bytes, of each record in the data set.
                    Defaults to None.
            block_size (int, optional): The block size to use for the data set.
                    Defaults to None.
            directory_blocks (int, optional): The number of directory blocks to allocate to the data set.
                    Defaults to None.
            key_length (int, optional): The key length of a record.
                    Required for Key Sequenced Datasets (KSDS).
                    Defaults to None.
            key_offset (int, optional): The key offset is the position of the first byte of the key
                    in each logical record of a the specified VSAM data set.
                    If the key is at the beginning of the logical record, the offset is zero.
                    Required for Key Sequenced Datasets (KSDS).
                    Defaults to None.
            sms_storage_class (str, optional): The storage class for an SMS-managed dataset.
                    Required for SMS-managed datasets that do not match an SMS-rule.
                    Not valid for datasets that are not SMS-managed.
                    Note that all non-linear VSAM datasets are SMS-managed.
                    Defaults to None.
            sms_data_class (str, optional): The data class for an SMS-managed dataset.
                    Optional for SMS-managed datasets that do not match an SMS-rule.
                    Not valid for datasets that are not SMS-managed.
                    Note that all non-linear VSAM datasets are SMS-managed.
                    Defaults to None.
            sms_management_class (str, optional): The management class for an SMS-managed dataset.
                    Optional for SMS-managed datasets that do not match an SMS-rule.
                    Not valid for datasets that are not SMS-managed.
                    Note that all non-linear VSAM datasets are SMS-managed.
                    Defaults to None.
            volumes (Union[str, list[str]], optional): A list of volume serials.
                    When providing multiple volumes, processing will begin with
                    the first volume in the provided list. Offline volumes are not considered.
                    Volumes can always be provided when not using SMS.
                    When using SMS, volumes can be provided when the storage class being used
                    has GUARANTEED_SPACE=YES specified. Otherwise, the allocation will fail.
                    Defaults to None.

        Returns:
            bool -- Indicates if changes were made.
        """
        arguments = locals()
        arguments.pop("replace", None)
        present, changed = DataSet.attempt_catalog_if_necessary(name, volumes)
        if present:
            if not replace:
                return changed
            DataSet.replace(**arguments)
        else:
            DataSet.create(**arguments)
        return True

    @staticmethod
    def ensure_absent(name, volumes=None):
        """Deletes provided data set if it exists.

        Arguments:
            name (str) -- The name of the data set to ensure is absent.

        Returns:
            bool -- Indicates if changes were made.
        """
        present, changed = DataSet.attempt_catalog_if_necessary(name, volumes)
        if present:
            DataSet.delete(name)
            return True
        return False

    # ? should we do additional check to ensure member was actually created?

    @staticmethod
    def ensure_member_present(name, replace=False):
        """Creates data set member if it does not already exist.

        Arguments:
            name (str) -- The name of the data set to ensure is present.
            replace (bool) -- Used to determine behavior when data set already
        exists.

        Returns:
            bool -- Indicates if changes were made.
        """
        if DataSet.data_set_member_exists(name):
            if not replace:
                return False
            DataSet.delete_member(name)
        DataSet.create_member(name)
        return True

    @staticmethod
    def ensure_member_absent(name):
        """Deletes provided data set member if it exists.
        Returns a boolean indicating if changes were made."""
        if DataSet.data_set_member_exists(name):
            DataSet.delete_member(name)
            return True
        return False

    @staticmethod
    def ensure_cataloged(name, volumes):
        """Ensure a data set is cataloged. Data set can initially
        be in cataloged or uncataloged state when this function is called.

        Arguments:
            name (str) -- The data set name to ensure is cataloged.
            volume (str) -- The volume on which the data set should exist.

        Returns:
            bool -- If changes were made.
        """
        if DataSet.data_set_cataloged(name):
            return False
        try:
            DataSet.catalog(name, volumes)
        except DatasetCatalogError:
            raise DatasetCatalogError(
                name, volumes, "-1", "Data set was not found. Unable to catalog."
            )
        return True

    @staticmethod
    def ensure_uncataloged(name):
        """Ensure a data set is uncataloged. Data set can initially
        be in cataloged or uncataloged state when this function is called.

        Arguments:
            name (str) -- The data set name to ensure is uncataloged.

        Returns:
            bool -- If changes were made.
        """
        if DataSet.data_set_cataloged(name):
            DataSet.uncatalog(name)
            return True
        return False

    @staticmethod
    def data_set_cataloged(name):
        """Determine if a data set is in catalog.

        Arguments:
            name (str) -- The data set name to check if cataloged.

        Returns:
            bool -- If data is is cataloged.
        """
        name = name.upper()
        module = AnsibleModule(argument_spec={}, check_invalid_arguments=False)
        stdin = " LISTCAT ENTRIES('{0}')".format(name)
        rc, stdout, stderr = module.run_command(
            "mvscmdauth --pgm=idcams --sysprint=* --sysin=stdin", data=stdin
        )
        if re.search(r"-\s" + name + r"\s*\n\s+IN-CAT", stdout):
            return True
        return False

    @staticmethod
    def data_set_exists(name, volume=None):
        """Determine if a data set exists.
        This will check the catalog in addition to
        the volume table of contents.

        Arguments:
            name (str) -- The data set name to check if exists.
            volume (str) -- The volume the data set may reside on.

        Returns:
            bool -- If data is found.
        """
        if DataSet.data_set_cataloged(name):
            return True
        elif volume is not None:
            return DataSet._is_in_vtoc(name, volume)
        return False

    @staticmethod
    def data_set_member_exists(name):
        """Checks for existence of data set member.

        Arguments:
            name (str) -- The data set name including member.

        Returns:
            bool -- If data set member exists.
        """
        module = AnsibleModule(argument_spec={}, check_invalid_arguments=False)
        rc, stdout, stderr = module.run_command("head \"//'{0}'\"".format(name))
        if rc != 0 or (stderr and "EDC5067I" in stderr):
            return False
        return True

    @staticmethod
    def attempt_catalog_if_necessary(name, volumes):
        """Attempts to catalog a data set if not already cataloged.

        Arguments:
            name (str) -- The name of the data set.
            volumes (list[str]) -- The volumes the data set may reside on.

        Returns:
            bool -- Whether the data set is now present.
            bool -- Whether changes were made.
        """
        changed = False
        present = False
        if DataSet.data_set_cataloged(name):
            present = True
        elif volumes is not None:
            errors = False
            try:
                DataSet.catalog(name, volumes)
            except DatasetCatalogError:
                errors = True
            if not errors:
                changed = True
                present = True
        return present, changed

    @staticmethod
    def _is_in_vtoc(name, volume):
        """Determines if data set is in a volume's table of contents.

        Arguments:
            name (str) -- The name of the data set to search for.
            volume (str) -- The volume to search the table of contents of.

        Returns:
            bool -- If data set was found in table of contents for volume.
        """
        data_sets = vtoc.get_volume_entry(volume)
        data_set = vtoc.find_data_set_in_volume_output(name, data_sets)
        if data_set is not None:
            return True
        vsam_name = name + ".data"
        vsam_data_set = vtoc.find_data_set_in_volume_output(vsam_name, data_sets)
        if vsam_data_set is not None:
            return True
        return False

    @staticmethod
    def replace(
        name,
        type=None,
        space_primary=None,
        space_secondary=None,
        space_type=None,
        record_format=None,
        record_length=None,
        block_size=None,
        directory_blocks=None,
        key_length=None,
        key_offset=None,
        sms_storage_class=None,
        sms_data_class=None,
        sms_management_class=None,
        volumes=None,
    ):
        """Attempts to replace an existing data set.

        Args:
            name (str): The name of the dataset
            type (str, optional): The type of dataset.
                    Valid options are: SEQ, BASIC, LARGE, PDS, PDSE, LIBRARY, LDS, RRDS, ESDS, KSDS.
                    Defaults to None.
            space_primary (int, optional): The amount of primary space to allocate for the dataset.
                    Defaults to None.
            space_secondary (int, optional):  The amount of secondary space to allocate for the dataset.
                    Defaults to None.
            space_type (str, optional): The unit of measurement to use when defining primary and secondary space.
                    Defaults to None.
            record_format (str, optional): The record format to use for the dataset.
                    Valid options are: FB, VB, FBA, VBA, U.
                    Defaults to None.
            record_length (int, optional) The length, in bytes, of each record in the data set.
                    Defaults to None.
            block_size (int, optional): The block size to use for the data set.
                    Defaults to None.
            directory_blocks (int, optional): The number of directory blocks to allocate to the data set.
                    Defaults to None.
            key_length (int, optional): The key length of a record.
                    Required for Key Sequenced Datasets (KSDS).
                    Defaults to None.
            key_offset (int, optional): The key offset is the position of the first byte of the key
                    in each logical record of a the specified VSAM data set.
                    If the key is at the beginning of the logical record, the offset is zero.
                    Required for Key Sequenced Datasets (KSDS).
                    Defaults to None.
            sms_storage_class (str, optional): The storage class for an SMS-managed dataset.
                    Required for SMS-managed datasets that do not match an SMS-rule.
                    Not valid for datasets that are not SMS-managed.
                    Note that all non-linear VSAM datasets are SMS-managed.
                    Defaults to None.
            sms_data_class (str, optional): The data class for an SMS-managed dataset.
                    Optional for SMS-managed datasets that do not match an SMS-rule.
                    Not valid for datasets that are not SMS-managed.
                    Note that all non-linear VSAM datasets are SMS-managed.
                    Defaults to None.
            sms_management_class (str, optional): The management class for an SMS-managed dataset.
                    Optional for SMS-managed datasets that do not match an SMS-rule.
                    Not valid for datasets that are not SMS-managed.
                    Note that all non-linear VSAM datasets are SMS-managed.
                    Defaults to None.
            volumes (Union[str, list[str]], optional): A list of volume serials.
                    When providing multiple volumes, processing will begin with
                    the first volume in the provided list. Offline volumes are not considered.
                    Volumes can always be provided when not using SMS.
                    When using SMS, volumes can be provided when the storage class being used
                    has GUARANTEED_SPACE=YES specified. Otherwise, the allocation will fail.
                    Defaults to None.
        """
        arguments = locals()
        DataSet.delete(name)
        DataSet.create(**arguments)
        return

    @staticmethod
    def _build_zoau_args(**kwargs):
        primary = kwargs.get("space_primary")
        secondary = kwargs.get("space_secondary")
        space_type = kwargs.get("space_type")
        volumes = kwargs.get("volumes")
        if primary:
            primary = str(primary)
            if space_type:
                primary += space_type
        if secondary:
            secondary = str(secondary)
            if space_type:
                secondary += space_type

        volumes = ",".join(volumes) if volumes else None
        kwargs["space_primary"] = primary
        kwargs["space_secondary"] = secondary
        kwargs["volumes"] = volumes
        kwargs.pop("space_type", None)
        renamed_args = {}
        for arg, val in kwargs.items():
            if val is None:
                continue
            if DataSet._ZOAU_DS_CREATE_ARGS.get(arg):
                renamed_args[DataSet._ZOAU_DS_CREATE_ARGS.get(arg)] = val
            else:
                renamed_args[arg] = val
        return renamed_args

    @staticmethod
    def create(
        name,
        type=None,
        space_primary=None,
        space_secondary=None,
        space_type=None,
        record_format=None,
        record_length=None,
        block_size=None,
        directory_blocks=None,
        key_length=None,
        key_offset=None,
        sms_storage_class=None,
        sms_data_class=None,
        sms_management_class=None,
        volumes=None,
    ):
        """A wrapper around zoautil_py
        Dataset.create() to raise exceptions on failure.
        Reasonable default arguments will be set by ZOAU when necessary.

        Args:
            name (str): The name of the dataset
            type (str, optional): The type of dataset.
                    Valid options are: SEQ, BASIC, LARGE, PDS, PDSE, LIBRARY, LDS, RRDS, ESDS, KSDS.
                    Defaults to None.
            space_primary (int, optional): The amount of primary space to allocate for the dataset.
                    Defaults to None.
            space_secondary (int, optional):  The amount of secondary space to allocate for the dataset.
                    Defaults to None.
            space_type (str, optional): The unit of measurement to use when defining primary and secondary space.
                    Defaults to None.
            record_format (str, optional): The record format to use for the dataset.
                    Valid options are: FB, VB, FBA, VBA, U.
                    Defaults to None.
            record_length (int, optional) The length, in bytes, of each record in the data set.
                    Defaults to None.
            block_size (int, optional): The block size to use for the data set.
                    Defaults to None.
            directory_blocks (int, optional): The number of directory blocks to allocate to the data set.
                    Defaults to None.
            key_length (int, optional): The key length of a record.
                    Required for Key Sequenced Datasets (KSDS).
                    Defaults to None.
            key_offset (int, optional): The key offset is the position of the first byte of the key
                    in each logical record of a the specified VSAM data set.
                    If the key is at the beginning of the logical record, the offset is zero.
                    Required for Key Sequenced Datasets (KSDS).
                    Defaults to None.
            sms_storage_class (str, optional): The storage class for an SMS-managed dataset.
                    Required for SMS-managed datasets that do not match an SMS-rule.
                    Not valid for datasets that are not SMS-managed.
                    Note that all non-linear VSAM datasets are SMS-managed.
                    Defaults to None.
            sms_data_class (str, optional): The data class for an SMS-managed dataset.
                    Optional for SMS-managed datasets that do not match an SMS-rule.
                    Not valid for datasets that are not SMS-managed.
                    Note that all non-linear VSAM datasets are SMS-managed.
                    Defaults to None.
            sms_management_class (str, optional): The management class for an SMS-managed dataset.
                    Optional for SMS-managed datasets that do not match an SMS-rule.
                    Not valid for datasets that are not SMS-managed.
                    Note that all non-linear VSAM datasets are SMS-managed.
                    Defaults to None.
            volumes (Union[str, list[str]], optional): A list of volume serials.
                    When providing multiple volumes, processing will begin with
                    the first volume in the provided list. Offline volumes are not considered.
                    Volumes can always be provided when not using SMS.
                    When using SMS, volumes can be provided when the storage class being used
                    has GUARANTEED_SPACE=YES specified. Otherwise, the allocation will fail.
                    Defaults to None.

        Raises:
            DatasetCreateError: When data set creation fails.
        """
        original_args = locals()
        formatted_args = DataSet._build_zoau_args(**original_args)
        rc = Datasets.create(**formatted_args)
        if rc > 0:
            raise DatasetCreateError(name, rc)
        return

    @staticmethod
    def delete(name):
        """A wrapper around zoautil_py
        Dataset.delete() to raise exceptions on failure.

        Arguments:
            name (str) -- The name of the data set to delete.

        Raises:
            DatasetDeleteError: When data set deletion fails.
        """
        rc = Datasets.delete(name)
        if rc > 0:
            raise DatasetDeleteError(name, rc)
        return

    @staticmethod
    # TODO: verify that this method works for all lengths etc
    def create_member(name):
        """Create a data set member if the partitioned data set exists.
        Also used to overwrite a data set member if empty replacement is desired.

        Arguments:
            name (str) -- The data set name, including member name, to create.

        Raises:
            DatasetNotFoundError: If data set cannot be found.
            DatasetMemberCreateError: If member creation fails.
        """
        module = AnsibleModule(argument_spec={}, check_invalid_arguments=False)
        base_dsname = name.split("(")[0]
        if not base_dsname or not DataSet.data_set_cataloged(base_dsname):
            raise DatasetNotFoundError(name)
        tmp_file = tempfile.NamedTemporaryFile(delete=True)
        rc, stdout, stderr = module.run_command(
            "cp {0} \"//'{1}'\"".format(tmp_file.name, name)
        )
        if rc != 0:
            raise DatasetMemberCreateError(name, rc)
        return

    @staticmethod
    def delete_member(name):
        """A wrapper around zoautil_py
        Dataset.delete_members() to raise exceptions on failure.

        Arguments:
            name (str) -- The name of the data set, including member name, to delete.

        Raises:
            DatasetMemberDeleteError: When data set member deletion fails.
        """
        rc = Datasets.delete_members(name)
        if rc > 0:
            raise DatasetMemberDeleteError(name, rc)
        return

    @staticmethod
    def catalog(name, volumes):
        """Catalog an uncataloged data set

        Arguments:
            name (str) -- The name of the data set to catalog.
            volumes (list[str]) -- The volume(s) the data set resides on.
        """
        if DataSet.is_vsam(name, volumes):
            DataSet._catalog_vsam(name, volumes)
        else:
            DataSet._catalog_non_vsam(name, volumes)

    @staticmethod
    # TODO: extend for multi volume data sets
    def _catalog_non_vsam(name, volumes):
        """Catalog a non-VSAM data set.

        Arguments:
            name (str) -- The data set to catalog.
            volumes (str) -- The volume(s) the data set resides on.

        Raises:
            DatasetCatalogError: When attempt at catalog fails.
        """
        module = AnsibleModule(argument_spec={}, check_invalid_arguments=False)
        iehprogm_input = DataSet._build_non_vsam_catalog_command(name.upper(), volumes)
        temp_name = None
        try:
            temp_name = DataSet.create_temp(name.split(".")[0])
            DataSet.write(temp_name, iehprogm_input)
            rc, stdout, stderr = module.run_command(
                "mvscmdauth --pgm=iehprogm --sysprint=* --sysin={0}".format(
                    temp_name.upper()
                )
            )
            if rc != 0 or "NORMAL END OF TASK RETURNED" not in stdout:
                raise DatasetCatalogError(name, volumes, rc)
        except Exception:
            raise
        finally:
            if temp_name:
                Datasets.delete(temp_name)
        return

    @staticmethod
    # TODO: extend for multi volume data sets
    def _catalog_vsam(name, volumes):
        """Catalog a VSAM data set.

        Arguments:
            name (str) -- The data set to catalog.
            volumes (str) -- The volume(s) the data set resides on.

        Raises:
            DatasetCatalogError: When attempt at catalog fails.
        """
        data_set_name = name.upper()
        # data_set_volume = volume.upper()
        success = False
        temp_name = None
        try:
            temp_name = DataSet.create_temp(name.split(".")[0])
            command_rc = 0
            for data_set_type in ["", "LINEAR", "INDEXED", "NONINDEXED", "NUMBERED"]:
                if data_set_type != "INDEXED":
                    command = DataSet._VSAM_CATALOG_COMMAND_NOT_INDEXED.format(
                        data_set_name,
                        DataSet._build_volume_string_idcams(volumes),
                        data_set_type,
                    )
                else:
                    command = DataSet._VSAM_CATALOG_COMMAND_INDEXED.format(
                        data_set_name,
                        DataSet._build_volume_string_idcams(volumes),
                        data_set_type,
                    )
                DataSet.write(temp_name, command)
                dd_statements = []
                dd_statements.append(
                    types.DDStatement(ddName="sysin", dataset=temp_name)
                )
                dd_statements.append(types.DDStatement(ddName="sysprint", dataset="*"))
                command_rc = MVSCmd.execute_authorized(
                    pgm="idcams", args="", dds=dd_statements
                )
                if command_rc == 0:
                    success = True
                    break
            if not success:
                raise DatasetCatalogError(
                    name,
                    volumes,
                    command_rc,
                    "Attempt to catalog VSAM data set failed.",
                )
        except Exception:
            raise
        finally:
            if temp_name:
                Datasets.delete(temp_name)
        return

    @staticmethod
    def uncatalog(name):
        """Uncatalog a data set.

        Arguments:
            name (str) -- The name of the data set to uncatalog.
        """
        if DataSet.is_vsam(name):
            DataSet._uncatalog_vsam(name)
        else:
            DataSet._uncatalog_non_vsam(name)
        return

    @staticmethod
    def _uncatalog_non_vsam(name):
        """Uncatalog a non-VSAM data set.

        Arguments:
            name (str) -- The name of the data set to uncatalog.

        Raises:
            DatasetUncatalogError: When uncataloging fails.
        """
        module = AnsibleModule(argument_spec={}, check_invalid_arguments=False)
        iehprogm_input = DataSet._NON_VSAM_UNCATALOG_COMMAND.format(name)
        temp_name = None
        try:
            temp_name = DataSet.create_temp(name.split(".")[0])
            DataSet.write(temp_name, iehprogm_input)
            rc, stdout, stderr = module.run_command(
                "mvscmdauth --pgm=iehprogm --sysprint=* --sysin={0}".format(temp_name)
            )
            if rc != 0 or "NORMAL END OF TASK RETURNED" not in stdout:
                raise DatasetUncatalogError(name, rc)
        except Exception:
            raise
        finally:
            if temp_name:
                Datasets.delete(temp_name)
        return

    @staticmethod
    def _uncatalog_vsam(name):
        """Uncatalog a VSAM data set.

        Arguments:
            name (str) -- The name of the data set to uncatalog.

        Raises:
            DatasetUncatalogError: When uncatalog fails.
        """
        idcams_input = DataSet._VSAM_UNCATALOG_COMMAND.format(name)
        temp_name = None
        try:
            temp_name = DataSet.create_temp(name.split(".")[0])
            DataSet.write(temp_name, idcams_input)
            dd_statements = []
            dd_statements.append(types.DDStatement(ddName="sysin", dataset=temp_name))
            dd_statements.append(types.DDStatement(ddName="sysprint", dataset="*"))
            rc = MVSCmd.execute_authorized(pgm="idcams", args="", dds=dd_statements)
            if rc != 0:
                raise DatasetUncatalogError(name, rc)
        except Exception:
            raise
        finally:
            if temp_name:
                Datasets.delete(temp_name)
        return

    @staticmethod
    def is_vsam(name, volumes=None):
        """Determine a given data set is VSAM. If volume is not provided,
        then LISTCAT will be used to check data set info. If volume is provided,
        then VTOC will be used to check data set info. If not in VTOC
        may not return accurate information.

        Arguments:
            name (str) -- The name of the data set.

        Keyword Arguments:
            volumes (list[str]) -- The name(s) of the volume(s). (default: (None))

        Returns:
            bool -- If the data set is VSAM.
        """
        if not volumes:
            return DataSet._is_vsam_from_listcat(name)
        # ? will multivolume data set have vtoc info for each volume?
        return DataSet._is_vsam_from_vtoc(name, volumes[0])

    @staticmethod
    def _is_vsam_from_vtoc(name, volume):
        """Use VTOC to determine if a given data set is VSAM.

        Arguments:
            name (str) -- The name of the data set.
            volume (str) -- The volume name whose table of contents will be searched.

        Returns:
            bool -- If the data set is VSAM.
        """
        data_sets = vtoc.get_volume_entry(volume)
        vsam_name = name + ".DATA"
        data_set = vtoc.find_data_set_in_volume_output(vsam_name, data_sets)
        if data_set is None:
            data_set = vtoc.find_data_set_in_volume_output(name, data_sets)
        if data_set is not None:
            if data_set.get("data_set_organization", "") == "VS":
                return True
        return False

    @staticmethod
    def _is_vsam_from_listcat(name):
        """Use LISTCAT command to determine if a given data set is VSAM.

        Arguments:
            name (str) -- The name of the data set.

        Returns:
            bool -- If the data set is VSAM.
        """
        module = AnsibleModule(argument_spec={}, check_invalid_arguments=False)
        stdin = " LISTCAT ENTRIES('{0}')".format(name.upper())
        rc, stdout, stderr = module.run_command(
            "mvscmdauth --pgm=idcams --sysprint=* --sysin=stdin", data=stdin
        )
        if re.search(r"^0CLUSTER[ ]+-+[ ]+" + name + r"[ ]*$", stdout, re.MULTILINE):
            return True
        return False

    @staticmethod
    def temp_name(hlq=""):
        """Get temporary data set name.

        Args:
            hlq (str, optional): The HLQ to use for the temporary data set. Defaults to "".

        Returns:
            str: The temporary data set name.
        """
        if not hlq:
            hlq = Datasets.hlq()
        temp_name = Datasets.temp_name(hlq)
        return temp_name

    @staticmethod
    def create_temp(
        hlq="",
        type="SEQ",
        record_format="FB",
        space_primary=5,
        space_secondary=5,
        space_type="M",
        record_length=80,
    ):
        """Create a temporary data set.
        User is responsible for removing the data set after use.

        Args:
            hlq (str): The HLQ to use for the temporary data set's name.
            type (str, optional): The type of dataset.
                    Valid options are: SEQ, BASIC, LARGE, PDS, PDSE, LIBRARY, LDS, RRDS, ESDS, KSDS.
                    Defaults to "SEQ".
            record_format (str, optional): The record format to use for the dataset.
                    Valid options are: FB, VB, FBA, VBA, U.
                    Defaults to "FB".
            space_primary (int, optional): The amount of primary space to allocate for the dataset.
                    Defaults to 5.
            space_secondary (int, optional):  The amount of secondary space to allocate for the dataset.
                    Defaults to 5.
            space_type (str, optional): The unit of measurement to use when defining primary and secondary space.
                    Defaults to "M".
            record_length (int, optional): The length, in bytes, of each record in the data set.
                    Defaults to 80.

        Returns:
            str -- The name of the temporary data set.
        """
        temp_name = DataSet.temp_name(hlq)
        DataSet.create(
            temp_name,
            type=type,
            space_primary=space_primary,
            space_secondary=space_secondary,
            space_type=space_type,
            record_format=record_format,
            record_length=record_length,
        )
        return temp_name

    @staticmethod
    def write(name, contents):
        """Write text to a data set.

        Arguments:
            name (str) -- The name of the data set.
            contents (str) -- The text to write to the data set.

        Raises:
            DatasetWriteError: When write to the data set fails.
        """
        # rc = Datasets.write(name, contents)
        module = AnsibleModule(argument_spec={}, check_invalid_arguments=False)
        temp = tempfile.NamedTemporaryFile(delete=False)
        with open(temp.name, "w") as f:
            f.write(contents)
        rc, stdout, stderr = module.run_command(
            "cp -O u {0} \"//'{1}'\"".format(temp.name, name)
        )
        if rc != 0:
            raise DatasetWriteError(name, rc)
        return

    @staticmethod
    def _build_non_vsam_catalog_command(name, volumes):
        """Build the command string to use
        for non-VSAM data set catalog operation.
        This is necessary because IEHPROGM required
        strict formatting when spanning multiple lines.

        Arguments:
            name (str) -- The data set to catalog.
            volumes (list[str]) -- The volume(s) the data set resides on.

        Returns:
            str -- The command string formatted for use with IEHPROGM.
        """
        command_part_1 = DataSet._format_jcl_line("    CATLG DSNAME={0},".format(name))
        command_part_2 = DataSet._build_volume_string_iehprogm(volumes)
        return command_part_1 + command_part_2

    @staticmethod
    def _format_jcl_line(string, eol_char="X", include_newline=True):
        """Formats a single line of text to contain EOL character in colums 72,
        which is required for some programs available through JCL.

        Args:
            string (str): The string to format.
            eol_char (str, optional): The character to place in column 72 of the string.
                    Defaults to "X".
            include_newline (bool, optional): Determines if a newline will be appended
                    to the end of the formatted string.
                    Defaults to True.

        Returns:
            str: The string formatted with special character in column 72
        """
        formatted = "{line: <{max_len}}".format(line=string, max_len=71)
        formatted += eol_char
        if include_newline:
            formatted += "\n"
        return formatted

    @staticmethod
    def _build_volume_string_idcams(volumes):
        """Build string for volume portion of idcams input

        Args:
            volumes (list[str]): List of volumes used to build string.

        Returns:
            str: string built from volumes.
        """
        return " -\n    ".join(volumes)

    @staticmethod
    def _build_volume_string_iehprogm(volumes):
        """Build string for volume portion of iehprogm input

        Args:
            volumes (list[str]): List of volumes used to build string.

        Returns:
            str: string built from volumes.
        """
        volume_string = ""
        for index, volume in enumerate(volumes):
            single_volume_string = ""
            if index == 0:
                single_volume_string = "               VOL=3390=({0}".format(
                    volume.upper()
                )
            else:
                single_volume_string = "               {0}".format(volume.upper())
            if index + 1 != len(volumes):
                single_volume_string += ","
                volume_string += DataSet._format_jcl_line(single_volume_string)
            else:
                volume_string += single_volume_string + ")\n"
        return volume_string


class DatasetDeleteError(Exception):
    def __init__(self, data_set, rc):
        self.msg = 'An error occurred during deletion of data set "{0}". RC={1}'.format(
            data_set, rc
        )
        super().__init__(self.msg)


class DatasetCreateError(Exception):
    def __init__(self, data_set, rc):
        self.msg = 'An error occurred during creation of data set "{0}". RC={1}'.format(
            data_set, rc
        )
        super().__init__(self.msg)


class DatasetMemberDeleteError(Exception):
    def __init__(self, data_set, rc):
        self.msg = 'An error occurred during deletion of data set member"{0}". RC={1}'.format(
            data_set, rc
        )
        super().__init__(self.msg)


class DatasetMemberCreateError(Exception):
    def __init__(self, data_set, rc):
        self.msg = 'An error occurred during creation of data set member"{0}". RC={1}'.format(
            data_set, rc
        )
        super().__init__(self.msg)


class DatasetNotFoundError(Exception):
    def __init__(self, data_set):
        self.msg = 'The data set "{0}" could not be located.'.format(data_set)
        super().__init__(self.msg)


class DatasetCatalogError(Exception):
    def __init__(self, data_set, volumes, rc, message=""):
        self.msg = 'An error occurred during cataloging of data set "{0}" on volume(s) "{1}". RC={2}. {3}'.format(
            data_set, ", ".join(volumes), rc, message
        )
        super().__init__(self.msg)


class DatasetUncatalogError(Exception):
    def __init__(self, data_set, rc):
        self.msg = 'An error occurred during uncatalog of data set "{0}". RC={1}'.format(
            data_set, rc
        )
        super().__init__(self.msg)


class DatasetWriteError(Exception):
    def __init__(self, data_set, rc, message=""):
        self.msg = 'An error occurred during write of data set "{0}". RC={1}. {2}'.format(
            data_set, rc, message
        )
        super().__init__(self.msg)


LISTDS_COMMAND = "  LISTDS '{0}'"
LISTCAT_COMMAND = "  LISTCAT ENT({0}) ALL"


class DataSetUtils(object):
    def __init__(self, data_set):
        """A standard utility to gather information about
        a particular data set. Note that the input data set is assumed
        to be cataloged.

        Arguments:
            data_set {str} -- Name of the input data set
        """
        self.module = AnsibleModule(argument_spec={}, check_invalid_arguments=False)
        self.data_set = data_set
        self.is_uss_path = "/" in data_set
        self.ds_info = dict()
        if not self.is_uss_path:
            self.ds_info = self._gather_data_set_info()

    def exists(self):
        """Determines whether the input data set exists. The input data
        set can be VSAM or non-VSAM.

        Returns:
            bool -- If the data set exists
        """
        if self.is_uss_path:
            return path.exists(to_bytes(self.data_set))
        return self.ds_info.get("exists")

    def member_exists(self, member):
        """Determines whether the input data set contains the given member.

        Arguments:
            member {str} -- The name of the data set member

        Returns:
            bool -- If the member exists
        """
        if self.ds_type() == "PO":
            rc, out, err = self.module.run_command(
                "head \"//'{0}({1})'\"".format(self.data_set, member)
            )
            if rc == 0 and not re.findall(r"EDC5067I", err):
                return True
        return False

    def ds_type(self):
        """Retrieves the data set type of the input data set.

        Returns:
            str  -- Type of the input data set.
            None -- If the data set does not exist or a non-existent USS file

        Possible return values:
            'PS'   -- Physical Sequential
            'PO'   -- Partitioned (PDS or PDS(E))
            'VSAM' -- Virtual Storage Access Method
            'DA'   -- Direct Access
            'IS'   -- Indexed Sequential
            'USS'  -- USS file or directory
        """
        if self.is_uss_path and self.exists():
            return "USS"
        return self.ds_info.get("dsorg")

    @staticmethod
    def create_temp_data_set(LLQ, ds_type="SEQ", size="5M", ds_format="FB", lrecl=80):
        """Creates a temporary data set with the given low level qualifier.

        Arguments:
            LLQ {str} -- Low Level Qualifier to be used for temporary data set
            ds_type {str} -- The data set type, default: Sequential
            size {str} -- The size of the data set, default: 5M
            format {str} -- The record format of the data set, default: FB
            lrecl {int} -- The record length of the data set, default: 80

        Returns:
            str -- Name of the created data set

        Raises:
            OSError: When non-zero return code is received
            from Datasets.create()
        """
        chars = ascii_uppercase
        HLQ2 = "".join(choice(chars) for i in range(5))
        HLQ3 = "".join(choice(chars) for i in range(6))
        temp_ds_name = "{0}.{1}.{2}.{3}".format(Datasets.hlq(), HLQ2, HLQ3, LLQ)

        rc = Datasets.create(temp_ds_name, ds_type, size, ds_format, "", lrecl)
        if rc != 0:
            raise OSError("Unable to create temporary data set")

        return temp_ds_name

    def volume(self):
        """Retrieves the volume name where the input data set is stored.

        Returns:
            str -- Volume where the data set is stored
            None -- If the data set does not exist

        Raises:
            AttributeError -- When input data set is a USS file or directory
        """
        if self.is_uss_path:
            raise AttributeError("USS file or directory has no attribute 'Volume'")
        return self.ds_info.get("volser")

    def lrecl(self):
        """Retrieves the record length of the input data set. Record length
        specifies the length, in bytes, of each record in the data set.

        Returns:
            int -- The record length, in bytes, of each record
            None -- If the data set does not exist or the data set is VSAM

        Raises:
            AttributeError -- When input data set is a USS file or directory
        """
        if self.is_uss_path:
            raise AttributeError("USS file or directory has no attribute 'lrecl'")
        return self.ds_info.get("lrecl")

    def blksize(self):
        """Retrieves the BLKSIZE of the input data set.

        Returns:
            int -- The blksize of the input data set
            None -- If the data set does not exist or the data set is VSAM

        Raises:
            AttributeError -- When input data set is a USS file or directory
        """
        if self.is_uss_path:
            raise AttributeError(
                "USS file or directory has no attribute 'blksize'"
            )
        return self.ds_info.get('blksize')

    def recfm(self):
        """Retrieves the record format of the input data set.

        Returns:
            str -- Record format
            None -- If the data set does not exist or the data set is VSAM

        Raises:
            AttributeError -- When input data set is a USS file or directory

        Possible return values:
            'F'   -- Fixed
            'FB'  -- Fixed Blocked
            'V'   -- Variable
            'VB'  -- Variable Blocked
            'U'   -- Undefined
            'VBS' -- Variable Blocked Spanned
            'VS'  -- Variable Spanned
        """
        if self.is_uss_path:
            raise AttributeError("USS file or directory has no attribute 'recfm'")
        return self.ds_info.get("recfm")

    def _gather_data_set_info(self):
        """Retrieves information about the input data set using LISTDS and
        LISTCAT commands.

        Returns:
            dict -- Dictionary containing data set attributes
        """
        result = dict()
<<<<<<< HEAD
        listds_rc, listds_out, listds_err = mvs_cmd.ikjeft01(
            LISTDS_COMMAND.format(self.data_set), authorized=True
        )
        if listds_rc == 0:
            result.update(self._process_listds_output(listds_out))
        else:
            if (re.findall(r"ALREADY IN USE", listds_out)):
                raise DatasetBusyError(self.data_set)
            if (re.findall(r"NOT IN CATALOG|NOT FOUND|NOT LISTED", listds_out)):
                self.ds_info['exists'] = False
=======

        try:
            listds_out = self._run_mvs_cmd(
                "IKJEFT01", LISTDS_COMMAND.format(self.data_set)
            )
            listcat_out = self._run_mvs_cmd(
                "IDCAMS", LISTCAT_COMMAND.format(self.data_set)
            )
        except Exception:
            raise
        result.update(self._process_listds_output(listds_out))
        result.update(self._process_listcat_output(listcat_out))
        return result

    def _run_mvs_cmd(self, pgm, input_cmd):
        """Executes mvscmd with the given program and input command.

        Arguments:
            pgm {str} -- The name of the MVS program to execute
            input_cmd {str} -- The command to execute

        Returns:
            str -- The generated 'sysprint' of the executed command

        Raises:
            MVSCmdExecError: When non-zero return code is received while
            executing MVSCmd

            DatasetBusyError: When the data set is being edited by another user
        """
        sysprint = "sysprint"
        sysin = "sysin"
        if pgm == "IKJEFT01":
            sysprint = "systsprt"
            sysin = "systsin"

        rc, out, err = self.module.run_command(
            "mvscmdauth --pgm={0} --{1}=* --{2}=stdin".format(pgm, sysprint, sysin),
            data=input_cmd,
        )
        if rc != 0:
            if re.findall(r"ALREADY IN USE", out):
                raise DatasetBusyError(self.data_set)
            if re.findall(r"NOT IN CATALOG|NOT FOUND|NOT LISTED", out):
                self.ds_info["exists"] = False
>>>>>>> c88e2162
            else:
                raise MVSCmdExecError(listds_rc, listds_out, listds_err)

        listcat_rc, listcat_out, listcat_err = mvs_cmd.idcams(
            LISTCAT_COMMAND.format(self.data_set), authorized=True
        )
        if listcat_rc == 0:
            result.update(self._process_listcat_output(listcat_out))
        else:
            if (re.findall(r"NOT FOUND|NOT LISTED", listcat_out)):
                self.ds_info['exists'] = False
            else:
                raise MVSCmdExecError(listcat_rc, listcat_out, listcat_err)
        return result

    def _process_listds_output(self, output):
        """Parses the output generated by LISTDS command.

        Arguments:
            output {str} -- The output of LISTDS command

        Returns:
            dict -- Dictionary containing the output parameters of LISTDS
        """
        result = dict()
        if "NOT IN CATALOG" in output:
            result["exists"] = False
        else:
            result["exists"] = True
            ds_search = re.search(r"(-|--)DSORG(-\s*|\s*)\n(.*)", output, re.MULTILINE)
            if ds_search:
                ds_params = ds_search.group(3).split()
<<<<<<< HEAD
                result['dsorg'] = ds_params[-1]
                if result.get('dsorg') != "VSAM":
                    result['recfm'] = ds_params[0]
                    result['lrecl'] = ds_params[1]
                    if len(ds_params) > 2:
                        result['blksize'] = int(ds_params[2])

=======
                result["dsorg"] = ds_params[-1]
                if result.get("dsorg") != "VSAM":
                    result["recfm"] = ds_params[0]
                    result["lrecl"] = ds_params[1]
>>>>>>> c88e2162
        return result

    def _process_listcat_output(self, output):
        """Parses the output generated by LISTCAT command.

        Arguments:
            output {str} -- The output of LISTCAT command

        Returns:
            dict -- Dictionary containing the output parameters of LISTCAT
        """
        result = dict()
        if "NOT FOUND" not in output:
            volser_output = re.findall(r"VOLSER-*[A-Z|0-9]*", output)
            result["volser"] = "".join(
                re.findall(r"-[A-Z|0-9]*", volser_output[0])
            ).replace("-", "")
        return result


def is_member(data_set):
    """Determine whether the input string specifies a data set member"""
    try:
        arg_def = dict(data_set=dict(arg_type='data_set_member'))
        parser = better_arg_parser.BetterArgParser(arg_def)
        parser.parse_args({'data_set': data_set})
    except ValueError:
        return False
    return True


def is_data_set(data_set):
    """Determine whether the input string specifies a data set name"""
    try:
        arg_def = dict(data_set=dict(arg_type='data_set_base'))
        parser = better_arg_parser.BetterArgParser(arg_def)
        parser.parse_args({'data_set': data_set})
    except ValueError:
        return False
    return True


def is_empty(data_set):
    """Determine whether a given data set is empty

    Arguments:
        data_set {str} -- Input source name

    Returns:
        {bool} -- Whether the data set is empty
    """
    du = DataSetUtils(data_set)
    if du.ds_type() == "PO":
        return _pds_empty(data_set)
    elif du.ds_type() == "PS":
        return Datasets.read_last(data_set) is None
    elif du.ds_type() == "VSAM":
        return _vsam_empty(data_set)


def extract_dsname(data_set):
    """Extract the actual name of the data set from a given input source

    Arguments:
        data_set {str} -- Input data set name

    Returns:
        {str} -- The actual name of the data set
    """
    result = ""
    for c in data_set:
        if c == '(':
            break
        result += c
    return result


def extract_member_name(data_set):
    """Extract the member name from a given input source

    Arguments:
        data_set {str} -- Input source name

    Returns:
        {str} -- The member name
    """
    start = data_set.find('(')
    member = ""
    for i in range(start + 1, len(data_set)):
        if data_set[i] == ')':
            break
        member += data_set[i]
    return member


def temp_member_name():
    """Generate a temp member name"""
    first_char_set = ascii_uppercase + '#@$'
    rest_char_set = ascii_uppercase + digits + '#@$'
    temp_name = first_char_set[randint(0, len(first_char_set) - 1)]
    for i in range(7):
        temp_name += rest_char_set[randint(0, len(rest_char_set) - 1)]
    return temp_name


def _vsam_empty(ds):
    """Determine if a VSAM data set is empty.

    Arguments:
        ds {str} -- The name of the VSAM data set.

    Returns:
        bool - If VSAM data set is empty.
        Returns True if VSAM data set exists and is empty.
        False otherwise.
    """
    module = AnsibleModule(argument_spec={}, check_invalid_arguments=False)
    empty_cmd = """  PRINT -
    INFILE(MYDSET) -
    COUNT(1)"""
    rc, out, err = module.run_command(
        "mvscmdauth --pgm=idcams --sysprint=* --sysin=stdin --mydset={0}".format(ds),
        data=empty_cmd,
    )
    if rc == 4 or "VSAM OPEN RETURN CODE IS 160" in out:
        return True
    elif rc != 0:
        return False


def _pds_empty(data_set):
    """Determine if a partitioned data set is empty

    Arguments:
        data_set {str} -- The name of the PDS/PDSE

    Returns:
        bool - If PDS/PDSE is empty.
        Returns True if it is empty. False otherwise.
    """
    module = AnsibleModule(argument_spec={}, check_invalid_arguments=False)
    ls_cmd = "mls {0}".format(data_set)
    rc, out, err = module.run_command(ls_cmd)
    return rc == 2


class MVSCmdExecError(Exception):
    def __init__(self, rc, out, err):
        self.msg = (
            "Failure during execution of mvscmd; Return code: {0}; "
            "stdout: {1}; stderr: {2}".format(rc, out, err)
        )
        super().__init__(self.msg)


class DatasetBusyError(Exception):
    def __init__(self, data_set):
        self.msg = (
            "Dataset {0} may already be open by another user. "
            "Close the dataset and try again".format(data_set)
        )
        super().__init__(self.msg)<|MERGE_RESOLUTION|>--- conflicted
+++ resolved
@@ -1230,7 +1230,6 @@
             dict -- Dictionary containing data set attributes
         """
         result = dict()
-<<<<<<< HEAD
         listds_rc, listds_out, listds_err = mvs_cmd.ikjeft01(
             LISTDS_COMMAND.format(self.data_set), authorized=True
         )
@@ -1241,53 +1240,6 @@
                 raise DatasetBusyError(self.data_set)
             if (re.findall(r"NOT IN CATALOG|NOT FOUND|NOT LISTED", listds_out)):
                 self.ds_info['exists'] = False
-=======
-
-        try:
-            listds_out = self._run_mvs_cmd(
-                "IKJEFT01", LISTDS_COMMAND.format(self.data_set)
-            )
-            listcat_out = self._run_mvs_cmd(
-                "IDCAMS", LISTCAT_COMMAND.format(self.data_set)
-            )
-        except Exception:
-            raise
-        result.update(self._process_listds_output(listds_out))
-        result.update(self._process_listcat_output(listcat_out))
-        return result
-
-    def _run_mvs_cmd(self, pgm, input_cmd):
-        """Executes mvscmd with the given program and input command.
-
-        Arguments:
-            pgm {str} -- The name of the MVS program to execute
-            input_cmd {str} -- The command to execute
-
-        Returns:
-            str -- The generated 'sysprint' of the executed command
-
-        Raises:
-            MVSCmdExecError: When non-zero return code is received while
-            executing MVSCmd
-
-            DatasetBusyError: When the data set is being edited by another user
-        """
-        sysprint = "sysprint"
-        sysin = "sysin"
-        if pgm == "IKJEFT01":
-            sysprint = "systsprt"
-            sysin = "systsin"
-
-        rc, out, err = self.module.run_command(
-            "mvscmdauth --pgm={0} --{1}=* --{2}=stdin".format(pgm, sysprint, sysin),
-            data=input_cmd,
-        )
-        if rc != 0:
-            if re.findall(r"ALREADY IN USE", out):
-                raise DatasetBusyError(self.data_set)
-            if re.findall(r"NOT IN CATALOG|NOT FOUND|NOT LISTED", out):
-                self.ds_info["exists"] = False
->>>>>>> c88e2162
             else:
                 raise MVSCmdExecError(listds_rc, listds_out, listds_err)
 
@@ -1320,7 +1272,6 @@
             ds_search = re.search(r"(-|--)DSORG(-\s*|\s*)\n(.*)", output, re.MULTILINE)
             if ds_search:
                 ds_params = ds_search.group(3).split()
-<<<<<<< HEAD
                 result['dsorg'] = ds_params[-1]
                 if result.get('dsorg') != "VSAM":
                     result['recfm'] = ds_params[0]
@@ -1328,12 +1279,6 @@
                     if len(ds_params) > 2:
                         result['blksize'] = int(ds_params[2])
 
-=======
-                result["dsorg"] = ds_params[-1]
-                if result.get("dsorg") != "VSAM":
-                    result["recfm"] = ds_params[0]
-                    result["lrecl"] = ds_params[1]
->>>>>>> c88e2162
         return result
 
     def _process_listcat_output(self, output):
