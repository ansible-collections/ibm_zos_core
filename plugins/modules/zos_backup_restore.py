--- conflicted
+++ resolved
@@ -703,22 +703,15 @@
     return contents.upper()
 
 
-<<<<<<< HEAD
-=======
 def hlq_default(contents, dependencies):
     """Sets the default HLQ to use if none is provided.
 
-    Parameters
-    ----------
-    contents : str
-        The HLQ to use.
-    dependencies : dict
-        Any dependent arguments.
-
-    Returns
-    -------
-    str
-        The HLQ to use.
+    Args:
+        contents (str): The HLQ to use
+        dependencies (dict): Any dependent arguments
+
+    Returns:
+        str: The HLQ to use
     """
     hlq = None
     if dependencies.get("operation") == "restore":
@@ -726,7 +719,6 @@
     return hlq
 
 
->>>>>>> cac9810c
 def sms_type(contents, dependencies):
     """Validates the SMS class provided matches a valid format.
 
