--- conflicted
+++ resolved
@@ -1,11 +1,7 @@
 #!/usr/bin/python
 # -*- coding: utf-8 -*-
 
-<<<<<<< HEAD
-# Copyright (c) IBM Corporation 2019, 2020, 2021
-=======
 # Copyright (c) IBM Corporation 2019 - 2023
->>>>>>> 364ac7ee
 # Licensed under the Apache License, Version 2.0 (the "License");
 # you may not use this file except in compliance with the License.
 # You may obtain a copy of the License at
@@ -90,21 +86,6 @@
     required: false
     default: "false"
     type: bool
-<<<<<<< HEAD
-  sftp_port:
-    description:
-      - Configuring the SFTP port used by the M(zos_fetch) module has been
-        deprecated and will be removed in ibm.ibm_zos_core collection version
-        1.5.0.
-      - Configuring the SFTP port with I(sftp_port) will no longer have any
-        effect on which port is used by this module.
-      - To configure the SFTP port used for module M(zos_copy), refer to topic
-        L(using connection plugins,https://docs.ansible.com/ansible/latest/plugins/connection.html#using-connection-plugins)
-      - If C(ansible_port) is not specified, port 22 will be used.
-    type: int
-    required: false
-=======
->>>>>>> 364ac7ee
   encoding:
     description:
       - Specifies which encodings the fetched data set should be converted from
@@ -149,7 +130,6 @@
     type: bool
     required: false
     default: false
-    version_added: "1.4.0"
 notes:
     - When fetching PDSE and VSAM data sets, temporary storage will be used
       on the remote z/OS system. After the PDSE or VSAM data set is
@@ -166,11 +146,7 @@
     - Fetching HFS or ZFS type data sets is currently not supported.
     - For supported character sets used to encode data, refer to the
       L(documentation,https://ibm.github.io/z_ansible_collections_doc/ibm_zos_core/docs/source/resources/character_set.html).
-<<<<<<< HEAD
-    - M(zos_fetch) uses SFTP (Secure File Transfer Protocol) for the underlying
-=======
     - L(zos_fetch,./zos_fetch.html) uses SFTP (Secure File Transfer Protocol) for the underlying
->>>>>>> 364ac7ee
       transfer protocol; Co:Z SFTP is not supported. In the case of Co:z SFTP,
       you can exempt the Ansible userid on z/OS from using Co:Z thus falling back
       to using standard SFTP.
@@ -615,12 +591,6 @@
     if module.params.get("use_qualifier"):
         module.params["src"] = datasets.hlq() + "." + src
 
-    if module.params.get('sftp_port'):
-        module.deprecate(
-            msg='Support for configuring sftp_port has been deprecated.'
-            'Configuring the SFTP port is now managed through Ansible connection plugins option \'ansible_port\'',
-            date='2021-08-01', collection_name='ibm.ibm_zos_core')
-
     # ********************************************************** #
     #                   Verify paramater validity                #
     # ********************************************************** #
