# IBM collection namespace
namespace: ibm

# IBM z/OS core collection as part of the
# Red Hat Ansible Certified Content for IBM Z offering
name: ibm_zos_core

# The collection version
<<<<<<< HEAD
version: 1.5.0
=======
version: 1.6.0-beta.1
>>>>>>> 71aef1d7

# Collection README file
readme: README.md

# Contributors
authors:
  - Demetrios Dimatos <ddimatos@us.ibm.com>
  - Rich Parker <richp@ibm.com>
  - Ketan Kelkar <ketan.kelkar@ibm.com>
  - Ivan Moreno <ivan.moreno.soto@ibm.com>
<<<<<<< HEAD
  - Oscar Fernando Flores Garcia<fernando.flores@ibm.com>
=======
  - Oscar Fernando Flores Garcia <fernando.flores@ibm.com>
>>>>>>> 71aef1d7
  - Jenny Huang <jennyhuang@ibm.com>
  - Marcel Guitierrez <andre.marcel.gutierrez@ibm.com>

# Description
description: The IBM z/OS core collection includes connection plugins, action plugins, modules, filters and ansible-doc to automate tasks on z/OS.

# Portions of this collection are licensed under GNU General Public License Version 3.0
# and portions of this collection are licensed under Apache License, Version 2.0
license:
  - "GPL-3.0-only"
  - "Apache-2.0"

# Tags
tags:
  [
    ibm,
    z,
    zos,
    z_os,
    core,
    zos_core,
    ibm_zos_core,
    data_set,
    jcl,
    uss,
    mvs,
    infrastructure,
  ]

# Collections that this collection requires to be installed for it to be usable.
# dependencies: { # This collection depends on no other collections # }

# The URL of the originating SCM repository
repository: https://github.com/ansible-collections/ibm_zos_core

# The URL to any online docs
documentation: https://ibm.github.io/z_ansible_collections_doc/index.html

# The URL to the homepage of the collection/project
homepage: https://www.ibm.com/support/z-content-solutions/ansible/

# The URL to the collection issue tracker
issues: https://github.com/ansible-collections/ibm_zos_core/issues

# Ignore files and directories matching the following patterns
build_ignore:
  - Jenkinsfile
  - ansible.cfg
  - .gitignore
  - .github
  - '*.tar.gz'
  - docs
  - collections
  - changelogs
  - docs
  - tests/__pycache__
  - tests/.pytest_cache
  - tests/functional
  - tests/helpers
  - tests/unit
  - tests/*.py
  - tests/*.ini
  - tests/requirements.txt
  - test_config.yml
  - changelogs
  - venv*
  - make.env.encrypt
  - Makefile
  - make.env
  - scripts<|MERGE_RESOLUTION|>--- conflicted
+++ resolved
@@ -6,11 +6,7 @@
 name: ibm_zos_core
 
 # The collection version
-<<<<<<< HEAD
-version: 1.5.0
-=======
 version: 1.6.0-beta.1
->>>>>>> 71aef1d7
 
 # Collection README file
 readme: README.md
@@ -21,11 +17,7 @@
   - Rich Parker <richp@ibm.com>
   - Ketan Kelkar <ketan.kelkar@ibm.com>
   - Ivan Moreno <ivan.moreno.soto@ibm.com>
-<<<<<<< HEAD
-  - Oscar Fernando Flores Garcia<fernando.flores@ibm.com>
-=======
   - Oscar Fernando Flores Garcia <fernando.flores@ibm.com>
->>>>>>> 71aef1d7
   - Jenny Huang <jennyhuang@ibm.com>
   - Marcel Guitierrez <andre.marcel.gutierrez@ibm.com>
 
