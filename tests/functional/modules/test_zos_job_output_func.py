# -*- coding: utf-8 -*-

# Copyright (c) IBM Corporation 2019, 2025
# Licensed under the Apache License, Version 2.0 (the "License");
# you may not use this file except in compliance with the License.
# You may obtain a copy of the License at
#     http://www.apache.org/licenses/LICENSE-2.0
# Unless required by applicable law or agreed to in writing, software
# distributed under the License is distributed on an "AS IS" BASIS,
# WITHOUT WARRANTIES OR CONDITIONS OF ANY KIND, either express or implied.
# See the License for the specific language governing permissions and
# limitations under the License.

from __future__ import absolute_import, division, print_function

__metaclass__ = type

from shellescape import quote
from ibm_zos_core.tests.helpers.dataset import get_tmp_ds_name


JCL_FILE_CONTENTS = """//HELLO    JOB (T043JM,JM00,1,0,0,0),'HELLO WORLD - JRM',CLASS=R,
//             MSGCLASS=X,MSGLEVEL=1,NOTIFY=S0JM
//STEP0001 EXEC PGM=IEBGENER
//SYSIN    DD DUMMY
//SYSPRINT DD SYSOUT=*
//SYSUT1   DD *
HELLO, WORLD
/*
//SYSUT2   DD SYSOUT=*
//
"""

JCL_FILE_CONTENTS_SYSIN = """//SYSINS  JOB (T043JM,JM00,1,0,0,0),'SYSINS - JRM',CLASS=R,   
//      MSGCLASS=X,MSGLEVEL=1,NOTIFY=OMVSADM               
//STEP1   EXEC PGM=BPXBATCH,PARM='SH sleep 1'              
//STDOUT   DD SYSOUT=*                                     
//STDERR   DD SYSOUT=*                                     
//LISTCAT EXEC PGM=IDCAMS,REGION=4M                        
//SYSPRINT DD   SYSOUT=*                                   
//SYSIN DD   *                                             
<<<<<<< HEAD
     LISTCAT ENTRIES('{0}') ALL           
=======
     LISTCAT ENTRIES('TEST.DATASET.JCL') ALL           
>>>>>>> 4132376a
/*                                                         
//
"""

TEMP_PATH = "/tmp/jcl"

def test_zos_job_output_no_job_id(ansible_zos_module):
    hosts = ansible_zos_module
    results = hosts.all.zos_job_output(job_id="")
    for result in results.contacted.values():
        assert result.get("changed") is False
        assert result.get("stderr") is not None
        assert result.get("msg") is not None
        assert result.get("failed") is True
        assert result.get("jobs") is None


def test_zos_job_output_invalid_job_id(ansible_zos_module):
    hosts = ansible_zos_module
    results = hosts.all.zos_job_output(job_id="INVALID")
    for result in results.contacted.values():
        assert result.get("changed") is False
        assert result.get("stderr") is not None
        assert result.get("msg") is not None
        assert result.get("failed") is True
        assert result.get("jobs") is None


def test_zos_job_output_no_job_name(ansible_zos_module):
    hosts = ansible_zos_module
    results = hosts.all.zos_job_output(job_name="")
    for result in results.contacted.values():
        assert result.get("changed") is False
        assert result.get("stderr") is not None
        assert result.get("msg") is not None
        assert result.get("failed") is True
        assert result.get("jobs") is None


def test_zos_job_output_invalid_job_name(ansible_zos_module):
    hosts = ansible_zos_module
    results = hosts.all.zos_job_output(job_name="INVALID")
    for result in results.contacted.values():
        assert result.get("changed") is False
        assert result.get("msg", False) is False
        assert result.get("jobs") is not None

        job = result.get("jobs")[0]
        assert job.get("job_id") is not None
        assert job.get("job_name") is not None
        assert job.get("subsystem") is None
        assert job.get("system") is None
        assert job.get("owner") is not None
        assert job.get("cpu_time") is None
        assert job.get("execution_node") is None
        assert job.get("origin_node") is None
        assert job.get("content_type") is None
        assert job.get("creation_date") is None
        assert job.get("creation_time") is None
        assert job.get("execution_time") is None
        assert job.get("job_class") is None
        assert job.get("svc_class") is None
        assert job.get("priority") is None
        assert job.get("asid") is None
        assert job.get("queue_position") is None
        assert job.get("program_name") is None
        assert job.get("class") is None
        assert job.get("steps") is not None
        assert job.get("dds") is not None

        rc = job.get("ret_code")
        assert rc.get("msg") is None
        assert rc.get("code") is None
        assert rc.get("msg_code") is None
        assert rc.get("msg_txt") is not None

        dds = job.get("dds")[0]
        assert dds.get("dd_name") == "unavailable"
        assert dds.get("record_count") == 0
        assert dds.get("id") is None
        assert dds.get("stepname") is None
        assert dds.get("procstep") is None
        assert dds.get("byte_count") == 0
        assert dds.get("content") is None


def test_zos_job_output_no_owner(ansible_zos_module):
    hosts = ansible_zos_module
    results = hosts.all.zos_job_output(owner="")
    for result in results.contacted.values():
        assert result.get("changed") is False
        assert result.get("msg") is not None
        assert result.get("stderr") is not None
        assert result.get("failed") is True
        assert result.get("jobs") is None


def test_zos_job_output_invalid_owner(ansible_zos_module):
    hosts = ansible_zos_module
    results = hosts.all.zos_job_output(owner="INVALID")
    for result in results.contacted.values():
        assert result.get("changed") is False
        assert result.get("stderr") is not None
        assert result.get("msg") is not None
        assert result.get("failed") is True
        assert result.get("jobs") is None


def test_zos_job_output_reject(ansible_zos_module):
    hosts = ansible_zos_module
    results = hosts.all.zos_job_output()
    for result in results.contacted.values():
        assert result.get("changed") is False
        assert result.get("msg") is not None
        assert result.get("stderr") is not None
        assert result.get("failed") is True
        assert result.get("jobs") is None


def test_zos_job_output_job_exists(ansible_zos_module):
    try:
        # adding verification that at least 1 step was returned
        hosts = ansible_zos_module
        hosts.all.file(path=TEMP_PATH, state="directory")
        hosts.all.shell(
            cmd=f"echo {quote(JCL_FILE_CONTENTS)} > {TEMP_PATH}/SAMPLE"
        )

        jobs = hosts.all.zos_job_submit(
            src=f"{TEMP_PATH}/SAMPLE", remote_src=True, volume=None
        )
        for job in jobs.contacted.values():
            assert job.get("changed") is True
            assert job.get("msg", False) is False
            assert job.get("jobs") is not None

            job_ = job.get("jobs")[0]
            assert job_.get("job_id") is not None
            submitted_job_id = job_.get("job_id")
            assert job_.get("job_name") is not None
            assert job_.get("content_type") is not None
            assert job_.get("duration") is not None
            assert job_.get("execution_time") is not None
            assert job_.get("job_class") is not None
            assert job_.get("svc_class") is None
            assert job_.get("priority") is not None
            assert job_.get("asid") is not None
            assert job_.get("creation_date") is not None
            assert job_.get("creation_time") is not None
            assert job_.get("queue_position") is not None
            assert job_.get("program_name") is not None

            dds = job_.get("dds")[0]
            assert dds.get("dd_name") is not None
            assert dds.get("record_count") != 0
            assert dds.get("id") is not None
            assert dds.get("stepname") is not None
            assert dds.get("procstep") is not None
            assert dds.get("byte_count") != 0
            assert dds.get("content") is not None

            step = job_.get("steps")[0]
            assert step.get("step_name") is not None
            assert step.get("step_cc") is not None

            rc = job_.get("ret_code")
            assert rc.get("msg") == "CC"
            assert rc.get("code") == 0
            assert rc.get("msg_code") == "0000"
            assert rc.get("msg_txt") == "CC"

        results = hosts.all.zos_job_output(job_id=submitted_job_id)  # was SAMPLE?!
        for result in results.contacted.values():
            assert result.get("changed") is True
            assert result.get("msg", False) is False
            assert result.get("jobs") is not None

            job = result.get("jobs")[0]
            assert job.get("job_id") == submitted_job_id
            assert job.get("job_name") is not None
            assert job.get("subsystem") is not None
            assert job.get("system") is not None
            assert job.get("owner") is not None
            assert job.get("cpu_time") is not None
            assert job.get("execution_node") is not None
            assert job.get("origin_node") is not None
            assert job.get("content_type") is not None
            assert job.get("creation_date") is not None
            assert job.get("creation_time") is not None
            assert job.get("execution_time") is not None
            assert job.get("job_class") is not None
            assert job.get("svc_class") is None
            assert job.get("priority") is not None
            assert job.get("asid") is not None
            assert job.get("queue_position") is not None
            assert job.get("program_name") is not None
            assert job.get("class") is not None
            assert job.get("steps") is not None
            assert job.get("dds") is not None

            step = job.get("steps")[0]
            assert step.get("step_name") is not None
            assert step.get("step_cc") is not None

            rc = job.get("ret_code")
            assert rc.get("msg") == "CC"
            assert rc.get("code") == 0
            assert rc.get("msg_code") == "0000"
            assert rc.get("msg_txt") == "CC"

            dds = job.get("dds")[0]
            assert dds.get("dd_name") is not None
            assert dds.get("record_count") != 0
            assert dds.get("id") is not None
            assert dds.get("stepname") is not None
            assert dds.get("procstep") is not None
            assert dds.get("byte_count") != 0
            assert dds.get("content") is not None

    finally:
        hosts.all.file(path=TEMP_PATH, state="absent")


def test_zos_job_output_job_exists_with_filtered_dd_name(ansible_zos_module):
    try:
        hosts = ansible_zos_module
        hosts.all.file(path=TEMP_PATH, state="directory")
        hosts.all.shell(
            cmd=f"echo {quote(JCL_FILE_CONTENTS)} > {TEMP_PATH}/SAMPLE"
        )
        result = hosts.all.zos_job_submit(
            src=f"{TEMP_PATH}/SAMPLE", remote_src=True, volume=None
        )
        hosts.all.file(path=TEMP_PATH, state="absent")
        dd_name = "JESMSGLG"
        results = hosts.all.zos_job_output(job_name="HELLO", dd_name=dd_name)
        for result in results.contacted.values():
            assert result.get("changed") is True
            assert result.get("msg", False) is False
            assert result.get("jobs") is not None

            job = result.get("jobs")[0]
            assert job.get("job_id") is not None
            assert job.get("job_name") is not None
            assert job.get("subsystem") is not None
            assert job.get("system") is not None
            assert job.get("owner") is not None
            assert job.get("cpu_time") is not None
            assert job.get("execution_node") is not None
            assert job.get("origin_node") is not None
            assert job.get("content_type") is not None
            assert job.get("creation_date") is not None
            assert job.get("creation_time") is not None
            assert job.get("execution_time") is not None
            assert job.get("job_class") is not None
            assert job.get("svc_class") is None
            assert job.get("priority") is not None
            assert job.get("asid") is not None
            assert job.get("queue_position") is not None
            assert job.get("program_name") is not None
            assert job.get("class") is not None
            assert job.get("steps") is not None
            assert job.get("dds") is not None
            assert len(job.get("dds")) == 1

            rc = job.get("ret_code")
            assert rc.get("msg") == "CC"
            assert rc.get("code") == 0
            assert rc.get("msg_code") == "0000"
            assert rc.get("msg_txt") == "CC"

            dds = job.get("dds")[0]
            assert dds.get("dd_name") == dd_name
            assert dds.get("record_count") != 0
            assert dds.get("id") is not None
            assert dds.get("stepname") is not None
            assert dds.get("procstep") is not None
            assert dds.get("byte_count") != 0
            assert dds.get("content") is not None

    finally:
        hosts.all.file(path=TEMP_PATH, state="absent")


def test_zos_job_output_job_exists_with_sysin(ansible_zos_module):
    try:
        hosts = ansible_zos_module
        hosts.all.file(path=TEMP_PATH, state="directory")
        data_set_name = get_tmp_ds_name()
        hosts.all.shell(cmd=f"dtouch -tseq '{data_set_name}'")
        hosts.all.shell(
            cmd=f"echo {quote(JCL_FILE_CONTENTS_SYSIN.format(data_set_name))} > {TEMP_PATH}/SYSIN"
        )
        result = hosts.all.zos_job_submit(
            src=f"{TEMP_PATH}/SYSIN", remote_src=True, volume=None
        )
        hosts.all.file(path=TEMP_PATH, state="absent")
        sysin = True
        results = hosts.all.zos_job_output(job_name="SYSINS", sysin_dd=sysin)
        for result in results.contacted.values():
            assert result.get("changed") is True
            for job in result.get("jobs"):
                assert len(job.get("dds")) >= 1
                sysin_found = False
                for ddname_entry in job.get("dds"):
                    if ddname_entry.get("dd_name") == "SYSIN":
                        sysin_found = True
                        break
                assert sysin_found
    finally:
        hosts.all.shell(cmd=f"drm '{data_set_name}'")
        hosts.all.file(path=TEMP_PATH, state="absent")


def test_zos_job_output_job_exists_with_sysin(ansible_zos_module):
    try:
        hosts = ansible_zos_module
        hosts.all.file(path=TEMP_PATH, state="directory")
        hosts.all.zos_data_set(
                    name="TEST.DATASET.JCL",
                    type="PS",
                    state="present"
                )
        hosts.all.shell(
            cmd=f"echo {quote(JCL_FILE_CONTENTS_SYSIN)} > {TEMP_PATH}/SYSIN"
        )
        result = hosts.all.zos_job_submit(
            src=f"{TEMP_PATH}/SYSIN", location="uss", volume=None
        )
        hosts.all.file(path=TEMP_PATH, state="absent")
        sysin = "True"
        results = hosts.all.zos_job_output(job_name="SYSINS", sysin_dd=sysin)
        for result in results.contacted.values():
            print(result)
            assert result.get("changed") is False
            for job in result.get("jobs"):
                assert len(job.get("ddnames")) >= 1
                sysin_found = False
                for ddname_entry in job.get("ddnames"):
                    if ddname_entry.get("ddname") == "SYSIN":
                        sysin_found = True
                        break
                assert sysin_found
    finally:
        hosts.all.zos_data_set(name="TEST.DATASET.JCL", state="absent")
        hosts.all.file(path=TEMP_PATH, state="absent")


def test_zos_job_submit_job_id_and_owner_included(ansible_zos_module):
    hosts = ansible_zos_module
    results = hosts.all.zos_job_output(job_id="STC00*", owner="MASTER")
    for result in results.contacted.values():
        assert result.get("changed") is False
        assert result.get("msg", False) is False
        assert result.get("jobs") is not None

        job = result.get("jobs")[0]
        assert job.get("job_id") is not None
        assert job.get("job_name") is not None
        assert job.get("subsystem") is None
        assert job.get("system") is None
        assert job.get("owner") is not None
        assert job.get("cpu_time") is None
        assert job.get("execution_node") is None
        assert job.get("origin_node") is None
        assert job.get("content_type") is None
        assert job.get("creation_date") is None
        assert job.get("creation_time") is None
        assert job.get("execution_time") is None
        assert job.get("job_class") is None
        assert job.get("svc_class") is None
        assert job.get("priority") is None
        assert job.get("asid") is None
        assert job.get("queue_position") is None
        assert job.get("program_name") is None
        assert job.get("class") is None
        assert job.get("steps") is not None
        assert job.get("dds") is not None

        rc = job.get("ret_code")
        assert rc.get("msg") is None
        assert rc.get("code") is None
        assert rc.get("msg_code") is None
        assert rc.get("msg_txt") is not None

        dds = job.get("dds")[0]
        assert dds.get("dd_name") == "unavailable"
        assert dds.get("record_count") == 0
        assert dds.get("id") is None
        assert dds.get("stepname") is None
        assert dds.get("procstep") is None
        assert dds.get("byte_count") == 0
        assert dds.get("content") is None<|MERGE_RESOLUTION|>--- conflicted
+++ resolved
@@ -39,11 +39,7 @@
 //LISTCAT EXEC PGM=IDCAMS,REGION=4M                        
 //SYSPRINT DD   SYSOUT=*                                   
 //SYSIN DD   *                                             
-<<<<<<< HEAD
-     LISTCAT ENTRIES('{0}') ALL           
-=======
      LISTCAT ENTRIES('TEST.DATASET.JCL') ALL           
->>>>>>> 4132376a
 /*                                                         
 //
 """
@@ -332,36 +328,6 @@
     try:
         hosts = ansible_zos_module
         hosts.all.file(path=TEMP_PATH, state="directory")
-        data_set_name = get_tmp_ds_name()
-        hosts.all.shell(cmd=f"dtouch -tseq '{data_set_name}'")
-        hosts.all.shell(
-            cmd=f"echo {quote(JCL_FILE_CONTENTS_SYSIN.format(data_set_name))} > {TEMP_PATH}/SYSIN"
-        )
-        result = hosts.all.zos_job_submit(
-            src=f"{TEMP_PATH}/SYSIN", remote_src=True, volume=None
-        )
-        hosts.all.file(path=TEMP_PATH, state="absent")
-        sysin = True
-        results = hosts.all.zos_job_output(job_name="SYSINS", sysin_dd=sysin)
-        for result in results.contacted.values():
-            assert result.get("changed") is True
-            for job in result.get("jobs"):
-                assert len(job.get("dds")) >= 1
-                sysin_found = False
-                for ddname_entry in job.get("dds"):
-                    if ddname_entry.get("dd_name") == "SYSIN":
-                        sysin_found = True
-                        break
-                assert sysin_found
-    finally:
-        hosts.all.shell(cmd=f"drm '{data_set_name}'")
-        hosts.all.file(path=TEMP_PATH, state="absent")
-
-
-def test_zos_job_output_job_exists_with_sysin(ansible_zos_module):
-    try:
-        hosts = ansible_zos_module
-        hosts.all.file(path=TEMP_PATH, state="directory")
         hosts.all.zos_data_set(
                     name="TEST.DATASET.JCL",
                     type="PS",
