--- conflicted
+++ resolved
@@ -39,11 +39,8 @@
       - If the command contains any special characters ($, &, etc), they must be escaped using
         double backslashes like \\\\\\$.
       - For example, to display job by job name the command would be C(cmd:"\\$dj''HELLO''")
-<<<<<<< HEAD
       - By default, the command will be converted to uppercase before execution, to control this
         behavior, see the I(case_sensitive) option below.
-=======
->>>>>>> 901fe6b1
     type: str
     required: true
   verbose:
@@ -64,7 +61,6 @@
     type: int
     required: false
     default: 1
-<<<<<<< HEAD
   case_sensitive:
     description:
       - If C(true), the command will not be converted to uppercase before
@@ -73,8 +69,6 @@
     type: bool
     required: false
     default: false
-=======
->>>>>>> 901fe6b1
 notes:
     - Commands may need to use specific prefixes like $, they can be discovered by
       issuing the following command C(D OPDATA,PREFIX).
@@ -194,11 +188,7 @@
     opercmd = ZOAUImportError(traceback.format_exc())
 
 
-<<<<<<< HEAD
 def execute_command(operator_cmd, timeout_s=1, preserve=False, *args, **kwargs):
-=======
-def execute_command(operator_cmd, timeout_s=1, *args, **kwargs):
->>>>>>> 901fe6b1
     """
     Executes an operator command.
 
@@ -208,11 +198,8 @@
         Command to execute.
     timeout : int
         Time until it stops whether it finished or not.
-<<<<<<< HEAD
     preserve : bool
         Whether to tell opercmd to preserve the case in the command.
-=======
->>>>>>> 901fe6b1
     *args : dict
         Some arguments to pass on.
     **kwargs : dict
@@ -227,11 +214,7 @@
     timeout_c = 100 * timeout_s
 
     start = timer()
-<<<<<<< HEAD
     response = opercmd.execute(operator_cmd, timeout=timeout_c, preserve=preserve, *args, **kwargs)
-=======
-    response = opercmd.execute(operator_cmd, timeout=timeout_c, *args, **kwargs)
->>>>>>> 901fe6b1
     end = timer()
     rc = response.rc
     stdout = response.stdout_response
@@ -258,10 +241,7 @@
         cmd=dict(type="str", required=True),
         verbose=dict(type="bool", required=False, default=False),
         wait_time_s=dict(type="int", required=False, default=1),
-<<<<<<< HEAD
         case_sensitive=dict(type="bool", required=False, default=False),
-=======
->>>>>>> 901fe6b1
     )
 
     result = dict(changed=False)
@@ -348,10 +328,7 @@
         cmd=dict(arg_type="str", required=True),
         verbose=dict(arg_type="bool", required=False),
         wait_time_s=dict(arg_type="int", required=False),
-<<<<<<< HEAD
         case_sensitive=dict(arg_type="bool", required=False),
-=======
->>>>>>> 901fe6b1
     )
     parser = BetterArgParser(arg_defs)
     new_params = parser.parse_args(params)
@@ -399,11 +376,7 @@
         kwargs.update({"wait": True})
 
     args = []
-<<<<<<< HEAD
     rc, stdout, stderr, elapsed = execute_command(cmdtxt, timeout_s=wait_s, preserve=preserve, *args, **kwargs)
-=======
-    rc, stdout, stderr, elapsed = execute_command(cmdtxt, timeout_s=wait_s, *args, **kwargs)
->>>>>>> 901fe6b1
 
     if rc > 0:
         message = "\nOut: {0}\nErr: {1}\nRan: {2}".format(stdout, stderr, cmdtxt)
