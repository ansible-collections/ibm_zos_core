--- conflicted
+++ resolved
@@ -245,12 +245,8 @@
 # Run a changelog lint locally
 # ------------------------------------------------------------------------------
 #->ac-changelog:
-<<<<<<< HEAD
 ## Runs antsibull-changelog to generate the release changelog or perform a lint
 ## on changelog fragments or release notes.
-=======
-## Run a changelog lint locally.
->>>>>>> a66a5fd3
 ## Usage: ac [--ac-changelog <command>]
 ## <command> - choose from 'init', 'lint', 'lint-changelog-yaml', 'release', 'generate'
 ##         - generate generate the changelog
@@ -260,11 +256,7 @@
 ##         - release add a new release to the change metadata
 ## Example:
 ##  $ ac --ac-changelog --command lint
-<<<<<<< HEAD
 ##  $ ac --ac-changelog --command release
-=======
->>>>>>> a66a5fd3
-##  $ ac --ac-changelog
 ac_changelog(){
     option_command=$1
     if [ ! "$option_command" ]; then
