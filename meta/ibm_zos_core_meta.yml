name: ibm_zos_core
<<<<<<< HEAD
version: "1.5.0"
=======
version: "1.6.0-beta.1"
>>>>>>> 71aef1d7
managed_requirements:
    -
        name: "IBM Open Enterprise SDK for Python"
        version: ">=3.9"
    -
        name: "Z Open Automation Utilities"
        version:
            - "1.2.2"<|MERGE_RESOLUTION|>--- conflicted
+++ resolved
@@ -1,9 +1,5 @@
 name: ibm_zos_core
-<<<<<<< HEAD
-version: "1.5.0"
-=======
-version: "1.6.0-beta.1"
->>>>>>> 71aef1d7
+version: meta/ibm_zos_core_meta.yml6.0-beta.1"
 managed_requirements:
     -
         name: "IBM Open Enterprise SDK for Python"
