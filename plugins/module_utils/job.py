# Copyright (c) IBM Corporation 2019, 2020
# Apache License, Version 2.0 (see https://opensource.org/licenses/Apache-2.0)

from __future__ import absolute_import, division, print_function

__metaclass__ = type

from tempfile import NamedTemporaryFile
from os import chmod, path, remove
from stat import S_IEXEC, S_IREAD, S_IWRITE
import json
import re
from ansible_collections.ibm.ibm_zos_core.plugins.module_utils.better_arg_parser import (
    BetterArgParser,
)
from ansible.module_utils.basic import AnsibleModule


def job_output(job_id=None, owner=None, job_name=None, dd_name=None):
    """Get the output from a z/OS job based on various search criteria.

    Keyword Arguments:
        job_id {str} -- The job ID to search for (default: {None})
        owner {str} -- The owner of the job (default: {None})
        job_name {str} -- The job name search for (default: {None})
        dd_name {str} -- The data definition to retrieve (default: {None})

    Raises:
        RuntimeError: When job output cannot be retrieved successfully but job exists.
        RuntimeError: When no job output is found

    Returns:
        list[dict] -- The output information for a list of jobs matching specified criteria.
    """
    arg_defs = dict(
        job_id=dict(arg_type="qualifier_pattern"),
        owner=dict(arg_type="qualifier_pattern"),
        job_name=dict(arg_type="qualifier_pattern"),
        dd_name=dict(arg_type=_ddname_pattern),
    )

    parser = BetterArgParser(arg_defs)
    parsed_args = parser.parse_args(
        {"job_id": job_id, "owner": owner, "job_name": job_name, "dd_name": dd_name}
    )

<<<<<<< HEAD
    job_id = parsed_args.get("job_id") or "*"
    job_name = parsed_args.get("job_name") or "*"
    owner = parsed_args.get("owner") or "*"
=======
    job_id = parsed_args.get("job_id") or ""
    job_name = parsed_args.get("job_name") or ""
    owner = parsed_args.get("owner") or ""
>>>>>>> e073cc0d
    dd_name = parsed_args.get("ddname") or ""

    job_detail_json = {}
    rc, out, err = _get_job_output_str(job_id, owner, job_name, dd_name)
    if rc != 0:
        raise RuntimeError(
            "Failed to retrieve job output. RC: {0} Error: {1}".format(
                str(rc), str(err)
            )
        )
    if not out:
        raise RuntimeError("Failed to retrieve job output. No job output found.")
    job_detail_json = json.loads(out, strict=False)
    for job in job_detail_json:
        job["ret_code"] = {} if job.get("ret_code") is None else job.get("ret_code")
        job["ret_code"]["code"] = _get_return_code_num(
            job.get("ret_code").get("msg", "")
        )
        job["ret_code"]["msg_code"] = _get_return_code_str(
            job.get("ret_code").get("msg", "")
        )
        job["ret_code"]["msg_txt"] = ""
        if job.get("ret_code").get("msg", "") == "":
            job["ret_code"]["msg"] = "AC"
    return job_detail_json


<<<<<<< HEAD
def _get_job_output_str(job_id="*", owner="*", job_name="*", dd_name=""):
=======
def _get_job_output_str(job_id="", owner="", job_name="", dd_name=""):
>>>>>>> e073cc0d
    """Generate JSON output string containing Job info from SDSF.
    Writes a temporary REXX script to the USS filesystem to gather output.

    Keyword Arguments:
        job_id {str} -- The job ID to search for (default: {''})
        owner {str} -- The owner of the job (default: {''})
        job_name {str} -- The job name search for (default: {''})
        dd_name {str} -- The data definition to retrieve (default: {''})

    Returns:
        tuple[int, str, str] -- RC, STDOUT, and STDERR from the REXX script.
    """
    get_job_detail_json_rexx = """/* REXX */
arg options
parse var options param
upper param
parse var param 'JOBID=' jobid ' OWNER=' owner,
' JOBNAME=' jobname ' DDNAME=' ddname

rc=isfcalls('ON')

jobid = strip(jobid,'L')
if (jobid <> '') then do
ISFFILTER='JobID EQ '||jobid
end
owner = strip(owner,'L')
if (owner <> '') then do
ISFOWNER=owner
end
jobname = strip(jobname,'L')
if (jobname <> '') then do
ISFPREFIX=jobname
end
ddname = strip(ddname,'L')
if (ddname == '?') then do
ddname = ''
end

Address SDSF "ISFEXEC ST (ALTERNATE DELAYED)"
if rc<>0 then do
Say '[]'
Exit 0
end
if isfrows == 0 then do
Say '[]'
end
else do
Say '['
do ix=1 to isfrows
    linecount = 0
    if ix<>1 then do
    Say ','
    end
    Say '{'
    Say '"'||'job_id'||'":"'||value('JOBID'||"."||ix)||'",'
    Say '"'||'job_name'||'":"'||value('JNAME'||"."||ix)||'",'
    Say '"'||'subsystem'||'":"'||value('ESYSID'||"."||ix)||'",'
    Say '"'||'owner'||'":"'||value('OWNERID'||"."||ix)||'",'
    Say '"'||'ret_code'||'":{"'||'msg'||'":"'||value('RETCODE'||"."||ix)||'"},'
    Say '"'||'class'||'":"'||value('JCLASS'||"."||ix)||'",'
    Say '"'||'content_type'||'":"'||value('JTYPE'||"."||ix)||'",'
    Address SDSF "ISFACT ST TOKEN('"TOKEN.ix"') PARM(NP ?)",
"("prefix JDS_
    lrc=rc
    if lrc<>0 | JDS_DDNAME.0 == 0 then do
    Say '"ddnames":[]'
    end
    else do
    Say '"ddnames":['
    do jx=1 to JDS_DDNAME.0
        if jx<>1 & ddname == '' then do
        Say ','
        end
        if ddname == '' | ddname == value('JDS_DDNAME'||"."||jx) then do
        Say '{'
        Say '"'||'ddname'||'":"'||value('JDS_DDNAME'||"."||jx)||'",'
        Say '"'||'record_count'||'":"'||value('JDS_RECCNT'||"."||jx)||'",'
        Say '"'||'id'||'":"'||value('JDS_DSID'||"."||jx)||'",'
        Say '"'||'stepname'||'":"'||value('JDS_STEPN'||"."||jx)||'",'
        Say '"'||'procstep'||'":"'||value('JDS_PROCS'||"."||jx)||'",'
        Say '"'||'byte_count'||'":"'||value('JDS_BYTECNT'||"."||jx)||'",'
        Say '"'||'content'||'":['
        Address SDSF "ISFBROWSE ST TOKEN('"token.ix"')"
        untilline = linecount + JDS_RECCNT.jx
        startingcount = linecount + 1
        do kx=linecount+1 to  untilline
            if kx<>startingcount then do
            Say ','
            end
            linecount = linecount + 1
            Say '"'||escapeNewLine(escapeDoubleQuote(isfline.kx))||'"'
        end
        Say ']'
        Say '}'
        end
        else do
            linecount = linecount + JDS_RECCNT.jx
        end
    end
    Say ']'
    end
    Say '}'
end
Say ']'
end

rc=isfcalls('OFF')

return 0

escapeDoubleQuote: Procedure
Parse Arg string
out=''
Do While Pos('"',string)<>0
Parse Var string prefix '"' string
out=out||prefix||'\\"'
End
Return out||string

escapeNewLine: Procedure
Parse Arg string
Return translate(string, '4040'x, '1525'x)
"""
    try:
        module = AnsibleModule(argument_spec={}, check_invalid_arguments=False)
        if dd_name is None or dd_name == "?":
            dd_name = ""
        jobid_param = "jobid=" + job_id
        owner_param = "owner=" + owner
        jobname_param = "jobname=" + job_name
        ddname_param = "ddname=" + dd_name

        tmp = NamedTemporaryFile(delete=True)
        with open(tmp.name, "w") as f:
            f.write(get_job_detail_json_rexx)
        chmod(tmp.name, S_IEXEC | S_IREAD | S_IWRITE)
        args = [jobid_param, owner_param, jobname_param, ddname_param]

        cmd = [tmp.name, " ".join(args)]
        rc, out, err = module.run_command(args=cmd)
    except Exception:
        raise
    return rc, out, err


def job_status(job_id=None, owner=None, job_name=None):
    """Get the status information of a z/OS job based on various search criteria.

    Keyword Arguments:
        job_id {str} -- The job ID to search for (default: {None})
        owner {str} -- The owner of the job (default: {None})
        job_name {str} -- The job name search for (default: {None})

    Raises:
        RuntimeError: When job status cannot be retrieved successfully but job exists.
        RuntimeError: When no job status is found.

    Returns:
        list[dict] -- The status information for a list of jobs matching search criteria.
    """
    arg_defs = dict(
        job_id=dict(arg_type="qualifier_pattern"),
        owner=dict(arg_type="qualifier_pattern"),
        job_name=dict(arg_type="qualifier_pattern"),
    )

    parser = BetterArgParser(arg_defs)
    parsed_args = parser.parse_args(
        {"job_id": job_id, "owner": owner, "job_name": job_name}
    )

<<<<<<< HEAD
    job_id = parsed_args.get("job_id") or "*"
    job_name = parsed_args.get("job_name") or "*"
    owner = parsed_args.get("owner") or "*"
=======
    job_id = parsed_args.get("job_id") or ""
    job_name = parsed_args.get("job_name") or ""
    owner = parsed_args.get("owner") or ""
>>>>>>> e073cc0d

    job_status_json = {}
    rc, out, err = _get_job_status_str(job_id, owner, job_name)
    if rc != 0:
        raise RuntimeError(
            "Failed to retrieve job status. RC: {0} Error: {1}".format(
                str(rc), str(err)
            )
        )
    if not out:
        raise RuntimeError("Failed to retrieve job status. No job status found.")
    job_status_json = json.loads(out, strict=False)
    for job in job_status_json:
        job["ret_code"] = {} if job.get("ret_code") is None else job.get("ret_code")
        job["ret_code"]["code"] = _get_return_code_num(
            job.get("ret_code").get("msg", "")
        )
        job["ret_code"]["msg_code"] = _get_return_code_str(
            job.get("ret_code").get("msg", "")
        )
        job["ret_code"]["msg_txt"] = ""
        if job.get("ret_code").get("msg", "") == "":
            job["ret_code"]["msg"] = "AC"
    return job_status_json


<<<<<<< HEAD
def _get_job_status_str(job_id="*", owner="*", job_name="*"):
=======
def _get_job_status_str(job_id="", owner="", job_name=""):
>>>>>>> e073cc0d
    """Generate JSON output string containing Job status info from SDSF.
    Writes a temporary REXX script to the USS filesystem to gather output.

    Keyword Arguments:
        job_id {str} -- The job ID to search for (default: {''})
        owner {str} -- The owner of the job (default: {''})
        job_name {str} -- The job name search for (default: {''})

    Returns:
        tuple[int, str, str] -- RC, STDOUT, and STDERR from the REXX script.
    """
    get_job_status_json_rexx = """/* REXX */
arg options
parse var options param
upper param
parse var param 'JOBID=' jobid ' OWNER=' owner,
' JOBNAME=' jobname

rc=isfcalls('ON')

jobid = strip(jobid,'L')
if (jobid <> '') then do
ISFFILTER='JobID EQ '||jobid
end
owner = strip(owner,'L')
if (owner <> '') then do
ISFOWNER=owner
end
jobname = strip(jobname,'L')
if (jobname <> '') then do
ISFPREFIX=jobname
end

Address SDSF "ISFEXEC ST (ALTERNATE DELAYED)"
if rc<>0 then do
Say '[]'
Exit 0
end
if isfrows == 0 then do
Say '[]'
end
else do
Say '['
do ix=1 to isfrows
    linecount = 0
    if ix<>1 then do
    Say ','
    end
    Say '{'
    Say '"'||'job_id'||'":"'||value('JOBID'||"."||ix)||'",'
    Say '"'||'job_name'||'":"'||value('JNAME'||"."||ix)||'",'
    Say '"'||'subsystem'||'":"'||value('ESYSID'||"."||ix)||'",'
    Say '"'||'owner'||'":"'||value('OWNERID'||"."||ix)||'",'
    Say '"'||'ret_code'||'":{"'||'msg'||'":"'||value('RETCODE'||"."||ix)||'"},'
    Say '"'||'class'||'":"'||value('JCLASS'||"."||ix)||'",'
    Say '"'||'content_type'||'":"'||value('JTYPE'||"."||ix)||'"'
    Say '}'
end
Say ']'
end

rc=isfcalls('OFF')

return 0

escapeDoubleQuote: Procedure
Parse Arg string
out=''
Do While Pos('"',string)<>0
Parse Var string prefix '"' string
out=out||prefix||'\\"'
End
Return out||string

escapeNewLine: Procedure
Parse Arg string
Return translate(string, '4040'x, '1525'x)
"""
    try:
        module = AnsibleModule(argument_spec={}, check_invalid_arguments=False)
        jobid_param = "jobid=" + job_id
        owner_param = "owner=" + owner
        jobname_param = "jobname=" + job_name

        tmp = NamedTemporaryFile(delete=True)
        with open(tmp.name, "w") as f:
            f.write(get_job_status_json_rexx)
        chmod(tmp.name, S_IEXEC | S_IREAD | S_IWRITE)
        args = [jobid_param, owner_param, jobname_param]

        cmd = [tmp.name, " ".join(args)]
        rc, out, err = module.run_command(args=cmd)
    except Exception:
        raise
    return rc, out, err


def _get_return_code_num(rc_str):
    """Parse an integer return code from
    z/OS job output return code string.

    Arguments:
        rc_str {str} -- The return code message from z/OS job log (eg. "CC 0000")

    Returns:
        Union[int, NoneType] -- Returns integer RC if possible, if not returns NoneType
    """
    rc = None
    match = re.search(r"\s*CC\s*([0-9]+)", rc_str)
    if match:
        rc = int(match.group(1))
    return rc


def _get_return_code_str(rc_str):
    """Parse an integer return code from
    z/OS job output return code string.

    Arguments:
        rc_str {str} -- The return code message from z/OS job log (eg. "CC 0000" or "ABEND")

    Returns:
        Union[str, NoneType] -- Returns string RC or ABEND code if possible, if not returns NoneType
    """
    rc = None
    match = re.search(r"(?:\s*CC\s*([0-9]+))|(?:ABEND\s*((?:S|U)[0-9]+))", rc_str)
    if match:
        rc = match.group(1) or match.group(2)
    return rc


def _ddname_pattern(contents, resolve_dependencies):
    """Resolver for ddname_pattern type arguments

    Arguments:
        contents {bool} -- The contents of the argument.
        resolved_dependencies {dict} -- Contains all of the dependencies and their contents,
        which have already been handled,
        for use during current arguments handling operations.

    Raises:
        ValueError: When contents is invalid argument type
    Returns:
        str -- The arguments contents after any necessary operations.
    """
    if not re.fullmatch(
        r"^(?:[A-Z]{1}[A-Z0-9]{0,7})|(?:\?{1})$", str(contents), re.IGNORECASE,
    ):
        raise ValueError(
            'Invalid argument type for "{0}". expected "ddname_pattern"'.format(
                contents
            )
        )
    return str(contents)<|MERGE_RESOLUTION|>--- conflicted
+++ resolved
@@ -44,15 +44,9 @@
         {"job_id": job_id, "owner": owner, "job_name": job_name, "dd_name": dd_name}
     )
 
-<<<<<<< HEAD
     job_id = parsed_args.get("job_id") or "*"
     job_name = parsed_args.get("job_name") or "*"
     owner = parsed_args.get("owner") or "*"
-=======
-    job_id = parsed_args.get("job_id") or ""
-    job_name = parsed_args.get("job_name") or ""
-    owner = parsed_args.get("owner") or ""
->>>>>>> e073cc0d
     dd_name = parsed_args.get("ddname") or ""
 
     job_detail_json = {}
@@ -80,11 +74,8 @@
     return job_detail_json
 
 
-<<<<<<< HEAD
 def _get_job_output_str(job_id="*", owner="*", job_name="*", dd_name=""):
-=======
-def _get_job_output_str(job_id="", owner="", job_name="", dd_name=""):
->>>>>>> e073cc0d
+
     """Generate JSON output string containing Job info from SDSF.
     Writes a temporary REXX script to the USS filesystem to gather output.
 
@@ -256,15 +247,9 @@
         {"job_id": job_id, "owner": owner, "job_name": job_name}
     )
 
-<<<<<<< HEAD
     job_id = parsed_args.get("job_id") or "*"
     job_name = parsed_args.get("job_name") or "*"
     owner = parsed_args.get("owner") or "*"
-=======
-    job_id = parsed_args.get("job_id") or ""
-    job_name = parsed_args.get("job_name") or ""
-    owner = parsed_args.get("owner") or ""
->>>>>>> e073cc0d
 
     job_status_json = {}
     rc, out, err = _get_job_status_str(job_id, owner, job_name)
@@ -291,11 +276,8 @@
     return job_status_json
 
 
-<<<<<<< HEAD
 def _get_job_status_str(job_id="*", owner="*", job_name="*"):
-=======
-def _get_job_status_str(job_id="", owner="", job_name=""):
->>>>>>> e073cc0d
+
     """Generate JSON output string containing Job status info from SDSF.
     Writes a temporary REXX script to the USS filesystem to gather output.
 
