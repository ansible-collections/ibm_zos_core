#!/usr/bin/python
# -*- coding: utf-8 -*-

# Copyright (c) IBM Corporation 2019, 2020
# Apache License, Version 2.0 (see https://opensource.org/licenses/Apache-2.0)

from __future__ import absolute_import, division, print_function

__metaclass__ = type

ANSIBLE_METADATA = {
    "metadata_version": "1.1",
    "status": ["preview"],
    "supported_by": "community",
}

DOCUMENTATION = r"""
module: zos_encode
author:
  - "Zhao Lu (@yourfuwa2015)"
  - "Blake Becker (@blakeinate)"
short_description: Perform encoding operations.
description:
  - Converts the encoding of characters that are read from a UNIX System
    Services (USS) file or path, PS(sequential data set), PDS, PDSE, or
    KSDS(VSAM data set).
  - Writes the data to a UNIX System Services (USS) file or path,
    PS(sequential data set), PDS, PDSE, or KSDS(VSAM data set).
options:
  from_encoding:
    description:
      - The character set of the source I(src).
      - Supported character sets rely on the charset conversion utility (iconv)
        version; the most common character sets are supported.
    required: false
    type: str
    default: IBM-1047
  to_encoding:
    description:
      - The destination I(dest) character set for the output to be written as.
      - Supported character sets rely on the charset conversion utility (iconv)
        version; the most common character sets are supported.
    required: false
    type: str
    default: ISO8859-1
  src:
    description:
      - The location can be a UNIX System Services (USS) file or path,
        PS(sequential data set), PDS, PDSE, member of a PDS or PDSE, or
        KSDS(VSAM data set).
      - The USS path or file must be an absolute pathname.
      - If I(src) is a USS directory, all files will be encoded.
    required: true
    type: str
  dest:
    description:
      - The location where the converted characters are output.
      - The destination I(dest) can be a UNIX System Services (USS) file or path,
        PS(sequential data set), PDS, PDSE, member of a PDS or PDSE, or
        KSDS(VSAM data set).
      - If the length of the PDSE member name used in I(dest) is greater
        than 8 characters, the member name will be truncated when written out.
      - If I(dest) is not specified, the I(src) will be used as the destination
        and will overwrite the I(src) with the character set in the
        option I(to_encoding).
      - The USS file or path must be an absolute pathname.
    required: false
    type: str
  backup:
    description:
      - Creates a backup file or backup data set for I(dest), including the
        timestamp information to ensure that you retrieve the original file.
      - I(backup_file) can be used to specify a backup file name
        if I(backup=true).
    required: false
    type: bool
    default: false
  backup_file:
    description:
      - Specify the USS file name or data set name for the dest backup.
      - If dest is a USS file or path, I(backup_file) must be a file or
        path name, and the USS path or file must be an absolute pathname.
      - If dest is an MVS data set, the I(backup_file) must be an MVS data
        set name.
      - If I(backup_file) is not provided, the default backup name will be used.
        The default backup name for a USS file or path will be the destination
        file or path name appended with a timestamp,
        e.g. /path/file_name.2020-04-23-08-32-29-bak.tar. If dest is an
        MVS data set, the default backup name will be a random name generated
        by IBM Z Open Automation Utilities.
    required: false
    type: str
  backup_compress:
    description:
      - Determines if backups to USS files or paths should be compressed.
      - I(backup_compress) is only used when I(backup=true).
    type: bool
    required: false
    default: false
notes:
  - It is the playbook author or user's responsibility to avoid files that should
    not be encoded, such as binary files. A user is described as the remote user,
    configured either for the playbook or playbook tasks, who can
    also obtain escalated privileges to execute as root or another user.
  - All data sets are always assumed to be cataloged. If an uncataloged data
    set needs to be encoded, it should be cataloged first.
  - For supported character sets used to encode data, refer to
    U(https://ansible-collections.github.io/ibm_zos_core/supplementary.html#encode)
"""

EXAMPLES = r"""
- name: Convert file encoding from IBM-1047 to ISO8859-1 for the same file
  zos_encode:
    src: /zos_encode/test.data

- name: Convert file encoding from IBM-1047 to ISO8859-1 to another file with
    backup
  zos_encode:
    src: /zos_encode/test.data
    dest: /zos_encode_out/test.out
    from_encoding: IBM-1047
    to_encoding: ISO8859-1
    backup: yes
    backup_compress: yes

- name: Convert file encoding from IBM-1047 to ISO8859-1 to a directory
  zos_encode:
    src: /zos_encode/test.data
    dest: /zos_encode_out/

- name: Convert file encoding from all files in a directory to another
    directory
  zos_encode:
    src: /zos_encode/
    dest: /zos_encode_out/
    from_encoding: ISO8859-1
    to_encoding: IBM-1047

- name: Convert file encoding from a USS file to a sequential data set
  zos_encode:
    src: /zos_encode/test.data
    dest: USER.TEST.PS
    from_encoding: IBM-1047
    to_encoding: ISO8859-1

- name: Convert file encoding from files in a directory to a partitioned
    data set
  zos_encode:
    src: /zos_encode/
    dest: USER.TEST.PDS
    from_encoding: ISO8859-1
    to_encoding: IBM-1047

- name: Convert file encoding from a USS file to a partitioned data set
    member
  zos_encode:
    src: /zos_encode/test.data
    dest: USER.TEST.PDS(TESTDATA)
    from_encoding: ISO8859-1
    to_encoding: IBM-1047

- name: Convert file encoding from a sequential data set to a USS file
  zos_encode:
    src: USER.TEST.PS
    dest: /zos_encode/test.data
    from_encoding: IBM-1047
    to_encoding: ISO8859-1

- name: Convert file encoding from a PDS encoding to a USS directory
  zos_encode:
    src: USER.TEST.PDS
    dest: /zos_encode/
    from_encoding: IBM-1047
    to_encoding: ISO8859-1

- name: Convert file encoding from a sequential data set to another
    sequential data set
  zos_encode:
    src: USER.TEST.PS
    dest: USER.TEST1.PS
    from_encoding: IBM-1047
    to_encoding: ISO8859-1

- name: Convert file encoding from a sequential data set to a
    partitioned data set (extended) member
  zos_encode:
    src: USER.TEST.PS
    dest: USER.TEST1.PDS(TESTDATA)
    from_encoding: IBM-1047
    to_encoding: ISO8859-1

- name: Convert file encoding from a USS file to a VSAM data set
  zos_encode:
    src: /zos_encode/test.data
    dest: USER.TEST.VS
    from_encoding: ISO8859-1
    to_encoding: IBM-1047

- name: Convert file encoding from a VSAM data set to a USS file
  zos_encode:
    src: USER.TEST.VS
    dest: /zos_encode/test.data
    from_encoding: IBM-1047
    to_encoding: ISO8859-1

- name: Convert file encoding from a VSAM data set to a sequential
    data set
  zos_encode:
    src: USER.TEST.VS
    dest: USER.TEST.PS
    from_encoding: IBM-1047
    to_encoding: ISO8859-1

- name: Convert file encoding from a sequential data set a VSAM data set
  zos_encode:
    src: USER.TEST.PS
    dest: USER.TEST.VS
    from_encoding: ISO8859-1
    to_encoding: IBM-1047

"""

RETURN = r"""
src:
    description:
       The location of the input characters identified in option I(src).
    returned: always
    type: str
dest:
    description:
       The name of the output file or data set. If dest is a USS file or
       path and the status has been changed in the conversion, the file
       status will also be returned.
    returned: always
    type: str
backup_file:
    description:
       Name of the backup file created.
    returned: changed and if backup=yes
    type: str
    sample: /path/file_name.2020-04-23-08-32-29-bak.tar
"""

import time
import re
from os import path, makedirs
from ansible.module_utils.six import PY3
from ansible.module_utils.basic import AnsibleModule
from ansible_collections.ibm.ibm_zos_core.plugins.module_utils.ansible_module import (
    AnsibleModuleHelper,
)
from ansible_collections.ibm.ibm_zos_core.plugins.module_utils import (
    better_arg_parser,
    data_set,
    encode,
    backup as zos_backup,
)
from ansible_collections.ibm.ibm_zos_core.plugins.module_utils.import_handler import (
    MissingZOAUImport,
)


if PY3:
    from shlex import quote
else:
    from pipes import quote

try:
    from zoautil_py import Datasets, MVSCmd
except Exception:
    Datasets = MissingZOAUImport()
    MVSCmd = MissingZOAUImport()


def check_pds_member(ds, mem):
    check_rc = False
    if mem in Datasets.list_members(ds):
        check_rc = True
    else:
        raise EncodeError("Cannot find member {0} in {1}".format(mem, ds))
    return check_rc


def check_mvs_dataset(ds):
    """ To call data_set utils to check if the MVS data set exists or not """
    check_rc = False
    ds_type = None
<<<<<<< HEAD
    if not data_set.DataSet.data_set_exists(ds):
=======
    du = data_set.DataSetUtils(ds)
    if not du.exists():
>>>>>>> 3497c525
        raise EncodeError(
            "Data set {0} is not cataloged, please check data set provided in"
            "the src option.".format(ds)
        )
    else:
        check_rc = True
        ds_type = data_set.DataSetUtils(ds).ds_type()
        if not ds_type:
            raise EncodeError("Unable to determine data set type of {0}".format(ds))
    return check_rc, ds_type


def check_file(file):
    """ check file is a USS file/path or an MVS data set """
    is_uss = False
    is_mvs = False
    ds_type = None
    if path.sep in file:
        is_uss = True
    else:
        ds = file.upper()
        if "(" in ds:
            dsn = ds[0: ds.rfind("(", 1)]
            mem = "".join(re.findall(r"[(](.*?)[)]", ds))
            rc, ds_type = check_mvs_dataset(dsn)
            if rc:
                if ds_type == "PO":
                    is_mvs = check_pds_member(dsn, mem)
                    ds_type = "PS"
                else:
                    raise EncodeError(
                        "Data set {0} is not a partitioned data set".format(dsn)
                    )
        else:
            is_mvs, ds_type = check_mvs_dataset(ds)
    return is_uss, is_mvs, ds_type


def verify_uss_path_exists(file):
    if not path.exists(file):
        raise EncodeError("File {0} does not exist.".format(file))
    return


def run_module():
    module_args = dict(
        src=dict(type="str", required=True),
        dest=dict(type="str"),
        from_encoding=dict(type="str", default="IBM-1047"),
        to_encoding=dict(type="str", default="ISO8859-1"),
        backup=dict(type="bool", default=False),
        backup_file=dict(type="str", required=False, default=None),
        backup_compress=dict(type="bool", required=False, default=False),
    )

    module = AnsibleModule(argument_spec=module_args)

    arg_defs = dict(
        src=dict(arg_type="data_set_or_path", required=True),
        dest=dict(arg_type="data_set_or_path", required=False),
        from_encoding=dict(arg_type="str", default="IBM-1047"),
        to_encoding=dict(arg_type="str", default="ISO8859-1", required=False),
        backup=dict(arg_type="bool", default=False, required=False),
        backup_file=dict(arg_type="data_set_or_path", required=False, default=None),
        backup_compress=dict(arg_type="bool", required=False, default=False),
    )

    parser = better_arg_parser.BetterArgParser(arg_defs)
    parsed_args = parser.parse_args(module.params)
    src = parsed_args.get("src")
    dest = parsed_args.get("dest")
    backup = parsed_args.get("backup")
    backup_file = parsed_args.get("backup_file")
    backup_compress = parsed_args.get("backup_compress")
    from_encoding = parsed_args.get("from_encoding").upper()
    to_encoding = parsed_args.get("to_encoding").upper()

    # is_uss_src(dest) to determine whether the src(dest) is a USS file/path or not
    # is_mvs_src(dest) to determine whether the src(dest) is a MVS data set or not
    is_uss_src = False
    is_mvs_src = False
    is_uss_dest = False
    is_mvs_dest = False
    ds_type_src = None
    ds_type_dest = None
    convert_rc = False
    changed = False

    result = dict(changed=changed, src=src, dest=dest)

    try:

        eu = encode.EncodeUtils()

        # Check input code set is valid or not
        # If the value specified in from_encoding or to_encoding is not in the code_set, exit with an error message
        # If the values specified in from_encoding and to_encoding are the same, exit with an message
        code_set = eu.get_codeset()
        if from_encoding not in code_set:
            raise EncodeError(
                "Invalid codeset: Please check the value of the from_encoding!"
            )
        if to_encoding not in code_set:
            raise EncodeError(
                "Invalid codeset: Please check the value of the to_encoding!"
            )
        if from_encoding == to_encoding:
            raise EncodeError(
                "The value of the from_encoding and to_encoding are the same, no need to do the conversion!"
            )

        # Check the src is a USS file/path or an MVS data set
        is_uss_src, is_mvs_src, ds_type_src = check_file(src)
        if is_uss_src:
            verify_uss_path_exists(src)
        result["src"] = src

        # Check the dest is a USS file/path or an MVS data set
        # if the dest is not specified, the value in the src will be used
        if not dest:
            dest = src
            is_uss_dest = is_uss_src
            is_mvs_dest = is_mvs_src
            ds_type_dest = ds_type_src
        else:
            is_uss_dest, is_mvs_dest, ds_type_dest = check_file(dest)
            if (not is_uss_dest) and (path.sep in dest):
                try:
                    if path.isfile(src) or ds_type_src in ["PS", "VSAM"]:
                        head, tail = path.split(dest)
                        if not path.exists(head):
                            makedirs(head)
                        with open(dest, "w"):
                            pass
                    else:
                        makedirs(dest)
                    is_uss_dest = True
                except OSError:
                    raise EncodeError("Failed when creating the {0}".format(dest))
        result["dest"] = dest

        # Check if the dest is required to be backup before conversion
        if backup:
            if is_uss_dest:
                backup_file = zos_backup.uss_file_backup(
                    dest, backup_file, backup_compress
                )
            if is_mvs_dest:
                backup_file = zos_backup.mvs_file_backup(dest, backup_file)
            result["backup_file"] = backup_file

        if is_uss_src and is_uss_dest:
            convert_rc = eu.uss_convert_encoding_prev(
                src, dest, from_encoding, to_encoding
            )
        else:
            convert_rc = eu.mvs_convert_encoding(
                src,
                dest,
                from_encoding,
                to_encoding,
                src_type=ds_type_src,
                dest_type=ds_type_dest,
            )

        if convert_rc:
            changed = True
            result = dict(changed=changed, src=src, dest=dest, backup_file=backup_file)
        else:
            result = dict(src=src, dest=dest, changed=changed, backup_file=backup_file)
    except Exception as e:
        module.fail_json(msg=repr(e), **result)

    module.exit_json(**result)


class EncodeError(Exception):
    def __init__(self, message):
        self.msg = 'An error occurred during encoding: "{0}"'.format(message)
        super(EncodeError, self).__init__(self.msg)


def main():
    run_module()


if __name__ == "__main__":
    main()<|MERGE_RESOLUTION|>--- conflicted
+++ resolved
@@ -285,12 +285,7 @@
     """ To call data_set utils to check if the MVS data set exists or not """
     check_rc = False
     ds_type = None
-<<<<<<< HEAD
     if not data_set.DataSet.data_set_exists(ds):
-=======
-    du = data_set.DataSetUtils(ds)
-    if not du.exists():
->>>>>>> 3497c525
         raise EncodeError(
             "Data set {0} is not cataloged, please check data set provided in"
             "the src option.".format(ds)
