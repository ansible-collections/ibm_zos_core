--- conflicted
+++ resolved
@@ -3739,13 +3739,8 @@
             assert v_cp.get("rc") == 0
             stdout = v_cp.get("stdout")
             assert stdout is not None
-<<<<<<< HEAD
-            assert pgm_mem_alias in stdout
-            assert pgm_mem in pgm_mem
-=======
             expected_mls_str = "{0}   alias  {1}".format(pgm_mem_alias, pgm_mem)
             assert expected_mls_str in stdout
->>>>>>> 5c022ecb
 
         # execute pgms to validate copy
         validate_loadlib_pgm(hosts, steplib=dest_lib, pgm_name=pgm_mem, expected_output_str=COBOL_PRINT_STR)
@@ -3898,15 +3893,8 @@
             assert v_cp.get("rc") == 0
             stdout = v_cp.get("stdout")
             assert stdout is not None
-<<<<<<< HEAD
-            # expected_mls_str = "{0} ALIAS({1})".format(pgm_mem, pgm_mem_alias)
-            # Current stdout ALIAS1\nHELLO
-            assert pgm_mem_alias in stdout
-            assert pgm_mem_alias in stdout
-=======
             expected_mls_str = "{0}   alias  {1}".format(pgm_mem_alias, pgm_mem)
             assert expected_mls_str in stdout
->>>>>>> 5c022ecb
 
         # execute pgms to validate copy
         validate_loadlib_pgm(hosts, steplib=dest_lib, pgm_name=pgm_mem, expected_output_str=COBOL_PRINT_STR)
@@ -4094,20 +4082,10 @@
             assert v_cp.get("rc") == 0
             stdout = v_cp.get("stdout")
             assert stdout is not None
-<<<<<<< HEAD
-            # Current stdout ALIAS1\nHELLO
-            # expected_mls_str = "{0} ALIAS({1})".format(pgm_mem, pgm_mem_alias)
-            # expected_mls_str2 = "{0} ALIAS({1})".format(pgm2_mem, pgm2_mem_alias)
-            assert pgm_mem in stdout
-            assert pgm_mem_alias in stdout
-            assert pgm2_mem in stdout
-            assert pgm2_mem_alias in stdout
-=======
             expected_mls_str = "{0}   alias  {1}".format(pgm_mem_alias, pgm_mem)
             expected_mls_str2 = "{0}   alias  {1}".format(pgm2_mem_alias, pgm2_mem)
             assert expected_mls_str in stdout
             assert expected_mls_str2 in stdout
->>>>>>> 5c022ecb
 
         # verify pgms remain executable
         pgm_output_map = {
@@ -4463,20 +4441,10 @@
             assert v_cp.get("rc") == 0
             stdout = v_cp.get("stdout")
             assert stdout is not None
-<<<<<<< HEAD
-            #expected_mls_str = "{0} ALIAS({1})".format(pgm_mem, pgm_mem_alias)
-            #expected_mls_str2 = "{0} ALIAS({1})".format(pgm2_mem, pgm2_mem_alias)
-            # Current stdout ALIAS1\nHELLO
-            assert pgm_mem in stdout
-            assert pgm_mem_alias in stdout
-            assert pgm2_mem in stdout
-            assert pgm2_mem_alias in stdout
-=======
             expected_mls_str = "{0}   alias  {1}".format(pgm_mem_alias, pgm_mem)
             expected_mls_str2 = "{0}   alias  {1}".format(pgm2_mem_alias, pgm2_mem)
             assert expected_mls_str in stdout
             assert expected_mls_str2 in stdout
->>>>>>> 5c022ecb
 
         # verify pgms remain executable
         pgm_output_map = {
