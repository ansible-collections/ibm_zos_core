
# -*- coding: utf-8 -*-

# Copyright (c) IBM Corporation 2023, 2024
# Licensed under the Apache License, Version 2.0 (the "License");
# you may not use this file except in compliance with the License.
# You may obtain a copy of the License at
#     http://www.apache.org/licenses/LICENSE-2.0
# Unless required by applicable law or agreed to in writing, software
# distributed under the License is distributed on an "AS IS" BASIS,
# WITHOUT WARRANTIES OR CONDITIONS OF ANY KIND, either express or implied.
# See the License for the specific language governing permissions and
# limitations under the License.


from __future__ import absolute_import, division, print_function
import time
import pytest
from ibm_zos_core.tests.helpers.dataset import get_tmp_ds_name

__metaclass__ = type

SHELL_EXECUTABLE = "/bin/sh"
USS_TEMP_DIR = "/tmp/archive"
USS_TEST_FILES = {  f"{USS_TEMP_DIR}/foo.txt" : "foo sample content",
                    f"{USS_TEMP_DIR}/bar.txt": "bar sample content",
                    f"{USS_TEMP_DIR}/empty.txt":""}
USS_EXCLUSION_FILE = f"{USS_TEMP_DIR}/foo.txt"

USS_DEST_ARCHIVE = "testarchive.dzp"

STATE_ARCHIVED = 'archive'
STATE_INCOMPLETE = 'incomplete'

USS_FORMATS = ['tar', 'zip', 'gz', 'bz2', 'pax']

c_pgm="""#include <stdio.h>
#include <stdlib.h>
#include <string.h>
int main(int argc, char** argv)
{
    char dsname[ strlen(argv[1]) + 4];
    sprintf(dsname, \\\"//'%s'\\\", argv[1]);
    FILE* member;
    member = fopen(dsname, \\\"rb,type=record\\\");
    sleep(300);
    fclose(member);
    return 0;
}
"""

call_c_jcl="""//PDSELOCK JOB MSGCLASS=A,MSGLEVEL=(1,1),NOTIFY=&SYSUID,REGION=0M
//LOCKMEM  EXEC PGM=BPXBATCH
//STDPARM DD *
SH /tmp/disp_shr/pdse-lock '{0}'
//STDIN  DD DUMMY
//STDOUT DD SYSOUT=*
//STDERR DD SYSOUT=*
//"""

def set_uss_test_env(ansible_zos_module, test_files):
    for key, value in test_files.items():
        ansible_zos_module.all.shell(
            cmd=f"echo \"{value}\" > \"{key}\"",
            executable=SHELL_EXECUTABLE,
        )

def create_multiple_data_sets(ansible_zos_module, base_name, n, ds_type, ):
    test_data_sets = []
    for i in range(n):
        curr_ds = {
            "name":base_name+str(i),
            "type":ds_type,
            "state":"present",
            "replace":True,
            "force":True
        }
        test_data_sets.append(curr_ds)

    # Create data sets in batch
    ansible_zos_module.all.zos_data_set(
        batch=test_data_sets
    )
    return test_data_sets

def create_multiple_members(ansible_zos_module, pds_name, member_base_name, n):
    test_members = []
    for i in range(n):
        curr_ds = {
            "name":F"{pds_name}({member_base_name+str(i)})",
            "type":"member",
            "state":"present",
            "replace":True,
            "force":True
        }
        test_members.append(curr_ds)
    ansible_zos_module.all.zos_data_set(
        batch=test_members
    )
    return test_members

######################################################
#
# USS TEST
#
######################################################
# List of tests:
# - test_uss_single_archive
# - test_uss_single_archive_with_mode
# - test_uss_single_archive_with_force_option
# - test_uss_archive_multiple_files
# - test_uss_archive_multiple_files_with_exclude
# - test_uss_archive_remove_targets


# Core functionality tests
# Test archive with no options
@pytest.mark.uss
@pytest.mark.parametrize("ds_format", USS_FORMATS)
def test_uss_single_archive(ansible_zos_module, ds_format):
    try:
        hosts = ansible_zos_module
        hosts.all.file(path=f"{USS_TEMP_DIR}", state="absent")
        hosts.all.file(path=USS_TEMP_DIR, state="directory")
        set_uss_test_env(hosts, USS_TEST_FILES)
        dest = f"{USS_TEMP_DIR}/archive.{ds_format}"
        archive_result = hosts.all.zos_archive(
            src=list(USS_TEST_FILES.keys()),
            dest=dest,
            format={
                "name":ds_format
            }
        )

        for result in archive_result.contacted.values():
            assert result.get("failed", False) is False
            assert result.get("changed") is True
            assert result.get("dest_state") == STATE_ARCHIVED
            # Command to assert the file is in place
            cmd_result = hosts.all.shell(cmd=f"ls {USS_TEMP_DIR}")
            for c_result in cmd_result.contacted.values():
                assert f"archive.{ds_format}" in c_result.get("stdout")

    finally:
        hosts.all.file(path=f"{USS_TEMP_DIR}", state="absent")


@pytest.mark.uss
@pytest.mark.parametrize("ds_format", USS_FORMATS)
def test_uss_single_archive_with_mode(ansible_zos_module, ds_format):
    try:
        hosts = ansible_zos_module
        hosts.all.file(path=f"{USS_TEMP_DIR}", state="absent")
        hosts.all.file(path=USS_TEMP_DIR, state="directory")
        set_uss_test_env(hosts, USS_TEST_FILES)
        dest = f"{USS_TEMP_DIR}/archive.{ds_format}"
        dest_mode = "0755"
        archive_result = hosts.all.zos_archive(
            src=list(USS_TEST_FILES.keys()),
            dest=dest,
            format={
                "name":ds_format
            },
            mode=dest_mode
        )
        stat_dest_res = hosts.all.stat(path=dest)
        for result in archive_result.contacted.values():
            assert result.get("failed", False) is False
            assert result.get("changed") is True
            assert result.get("dest_state") == STATE_ARCHIVED
            for stat_result in stat_dest_res.contacted.values():
                assert stat_result.get("stat").get("exists") is True
                assert stat_result.get("stat").get("mode") == dest_mode
    finally:
        hosts.all.file(path=f"{USS_TEMP_DIR}", state="absent")


@pytest.mark.uss
@pytest.mark.parametrize("ds_format", USS_FORMATS)
def test_uss_single_archive_with_force_option(ansible_zos_module, ds_format):
    try:
        hosts = ansible_zos_module
        hosts.all.file(path=f"{USS_TEMP_DIR}", state="absent")
        hosts.all.file(path=USS_TEMP_DIR, state="directory")
        set_uss_test_env(hosts, USS_TEST_FILES)
        dest = f"{USS_TEMP_DIR}/archive.{ds_format}"
        archive_result = hosts.all.zos_archive(
            src=list(USS_TEST_FILES.keys()),
            dest=dest,
            format={
                "name":ds_format
            }
        )

        for result in archive_result.contacted.values():
            assert result.get("failed", False) is False
            assert result.get("changed") is True

        archive_result = hosts.all.zos_archive(
            src=list(USS_TEST_FILES.keys()),
            dest=dest,
            format={
                "name":ds_format
            }
        )

        for result in archive_result.contacted.values():
            assert result.get("failed", False) is True
            assert result.get("changed") is False

        set_uss_test_env(hosts, USS_TEST_FILES)
        archive_result = hosts.all.zos_archive(
            src=list(USS_TEST_FILES.keys()),
            dest=dest,
            format={
                "name":ds_format
            },
            force=True,
        )

        for result in archive_result.contacted.values():
            assert result.get("failed", False) is False
            assert result.get("changed") is True
            assert result.get("dest_state") == STATE_ARCHIVED

    finally:
        hosts.all.file(path=f"{USS_TEMP_DIR}", state="absent")


@pytest.mark.uss
@pytest.mark.parametrize("ds_format", USS_FORMATS)
@pytest.mark.parametrize("path", [
    {
        "files":f"{USS_TEMP_DIR}/*.txt",
        "size":len(USS_TEST_FILES)
    },
    {
        "files":list(USS_TEST_FILES.keys()),
        "size":len(USS_TEST_FILES)
    },
    {
        "files":f"{USS_TEMP_DIR}/",
        "size":len(USS_TEST_FILES) + 1
    },
    ])
def test_uss_archive_multiple_files(ansible_zos_module, ds_format, path):
    try:
        hosts = ansible_zos_module
        hosts.all.file(path=USS_TEMP_DIR, state="absent")
        hosts.all.file(path=USS_TEMP_DIR, state="directory")
        set_uss_test_env(hosts, USS_TEST_FILES)
        dest = f"{USS_TEMP_DIR}/archive.{ds_format}"
        archive_result = hosts.all.zos_archive(
            src=path.get("files"),
            dest=dest,
            format={
                "name":ds_format
            },
        )

        # resulting archived tag varies in size when a folder is archived using zip.
        size = path.get("size")

        for result in archive_result.contacted.values():
            assert result.get("changed") is True
            assert result.get("dest_state") == STATE_ARCHIVED
            assert len(result.get("archived")) == size
            # Command to assert the file is in place
            cmd_result = hosts.all.shell(cmd=f"ls {USS_TEMP_DIR}")
            for c_result in cmd_result.contacted.values():
                assert f"archive.{ds_format}" in c_result.get("stdout")

    finally:
        hosts.all.file(path=USS_TEMP_DIR, state="absent")


@pytest.mark.uss
@pytest.mark.parametrize("ds_format", USS_FORMATS)
@pytest.mark.parametrize("path", [
    {
        "files":list(USS_TEST_FILES.keys()),
        "size":len(USS_TEST_FILES) - 1,
        "exclude":[f'{USS_TEMP_DIR}/foo.txt']
    },
    {
        "files":f"{USS_TEMP_DIR}/",
        "size":len(USS_TEST_FILES) + 1,
        "exclude":[]
    },
    ])
def test_uss_archive_multiple_files_with_exclude(ansible_zos_module, ds_format, path):
    try:
        hosts = ansible_zos_module
        hosts.all.file(path=USS_TEMP_DIR, state="absent")
        hosts.all.file(path=USS_TEMP_DIR, state="directory")
        set_uss_test_env(hosts, USS_TEST_FILES)
        dest = f"{USS_TEMP_DIR}/archive.{ds_format}"
        archive_result = hosts.all.zos_archive(
            src=path.get("files"),
            dest=dest,
            format={
                "name":ds_format
            },
            exclude=path.get("exclude")
        )

        # resulting archived tag varies in size when a folder is archived using zip.
        size = path.get("size")

        for result in archive_result.contacted.values():
            assert result.get("failed", False) is False
            assert result.get("changed") is True
            assert result.get("dest_state") == STATE_ARCHIVED
            assert len(result.get("archived")) == size
            # Command to assert the file is in place
            cmd_result = hosts.all.shell(cmd=f"ls {USS_TEMP_DIR}")
            for c_result in cmd_result.contacted.values():
                assert f"archive.{ds_format}" in c_result.get("stdout")
    finally:
        hosts.all.file(path=USS_TEMP_DIR, state="absent")


@pytest.mark.uss
@pytest.mark.parametrize("ds_format", USS_FORMATS)
def test_uss_archive_remove_targets(ansible_zos_module, ds_format):
    try:
        hosts = ansible_zos_module
        hosts.all.file(path=USS_TEMP_DIR, state="absent")
        hosts.all.file(path=USS_TEMP_DIR, state="directory")
        set_uss_test_env(hosts, USS_TEST_FILES)
        dest = f"{USS_TEMP_DIR}/archive.{ds_format}"
        paths = list(USS_TEST_FILES.keys())
        archive_result = hosts.all.zos_archive(
            src=paths,
            dest=dest,
            format={
                "name":ds_format
            },
            remove=True
        )

        for result in archive_result.contacted.values():
            assert result.get("changed") is True
            assert result.get("dest_state") == STATE_ARCHIVED
            cmd_result = hosts.all.shell(cmd=f"ls {USS_TEMP_DIR}")
            for c_result in cmd_result.contacted.values():
                assert f"archive.{ds_format}" in c_result.get("stdout")
                for path in paths:
                    assert path not in c_result.get("stdout")
    finally:
        hosts.all.file(path=USS_TEMP_DIR, state="absent")


######################################################################
#
#   MVS data sets tests
#
######################################################################


# List of tests:
# - test_mvs_archive_single_dataset
# - test_mvs_archive_single_dataset_use_adrdssu
# - test_mvs_archive_single_data_set_remove_target
# - test_mvs_archive_multiple_data_sets
# - test_mvs_archive_multiple_data_sets_use_adrdssu
# - test_mvs_archive_multiple_data_sets_remove_target
# - test_mvs_archive_multiple_data_sets_with_exclusion
# - test_mvs_archive_multiple_data_sets_with_missing


@pytest.mark.ds
@pytest.mark.parametrize(
    "ds_format", [
        "terse",
        "xmit",
        ])
@pytest.mark.parametrize(
    "data_set", [
        {
            "dstype":"seq",
            "members":[""]
        },
        {
            "dstype":"pds",
            "members":["MEM1", "MEM2", "MEM3"]
        },
        {
            "dstype":"pdse",
            "members":["MEM1", "MEM2", "MEM3"]
        },
        ]
)
@pytest.mark.parametrize(
    "record_length", [80, 120]
)
@pytest.mark.parametrize(
    "record_format", ["fb", "vb"],
)
def test_mvs_archive_single_dataset(
    ansible_zos_module,
    ds_format,
    data_set,
    record_length,
    record_format
    ):
    try:
        hosts = ansible_zos_module
        src_data_set = get_tmp_ds_name()
        archive_data_set = get_tmp_ds_name()
        hlq = "ANSIBLE"
        # Clean env
        hosts.all.zos_data_set(name=src_data_set, state="absent")
        hosts.all.zos_data_set(name=archive_data_set, state="absent")
        # Create source data set
        hosts.all.zos_data_set(
            name=src_data_set,
            type=data_set.get("dstype"),
            state="present",
            record_length=record_length,
            record_format=record_format,
            replace=True,
        )
        # Create members if needed
        if data_set.get("dstype") in ["pds", "pdse"]:
            for member in data_set.get("members"):
                hosts.all.zos_data_set(
                    name="{0}({1})".format(src_data_set, member),
                    type="member",
                    state="present"
                )
        # Write some content into src the same size of the record,
        # need to reduce 4 from V and VB due to RDW
        if record_format in ["v", "vb"]:
            test_line = "a" * (record_length - 4)
        else:
            test_line = "a" * record_length
        for member in data_set.get("members"):
            if member == "":
                ds_to_write = f"{src_data_set}"
            else:
                ds_to_write = "{0}({1})".format(src_data_set, member)
            hosts.all.shell(cmd=f"decho '{test_line}' \"{ds_to_write}\"")

        format_dict = {
            "name":ds_format
        }
        if ds_format == "terse":
            format_dict["format_options"] = {
                "terse_pack":"spack"
            }
        archive_result = hosts.all.zos_archive(
            src=src_data_set,
            dest=archive_data_set,
            format=format_dict,
        )

        # assert response is positive
        for result in archive_result.contacted.values():
            assert result.get("changed") is True
            assert result.get("dest") == archive_data_set
            assert src_data_set in result.get("archived")
<<<<<<< HEAD
            cmd_result = hosts.all.shell(cmd = f"dls {hlq}.*")
=======
            cmd_result = hosts.all.shell(cmd = """dls "{0}.*" """.format(HLQ))
>>>>>>> 5eddec59
            for c_result in cmd_result.contacted.values():
                assert archive_data_set in c_result.get("stdout")
    finally:
        hosts.all.zos_data_set(name=src_data_set, state="absent")
        hosts.all.zos_data_set(name=archive_data_set, state="absent")

@pytest.mark.ds
@pytest.mark.parametrize(
    "ds_format", [
        "terse",
        "xmit",
        ])
@pytest.mark.parametrize(
    "data_set", [
        {
            "dstype":"seq",
            "members":[""]
        },
        {
            "dstype":"pds",
            "members":["MEM1", "MEM2", "MEM3"]
        },
        {
            "dstype":"pdse",
            "members":["MEM1", "MEM2", "MEM3"]
        },
        ]
)
@pytest.mark.parametrize(
    "record_length", [80, 120]
)
@pytest.mark.parametrize(
    "record_format", ["fb", "vb"],
)
def test_mvs_archive_single_dataset_use_adrdssu(
    ansible_zos_module,
    ds_format,
    data_set,
    record_length,
    record_format
    ):
    try:
        hosts = ansible_zos_module
        archive_data_set = get_tmp_ds_name()
        src_data_set = get_tmp_ds_name()
        hlq = "ANSIBLE"
        # Clean env
        hosts.all.zos_data_set(name=src_data_set, state="absent")
        hosts.all.zos_data_set(name=archive_data_set, state="absent")
        # Create source data set
        hosts.all.zos_data_set(
            name=src_data_set,
            type=data_set.get("dstype"),
            state="present",
            record_length=record_length,
            record_format=record_format,
            replace=True,
        )
        # Create members if needed
        if data_set.get("dstype") in ["pds", "pdse"]:
            for member in data_set.get("members"):
                hosts.all.zos_data_set(
                    name="{0}({1})".format(src_data_set, member),
                    type="member",
                    state="present"
                )
        # Write some content into src the same size of the record,
        # need to reduce 4 from V and VB due to RDW
        if record_format in ["v", "vb"]:
            test_line = "a" * (record_length - 4)
        else:
            test_line = "a" * record_length
        for member in data_set.get("members"):
            if member == "":
                ds_to_write = f"{src_data_set}"
            else:
                ds_to_write = "{0}({1})".format(src_data_set, member)
            hosts.all.shell(cmd=f"decho '{test_line}' \"{ds_to_write}\"")

        format_dict = {
            "name":ds_format
        }
        format_dict["format_options"] = {
            "use_adrdssu":True
        }
        if ds_format == "terse":
            format_dict["format_options"].update(terse_pack="spack")
        archive_result = hosts.all.zos_archive(
            src=src_data_set,
            dest=archive_data_set,
            format=format_dict,
        )

        # assert response is positive
        for result in archive_result.contacted.values():
            assert result.get("changed") is True
            assert result.get("dest") == archive_data_set
            assert src_data_set in result.get("archived")
<<<<<<< HEAD
            cmd_result = hosts.all.shell(cmd = f"dls {hlq}.*")
=======
            cmd_result = hosts.all.shell(cmd = """dls "{0}.*" """.format(HLQ))
>>>>>>> 5eddec59
            for c_result in cmd_result.contacted.values():
                assert archive_data_set in c_result.get("stdout")
    finally:
        hosts.all.zos_data_set(name=src_data_set, state="absent")
        hosts.all.zos_data_set(name=archive_data_set, state="absent")

@pytest.mark.ds
@pytest.mark.parametrize(
    "ds_format", [
        "terse",
        "xmit",
        ])
@pytest.mark.parametrize(
    "data_set", [
        {
            "dstype":"seq",
            "members":[""]
        },
        {
            "dstype":"pds",
            "members":["MEM1", "MEM2", "MEM3"]
        },
        {
            "dstype":"pdse",
            "members":["MEM1", "MEM2", "MEM3"]
        },
        ]
)
def test_mvs_archive_single_data_set_remove_target(ansible_zos_module, ds_format, data_set):
    try:
        hosts = ansible_zos_module
        archive_data_set = get_tmp_ds_name()
        src_data_set = get_tmp_ds_name()
        hlq = "ANSIBLE"
        # Clean env
        hosts.all.zos_data_set(name=src_data_set, state="absent")
        hosts.all.zos_data_set(name=archive_data_set, state="absent")
        # Create source data set
        hosts.all.zos_data_set(
            name=src_data_set,
            type=data_set.get("dstype"),
            state="present",
            record_format="fb",
            replace=True,
        )
        # Create members if needed
        if data_set.get("dstype") in ["pds", "pdse"]:
            for member in data_set.get("members"):
                hosts.all.zos_data_set(
                    name="{0}({1})".format(src_data_set, member),
                    type="member",
                    state="present"
                )
        # Write some content into src
        test_line = "this is a test line"
        for member in data_set.get("members"):
            if member == "":
                ds_to_write = f"{src_data_set}"
            else:
                ds_to_write = "{0}({1})".format(src_data_set, member)
            hosts.all.shell(cmd=f"decho '{test_line}' \"{ds_to_write}\"")

        format_dict = {
            "name":ds_format
        }
        if ds_format == "terse":
            format_dict["format_options"] = {
                "terse_pack":"spack"
            }
        archive_result = hosts.all.zos_archive(
            src=src_data_set,
            dest=archive_data_set,
            format=format_dict,
            remove=True,
        )

        # assert response is positive
        for result in archive_result.contacted.values():
            assert result.get("changed") is True
            assert result.get("dest") == archive_data_set
            assert src_data_set in result.get("archived")
<<<<<<< HEAD
            cmd_result = hosts.all.shell(cmd = f"dls {hlq}.*")
=======
            cmd_result = hosts.all.shell(cmd = """dls "{0}.*" """.format(HLQ))
>>>>>>> 5eddec59
            for c_result in cmd_result.contacted.values():
                assert archive_data_set in c_result.get("stdout")
                assert src_data_set != c_result.get("stdout")
    finally:
        hosts.all.zos_data_set(name=src_data_set, state="absent")
        hosts.all.zos_data_set(name=archive_data_set, state="absent")

@pytest.mark.ds
@pytest.mark.parametrize(
    "ds_format", [
        "terse",
        "xmit",
        ])
@pytest.mark.parametrize(
    "data_set", [
        {
            "dstype":"seq"
        },
        {
            "dstype":"pds"
        },
        {
            "dstype":"pdse"
        },
        ]
)
def test_mvs_archive_multiple_data_sets(ansible_zos_module, ds_format, data_set):
    try:
        hosts = ansible_zos_module
        archive_data_set = get_tmp_ds_name()
        src_data_set = get_tmp_ds_name(5, 4)
        hlq = "ANSIBLE"
        target_ds_list = create_multiple_data_sets(ansible_zos_module=hosts,
                                  base_name=src_data_set,
                                  n=3,
                                  ds_type=data_set.get("dstype"))
        ds_to_write = target_ds_list
        if data_set.get("dstype") in ["pds", "pdse"]:
            target_member_list = []
            for ds in target_ds_list:
                target_member_list.extend(
                    create_multiple_members(ansible_zos_module=hosts,
                                        pds_name=ds.get("name"),
                                        member_base_name="MEM",
                                        n=3
                    )
                )
            ds_to_write = target_member_list
        # Write some content into src
        test_line = "this is a test line"
        for ds in ds_to_write:
            hosts.all.shell(cmd="decho '{0}' \"{1}\"".format(test_line, ds.get("name")))

        format_dict = {
            "name":ds_format,
            "format_options":{}
        }
        if ds_format == "terse":
            format_dict["format_options"].update(terse_pack="spack")
        format_dict["format_options"].update(use_adrdssu=True)
        archive_result = hosts.all.zos_archive(
            src=f"{src_data_set}*",
            dest=archive_data_set,
            format=format_dict,
        )

        # assert response is positive
        for result in archive_result.contacted.values():
            assert result.get("changed") is True
            assert result.get("dest") == archive_data_set
            for ds in target_ds_list:
                assert ds.get("name") in result.get("archived")
<<<<<<< HEAD
            cmd_result = hosts.all.shell(cmd = f"dls {hlq}.*")
=======
            cmd_result = hosts.all.shell(cmd = """dls "{0}.*" """.format(HLQ))
>>>>>>> 5eddec59
            for c_result in cmd_result.contacted.values():
                assert archive_data_set in c_result.get("stdout")
    finally:
        hosts.all.shell(cmd=f"drm {src_data_set}*")
        hosts.all.zos_data_set(name=archive_data_set, state="absent")

@pytest.mark.ds
@pytest.mark.parametrize(
    "ds_format", [
        "terse",
        "xmit",
        ])
@pytest.mark.parametrize(
    "data_set", [
        {
            "dstype":"seq"
        },
        {
            "dstype":"pds"
        },
        {
            "dstype":"pdse"
        },
        ]
)
def test_mvs_archive_multiple_data_sets_with_exclusion(ansible_zos_module, ds_format, data_set):
    try:
        hosts = ansible_zos_module
        archive_data_set = get_tmp_ds_name()
        src_data_set = get_tmp_ds_name(5, 4)
        hlq = "ANSIBLE"
        target_ds_list = create_multiple_data_sets(ansible_zos_module=hosts,
                                  base_name=src_data_set,
                                  n=3,
                                  ds_type=data_set.get("dstype"))
        ds_to_write = target_ds_list
        if data_set.get("dstype") in ["pds", "pdse"]:
            target_member_list = []
            for ds in target_ds_list:
                target_member_list.extend(
                    create_multiple_members(ansible_zos_module=hosts,
                                        pds_name=ds.get("name"),
                                        member_base_name="MEM",
                                        n=3
                    )
                )
            ds_to_write = target_member_list
        # Write some content into src
        test_line = "this is a test line"
        for ds in ds_to_write:
            hosts.all.shell(cmd="decho '{0}' \"{1}\"".format(test_line, ds.get("name")))

        format_dict = {
            "name":ds_format,
            "format_options":{}
        }
        if ds_format == "terse":
            format_dict["format_options"].update(terse_pack="spack")
        format_dict["format_options"].update(use_adrdssu=True)
        exclude = f"{src_data_set}1"
        archive_result = hosts.all.zos_archive(
            src=f"{src_data_set}*",
            dest=archive_data_set,
            format=format_dict,
            exclude=exclude,
        )

        # assert response is positive
        for result in archive_result.contacted.values():
            assert result.get("changed") is True
            assert result.get("dest") == archive_data_set
            for ds in target_ds_list:
                if ds.get("name") == exclude:
                    assert exclude not in result.get("archived")
                else:
                    assert ds.get("name") in result.get("archived")
<<<<<<< HEAD
            cmd_result = hosts.all.shell(cmd = f"dls {hlq}.*")
=======
            cmd_result = hosts.all.shell(cmd = """dls "{0}.*" """.format(HLQ))
>>>>>>> 5eddec59
            for c_result in cmd_result.contacted.values():
                assert archive_data_set in c_result.get("stdout")
    finally:
        hosts.all.shell(cmd=f"drm {src_data_set}*")
        hosts.all.zos_data_set(name=archive_data_set, state="absent")

@pytest.mark.ds
@pytest.mark.parametrize(
    "ds_format", [
        "terse",
        "xmit",
        ])
@pytest.mark.parametrize(
    "data_set", [
        {
            "dstype":"seq"
        },
        {
            "dstype":"pds"
        },
        {
            "dstype":"pdse"
        },
        ]
)
def test_mvs_archive_multiple_data_sets_and_remove(ansible_zos_module, ds_format, data_set):
    try:
        hosts = ansible_zos_module
        archive_data_set = get_tmp_ds_name(symbols=True)
        src_data_set = get_tmp_ds_name(5, 4, symbols=True)
        HLQ = "ANSIBLE"
        target_ds_list = create_multiple_data_sets(ansible_zos_module=hosts,
                                  base_name=src_data_set,
                                  n=3,
                                  ds_type=data_set.get("dstype"))
        ds_to_write = target_ds_list
        if data_set.get("dstype") in ["pds", "pdse"]:
            target_member_list = []
            for ds in target_ds_list:
                target_member_list.extend(
                    create_multiple_members(ansible_zos_module=hosts,
                                        pds_name=ds.get("name"),
                                        member_base_name="MEM",
                                        n=3
                    )
                )
            ds_to_write = target_member_list
        # Write some content into src
        test_line = "this is a test line"
        for ds in ds_to_write:
            hosts.all.shell(cmd="decho '{0}' \"{1}\"".format(test_line, ds.get("name")))

        format_dict = {
            "name":ds_format,
            "format_options":{}
        }
        if ds_format == "terse":
            format_dict["format_options"].update(terse_pack="spack")
        format_dict["format_options"].update(use_adrdssu=True)
        archive_result = hosts.all.zos_archive(
            src=f"{src_data_set}*",
            dest=archive_data_set,
            format=format_dict,
            remove=True,
        )

        # assert response is positive
        for result in archive_result.contacted.values():
            assert result.get("changed") is True
            assert result.get("dest") == archive_data_set
<<<<<<< HEAD
            cmd_result = hosts.all.shell(cmd = f"dls {hlq}.*")
=======
            cmd_result = hosts.all.shell(cmd = """dls "{0}.*" """.format(HLQ))
>>>>>>> 5eddec59
            for c_result in cmd_result.contacted.values():
                assert archive_data_set in c_result.get("stdout")
                for ds in target_ds_list:
                    assert ds.get("name") in result.get("archived")
                    assert ds.get("name") not in c_result.get("stdout")
    finally:
        hosts.all.shell(cmd="drm {0}.*".format(HLQ))


@pytest.mark.ds
@pytest.mark.parametrize(
    "ds_format", [
        "terse",
        "xmit",
        ])
@pytest.mark.parametrize(
    "data_set", [
        {
            "dstype":"seq"
        },
        {
            "dstype":"pds"
        },
        {
            "dstype":"pdse"
        },
        ]
)
def test_mvs_archive_multiple_data_sets_with_missing(ansible_zos_module, ds_format, data_set):
    try:
        hosts = ansible_zos_module
        archive_data_set = get_tmp_ds_name()
        src_data_set = get_tmp_ds_name(5, 4)
        hlq = "ANSIBLE"
        target_ds_list = create_multiple_data_sets(ansible_zos_module=hosts,
                                  base_name=src_data_set,
                                  n=3,
                                  ds_type=data_set.get("dstype"))
        ds_to_write = target_ds_list
        if data_set.get("dstype") in ["pds", "pdse"]:
            target_member_list = []
            for ds in target_ds_list:
                target_member_list.extend(
                    create_multiple_members(ansible_zos_module=hosts,
                                        pds_name=ds.get("name"),
                                        member_base_name="MEM",
                                        n=3
                    )
                )
            ds_to_write = target_member_list
        # Write some content into src
        test_line = "this is a test line"
        for ds in ds_to_write:
            hosts.all.shell(cmd="decho '{0}' \"{1}\"".format(test_line, ds.get("name")))

        # Remove ds to make sure is missing
        missing_ds = src_data_set+"1"
        hosts.all.zos_data_set(name=missing_ds, state="absent")
        path_list = [ds.get("name") for ds in target_ds_list]

        format_dict = {
            "name":ds_format,
            "format_options":{}
        }
        if ds_format == "terse":
            format_dict["format_options"].update(terse_pack="spack")
        format_dict["format_options"].update(use_adrdssu=True)
        archive_result = hosts.all.zos_archive(
            src=path_list,
            dest=archive_data_set,
            format=format_dict,
        )

        # assert response is positive
        for result in archive_result.contacted.values():
            assert result.get("changed") is True
            assert result.get("dest") == archive_data_set
            assert result.get("dest_state") == STATE_INCOMPLETE
            assert missing_ds in result.get("missing")
            for ds in target_ds_list:
                if ds.get("name") == missing_ds:
                    assert ds.get("name") not in result.get("archived")
                else:
                    assert ds.get("name") in result.get("archived")
<<<<<<< HEAD
            cmd_result = hosts.all.shell(cmd = f"dls {hlq}.*")
=======
            cmd_result = hosts.all.shell(cmd = """dls "{0}.*" """.format(HLQ))
>>>>>>> 5eddec59
            for c_result in cmd_result.contacted.values():
                assert archive_data_set in c_result.get("stdout")

    finally:
        hosts.all.shell(cmd=f"drm {src_data_set}*")
        hosts.all.zos_data_set(name=archive_data_set, state="absent")

@pytest.mark.ds
@pytest.mark.parametrize(
    "ds_format", [
        "terse",
        "xmit",
        ])
@pytest.mark.parametrize(
    "data_set", [
        {
            "dstype":"seq",
            "members":[""]
        },
        {
            "dstype":"pds",
            "members":["MEM1", "MEM2"]
        },
        {
            "dstype":"pdse",
            "members":["MEM1", "MEM2"]
        },
        ]
)
def test_mvs_archive_single_dataset_force_lock(ansible_zos_module, ds_format, data_set):
    try:
        hosts = ansible_zos_module
        archive_data_set = get_tmp_ds_name()
        src_data_set = get_tmp_ds_name(5, 4)
        hlq = "ANSIBLE"
        # Clean env
        hosts.all.zos_data_set(name=src_data_set, state="absent")
        hosts.all.zos_data_set(name=archive_data_set, state="absent")
        # Create source data set
        hosts.all.zos_data_set(
            name=src_data_set,
            type=data_set.get("dstype"),
            state="present",
            replace=True,
        )
        # Create members if needed
        if data_set.get("dstype") in ["pds", "pdse"]:
            for member in data_set.get("members"):
                hosts.all.zos_data_set(
                    name="{0}({1})".format(src_data_set, member),
                    type="member",
                    state="present"
                )
        # Write some content into src
        test_line = "this is a test line"
        for member in data_set.get("members"):
            if member == "":
                ds_to_write = f"{src_data_set}"
            else:
                ds_to_write = "{0}({1})".format(src_data_set, member)
            hosts.all.shell(cmd=f"decho '{test_line}' \"{ds_to_write}\"")

        format_dict = {
            "name":ds_format
        }
        if ds_format == "terse":
            format_dict["format_options"] = {
                "terse_pack":"spack"
            }

        # copy/compile c program and copy jcl to hold data set lock for n seconds in background(&)
        hosts.all.shell(cmd=f"echo \"{c_pgm}\"  > '/tmp/disp_shr/pdse-lock.c'")
        hosts.all.shell(cmd=f"echo \"{call_c_jcl.format(ds_to_write)}\" > "+
                        "'/tmp/disp_shr/call_c_pgm.jcl'")
        hosts.all.shell(cmd="xlc -o pdse-lock pdse-lock.c", chdir="/tmp/disp_shr/")

        # submit jcl
        hosts.all.shell(cmd="submit call_c_pgm.jcl", chdir="/tmp/disp_shr/")

        # pause to ensure c code acquires lock
        time.sleep(5)

        archive_result = hosts.all.zos_archive(
            src=src_data_set,
            dest=archive_data_set,
            format=format_dict,
        )

        # assert response is positive
        for result in archive_result.contacted.values():
            assert result.get("changed") is True
            assert result.get("dest") == archive_data_set
            assert src_data_set in result.get("archived")
<<<<<<< HEAD
            cmd_result = hosts.all.shell(cmd = f"dls {hlq}.*")
=======
            cmd_result = hosts.all.shell(cmd = """dls "{0}.*" """.format(HLQ))
>>>>>>> 5eddec59
            for c_result in cmd_result.contacted.values():
                assert archive_data_set in c_result.get("stdout")

    finally:
        # extract pid
        ps_list_res = hosts.all.shell(cmd="ps -e | grep -i 'pdse-lock'")

        # kill process - release lock - this also seems to end the job
        pid = list(ps_list_res.contacted.values())[0].get('stdout').strip().split(' ')[0]
        hosts.all.shell(cmd=f"kill 9 {pid.strip()}")
        # clean up c code/object/executable files, jcl
        hosts.all.shell(cmd='rm -r /tmp/disp_shr')
        hosts.all.zos_data_set(name=src_data_set, state="absent")
        hosts.all.zos_data_set(name=archive_data_set, state="absent")


@pytest.mark.ds
@pytest.mark.parametrize(
    "format", [
        "terse",
        "xmit",
        ])
@pytest.mark.parametrize("dstype", ["seq", "pds", "pdse"])
def test_gdg_archive(ansible_zos_module, dstype, format):
    try:
        HLQ = "ANSIBLE"
        hosts = ansible_zos_module
        data_set_name = get_tmp_ds_name(symbols=True)
        archive_data_set = get_tmp_ds_name(symbols=True)
        results = hosts.all.zos_data_set(name=data_set_name, state="present", type="gdg", limit=3)
        for result in results.contacted.values():
            assert result.get("changed") is True
            assert result.get("module_stderr") is None
        results = hosts.all.zos_data_set(name=f"{data_set_name}(+1)", state="present", type=dstype)
        for result in results.contacted.values():
            assert result.get("changed") is True
            assert result.get("module_stderr") is None
        results = hosts.all.zos_data_set(name=f"{data_set_name}(+1)", state="present", type=dstype)
        for result in results.contacted.values():
            assert result.get("changed") is True
            assert result.get("module_stderr") is None
        format_dict = dict(name=format, format_options=dict())
        if format == "terse":
            format_dict["format_options"] = dict(terse_pack="spack")
        format_dict["format_options"].update(use_adrdssu=True)
        archive_result = hosts.all.zos_archive(
            src=[f"{data_set_name}(0)",f"{data_set_name}(-1)" ],
            dest=archive_data_set,
            format=format_dict,
        )
        for result in archive_result.contacted.values():
            assert result.get("changed") is True
            assert result.get("dest") == archive_data_set
            assert f"{data_set_name}.G0001V00" in result.get("archived")
            assert f"{data_set_name}.G0002V00" in result.get("archived")
            cmd_result = hosts.all.shell(cmd = """dls "{0}.*" """.format(HLQ))
            for c_result in cmd_result.contacted.values():
                assert archive_data_set in c_result.get("stdout")
    finally:
        hosts.all.shell(cmd=f"drm {HLQ}.*")


@pytest.mark.ds
@pytest.mark.parametrize(
    "format", [
        "terse",
        "xmit",
        ])
@pytest.mark.parametrize("dstype", ["seq", "pds", "pdse"])
def test_archive_into_gds(ansible_zos_module, dstype, format):
    try:
        HLQ = "ANSIBLE"
        hosts = ansible_zos_module
        data_set_name = get_tmp_ds_name(symbols=True)
        archive_data_set = get_tmp_ds_name(symbols=True)
        results = hosts.all.zos_data_set(
            batch = [
                {"name":archive_data_set, "state":"present", "type":"gdg", "limit":3},
                {"name":data_set_name, "state":"present", "type":dstype}
            ]
        )
        for result in results.contacted.values():
            assert result.get("changed") is True
            assert result.get("module_stderr") is None
        format_dict = dict(name=format, format_options=dict())
        if format == "terse":
            format_dict["format_options"] = dict(terse_pack="spack")
        format_dict["format_options"].update(use_adrdssu=True)
        archive_result = hosts.all.zos_archive(
            src=data_set_name,
            dest=f"{archive_data_set}(+1)",
            format=format_dict,
        )
        for result in archive_result.contacted.values():
            assert result.get("changed") is True
            assert data_set_name in result.get("archived")
            cmd_result = hosts.all.shell(cmd = """dls "{0}.*" """.format(HLQ))
            for c_result in cmd_result.contacted.values():
                assert archive_data_set in c_result.get("stdout")
    finally:
        hosts.all.shell(cmd=f"drm {HLQ}.*")
<|MERGE_RESOLUTION|>--- conflicted
+++ resolved
@@ -460,11 +460,7 @@
             assert result.get("changed") is True
             assert result.get("dest") == archive_data_set
             assert src_data_set in result.get("archived")
-<<<<<<< HEAD
             cmd_result = hosts.all.shell(cmd = f"dls {hlq}.*")
-=======
-            cmd_result = hosts.all.shell(cmd = """dls "{0}.*" """.format(HLQ))
->>>>>>> 5eddec59
             for c_result in cmd_result.contacted.values():
                 assert archive_data_set in c_result.get("stdout")
     finally:
@@ -563,11 +559,7 @@
             assert result.get("changed") is True
             assert result.get("dest") == archive_data_set
             assert src_data_set in result.get("archived")
-<<<<<<< HEAD
             cmd_result = hosts.all.shell(cmd = f"dls {hlq}.*")
-=======
-            cmd_result = hosts.all.shell(cmd = """dls "{0}.*" """.format(HLQ))
->>>>>>> 5eddec59
             for c_result in cmd_result.contacted.values():
                 assert archive_data_set in c_result.get("stdout")
     finally:
@@ -649,11 +641,8 @@
             assert result.get("changed") is True
             assert result.get("dest") == archive_data_set
             assert src_data_set in result.get("archived")
-<<<<<<< HEAD
             cmd_result = hosts.all.shell(cmd = f"dls {hlq}.*")
-=======
-            cmd_result = hosts.all.shell(cmd = """dls "{0}.*" """.format(HLQ))
->>>>>>> 5eddec59
+
             for c_result in cmd_result.contacted.values():
                 assert archive_data_set in c_result.get("stdout")
                 assert src_data_set != c_result.get("stdout")
@@ -726,11 +715,8 @@
             assert result.get("dest") == archive_data_set
             for ds in target_ds_list:
                 assert ds.get("name") in result.get("archived")
-<<<<<<< HEAD
             cmd_result = hosts.all.shell(cmd = f"dls {hlq}.*")
-=======
-            cmd_result = hosts.all.shell(cmd = """dls "{0}.*" """.format(HLQ))
->>>>>>> 5eddec59
+
             for c_result in cmd_result.contacted.values():
                 assert archive_data_set in c_result.get("stdout")
     finally:
@@ -807,11 +793,8 @@
                     assert exclude not in result.get("archived")
                 else:
                     assert ds.get("name") in result.get("archived")
-<<<<<<< HEAD
             cmd_result = hosts.all.shell(cmd = f"dls {hlq}.*")
-=======
-            cmd_result = hosts.all.shell(cmd = """dls "{0}.*" """.format(HLQ))
->>>>>>> 5eddec59
+
             for c_result in cmd_result.contacted.values():
                 assert archive_data_set in c_result.get("stdout")
     finally:
@@ -882,11 +865,8 @@
         for result in archive_result.contacted.values():
             assert result.get("changed") is True
             assert result.get("dest") == archive_data_set
-<<<<<<< HEAD
             cmd_result = hosts.all.shell(cmd = f"dls {hlq}.*")
-=======
-            cmd_result = hosts.all.shell(cmd = """dls "{0}.*" """.format(HLQ))
->>>>>>> 5eddec59
+
             for c_result in cmd_result.contacted.values():
                 assert archive_data_set in c_result.get("stdout")
                 for ds in target_ds_list:
@@ -971,11 +951,8 @@
                     assert ds.get("name") not in result.get("archived")
                 else:
                     assert ds.get("name") in result.get("archived")
-<<<<<<< HEAD
             cmd_result = hosts.all.shell(cmd = f"dls {hlq}.*")
-=======
-            cmd_result = hosts.all.shell(cmd = """dls "{0}.*" """.format(HLQ))
->>>>>>> 5eddec59
+
             for c_result in cmd_result.contacted.values():
                 assert archive_data_set in c_result.get("stdout")
 
@@ -1069,11 +1046,8 @@
             assert result.get("changed") is True
             assert result.get("dest") == archive_data_set
             assert src_data_set in result.get("archived")
-<<<<<<< HEAD
             cmd_result = hosts.all.shell(cmd = f"dls {hlq}.*")
-=======
-            cmd_result = hosts.all.shell(cmd = """dls "{0}.*" """.format(HLQ))
->>>>>>> 5eddec59
+  
             for c_result in cmd_result.contacted.values():
                 assert archive_data_set in c_result.get("stdout")
 
