#!/usr/bin/env python3

# Copyright (c) IBM Corporation 2020, 2022
# Licensed under the Apache License, Version 2.0 (the "License");
# you may not use this file except in compliance with the License.
# You may obtain a copy of the License at
#     http://www.apache.org/licenses/LICENSE-2.0
# Unless required by applicable law or agreed to in writing, software
# distributed under the License is distributed on an "AS IS" BASIS,
# WITHOUT WARRANTIES OR CONDITIONS OF ANY KIND, either express or implied.
# See the License for the specific language governing permissions and
# limitations under the License.

from __future__ import absolute_import, division, print_function

__metaclass__ = type

import os
import re
import subprocess
from collections import defaultdict
import argparse


class ArtifactManager(object):
    """
    Dependency analyzer will review modules and action plugin changes and then
    discover which tests should be run. It addition to mapping a test suite,
    whether it is functional or unit, it will also see if the module/plugin
    is used in test cases. In the even a module is used in another test suite
    unrelated to the modules test suite, it will also be returned. This ensures
    that a module changes don't break test suites dependent on a module.
<<<<<<< HEAD
    Usage (minimal) example:
        python dependencyfinder.py -p .. -b origin/dev -m
=======

    Usage (minimal) example:
        python dependencyfinder.py -p .. -b origin/dev -m

>>>>>>> a081cbe6
    Note: It is possible that only test cases are modified only, without a module
    or modules, in that case without a module pairing no test cases will be
    returned. Its best to run full regression in that case until this can be
    updated to support detecting only test cases.
    """
    artifacts = []

    def __init__(self, artifacts=None):
        if artifacts:
            self.artifacts = artifacts

    def add(self, artifact):
        """Add an artifact.
        Args:
            artifact (Artifact): The artifact to add.
        """
        if self.find(artifact.name, artifact.source) is None:
            artifact.append(artifact)

    def find(self, name, source):
        """Find the index of an artifact based on its name and source.
        Args:
            name (str): The name of the artifact.
            source (str): The source type of the artifact.
        Returns:
            int: The index of the artifact, or None if not found.
        """
        for index, artifact in enumerate(self.artifacts):
            if artifact.name == name and artifact.source == source:
                return index
        return None

    def get_from_path(self, path):
        """Get an artifact based on a path.
        Args:
            path (str): The path to use for search.
        Returns:
            Artifact: the artifact corresponding to the provided path, or None if not found.
        """
        name, source = get_name_and_source_from_path(path)
        for artifact in self.artifacts:
            if artifact.name == name and artifact.source == source:
                return artifact
        return None

    def get_artifacts_with_matching_source(self, source):
        """Get all artifacts with a particular source type.
        Args:
            source (str): The source type of the artifacts to retrieve.
        Returns:
            list[Artifact]: A list of all artifacts with a matching source type.
        """
        artifacts_with_matching_source = []
        for artifact in self.artifacts:
            if artifact.source == source:
                artifacts_with_matching_source.append(artifact)
        return artifacts_with_matching_source

    def get_dependencies_from_paths(self, paths):
        """Get a combined list of dependencies for Artifacts matching provided paths.
        Args:
            paths (list[str]): A list of paths to retrieve dependencies from.
        Returns:
            list[Dependency]: A list of dependencies for Artifacts matching provided paths.
        """
        dependencies, already_added = self._get_dependencies(paths)
        return dependencies

    def _get_dependencies(self, paths, index=0):
        """Recursive helper method for get_dependencies_from_paths.
        Args:
            paths (list[str]): A list of paths to retrieve dependencies from.
            index (int, optional): The index of the current path in the list of paths. Defaults to 0.
        Returns:
            tuple(list[Dependency], defaultdict): The current list of identified dependencies.
        """
        if len(paths) == 0:
            return []
        if index == len(paths) - 1:
            dependencies = []
            already_added = defaultdict(list)
        else:
            dependencies, already_added = self._get_dependencies(paths, index + 1)
        artifact = self.get_from_path(paths[index])
        if artifact:
            for item in artifact.dependencies:
                if item.source not in already_added[item.name]:
                    dependencies.append(item)
                    already_added[item.name].append(item.source)
        return dependencies, already_added

    def get_artifacts_with_dependency(self, artifacts_depended_on, source=None):
        """Get a list of artifacts that are dependent on one or more of the specified artifacts.
        Args:
            artifacts_depended_on (list[Artifact]): A list of artifacts that are depended on.
            source (str, optional): Limit artifacts to search for dependency to those with corresponding source. Defaults to None.
        Returns:
            list[Artifact]: A list of artifacts that have a dependency on one or more of the specified artifacts.
        """
        artifacts_with_potential_dependency = self.artifacts
        if source:
            artifacts_with_potential_dependency = (
                self.get_artifacts_with_matching_source(source)
            )
        dependent_artifacts, already_added = self._get_artifacts_with_dependency_helper(
            artifacts_depended_on, artifacts_with_potential_dependency
        )
        return dependent_artifacts

    def _get_artifacts_with_dependency_helper(
        self, artifacts_depended_on, artifacts_with_potential_dependency, index=0
    ):
        """Recursive helper method for get_artifacts_with_dependency.
        Args:
            artifacts_depended_on (list[Artifact]): A list of artifacts that are depended on.
            artifacts_with_potential_dependency (list[Artifact]): A list of artifacts to search for dependencies.
            index (int, optional): The index of the current artifact in the list of artifacts. Defaults to 0.
        Returns:
            tuple(list[Artifact], defaultdict): A list of artifacts that have a dependency on one or more of the specified artifacts.
        """
        if len(artifacts_depended_on) == 0:
            return [], None
        if index == len(artifacts_depended_on) - 1:
            dependent_artifacts = []
            already_added = defaultdict(list)
        else:
            (
                dependent_artifacts,
                already_added,
            ) = self._get_artifacts_with_dependency_helper(
                artifacts_depended_on, artifacts_with_potential_dependency, index + 1
            )
        for artifact in artifacts_with_potential_dependency:
            if artifact.source not in already_added[artifact.name]:
                if artifact.has_dependency(
                    artifacts_depended_on[index],
                ):
                    dependent_artifacts.append(artifact)
                    already_added[artifact.name].append(artifact.source)
        return dependent_artifacts, already_added


class Artifact(object):
    """Represents a file in Ansible collection hierarchy."""

    name = None
    source = None
    path = None
    dependencies = []

    def __init__(self, name, source, path, dependencies=None):
        """Instantiate an Artifact
        Args:
            name (str): The name of the artifact.
            source (str): The source type of the artifact.
            path (str): The absolute path of the artifact.
            dependencies (list[Dependency], optional): A list of dependencies this artifact has on other artifacts. Defaults to None.
        """
        self.name = name
        self.source = source
        self.path = path
        if dependencies:
            self.dependencies = dependencies

    def __str__(self):
        """
        Print the Artifact class instance variables in a pretty manor.
        """
        return "name: {0},\nsource: {1},\npath: {2}\n".format(self.name,
                                                              self.source,
                                                              self.path)

    @classmethod
    def from_path(cls, path):
        """Instantiate an Artifact based on provided path.
        Args:
            path (str): The path to an artifact in an Ansible collection.
        Returns:
            Artifact: an artifact object.
        """
        name, source = get_name_and_source_from_path(path)
        dependencies = []
        if source == "module" or source == "module_util" or source == "test":
            module_utils = get_module_util_dependencies_in_file(path)
            for util in module_utils:
                dependencies.append(Dependency(util, "module_util"))
        if source == "test" or source == "helper":
            modules = get_module_dependencies_in_test_file(path)
            for module in modules:
                dependencies.append(Dependency(module, "module"))
        if source == "test":
            helpers = get_helper_dependencies_in_test_file(path)
            for helper in helpers:
                dependencies.append(Dependency(helper, "helper"))

        return cls(name, source, path, dependencies)

    def __eq__(self, other):
        if not isinstance(other, (Artifact, Dependency)):
            return NotImplemented
        return self.name == other.name and self.source == other.source

    def __hash__(self):
        return hash(self.name + self.source)

    def has_dependency(self, potential_dependency):
        """Determines if artifact has a dependency on another artifact.
        Args:
            potential_dependency (union[Artifact, Dependency]): The potential dependency to search for in artifact's dependencies.
        Returns:
            bool: If the artifact is dependent or not.
        """
        for dependency in self.dependencies:
            if dependency == potential_dependency:
                return True
        return False


class Dependency(object):
    """Represents an Artifact dependency."""

    name = None
    source = None

    def __init__(self, name, source):
        """Instantiate a Dependency.
        Args:
            name (str): The name of the artifact.
            source (str): The source type of the artifact.
        """
        self.name = name
        self.source = source

    def __eq__(self, other):
        if not isinstance(other, (Artifact, Dependency)):
            return NotImplemented
        return self.name == other.name and self.source == other.source

    def __hash__(self):
        return hash(self.name + self.source)


def get_name_and_source_from_path(path):
    """Determine the artifact name and source type based on its path.
    Args:
        path (str): The path to an artifact in an Ansible collection.
    Returns:
        tuple(str, str): The name and source of an artifact based on its path.
    """
    name = os.path.splitext(path.split("/")[-1])[0]
    if "plugins/modules/" in path or "plugins/action/" in path:
        source = "module"
    elif "plugins/module_utils/" in path:
        source = "module_util"
    elif "tests/functional" in path or "tests/unit" in path:
        source = "test"
    elif "tests/helpers" in path:
        source = "helper"
    else:
        source = "invalid"
    return name, source


def get_module_util_dependencies_in_file(path):
    """Scrape file for module_utils imports.
    Args:
        path (str): The path to scrape.
    Returns:
        list[str]: A list of module_utils imports found in the file.
    """
    content = ""
    with open(path, "r") as f:
        content = f.read()
    module_utils = []
    module_utils += re.findall(
        r"from\s+ansible_collections\.ibm\."
        + collection_to_use
        + r"\.plugins\.module_utils\s+import\s*\(([^\)]+)\)",
        content,
        re.MULTILINE,
    )
    module_utils += re.findall(
        r"from\s+ansible_collections\.ibm\."
        + collection_to_use
        + r"\.plugins\.module_utils\s+import\s+([^\n\(\)]+)",
        content,
        re.MULTILINE,
    )
    module_utils += re.findall(
        r"from\s+ansible_collections\.ibm\."
        + collection_to_use
        + r"\.plugins\.module_utils\.([^\s]+)\s+import",
        content,
        re.MULTILINE,
    )
    module_utils += re.findall(
        r"import\s+ansible_collections\.ibm\."
        + collection_to_use
        + r"\.plugins\.module_utils\.([^\s]+)",
        content,
        re.MULTILINE,
    )
    module_utils = ", ".join(module_utils).replace("\n", ",")
    module_utils = re.sub(r"as\s+[a-zA-Z0-9\_]+", "", module_utils)
    module_utils = module_utils.replace(",", " ")
    module_utils = re.split(r"\s+", module_utils.strip())
    module_utils = list(set(module_utils))
    return module_utils


def get_module_dependencies_in_test_file(path):
    """Scrape test file for module dependencies.
    Args:
        path (str): The path to scrape.
    Returns:
        list[str]: A list of module dependencies found in the file.
    """
    content = ""
    with open(path, "r") as f:
        content = f.read()
    modules = []
    modules += re.findall(r"\.all\.([a-zA-Z0-9\_]+)\(", content)
    modules += re.findall(
        r"[\"\']" + collection_to_use + r"\.plugins\.modules\.([^\"\']+)[\"\']",
        content,
    )
    modules = list(set(modules))
    return modules


def get_helper_dependencies_in_test_file(path):
    """Scrape test file for helper dependencies.
    Args:
        path (str): The path to scrape.
    Returns:
        list[str]: A list of helper dependencies found in the file.
    """
    content = ""
    with open(path, "r") as f:
        content = f.read()
    helpers = []
    helpers += re.findall(
        r"from\s+" + collection_to_use + r"\.tests\.helpers\.([^\s]+)\s+import",
        content,
        re.MULTILINE,
    )
    helpers += re.findall(
        r"from\s+" + collection_to_use + r"\.tests\.helpers\s+import\s*\(([^\)]+)\)",
        content,
        re.MULTILINE,
    )
    helpers += re.findall(
        r"from\s+" + collection_to_use + r"\.tests\.helpers\s+import\s+([^\n\(\)]+)",
        content,
        re.MULTILINE,
    )
    helpers += re.findall(
        r"import\s+" + collection_to_use + r"\.tests\.helpers\.([^\s]+)",
        content,
        re.MULTILINE,
    )
    helpers = list(set(helpers))
    return helpers


def build_artifacts_from_collection(collection_root):
    """Build a list of Artifact objects based on python scripts found in collection.
    Args:
        collection_root (str): The path to the root of the collection
    Returns:
        list[Artifact]: A list of artifacts.
    """
    files = []
    files += get_all_files_in_dir_tree(collection_root + "/plugins/modules")
    files += get_all_files_in_dir_tree(collection_root + "/plugins/module_utils")
    files += get_all_files_in_dir_tree(collection_root + "/tests/unit")
    files += get_all_files_in_dir_tree(collection_root + "/tests/functional")
    files += get_all_files_in_dir_tree(collection_root + "/tests/helpers")
    artifacts = []
    for file in files:
        if file.endswith(".py"):
            artifacts.append(Artifact.from_path(file))
    return artifacts


def get_all_files_in_dir_tree(base_path):
    """Recursively search subdirectories for files.
    Args:
        base_path (str): The directory to recursively search.
    Returns:
        list[str]: A list of file paths.
    """
    found_files = []
    for root, subdirs, files in os.walk(base_path):
        for file in files:
            found_files.append(os.path.join(root, file))
    return found_files


def get_changed_files(path, branch="origin/dev"):
    """Get a list of files changed compared to specified branch.
    Deleted files are not included.
    Args:
        branch (str, optional): The branch to compare to. Defaults to "dev".
    Raises:
        RuntimeError: When git diff fails.
    Returns:
        list[str]: A list of changed file paths.
    """
    changed_files = []
    get_diff = subprocess.Popen(
        ["git", "diff", "--name-status", branch],
        stdout=subprocess.PIPE,
        stderr=subprocess.PIPE,
        cwd=path,
    )
    stdout, stderr = get_diff.communicate()
    stdout = stdout.decode("utf-8")
    if get_diff.returncode > 0:
        raise RuntimeError("Could not acquire change list")
    if stdout:
        changed_files = [
            x.split("\t")[-1] for x in stdout.split("\n") if "D" not in x.split("\t")[0]
        ]
    return changed_files


def get_changed_plugins(path, branch="origin/dev"):
    """Get a list of modules or plugins in a specific branch.
<<<<<<< HEAD
    Args:
        branch (str, optional): The branch to compare to. Defaults to "dev".
    Raises:
        RuntimeError: When git request-pull fails.
=======

    Args:
        branch (str, optional): The branch to compare to. Defaults to "dev".

    Raises:
        RuntimeError: When git request-pull fails.

>>>>>>> a081cbe6
    Returns:
        list[str]: A list of changed file paths.
    """
    changed_plugins_modules = []
    get_diff_pr = subprocess.Popen(
        ["git", "request-pull", branch, "./"],
        stdout=subprocess.PIPE,
        stderr=subprocess.PIPE,
        cwd=path,
    )

    stdout, stderr = get_diff_pr.communicate()
    stdout = stdout.decode("utf-8")

    if get_diff_pr.returncode > 0:
        raise RuntimeError("Could not acquire change list")
    if stdout:
        for line in stdout.split("\n"):
<<<<<<< HEAD
            if "plugins/action/" in line or "plugins/modules/" in line\
                    or "tests/functional/modules/" in line\
                    or "plugins/module_utils/" in line\
                    or "tests/unit/" in line:
                changed_plugins_modules.append(line.split("|", 1)[0].strip())

        # # There can be the case where only test cases are updated, question is
        # # should this be default behavior only when no modules are edited
        # if not changed_plugins_modules:
        #     for line in stdout.split("\n"):
        #         if "tests/functional/modules/" in line:
        #             changed_plugins_modules.append(line.split("|", 1)[0].strip())

=======
            if "plugins/action/" in line or "plugins/modules/" in line:
                changed_plugins_modules.append(line.split("|", 1)[0].strip())

>>>>>>> a081cbe6
    return changed_plugins_modules


def parse_arguments():
    """Parse and return command line arguments.
    Returns:
        Args: The populated namespace.
    """
    parser = argparse.ArgumentParser()
    parser.add_argument(
        "-p",
        "--path",
        required=False,
        default=os.getcwd(),
        help="The root directory of the Ansible collection. Defaults to CWD.",
    )
    parser.add_argument(
        "-b",
        "--branch",
        default="origin/dev",
        help="The branch to compare current branch with. Used to determine changed files.",
    )
    parser.add_argument(
        "-c",
        "--collection",
        default="ibm_zos_core",
        help="The collection name.",
    )
    parser.add_argument(
        "-s",
        "--skip",
        required=False,
        help="A list of test name patterns to skip. Separate with spaces.",
    )
    parser.add_argument(
        "-l",
        "--long",
        action="store_true",
        help="Print one test per line to stdout. Default behavior prints all tests on same line.",
    )
    parser.add_argument(
        "-m",
        "--minimum",
        required=False,
        action="store_true",
        default=False,
        help="Detect only the changes from the branch request-pull.",
    )
    args = parser.parse_args()
    return args


if __name__ == "__main__":
    # TODO: add logic to only grab necessary tests that are impacted by changes
    args = parse_arguments()

    global collection_to_use
    collection_to_use = args.collection

    artifacts = build_artifacts_from_collection(args.path)
    all_artifact_manager = ArtifactManager(artifacts)

    if args.minimum:
        changed_files = get_changed_plugins(args.path, args.branch)
    else:
        changed_files = get_changed_files(args.path, args.branch)

    changed_artifacts = []
    for file in changed_files:
        found_artifact = all_artifact_manager.get_from_path(file)
        if found_artifact:
            changed_artifacts.append(found_artifact)

    changed_artifact_manager = ArtifactManager(changed_artifacts)

    modules_to_test = all_artifact_manager.get_artifacts_with_dependency(
        changed_artifact_manager.get_artifacts_with_matching_source("module_util"),
        "module",
    )

    modules_to_test = (
        modules_to_test
        + changed_artifact_manager.get_artifacts_with_matching_source("module")
    )

    modules_to_test = list(set(modules_to_test))

    helpers_to_consider = all_artifact_manager.get_artifacts_with_dependency(
        modules_to_test,
        "helper",
    )

    tests_to_run = all_artifact_manager.get_artifacts_with_dependency(
        modules_to_test, "test"
    )

    tests_to_run += all_artifact_manager.get_artifacts_with_dependency(
        helpers_to_consider, "test"
    )

    tests_to_run = (
        tests_to_run
        + changed_artifact_manager.get_artifacts_with_matching_source("test")
    )

    tests_to_run = list(set(tests_to_run))

    skip_pattern = ""
    if args.skip:
        to_skip = re.split(r"\s+", args.skip.strip())
        for pattern in to_skip:
            skip_pattern += "(?:{0})|".format(pattern)
        skip_pattern = skip_pattern.rstrip("|")

    if args.long:
        for test in tests_to_run:
            if not skip_pattern or not re.search(
                skip_pattern, test.path, re.IGNORECASE
            ):
                print(test.path)
    else:
        to_print = ""
        for test in tests_to_run:
            if not skip_pattern or not re.search(
                skip_pattern, test.path, re.IGNORECASE
            ):
                to_print += test.path + " "
        if to_print:
            print(to_print.rstrip())<|MERGE_RESOLUTION|>--- conflicted
+++ resolved
@@ -30,15 +30,10 @@
     is used in test cases. In the even a module is used in another test suite
     unrelated to the modules test suite, it will also be returned. This ensures
     that a module changes don't break test suites dependent on a module.
-<<<<<<< HEAD
+
     Usage (minimal) example:
         python dependencyfinder.py -p .. -b origin/dev -m
-=======
-
-    Usage (minimal) example:
-        python dependencyfinder.py -p .. -b origin/dev -m
-
->>>>>>> a081cbe6
+
     Note: It is possible that only test cases are modified only, without a module
     or modules, in that case without a module pairing no test cases will be
     returned. Its best to run full regression in that case until this can be
@@ -468,20 +463,13 @@
 
 def get_changed_plugins(path, branch="origin/dev"):
     """Get a list of modules or plugins in a specific branch.
-<<<<<<< HEAD
+
     Args:
         branch (str, optional): The branch to compare to. Defaults to "dev".
+
     Raises:
         RuntimeError: When git request-pull fails.
-=======
-
-    Args:
-        branch (str, optional): The branch to compare to. Defaults to "dev".
-
-    Raises:
-        RuntimeError: When git request-pull fails.
-
->>>>>>> a081cbe6
+
     Returns:
         list[str]: A list of changed file paths.
     """
@@ -500,25 +488,9 @@
         raise RuntimeError("Could not acquire change list")
     if stdout:
         for line in stdout.split("\n"):
-<<<<<<< HEAD
-            if "plugins/action/" in line or "plugins/modules/" in line\
-                    or "tests/functional/modules/" in line\
-                    or "plugins/module_utils/" in line\
-                    or "tests/unit/" in line:
-                changed_plugins_modules.append(line.split("|", 1)[0].strip())
-
-        # # There can be the case where only test cases are updated, question is
-        # # should this be default behavior only when no modules are edited
-        # if not changed_plugins_modules:
-        #     for line in stdout.split("\n"):
-        #         if "tests/functional/modules/" in line:
-        #             changed_plugins_modules.append(line.split("|", 1)[0].strip())
-
-=======
             if "plugins/action/" in line or "plugins/modules/" in line:
                 changed_plugins_modules.append(line.split("|", 1)[0].strip())
 
->>>>>>> a081cbe6
     return changed_plugins_modules
 
 
