--- conflicted
+++ resolved
@@ -1,8 +1,3 @@
-# pylint: disable=missing-module-docstring
-# pylint: disable=missing-class-docstring
-# pylint: disable=missing-function-docstring
-# pylint: disable=redefined-outer-name
-# pylint: disable=too-many-lines
 # -*- coding: utf-8 -*-
 
 # Copyright (c) IBM Corporation 2020, 2024
@@ -518,15 +513,11 @@
 @pytest.mark.uss
 def test_uss_line_absent(ansible_zos_module):
     hosts = ansible_zos_module
-<<<<<<< HEAD
     params = {
         "regexp":"ZOAU_ROOT=",
-        "line":"",
+        "line":"ZOAU_ROOT=/usr/lpp/zoautil/v100",
         "state":"absent"
     }
-=======
-    params = dict(regexp="ZOAU_ROOT=", line="ZOAU_ROOT=/usr/lpp/zoautil/v100", state="absent")
->>>>>>> 163b7e55
     full_path = TEST_FOLDER_LINEINFILE + inspect.stack()[0][3]
     content = TEST_CONTENT
     try:
@@ -973,15 +964,11 @@
 def test_ds_line_absent(ansible_zos_module, dstype):
     hosts = ansible_zos_module
     ds_type = dstype
-<<<<<<< HEAD
     params = {
         "regexp":"ZOAU_ROOT=",
-        "line":"",
+        "line":"ZOAU_ROOT=/usr/lpp/zoautil/v100",
         "state":"absent"
     }
-=======
-    params = dict(regexp="ZOAU_ROOT=", line="ZOAU_ROOT=/usr/lpp/zoautil/v100", state="absent")
->>>>>>> 163b7e55
     ds_name = get_tmp_ds_name()
     temp_file = "/tmp/" + ds_name
     content = TEST_CONTENT
@@ -1215,15 +1202,10 @@
             assert result.get("stdout") == TEST_CONTENT
         # Run lineinfle module with same params again, ensure duplicate entry is not made into file
         hosts.all.zos_lineinfile(**params)
-<<<<<<< HEAD
         results = hosts.all.shell(
             cmd=f"dgrep -c 'ZOAU_ROOT=/usr/lpp/zoautil/v10' '{params["path"]}' "
         )
-        response = params["path"] + " " + "1"
-=======
-        results = hosts.all.shell(cmd="""dgrep -c 'ZOAU_ROOT=/usr/lpp/zoautil/v10' "{0}" """.format(params["path"]))
         response = params["path"] + "          " + "1"
->>>>>>> 163b7e55
         for result in results.contacted.values():
             assert result.get("stdout") == response
     finally:
