--- conflicted
+++ resolved
@@ -701,12 +701,6 @@
     result['cmd'] = ret['data']['commands']
     result['changed'] = ret['data']['changed']
     result['found'] = ret['data']['found']
-<<<<<<< HEAD
-    # Only return 'rc' if stderr is not empty to not fail the playbook run in a nomatch case
-    # That information will be given with 'changed' and 'found'
-    # if len(stderr):
-=======
->>>>>>> c1d42bf1
     result['stderr'] = str(stderr)
     result['rc'] = rc
     module.exit_json(**result)
