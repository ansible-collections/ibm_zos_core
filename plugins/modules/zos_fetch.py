--- conflicted
+++ resolved
@@ -1,7 +1,7 @@
 #!/usr/bin/python
 # -*- coding: utf-8 -*-
 
-# Copyright (c) IBM Corporation 2019, 2020, 2021
+# Copyright (c) IBM Corporation 2019, 2020, 2021, 2021
 # Licensed under the Apache License, Version 2.0 (the "License");
 # you may not use this file except in compliance with the License.
 # You may obtain a copy of the License at
@@ -24,8 +24,8 @@
 short_description: Fetch data from z/OS
 description:
   - This module fetches a UNIX System Services (USS) file,
-    PS (sequential data set), PDS, PDSE, member of a PDS or PDSE, or
-    KSDS (VSAM data set) from a remote z/OS system.
+    PS  (sequential data set), PDS, PDSE, member of a PDS or PDSE, or
+    KSDS  (VSAM data set) from a remote z/OS system.
   - When fetching a sequential data set, the destination file name will be the
     same as the data set name.
   - When fetching a PDS or PDSE, the destination will be a directory with the
@@ -39,8 +39,8 @@
 options:
   src:
     description:
-      - Name of a UNIX System Services (USS) file, PS (sequential data set), PDS,
-        PDSE, member of a PDS, PDSE or KSDS (VSAM data set).
+      - Name of a UNIX System Services (USS) file, PS  (sequential data set), PDS,
+        PDSE, member of a PDS, PDSE or KSDS  (VSAM data set).
       - USS file paths should be absolute paths.
     required: true
     type: str
@@ -577,14 +577,10 @@
         module.deprecate(
             msg='Support for configuring sftp_port has been deprecated.'
             'Configuring the SFTP port is now managed through Ansible connection plugins option \'ansible_port\'',
-<<<<<<< HEAD
             version='1.5.0',
             date='2021-08-01',
             collection_name='ibm.ibm_zos_core')
         # Date and collection are supported in Ansbile 2.9.10 or later
-=======
-            date='2021-08-01', collection_name='ibm.ibm_zos_core')
->>>>>>> f84c0483
 
     # ********************************************************** #
     #                   Verify paramater validity                #
