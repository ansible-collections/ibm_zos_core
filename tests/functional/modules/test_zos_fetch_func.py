# -*- coding: utf-8 -*-

# Copyright (c) IBM Corporation 2020, 2024
# Licensed under the Apache License, Version 2.0 (the "License");
# you may not use this file except in compliance with the License.
# You may obtain a copy of the License at
#     http://www.apache.org/licenses/LICENSE-2.0
# Unless required by applicable law or agreed to in writing, software
# distributed under the License is distributed on an "AS IS" BASIS,
# WITHOUT WARRANTIES OR CONDITIONS OF ANY KIND, either express or implied.
# See the License for the specific language governing permissions and
# limitations under the License.

from __future__ import absolute_import, division, print_function

import os
import shutil
import stat
import re
import pytest
<<<<<<< HEAD
import string
import random
import tempfile
=======
>>>>>>> 901fe6b1

from hashlib import sha256
from ansible.utils.hashing import checksum
from datetime import datetime

from shellescape import quote

# pylint: disable-next=import-error
from ibm_zos_core.tests.helpers.volumes import Volume_Handler
# pylint: disable-next=import-error
from ibm_zos_core.tests.helpers.dataset import get_tmp_ds_name
<<<<<<< HEAD
from ibm_zos_core.tests.helpers.utils import get_random_file_name
=======

__metaclass__ = type
>>>>>>> 901fe6b1

__metaclass__ = type

TMP_DIRECTORY = '/tmp/'
DUMMY_DATA = """DUMMY DATA == LINE 01 ==
DUMMY DATA == LINE 02 ==
DUMMY DATA == LINE 03 ==
"""

FROM_ENCODING = "IBM-1047"
TO_ENCODING = "ISO8859-1"

TEST_DATA = """0001This is for encode conversion testsing
0002This is for encode conversion testsing
0003This is for encode conversion testsing
0004This is for encode conversion testsing
"""
KSDS_CREATE_JCL = """//CREKSDS    JOB (T043JM,JM00,1,0,0,0),'CREATE KSDS',CLASS=R,
//             MSGCLASS=X,MSGLEVEL=1,NOTIFY=OMVSADM
//STEP1  EXEC PGM=IDCAMS
//SYSPRINT DD  SYSOUT=A
//SYSIN    DD  *
    SET MAXCC=0
    DEFINE CLUSTER                          -
    (NAME({1})                  -
    INDEXED                                -
    KEYS(4 0)                            -
    RECSZ(200 200)                         -
    RECORDS(100)                           -
    SHAREOPTIONS(2 3)                      -
    VOLUMES({0}) )                      -
    DATA (NAME({1}.DATA))       -
    INDEX (NAME({1}.INDEX))
/*
"""
KSDS_REPRO_JCL = """//DOREPRO    JOB (T043JM,JM00,1,0,0,0),'CREATE KSDS',CLASS=R,
//             MSGCLASS=E,MSGLEVEL=1,NOTIFY=OMVSADM
//REPROJOB   EXEC PGM=IDCAMS
//SYSPRINT DD  SYSOUT=A
//SYSIN    DD   *
 REPRO -
  INFILE(SYS01) -
  OUTDATASET({0})
//SYS01    DD *
 DDUMMY   RECORD                      !! DO NOT ALTER !!
 EEXAMPLE RECORD   REMOVE THIS LINE IF EXAMPLES NOT REQUIRED
/*
"""

VSAM_RECORDS = """00000001A record
00000002A record
00000003A record
"""

<<<<<<< HEAD

=======
>>>>>>> 901fe6b1
def extract_member_name(data_set):
    start = data_set.find("(")
    member = ""
    for i in range(start + 1, len(data_set)):
        if data_set[i] == ")":
            break
        member += data_set[i]
    return member

def create_and_populate_test_ps_vb(ansible_zos_module, name):
    params={
        "name":name,
        "type":'seq',
        "record_format":'vb',
        "record_length":'3180',
        "block_size":'3190'
    }
    ansible_zos_module.all.zos_data_set(**params)
    ansible_zos_module.all.shell(cmd=f"decho \"{TEST_DATA}\" \"{name}\"")


def delete_test_ps_vb(ansible_zos_module, name):
    params={
        "name":name,
        "state":'absent'
    }
    ansible_zos_module.all.zos_data_set(**params)


def create_vsam_data_set(hosts, name, ds_type, key_length=None, key_offset=None):
    """Creates a new VSAM on the system.

    Arguments:
        hosts (object) -- Ansible instance(s) that can call modules.
        name (str) -- Name of the VSAM data set.
        type (str) -- Type of the VSAM (ksds, esds, rrds, lds)
        add_data (bool, optional) -- Whether to add records to the VSAM.
        key_length (int, optional) -- Key length (only for KSDS data sets).
        key_offset (int, optional) -- Key offset (only for KSDS data sets).
    """
    params = {
        "name":name,
        "type":ds_type,
        "state":"present"
    }
    if ds_type == "ksds":
        params["key_length"] = key_length
        params["key_offset"] = key_offset

    hosts.all.zos_data_set(**params)


def test_fetch_uss_file_not_present_on_local_machine(ansible_zos_module):
    hosts = ansible_zos_module
    params = {
        "src":"/etc/profile",
        "dest":"/tmp/",
        "flat":True
    }
    dest_path = "/tmp/profile"
    results = None

    try:
        results = hosts.all.zos_fetch(**params)

        for result in results.contacted.values():

            assert result.get("changed") is True
            assert result.get("data_set_type") == "USS"
            assert result.get("module_stderr") is None
            assert os.path.exists(dest_path)
    finally:
        if os.path.exists(dest_path):
            os.remove(dest_path)


def test_fetch_uss_file_replace_on_local_machine(ansible_zos_module):
    with open("/tmp/profile", "w",encoding="utf-8") as file:
        file.close()
    hosts = ansible_zos_module
    params = {
        "src":"/etc/profile",
        "dest":"/tmp/",
        "flat":True
    }
    dest_path = "/tmp/profile"
    local_checksum = checksum(dest_path, hash_func=sha256)

    try:
        results = hosts.all.zos_fetch(**params)
        for result in results.contacted.values():
            assert result.get("changed") is True
            assert result.get("checksum") != local_checksum
            assert result.get("module_stderr") is None
            assert os.path.exists(dest_path)
    finally:
        os.remove(dest_path)


def test_fetch_uss_file_present_on_local_machine(ansible_zos_module):
    hosts = ansible_zos_module
    params = {
        "src":"/etc/profile",
<<<<<<< HEAD
        "dest": "/tmp/",
=======
        "dest":"/tmp/",
>>>>>>> 901fe6b1
        "flat":True
    }
    dest_path = "/tmp/profile"
    hosts.all.zos_fetch(**params)
    local_checksum = checksum(dest_path, hash_func=sha256)

    try:
        results = hosts.all.zos_fetch(**params)
        for result in results.contacted.values():
            assert result.get("changed") is False
            assert result.get("checksum") == local_checksum
            assert result.get("module_stderr") is None
    finally:
        os.remove(dest_path)


def test_fetch_sequential_data_set_fixed_block(ansible_zos_module):
    hosts = ansible_zos_module
    TEST_PS = get_tmp_ds_name()
    hosts.all.zos_data_set(
        name=TEST_PS,
        state="present",
        type="seq",
        space_type="m",
        space_primary=5
    )
    hosts.all.shell(cmd=f"decho \"{TEST_DATA}\" \"{TEST_PS}\"")
    params = {
        "src":TEST_PS,
        "dest":"/tmp/",
        "flat":True
    }
    dest_path = "/tmp/" + TEST_PS
    try:
        results = hosts.all.zos_fetch(**params)
        for result in results.contacted.values():
            assert result.get("changed") is True
            assert result.get("data_set_type") == "Sequential"
            assert result.get("module_stderr") is None
            assert result.get("dest") == dest_path
            assert os.path.exists(dest_path)
    finally:
        hosts.all.zos_data_set(name=TEST_PS, state="absent")
        if os.path.exists(dest_path):
            os.remove(dest_path)


def test_fetch_sequential_data_set_variable_block(ansible_zos_module):
    hosts = ansible_zos_module
    TEST_PS_VB = get_tmp_ds_name(3)
    create_and_populate_test_ps_vb(ansible_zos_module, TEST_PS_VB)
    params = {
        "src":TEST_PS_VB,
        "dest":"/tmp/",
        "flat":True
    }
    dest_path = "/tmp/" + TEST_PS_VB
    try:
        results = hosts.all.zos_fetch(**params)
        for result in results.contacted.values():
            assert result.get("changed") is True
            assert result.get("data_set_type") == "Sequential"
            assert result.get("module_stderr") is None
            assert result.get("dest") == dest_path
            assert os.path.exists(dest_path)
    finally:
        if os.path.exists(dest_path):
            os.remove(dest_path)
        delete_test_ps_vb(ansible_zos_module, TEST_PS_VB)


def test_fetch_partitioned_data_set(ansible_zos_module):
    hosts = ansible_zos_module
    TEST_PDS = get_tmp_ds_name()
    hosts.all.zos_data_set(name=TEST_PDS, state="present", type="pdse")
    TEST_PDS_MEMBER = TEST_PDS + "(MEM)"
    hosts.all.zos_data_set(name=TEST_PDS_MEMBER, type="member")
    hosts.all.shell(cmd=f"decho \"{TEST_DATA}\" \"{TEST_PDS_MEMBER}\"")
    params = {
        "src":TEST_PDS,
        "dest":"/tmp/",
        "flat":True
    }
    dest_path = "/tmp/" + TEST_PDS
    try:
        results = hosts.all.zos_fetch(**params)
        for result in results.contacted.values():
            assert result.get("changed") is True
            assert result.get("data_set_type") == "Partitioned"
            assert result.get("module_stderr") is None
            assert result.get("dest") == dest_path
            assert os.path.exists(dest_path)
            assert os.path.isdir(dest_path)
    finally:
        hosts.all.zos_data_set(name=TEST_PDS, state="absent")
        if os.path.exists(dest_path):
            shutil.rmtree(dest_path)


def test_fetch_vsam_data_set(ansible_zos_module, volumes_on_systems):
    hosts = ansible_zos_module
<<<<<<< HEAD
    temp_jcl_path = get_random_file_name(dir=TMP_DIRECTORY, prefix='FE')
=======
    temp_jcl_path = "/tmp/ansible"
>>>>>>> 901fe6b1
    test_vsam = get_tmp_ds_name()
    dest_path = "/tmp/" + test_vsam
    volumes = Volume_Handler(volumes_on_systems)
    volume_1 = volumes.get_available_vol()
<<<<<<< HEAD
    uss_file = get_random_file_name(dir=TMP_DIRECTORY, prefix='FE')
=======
>>>>>>> 901fe6b1
    try:
        # start by creating the vsam dataset (could use a helper instead? )
        hosts.all.file(path=temp_jcl_path, state="directory")
        hosts.all.shell(
            cmd=f"echo {quote(KSDS_CREATE_JCL.format(volume_1, test_vsam))} > {temp_jcl_path}/SAMPLE"
        )
        hosts.all.zos_job_submit(
            src=f"{temp_jcl_path}/SAMPLE", location="uss", wait_time_s=30
        )
<<<<<<< HEAD
        hosts.all.shell(cmd=f"echo \"{TEST_DATA}\c\" > {uss_file}")
        hosts.all.zos_encode(
            src=uss_file,
=======
        hosts.all.shell(cmd=f"echo \"{TEST_DATA}\c\" > {USS_FILE}")
        hosts.all.zos_encode(
            src=USS_FILE,
>>>>>>> 901fe6b1
            dest=test_vsam,
            encoding={
                "from": FROM_ENCODING,
                "to": TO_ENCODING,
            },
        )

        params = {
            "src":test_vsam,
            "dest":"/tmp/",
            "flat":True,
            "is_binary":True
        }
        results = hosts.all.zos_fetch(**params)
        for result in results.contacted.values():
            assert result.get("changed") is True
            assert result.get("data_set_type") == "VSAM"
            assert result.get("module_stderr") is None
            assert result.get("dest") == dest_path
            assert os.path.exists(dest_path)
            file = open(dest_path, 'r',encoding="utf-8")
            read_file = file.read()
            assert read_file == TEST_DATA

    finally:
        if os.path.exists(dest_path):
            None
            os.remove(dest_path)
<<<<<<< HEAD
        hosts.all.file(path=uss_file, state="absent")
=======
        hosts.all.file(path=USS_FILE, state="absent")
>>>>>>> 901fe6b1
        hosts.all.file(path=temp_jcl_path, state="absent")


def test_fetch_vsam_empty_data_set(ansible_zos_module):
    hosts = ansible_zos_module
    src_ds = "TEST.VSAM.DATA"
    create_vsam_data_set(hosts, src_ds, "ksds", key_length=12, key_offset=0)
    params = {
        "src":src_ds,
        "dest":"/tmp/",
        "flat":True
    }
    dest_path = "/tmp/" + src_ds
    try:
        results = hosts.all.zos_fetch(**params)
        for result in results.contacted.values():
            assert result.get("changed") is True
            assert result.get("data_set_type") == "VSAM"
            assert result.get("module_stderr") is None
            assert result.get("dest") == dest_path
            assert os.path.exists(dest_path)
    finally:
        hosts.all.zos_data_set(name=src_ds, state="absent")
        if os.path.exists(dest_path):
            os.remove(dest_path)


def test_fetch_partitioned_data_set_member_in_binary_mode(ansible_zos_module):
    hosts = ansible_zos_module
    TEST_PDS = get_tmp_ds_name()
    hosts.all.zos_data_set(name=TEST_PDS, state="present")
    TEST_PDS_MEMBER = TEST_PDS + "(MEM)"
    hosts.all.zos_data_set(name=TEST_PDS_MEMBER, type="member")
    hosts.all.shell(cmd=f"decho \"{TEST_DATA}\" \"{TEST_PDS_MEMBER}\"")
    params = {
        "src":TEST_PDS_MEMBER,
        "dest":"/tmp/",
        "flat":True,
        "is_binary":True
    }
    dest_path = "/tmp/" + extract_member_name(TEST_PDS_MEMBER)
    try:
        results = hosts.all.zos_fetch(**params)
        for result in results.contacted.values():
            assert result.get("changed") is True
            assert result.get("data_set_type") == "Partitioned"
            assert result.get("module_stderr") is None
            assert result.get("dest") == dest_path
            assert result.get("is_binary") is True
            assert os.path.exists(dest_path)
            assert os.path.isfile(dest_path)
    finally:
        hosts.all.zos_data_set(name=TEST_PDS, state="absent")
        if os.path.exists(dest_path):
            os.remove(dest_path)


def test_fetch_sequential_data_set_in_binary_mode(ansible_zos_module):
    hosts = ansible_zos_module
    TEST_PS = get_tmp_ds_name()
    hosts.all.zos_data_set(
        name=TEST_PS,
        state="present",
        type="seq",
        space_type="m",
        space_primary=5
    )
    hosts.all.shell(cmd=f"decho \"{TEST_DATA}\" \"{TEST_PS}\"")
    params = {
        "src":TEST_PS,
        "dest":"/tmp/",
        "flat":True,
        "is_binary":True
    }
    dest_path = "/tmp/" + TEST_PS
    try:
        results = hosts.all.zos_fetch(**params)
        for result in results.contacted.values():
            assert result.get("changed") is True
            assert result.get("data_set_type") == "Sequential"
            assert result.get("module_stderr") is None
            assert result.get("is_binary") is True
            assert os.path.exists(dest_path)
    finally:
        hosts.all.zos_data_set(name=TEST_PS, state="absent")
        if os.path.exists(dest_path):
            os.remove(dest_path)


def test_fetch_partitioned_data_set_binary_mode(ansible_zos_module):
    hosts = ansible_zos_module
    TEST_PDS = get_tmp_ds_name()
    hosts.all.zos_data_set(name=TEST_PDS, state="present", type="pdse")
    TEST_PDS_MEMBER = TEST_PDS + "(MEM)"
    hosts.all.zos_data_set(name=TEST_PDS_MEMBER, type="member")
    hosts.all.shell(cmd=f"decho \"{TEST_DATA}\" \"{TEST_PDS_MEMBER}\"")
    params = {
        "src":TEST_PDS,
        "dest":"/tmp/",
        "flat":True,
        "is_binary":True
    }
    dest_path = "/tmp/" + TEST_PDS
    try:
        results = hosts.all.zos_fetch(**params)
        for result in results.contacted.values():
            assert result.get("changed") is True
            assert result.get("data_set_type") == "Partitioned"
            assert result.get("module_stderr") is None
            assert result.get("is_binary") is True
            assert os.path.exists(dest_path)
            assert os.path.isdir(dest_path)
    finally:
        hosts.all.zos_data_set(name=TEST_PDS, state="absent")
        if os.path.exists(dest_path):
            shutil.rmtree(dest_path)


def test_fetch_sequential_data_set_empty(ansible_zos_module):
    hosts = ansible_zos_module
    src = get_tmp_ds_name()
    params = {
        "src":src,
        "dest":"/tmp/",
        "flat":True
    }
    dest_path = "/tmp/" + src
    try:
        hosts.all.zos_data_set(name=src, type='seq', state='present')
        results = hosts.all.zos_fetch(**params)
        for result in results.contacted.values():
            assert result.get("changed") is True
            assert result.get("data_set_type") == "Sequential"
            assert result.get("module_stderr") is None
            assert result.get("dest") == dest_path
            assert os.path.exists(dest_path)
            assert os.stat(dest_path).st_size == 0
    finally:
        if os.path.exists(dest_path):
            os.remove(dest_path)
        hosts.all.zos_data_set(name=src, state='absent')


def test_fetch_partitioned_data_set_empty_fails(ansible_zos_module):
    hosts = ansible_zos_module
    pds_name = get_tmp_ds_name()
    hosts.all.zos_data_set(
        name=pds_name,
        type="pds",
        space_primary=5,
        space_type="m",
        record_format="fba",
        record_length=25,
    )
    params = {
        "src":pds_name,
        "dest":"/tmp/",
        "flat":True
    }
    try:
        results = hosts.all.zos_fetch(**params)
        for result in results.contacted.values():
            assert "msg" in result.keys()
            assert "stderr" in result.keys()
    finally:
        hosts.all.zos_data_set(name=pds_name, state="absent")


def test_fetch_partitioned_data_set_member_empty(ansible_zos_module):
    hosts = ansible_zos_module
    pds_name = get_tmp_ds_name()
    hosts.all.zos_data_set(
        name=pds_name,
        type="pds",
        space_primary=5,
        space_type="m",
        record_format="fba",
        record_length=25,
    )
<<<<<<< HEAD
    dest_path = get_random_file_name(dir=TMP_DIRECTORY, prefix='FE')
=======
>>>>>>> 901fe6b1
    hosts.all.zos_data_set(name=pds_name, type="pds")
    hosts.all.zos_data_set(name=pds_name + "(MYDATA)", type="member", replace="yes")
    params = {
        "src":pds_name + "(MYDATA)",
<<<<<<< HEAD
        "dest": dest_path,
        "flat":True
    }
=======
        "dest":"/tmp/",
        "flat":True
    }
    dest_path = "/tmp/MYDATA"
>>>>>>> 901fe6b1
    try:
        results = hosts.all.zos_fetch(**params)
        for result in results.contacted.values():
            assert result.get("changed") is True
            assert result.get("data_set_type") == "Partitioned"
            assert result.get("module_stderr") is None
            assert os.path.exists(dest_path)
            assert os.stat(dest_path).st_size == 0
    finally:
        if os.path.exists(dest_path):
            os.remove(dest_path)
        hosts.all.zos_data_set(name=pds_name, state="absent")


def test_fetch_missing_uss_file_does_not_fail(ansible_zos_module):
    hosts = ansible_zos_module
    params = {
        "src":"/tmp/dummy_file_on_remote_host",
        "dest":"/tmp/",
        "flat":True,
        "fail_on_missing":False,
    }
    try:
        results = hosts.all.zos_fetch(**params)
        for result in results.contacted.values():
            assert result.get("changed") is False
            assert "note" in result.keys()
            assert result.get("module_stderr") is None
    except Exception:
        raise


def test_fetch_missing_uss_file_fails(ansible_zos_module):
    hosts = ansible_zos_module
    params = {
        "src":"/tmp/dummy_file_on_remote_host",
        "dest":"/tmp/",
        "flat":True
    }
    try:
        results = hosts.all.zos_fetch(**params)
        for result in results.contacted.values():
            assert "msg" in result.keys()
    except Exception:
        raise


def test_fetch_missing_mvs_data_set_does_not_fail(ansible_zos_module):
    hosts = ansible_zos_module
    src = get_tmp_ds_name()
    params = {
        "src":src,
        "dest":"/tmp/",
        "flat":True,
        "fail_on_missing":False
    }
    try:
        results = hosts.all.zos_fetch(**params)
        for result in results.contacted.values():
            assert result.get("changed") is False
            assert "note" in result.keys()
            assert result.get("module_stderr") is None
            assert not os.path.exists("/tmp/FETCH.TEST.DATA.SET")
    except Exception:
        raise


def test_fetch_partitioned_data_set_member_missing_fails(ansible_zos_module):
    hosts = ansible_zos_module
    TEST_PDS = get_tmp_ds_name()
    params = {
        "src":TEST_PDS + "(DUMMY)",
        "dest":"/tmp/",
        "flat":True
    }
    try:
        results = hosts.all.zos_fetch(**params)
        for result in results.contacted.values():
            assert "msg" in result.keys()
            assert "stderr" in result.keys()
    except Exception:
        raise


def test_fetch_mvs_data_set_missing_fails(ansible_zos_module):
    hosts = ansible_zos_module
    src = get_tmp_ds_name()
    params = {
        "src":src,
        "dest":"/tmp/",
        "flat":True
    }
    try:
        results = hosts.all.zos_fetch(**params)
        for result in results.contacted.values():
            assert "msg" in result.keys()
            assert result.get("stderr") != ""
    except Exception:
        raise


def test_fetch_sequential_data_set_replace_on_local_machine(ansible_zos_module):
    hosts = ansible_zos_module
    TEST_PS = get_tmp_ds_name()
    hosts.all.zos_data_set(
        name=TEST_PS,
        state="present",
        type="seq",
        space_type="m",
        space_primary=5
    )
<<<<<<< HEAD
=======
    ds_name = TEST_PS
>>>>>>> 901fe6b1
    hosts.all.zos_data_set(name=TEST_PS, state="present")
    hosts.all.shell(cmd=f"decho \"{TEST_DATA}\" \"{TEST_PS}\"")
    dest_path = "/tmp/" + TEST_PS
    with open(dest_path, "w", encoding="utf-8") as infile:
        infile.write(DUMMY_DATA)

    local_checksum = checksum(dest_path, hash_func=sha256)
    params = {
        "src":TEST_PS,
        "dest":"/tmp/",
        "flat":True
    }
    try:
        results = hosts.all.zos_fetch(**params)
        for result in results.contacted.values():
            assert result.get("changed") is True
            assert result.get("module_stderr") is None
            assert checksum(dest_path, hash_func=sha256) != local_checksum
    finally:
        hosts.all.zos_data_set(name=TEST_PS, state="absent")
        if os.path.exists(dest_path):
            os.remove(dest_path)


def test_fetch_partitioned_data_set_replace_on_local_machine(ansible_zos_module):
    hosts = ansible_zos_module
    pds_name = get_tmp_ds_name()
    dest_path = "/tmp/" + pds_name
    full_path = dest_path + "/MYDATA"
    pds_name_mem = pds_name + "(MYDATA)"
    hosts.all.zos_data_set(
        name=pds_name,
        type="pds",
        space_primary=5,
        space_type="m",
        record_format="fba",
        record_length=25,
    )
    hosts.all.zos_data_set(name=pds_name + "(MYDATA)", type="member", replace="yes")
    os.mkdir(dest_path)
    with open(full_path, "w", encoding="utf-8") as infile:
        infile.write(DUMMY_DATA)
    with open(dest_path + "/NEWMEM", "w", encoding="utf-8") as infile:
        infile.write(DUMMY_DATA)

    prev_timestamp = os.path.getmtime(dest_path)
    params = {
        "src":pds_name,
        "dest":"/tmp/",
        "flat":True
    }
    try:
        results = hosts.all.zos_fetch(**params)
        for result in results.contacted.values():
            assert result.get("changed") is True
            assert result.get("module_stderr") is None
            assert os.path.getmtime(dest_path) != prev_timestamp
    finally:
        if os.path.exists(dest_path):
            shutil.rmtree(dest_path)
        hosts.all.zos_data_set(name=pds_name, state="absent")


def test_fetch_uss_file_insufficient_write_permission_fails(ansible_zos_module):
    hosts = ansible_zos_module
<<<<<<< HEAD
    dest_path = tempfile.NamedTemporaryFile(mode='r+b')
    os.chmod(dest_path.name, stat.S_IREAD)
    params = {
        "src":"/etc/profile",
        "dest": dest_path.name,
        "flat":True
    }
    results = hosts.all.zos_fetch(**params)
    for result in results.contacted.values():
        assert "msg" in result.keys()
    dest_path.close()
=======
    dest_path = "/tmp/profile"
    with open(dest_path, "w",encoding="utf-8") as dest_file:
        dest_file.close()
    os.chmod(dest_path, stat.S_IREAD)
    params = {
        "src":"/etc/profile",
        "dest":"/tmp/",
        "flat":True
    }
    try:
        results = hosts.all.zos_fetch(**params)
        for result in results.contacted.values():
            assert "msg" in result.keys()
    finally:
        if os.path.exists(dest_path):
            os.remove(dest_path)
>>>>>>> 901fe6b1


def test_fetch_pds_dir_insufficient_write_permission_fails(ansible_zos_module):
    hosts = ansible_zos_module
    TEST_PDS = get_tmp_ds_name()
    dest_path = "/tmp/" + TEST_PDS
    os.mkdir(dest_path)
    os.chmod(dest_path, stat.S_IREAD)
    params = {
        "src":TEST_PDS,
        "dest":"/tmp/",
        "flat":True
    }
    try:
        results = hosts.all.zos_fetch(**params)
        for result in results.contacted.values():
            assert "msg" in result.keys()
    finally:
        if os.path.exists(dest_path):
            shutil.rmtree(dest_path)


def test_fetch_use_data_set_qualifier(ansible_zos_module):
    hosts = ansible_zos_module
    src = get_tmp_ds_name()[:25]
    dest_path = "/tmp/"+ src
<<<<<<< HEAD
    results = hosts.all.shell(cmd="echo $USER")
    for result in results.contacted.values():
            hlq = result.get("stdout")
    hosts.all.zos_data_set(name=hlq + '.' + src, type="seq", state="present")
=======
    hosts.all.zos_data_set(name="OMVSADM." + src, type="seq", state="present")
>>>>>>> 901fe6b1
    params = {
        "src":src,
        "dest":"/tmp/",
        "flat":True,
        "use_qualifier":True
    }
    try:
        results = hosts.all.zos_fetch(**params)
        for result in results.contacted.values():
            print(result)
            assert result.get("changed") is True
            assert result.get("data_set_type") == "Sequential"
            assert result.get("module_stderr") is None
            assert os.path.exists(dest_path)
    finally:
        if os.path.exists(dest_path):
            os.remove(dest_path)
<<<<<<< HEAD
        hosts.all.zos_data_set(name="{0}.".format(hlq) + src, state="absent")
=======
        hosts.all.zos_data_set(name="OMVSADM." + src, state="absent")
>>>>>>> 901fe6b1


def test_fetch_flat_create_dirs(ansible_zos_module, z_python_interpreter):
    z_int = z_python_interpreter
    hosts = ansible_zos_module
    remote_host = z_int[1].get("inventory").strip(",")
    dest_path = f"/tmp/{remote_host}/etc/ssh/ssh_config"
    params = {
        "src":"/etc/ssh/ssh_config",
        "dest":"/tmp/",
        "flat":False
    }
    try:
        shutil.rmtree("/tmp/" + remote_host)
    except FileNotFoundError:
        pass
    try:
        assert not os.path.exists(dest_path)
        results = hosts.all.zos_fetch(**params)
        for result in results.contacted.values():
            assert result.get("changed") is True
            assert result.get("module_stderr") is None
        assert os.path.exists(dest_path)
    finally:
        if os.path.exists(dest_path):
            shutil.rmtree("/tmp/" + remote_host)


def test_fetch_sequential_data_set_with_special_chars(ansible_zos_module):
    hosts = ansible_zos_module
    TEST_PS = get_tmp_ds_name(symbols=True)

    hosts.all.zos_data_set(
        name=TEST_PS,
        state="present",
        type="seq",
        space_type="m",
        space_primary=5
    )
    hosts.all.shell(cmd=f"decho \"{TEST_DATA}\" \"{TEST_PS}\"")
    params = dict(src=TEST_PS, dest="/tmp/", flat=True)
    dest_path = f"/tmp/{TEST_PS}"

    try:
        results = hosts.all.zos_fetch(**params)
        for result in results.contacted.values():
            assert result.get("changed") is True
            assert result.get("data_set_type") == "Sequential"
            assert result.get("module_stderr") is None
            assert result.get("dest") == dest_path
            assert os.path.exists(dest_path)
    finally:
        hosts.all.zos_data_set(name=TEST_PS, state="absent")
        if os.path.exists(dest_path):
            os.remove(dest_path)


@pytest.mark.parametrize("generation", ["0", "-1"])
def test_fetch_gds_from_gdg(ansible_zos_module, generation):
    hosts = ansible_zos_module
    TEST_GDG = get_tmp_ds_name()
    TEST_GDS = f"{TEST_GDG}({generation})"

    hosts.all.zos_data_set(name=TEST_GDG, state="present", type="gdg", limit=3)
    hosts.all.zos_data_set(name=f"{TEST_GDG}(+1)", state="present", type="seq")
    hosts.all.zos_data_set(name=f"{TEST_GDG}(+1)", state="present", type="seq")

    hosts.all.shell(cmd=f"decho \"{TEST_DATA}\" \"{TEST_GDS}\"")
    params = dict(src=TEST_GDS, dest="/tmp/", flat=True)
    dest_path = ""

    try:
        results = hosts.all.zos_fetch(**params)
        for result in results.contacted.values():
            assert result.get("changed") is True
            assert result.get("data_set_type") == "Sequential"
            assert result.get("module_stderr") is None

            # Checking that we got a dest of the form: ANSIBLE.DATA.SET.G0001V01.
            dest_path = result.get("dest", "")
            dest_pattern = r"G[0-9]+V[0-9]+"

            assert TEST_GDG in dest_path
            assert re.fullmatch(dest_pattern, dest_path.split(".")[-1])
            assert os.path.exists(dest_path)
    finally:
        hosts.all.zos_data_set(name=f"{TEST_GDG}(-1)", state="absent")
        hosts.all.zos_data_set(name=f"{TEST_GDG}(0)", state="absent")
        hosts.all.zos_data_set(name=TEST_GDG, state="absent")

        if dest_path != "" and os.path.exists(dest_path):
            os.remove(dest_path)


def test_error_fetch_inexistent_gds(ansible_zos_module):
    hosts = ansible_zos_module
    TEST_GDG = get_tmp_ds_name()
    TEST_GDS = f"{TEST_GDG}(+1)"

    hosts.all.zos_data_set(name=TEST_GDG, state="present", type="gdg", limit=3)
    hosts.all.zos_data_set(name=f"{TEST_GDG}(+1)", state="present", type="seq")

    params = dict(src=TEST_GDS, dest="/tmp/", flat=True)

    try:
        results = hosts.all.zos_fetch(**params)
        for result in results.contacted.values():
            assert result.get("changed") is False
            assert result.get("failed") is True
            assert "does not exist" in result.get("msg", "")

    finally:
        hosts.all.zos_data_set(name=f"{TEST_GDG}(0)", state="absent")
        hosts.all.zos_data_set(name=TEST_GDG, state="absent")


def test_fetch_gdg(ansible_zos_module):
    hosts = ansible_zos_module
    TEST_GDG = get_tmp_ds_name()

    hosts.all.zos_data_set(name=TEST_GDG, state="present", type="gdg", limit=3)
    hosts.all.zos_data_set(name=f"{TEST_GDG}(+1)", state="present", type="seq")
    hosts.all.zos_data_set(name=f"{TEST_GDG}(+1)", state="present", type="seq")

    hosts.all.shell(cmd=f"decho \"{TEST_DATA}\" \"{TEST_GDG}(-1)\"")
    hosts.all.shell(cmd=f"decho \"{TEST_DATA}\" \"{TEST_GDG}(0)\"")

    params = dict(src=TEST_GDG, dest="/tmp/", flat=True)

    try:
        results = hosts.all.zos_fetch(**params)
        for result in results.contacted.values():
            assert result.get("changed") is True
            assert result.get("data_set_type") == "Generation Data Group"
            assert result.get("module_stderr") is None

            # Checking that we got a dest of the form: ANSIBLE.DATA.SET.G0001V01.
            dest_path = result.get("dest", "")
            dest_pattern = r"G[0-9]+V[0-9]+"

            assert TEST_GDG in dest_path
            assert os.path.exists(dest_path)

            # Checking that the contents of the dir match with what we would expect to get:
            # Multiple generation data sets conforming to the pattern defined above.
            for file_name in os.listdir(dest_path):
                assert re.fullmatch(dest_pattern, file_name.split(".")[-1])
                assert os.path.exists(os.path.join(dest_path, file_name))

    finally:
        hosts.all.zos_data_set(name=f"{TEST_GDG}(-1)", state="absent")
        hosts.all.zos_data_set(name=f"{TEST_GDG}(0)", state="absent")
        hosts.all.zos_data_set(name=TEST_GDG, state="absent")

        if os.path.exists(dest_path):
            shutil.rmtree(dest_path)<|MERGE_RESOLUTION|>--- conflicted
+++ resolved
@@ -18,12 +18,9 @@
 import stat
 import re
 import pytest
-<<<<<<< HEAD
 import string
 import random
 import tempfile
-=======
->>>>>>> 901fe6b1
 
 from hashlib import sha256
 from ansible.utils.hashing import checksum
@@ -35,12 +32,7 @@
 from ibm_zos_core.tests.helpers.volumes import Volume_Handler
 # pylint: disable-next=import-error
 from ibm_zos_core.tests.helpers.dataset import get_tmp_ds_name
-<<<<<<< HEAD
 from ibm_zos_core.tests.helpers.utils import get_random_file_name
-=======
-
-__metaclass__ = type
->>>>>>> 901fe6b1
 
 __metaclass__ = type
 
@@ -95,10 +87,7 @@
 00000003A record
 """
 
-<<<<<<< HEAD
-
-=======
->>>>>>> 901fe6b1
+
 def extract_member_name(data_set):
     start = data_set.find("(")
     member = ""
@@ -151,6 +140,29 @@
     hosts.all.zos_data_set(**params)
 
 
+def create_vsam_data_set(hosts, name, ds_type, key_length=None, key_offset=None):
+    """Creates a new VSAM on the system.
+
+    Arguments:
+        hosts (object) -- Ansible instance(s) that can call modules.
+        name (str) -- Name of the VSAM data set.
+        type (str) -- Type of the VSAM (ksds, esds, rrds, lds)
+        add_data (bool, optional) -- Whether to add records to the VSAM.
+        key_length (int, optional) -- Key length (only for KSDS data sets).
+        key_offset (int, optional) -- Key offset (only for KSDS data sets).
+    """
+    params = {
+        "name":name,
+        "type":ds_type,
+        "state":"present"
+    }
+    if ds_type == "ksds":
+        params["key_length"] = key_length
+        params["key_offset"] = key_offset
+
+    hosts.all.zos_data_set(**params)
+
+
 def test_fetch_uss_file_not_present_on_local_machine(ansible_zos_module):
     hosts = ansible_zos_module
     params = {
@@ -202,11 +214,7 @@
     hosts = ansible_zos_module
     params = {
         "src":"/etc/profile",
-<<<<<<< HEAD
         "dest": "/tmp/",
-=======
-        "dest":"/tmp/",
->>>>>>> 901fe6b1
         "flat":True
     }
     dest_path = "/tmp/profile"
@@ -308,19 +316,12 @@
 
 def test_fetch_vsam_data_set(ansible_zos_module, volumes_on_systems):
     hosts = ansible_zos_module
-<<<<<<< HEAD
     temp_jcl_path = get_random_file_name(dir=TMP_DIRECTORY, prefix='FE')
-=======
-    temp_jcl_path = "/tmp/ansible"
->>>>>>> 901fe6b1
     test_vsam = get_tmp_ds_name()
     dest_path = "/tmp/" + test_vsam
     volumes = Volume_Handler(volumes_on_systems)
     volume_1 = volumes.get_available_vol()
-<<<<<<< HEAD
     uss_file = get_random_file_name(dir=TMP_DIRECTORY, prefix='FE')
-=======
->>>>>>> 901fe6b1
     try:
         # start by creating the vsam dataset (could use a helper instead? )
         hosts.all.file(path=temp_jcl_path, state="directory")
@@ -330,15 +331,9 @@
         hosts.all.zos_job_submit(
             src=f"{temp_jcl_path}/SAMPLE", location="uss", wait_time_s=30
         )
-<<<<<<< HEAD
         hosts.all.shell(cmd=f"echo \"{TEST_DATA}\c\" > {uss_file}")
         hosts.all.zos_encode(
             src=uss_file,
-=======
-        hosts.all.shell(cmd=f"echo \"{TEST_DATA}\c\" > {USS_FILE}")
-        hosts.all.zos_encode(
-            src=USS_FILE,
->>>>>>> 901fe6b1
             dest=test_vsam,
             encoding={
                 "from": FROM_ENCODING,
@@ -367,11 +362,7 @@
         if os.path.exists(dest_path):
             None
             os.remove(dest_path)
-<<<<<<< HEAD
         hosts.all.file(path=uss_file, state="absent")
-=======
-        hosts.all.file(path=USS_FILE, state="absent")
->>>>>>> 901fe6b1
         hosts.all.file(path=temp_jcl_path, state="absent")
 
 
@@ -551,24 +542,14 @@
         record_format="fba",
         record_length=25,
     )
-<<<<<<< HEAD
     dest_path = get_random_file_name(dir=TMP_DIRECTORY, prefix='FE')
-=======
->>>>>>> 901fe6b1
     hosts.all.zos_data_set(name=pds_name, type="pds")
     hosts.all.zos_data_set(name=pds_name + "(MYDATA)", type="member", replace="yes")
     params = {
         "src":pds_name + "(MYDATA)",
-<<<<<<< HEAD
         "dest": dest_path,
         "flat":True
     }
-=======
-        "dest":"/tmp/",
-        "flat":True
-    }
-    dest_path = "/tmp/MYDATA"
->>>>>>> 901fe6b1
     try:
         results = hosts.all.zos_fetch(**params)
         for result in results.contacted.values():
@@ -680,10 +661,6 @@
         space_type="m",
         space_primary=5
     )
-<<<<<<< HEAD
-=======
-    ds_name = TEST_PS
->>>>>>> 901fe6b1
     hosts.all.zos_data_set(name=TEST_PS, state="present")
     hosts.all.shell(cmd=f"decho \"{TEST_DATA}\" \"{TEST_PS}\"")
     dest_path = "/tmp/" + TEST_PS
@@ -749,7 +726,6 @@
 
 def test_fetch_uss_file_insufficient_write_permission_fails(ansible_zos_module):
     hosts = ansible_zos_module
-<<<<<<< HEAD
     dest_path = tempfile.NamedTemporaryFile(mode='r+b')
     os.chmod(dest_path.name, stat.S_IREAD)
     params = {
@@ -761,24 +737,6 @@
     for result in results.contacted.values():
         assert "msg" in result.keys()
     dest_path.close()
-=======
-    dest_path = "/tmp/profile"
-    with open(dest_path, "w",encoding="utf-8") as dest_file:
-        dest_file.close()
-    os.chmod(dest_path, stat.S_IREAD)
-    params = {
-        "src":"/etc/profile",
-        "dest":"/tmp/",
-        "flat":True
-    }
-    try:
-        results = hosts.all.zos_fetch(**params)
-        for result in results.contacted.values():
-            assert "msg" in result.keys()
-    finally:
-        if os.path.exists(dest_path):
-            os.remove(dest_path)
->>>>>>> 901fe6b1
 
 
 def test_fetch_pds_dir_insufficient_write_permission_fails(ansible_zos_module):
@@ -805,14 +763,10 @@
     hosts = ansible_zos_module
     src = get_tmp_ds_name()[:25]
     dest_path = "/tmp/"+ src
-<<<<<<< HEAD
     results = hosts.all.shell(cmd="echo $USER")
     for result in results.contacted.values():
             hlq = result.get("stdout")
     hosts.all.zos_data_set(name=hlq + '.' + src, type="seq", state="present")
-=======
-    hosts.all.zos_data_set(name="OMVSADM." + src, type="seq", state="present")
->>>>>>> 901fe6b1
     params = {
         "src":src,
         "dest":"/tmp/",
@@ -830,11 +784,7 @@
     finally:
         if os.path.exists(dest_path):
             os.remove(dest_path)
-<<<<<<< HEAD
         hosts.all.zos_data_set(name="{0}.".format(hlq) + src, state="absent")
-=======
-        hosts.all.zos_data_set(name="OMVSADM." + src, state="absent")
->>>>>>> 901fe6b1
 
 
 def test_fetch_flat_create_dirs(ansible_zos_module, z_python_interpreter):
