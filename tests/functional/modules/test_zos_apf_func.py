--- conflicted
+++ resolved
@@ -221,16 +221,12 @@
     assert actual == del_exptd
     clean_test_env(hosts, test_info)
 
-<<<<<<< HEAD
-
-=======
 """
 keyword: ENABLE-FOR-1-3
 Test commented because there is a failure in ZOAU 1.2.x, that should be fixed in 1.3.x, so
 whoever works in issue https://github.com/ansible-collections/ibm_zos_core/issues/726
 should uncomment this test as part of the validation process.
 """
->>>>>>> 9824b092
 #def test_batch_add_del(ansible_zos_module):
 #    hosts = ansible_zos_module
 #    test_info = dict(
