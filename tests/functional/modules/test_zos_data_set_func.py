--- conflicted
+++ resolved
@@ -506,11 +506,7 @@
         for result in results.contacted.values():
             assert result.get("changed") is True
 
-<<<<<<< HEAD
-        # add members
-=======
         #add members
->>>>>>> 57032466
         results = hosts.all.zos_data_set(
             batch=[
                 {
