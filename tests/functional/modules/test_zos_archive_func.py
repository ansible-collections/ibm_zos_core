# pylint: disable=missing-module-docstring
# pylint: disable=missing-class-docstring
# pylint: disable=missing-function-docstring
# pylint: disable=redefined-outer-name
#!/usr/bin/python
# -*- coding: utf-8 -*-

# Copyright (c) IBM Corporation 2023, 2024
# Licensed under the Apache License, Version 2.0 (the "License");
# you may not use this file except in compliance with the License.
# You may obtain a copy of the License at
#     http://www.apache.org/licenses/LICENSE-2.0
# Unless required by applicable law or agreed to in writing, software
# distributed under the License is distributed on an "AS IS" BASIS,
# WITHOUT WARRANTIES OR CONDITIONS OF ANY KIND, either express or implied.
# See the License for the specific language governing permissions and
# limitations under the License.


from __future__ import absolute_import, division, print_function
import time
import pytest
from ibm_zos_core.tests.helpers.dataset import get_tmp_ds_name

__metaclass__ = type

SHELL_EXECUTABLE = "/bin/sh"
USS_TEMP_DIR = "/tmp/archive"
USS_TEST_FILES = {  f"{USS_TEMP_DIR}/foo.txt" : "foo sample content",
                    f"{USS_TEMP_DIR}/bar.txt": "bar sample content",
                    f"{USS_TEMP_DIR}/empty.txt":""}
USS_EXCLUSION_FILE = f"{USS_TEMP_DIR}/foo.txt"

USS_DEST_ARCHIVE = "testarchive.dzp"

STATE_ARCHIVED = 'archive'
STATE_INCOMPLETE = 'incomplete'

USS_FORMATS = ['tar', 'zip', 'gz', 'bz2', 'pax']

c_pgm="""#include <stdio.h>
#include <stdlib.h>
#include <string.h>
int main(int argc, char** argv)
{
    char dsname[ strlen(argv[1]) + 4];
    sprintf(dsname, \\\"//'%s'\\\", argv[1]);
    FILE* member;
    member = fopen(dsname, \\\"rb,type=record\\\");
    sleep(300);
    fclose(member);
    return 0;
}
"""

call_c_jcl="""//PDSELOCK JOB MSGCLASS=A,MSGLEVEL=(1,1),NOTIFY=&SYSUID,REGION=0M
//LOCKMEM  EXEC PGM=BPXBATCH
//STDPARM DD *
SH /tmp/disp_shr/pdse-lock '{0}'
//STDIN  DD DUMMY
//STDOUT DD SYSOUT=*
//STDERR DD SYSOUT=*
//"""

def set_uss_test_env(ansible_zos_module, test_files):
    for key, value in test_files.items():
        ansible_zos_module.all.shell(
            cmd=f"echo \"{value}\" > \"{key}\"",
            executable=SHELL_EXECUTABLE,
        )

def create_multiple_data_sets(ansible_zos_module, base_name, n, ds_type, ):
    test_data_sets = []
    for i in range(n):
        curr_ds = {
            "name":base_name+str(i),
            "type":ds_type,
            "state":"present",
            "replace":True,
            "force":True
        }
        test_data_sets.append(curr_ds)

    # Create data sets in batch
    ansible_zos_module.all.zos_data_set(
        batch=test_data_sets
    )
    return test_data_sets

def create_multiple_members(ansible_zos_module, pds_name, member_base_name, n):
    test_members = []
    for i in range(n):
        curr_ds = {
            "name":F"{pds_name}({member_base_name+str(i)})",
            "type":"member",
            "state":"present",
            "replace":True,
            "force":True
        }
        test_members.append(curr_ds)
    ansible_zos_module.all.zos_data_set(
        batch=test_members
    )
    return test_members

######################################################
#
# USS TEST
#
######################################################
# List of tests:
# - test_uss_single_archive
# - test_uss_single_archive_with_mode
# - test_uss_single_archive_with_force_option
# - test_uss_archive_multiple_files
# - test_uss_archive_multiple_files_with_exclude
# - test_uss_archive_remove_targets


# Core functionality tests
# Test archive with no options
@pytest.mark.uss
@pytest.mark.parametrize("ds_format", USS_FORMATS)
def test_uss_single_archive(ansible_zos_module, ds_format):
    try:
        hosts = ansible_zos_module
        hosts.all.file(path=f"{USS_TEMP_DIR}", state="absent")
        hosts.all.file(path=USS_TEMP_DIR, state="directory")
        set_uss_test_env(hosts, USS_TEST_FILES)
        dest = f"{USS_TEMP_DIR}/archive.{ds_format}"
        archive_result = hosts.all.zos_archive(
            src=list(USS_TEST_FILES.keys()),
            dest=dest,
            format={
                "name":ds_format
            }
        )

        for result in archive_result.contacted.values():
            assert result.get("failed", False) is False
            assert result.get("changed") is True
            assert result.get("dest_state") == STATE_ARCHIVED
            # Command to assert the file is in place
            cmd_result = hosts.all.shell(cmd=f"ls {USS_TEMP_DIR}")
            for c_result in cmd_result.contacted.values():
                assert f"archive.{ds_format}" in c_result.get("stdout")

    finally:
        hosts.all.file(path=f"{USS_TEMP_DIR}", state="absent")


@pytest.mark.uss
@pytest.mark.parametrize("ds_format", USS_FORMATS)
def test_uss_single_archive_with_mode(ansible_zos_module, ds_format):
    try:
        hosts = ansible_zos_module
        hosts.all.file(path=f"{USS_TEMP_DIR}", state="absent")
        hosts.all.file(path=USS_TEMP_DIR, state="directory")
        set_uss_test_env(hosts, USS_TEST_FILES)
        dest = f"{USS_TEMP_DIR}/archive.{ds_format}"
        dest_mode = "0755"
        archive_result = hosts.all.zos_archive(
            src=list(USS_TEST_FILES.keys()),
            dest=dest,
            format={
                "name":ds_format
            },
            mode=dest_mode
        )
        stat_dest_res = hosts.all.stat(path=dest)
        for result in archive_result.contacted.values():
            assert result.get("failed", False) is False
            assert result.get("changed") is True
            assert result.get("dest_state") == STATE_ARCHIVED
            for stat_result in stat_dest_res.contacted.values():
                assert stat_result.get("stat").get("exists") is True
                assert stat_result.get("stat").get("mode") == dest_mode
    finally:
        hosts.all.file(path=f"{USS_TEMP_DIR}", state="absent")


@pytest.mark.uss
@pytest.mark.parametrize("ds_format", USS_FORMATS)
def test_uss_single_archive_with_force_option(ansible_zos_module, ds_format):
    try:
        hosts = ansible_zos_module
        hosts.all.file(path=f"{USS_TEMP_DIR}", state="absent")
        hosts.all.file(path=USS_TEMP_DIR, state="directory")
        set_uss_test_env(hosts, USS_TEST_FILES)
        dest = f"{USS_TEMP_DIR}/archive.{ds_format}"
        archive_result = hosts.all.zos_archive(
            src=list(USS_TEST_FILES.keys()),
            dest=dest,
            format={
                "name":ds_format
            }
        )

        for result in archive_result.contacted.values():
            assert result.get("failed", False) is False
            assert result.get("changed") is True

        archive_result = hosts.all.zos_archive(
            src=list(USS_TEST_FILES.keys()),
            dest=dest,
            format={
                "name":ds_format
            }
        )

        for result in archive_result.contacted.values():
            assert result.get("failed", False) is True
            assert result.get("changed") is False

        set_uss_test_env(hosts, USS_TEST_FILES)
        archive_result = hosts.all.zos_archive(
            src=list(USS_TEST_FILES.keys()),
            dest=dest,
            format={
                "name":ds_format
            },
            force=True,
        )

        for result in archive_result.contacted.values():
            assert result.get("failed", False) is False
            assert result.get("changed") is True
            assert result.get("dest_state") == STATE_ARCHIVED

    finally:
        hosts.all.file(path=f"{USS_TEMP_DIR}", state="absent")


@pytest.mark.uss
@pytest.mark.parametrize("ds_format", USS_FORMATS)
@pytest.mark.parametrize("path", [
    {
        "files":f"{USS_TEMP_DIR}/*.txt",
        "size":len(USS_TEST_FILES)
    },
    {
        "files":list(USS_TEST_FILES.keys()),
        "size":len(USS_TEST_FILES)
    },
    {
        "files":f"{USS_TEMP_DIR}/",
        "size":len(USS_TEST_FILES) + 1
    },
    ])
def test_uss_archive_multiple_files(ansible_zos_module, ds_format, path):
    try:
        hosts = ansible_zos_module
        hosts.all.file(path=USS_TEMP_DIR, state="absent")
        hosts.all.file(path=USS_TEMP_DIR, state="directory")
        set_uss_test_env(hosts, USS_TEST_FILES)
        dest = f"{USS_TEMP_DIR}/archive.{ds_format}"
        archive_result = hosts.all.zos_archive(
            src=path.get("files"),
            dest=dest,
            format={
                "name":ds_format
            },
        )

        # resulting archived tag varies in size when a folder is archived using zip.
        size = path.get("size")

        for result in archive_result.contacted.values():
            assert result.get("changed") is True
            assert result.get("dest_state") == STATE_ARCHIVED
            assert len(result.get("archived")) == size
            # Command to assert the file is in place
            cmd_result = hosts.all.shell(cmd=f"ls {USS_TEMP_DIR}")
            for c_result in cmd_result.contacted.values():
                assert f"archive.{ds_format}" in c_result.get("stdout")

    finally:
        hosts.all.file(path=USS_TEMP_DIR, state="absent")


@pytest.mark.uss
@pytest.mark.parametrize("ds_format", USS_FORMATS)
@pytest.mark.parametrize("path", [
    {
        "files":list(USS_TEST_FILES.keys()),
        "size":len(USS_TEST_FILES) - 1,
        "exclude":[f'{USS_TEMP_DIR}/foo.txt']
    },
    {
        "files":f"{USS_TEMP_DIR}/",
        "size":len(USS_TEST_FILES) + 1,
        "exclude":[]
    },
    ])
def test_uss_archive_multiple_files_with_exclude(ansible_zos_module, ds_format, path):
    try:
        hosts = ansible_zos_module
        hosts.all.file(path=USS_TEMP_DIR, state="absent")
        hosts.all.file(path=USS_TEMP_DIR, state="directory")
        set_uss_test_env(hosts, USS_TEST_FILES)
        dest = f"{USS_TEMP_DIR}/archive.{ds_format}"
        archive_result = hosts.all.zos_archive(
            src=path.get("files"),
            dest=dest,
            format={
                "name":ds_format
            },
            exclude=path.get("exclude")
        )

        # resulting archived tag varies in size when a folder is archived using zip.
        size = path.get("size")

        for result in archive_result.contacted.values():
            assert result.get("failed", False) is False
            assert result.get("changed") is True
            assert result.get("dest_state") == STATE_ARCHIVED
            assert len(result.get("archived")) == size
            # Command to assert the file is in place
            cmd_result = hosts.all.shell(cmd=f"ls {USS_TEMP_DIR}")
            for c_result in cmd_result.contacted.values():
                assert f"archive.{ds_format}" in c_result.get("stdout")
    finally:
        hosts.all.file(path=USS_TEMP_DIR, state="absent")


@pytest.mark.uss
@pytest.mark.parametrize("ds_format", USS_FORMATS)
def test_uss_archive_remove_targets(ansible_zos_module, ds_format):
    try:
        hosts = ansible_zos_module
        hosts.all.file(path=USS_TEMP_DIR, state="absent")
        hosts.all.file(path=USS_TEMP_DIR, state="directory")
        set_uss_test_env(hosts, USS_TEST_FILES)
        dest = f"{USS_TEMP_DIR}/archive.{ds_format}"
        paths = list(USS_TEST_FILES.keys())
        archive_result = hosts.all.zos_archive(
            src=paths,
            dest=dest,
            format={
                "name":ds_format
            },
            remove=True
        )

        for result in archive_result.contacted.values():
            assert result.get("changed") is True
            assert result.get("dest_state") == STATE_ARCHIVED
            cmd_result = hosts.all.shell(cmd=f"ls {USS_TEMP_DIR}")
            for c_result in cmd_result.contacted.values():
                assert f"archive.{ds_format}" in c_result.get("stdout")
                for path in paths:
                    assert path not in c_result.get("stdout")
    finally:
        hosts.all.file(path=USS_TEMP_DIR, state="absent")


######################################################################
#
#   MVS data sets tests
#
######################################################################


# List of tests:
# - test_mvs_archive_single_dataset
# - test_mvs_archive_single_dataset_use_adrdssu
# - test_mvs_archive_single_data_set_remove_target
# - test_mvs_archive_multiple_data_sets
# - test_mvs_archive_multiple_data_sets_use_adrdssu
# - test_mvs_archive_multiple_data_sets_remove_target
# - test_mvs_archive_multiple_data_sets_with_exclusion
# - test_mvs_archive_multiple_data_sets_with_missing


@pytest.mark.ds
@pytest.mark.parametrize(
    "ds_format", [
        "terse",
        "xmit",
        ])
@pytest.mark.parametrize(
    "data_set", [
<<<<<<< HEAD
        {
            "dstype":"SEQ",
            "members":[""]
        },
        {
            "dstype":"PDS",
            "members":["MEM1", "MEM2", "MEM3"]
        },
        {
            "dstype":"PDSE",
            "members":["MEM1", "MEM2", "MEM3"]
        },
=======
        dict(dstype="seq", members=[""]),
        dict(dstype="pds", members=["MEM1", "MEM2", "MEM3"]),
        dict(dstype="pdse", members=["MEM1", "MEM2", "MEM3"]),
>>>>>>> 163b7e55
        ]
)
@pytest.mark.parametrize(
    "record_length", [80, 120]
)
@pytest.mark.parametrize(
    "record_format", ["fb", "vb"],
)
def test_mvs_archive_single_dataset(
    ansible_zos_module,
    ds_format,
    data_set,
    record_length,
    record_format
    ):
    try:
        hosts = ansible_zos_module
        src_data_set = get_tmp_ds_name()
        archive_data_set = get_tmp_ds_name()
        hlq = "ANSIBLE"
        # Clean env
        hosts.all.zos_data_set(name=src_data_set, state="absent")
        hosts.all.zos_data_set(name=archive_data_set, state="absent")
        # Create source data set
        hosts.all.zos_data_set(
            name=src_data_set,
            type=data_set.get("dstype"),
            state="present",
            record_length=record_length,
            record_format=record_format,
            replace=True,
        )
        # Create members if needed
        if data_set.get("dstype") in ["pds", "pdse"]:
            for member in data_set.get("members"):
                hosts.all.zos_data_set(
                    name=f"{src_data_set}({member})",
                    type="member",
                    state="present"
                )
        # Write some content into src the same size of the record,
        # need to reduce 4 from V and VB due to RDW
        if record_format in ["v", "vb"]:
            test_line = "a" * (record_length - 4)
        else:
            test_line = "a" * record_length
        for member in data_set.get("members"):
            if member == "":
                ds_to_write = f"{src_data_set}"
            else:
                ds_to_write = f"{src_data_set}({member})"
            hosts.all.shell(cmd=f"decho '{test_line}' \"{ds_to_write}\"")

<<<<<<< HEAD
        format_dict = {
            "name":ds_format
        }
        if ds_format == "terse":
            format_dict["format_options"] = {
                "terse_pack":"SPACK"
            }
=======
        format_dict = dict(name=format)
        if format == "terse":
            format_dict["format_options"] = dict(terse_pack="spack")
>>>>>>> 163b7e55
        archive_result = hosts.all.zos_archive(
            src=src_data_set,
            dest=archive_data_set,
            format=format_dict,
        )

        # assert response is positive
        for result in archive_result.contacted.values():
            assert result.get("changed") is True
            assert result.get("dest") == archive_data_set
            assert src_data_set in result.get("archived")
            cmd_result = hosts.all.shell(cmd = f"dls {hlq}.*")
            for c_result in cmd_result.contacted.values():
                assert archive_data_set in c_result.get("stdout")
    finally:
        hosts.all.zos_data_set(name=src_data_set, state="absent")
        hosts.all.zos_data_set(name=archive_data_set, state="absent")

@pytest.mark.ds
@pytest.mark.parametrize(
    "ds_format", [
        "terse",
        "xmit",
        ])
@pytest.mark.parametrize(
    "data_set", [
<<<<<<< HEAD
        {
            "dstype":"SEQ",
            "members":[""]
        },
        {
            "dstype":"PDS",
            "members":["MEM1", "MEM2", "MEM3"]
        },
        {
            "dstype":"PDSE",
            "members":["MEM1", "MEM2", "MEM3"]
        },
=======
        dict(dstype="seq", members=[""]),
        dict(dstype="pds", members=["MEM1", "MEM2", "MEM3"]),
        dict(dstype="pdse", members=["MEM1", "MEM2", "MEM3"]),
>>>>>>> 163b7e55
        ]
)
@pytest.mark.parametrize(
    "record_length", [80, 120]
)
@pytest.mark.parametrize(
    "record_format", ["fb", "vb"],
)
def test_mvs_archive_single_dataset_use_adrdssu(
    ansible_zos_module,
    ds_format,
    data_set,
    record_length,
    record_format
    ):
    try:
        hosts = ansible_zos_module
        archive_data_set = get_tmp_ds_name()
        src_data_set = get_tmp_ds_name()
        hlq = "ANSIBLE"
        # Clean env
        hosts.all.zos_data_set(name=src_data_set, state="absent")
        hosts.all.zos_data_set(name=archive_data_set, state="absent")
        # Create source data set
        hosts.all.zos_data_set(
            name=src_data_set,
            type=data_set.get("dstype"),
            state="present",
            record_length=record_length,
            record_format=record_format,
            replace=True,
        )
        # Create members if needed
        if data_set.get("dstype") in ["pds", "pdse"]:
            for member in data_set.get("members"):
                hosts.all.zos_data_set(
                    name=f"{src_data_set}({member})",
                    type="member",
                    state="present"
                )
        # Write some content into src the same size of the record,
        # need to reduce 4 from V and VB due to RDW
        if record_format in ["v", "vb"]:
            test_line = "a" * (record_length - 4)
        else:
            test_line = "a" * record_length
        for member in data_set.get("members"):
            if member == "":
                ds_to_write = f"{src_data_set}"
            else:
                ds_to_write = f"{src_data_set}({member})"
            hosts.all.shell(cmd=f"decho '{test_line}' \"{ds_to_write}\"")

<<<<<<< HEAD
        format_dict = {
            "name":ds_format
        }
        format_dict["format_options"] = {
            "use_adrdssu":True
        }
        if ds_format == "terse":
            format_dict["format_options"].update(terse_pack="SPACK")
=======
        format_dict = dict(name=format)
        format_dict["format_options"] = dict(use_adrdssu=True)
        if format == "terse":
            format_dict["format_options"].update(terse_pack="spack")
>>>>>>> 163b7e55
        archive_result = hosts.all.zos_archive(
            src=src_data_set,
            dest=archive_data_set,
            format=format_dict,
        )

        # assert response is positive
        for result in archive_result.contacted.values():
            assert result.get("changed") is True
            assert result.get("dest") == archive_data_set
            assert src_data_set in result.get("archived")
            cmd_result = hosts.all.shell(cmd = f"dls {hlq}.*")
            for c_result in cmd_result.contacted.values():
                assert archive_data_set in c_result.get("stdout")
    finally:
        hosts.all.zos_data_set(name=src_data_set, state="absent")
        hosts.all.zos_data_set(name=archive_data_set, state="absent")

@pytest.mark.ds
@pytest.mark.parametrize(
    "ds_format", [
        "terse",
        "xmit",
        ])
@pytest.mark.parametrize(
    "data_set", [
<<<<<<< HEAD
        {
            "dstype":"SEQ",
            "members":[""]
        },
        {
            "dstype":"PDS",
            "members":["MEM1", "MEM2", "MEM3"]
        },
        {
            "dstype":"PDSE",
            "members":["MEM1", "MEM2", "MEM3"]
        },
=======
        dict(dstype="seq", members=[""]),
        dict(dstype="pds", members=["MEM1", "MEM2", "MEM3"]),
        dict(dstype="pdse", members=["MEM1", "MEM2", "MEM3"]),
>>>>>>> 163b7e55
        ]
)
def test_mvs_archive_single_data_set_remove_target(ansible_zos_module, ds_format, data_set):
    try:
        hosts = ansible_zos_module
        archive_data_set = get_tmp_ds_name()
        src_data_set = get_tmp_ds_name()
        hlq = "ANSIBLE"
        # Clean env
        hosts.all.zos_data_set(name=src_data_set, state="absent")
        hosts.all.zos_data_set(name=archive_data_set, state="absent")
        # Create source data set
        hosts.all.zos_data_set(
            name=src_data_set,
            type=data_set.get("dstype"),
            state="present",
            record_format="fb",
            replace=True,
        )
        # Create members if needed
        if data_set.get("dstype") in ["pds", "pdse"]:
            for member in data_set.get("members"):
                hosts.all.zos_data_set(
                    name=f"{src_data_set}({member})",
                    type="member",
                    state="present"
                )
        # Write some content into src
        test_line = "this is a test line"
        for member in data_set.get("members"):
            if member == "":
                ds_to_write = f"{src_data_set}"
            else:
                ds_to_write = f"{src_data_set}({member})"
            hosts.all.shell(cmd=f"decho '{test_line}' \"{ds_to_write}\"")

<<<<<<< HEAD
        format_dict = {
            "name":ds_format
        }
        if ds_format == "terse":
            format_dict["format_options"] = {
                "terse_pack":"SPACK"
            }
=======
        format_dict = dict(name=format)
        if format == "terse":
            format_dict["format_options"] = dict(terse_pack="spack")
>>>>>>> 163b7e55
        archive_result = hosts.all.zos_archive(
            src=src_data_set,
            dest=archive_data_set,
            format=format_dict,
            remove=True,
        )

        # assert response is positive
        for result in archive_result.contacted.values():
            assert result.get("changed") is True
            assert result.get("dest") == archive_data_set
            assert src_data_set in result.get("archived")
            cmd_result = hosts.all.shell(cmd = f"dls {hlq}.*")
            for c_result in cmd_result.contacted.values():
                assert archive_data_set in c_result.get("stdout")
                assert src_data_set != c_result.get("stdout")
    finally:
        hosts.all.zos_data_set(name=src_data_set, state="absent")
        hosts.all.zos_data_set(name=archive_data_set, state="absent")

@pytest.mark.ds
@pytest.mark.parametrize(
    "ds_format", [
        "terse",
        "xmit",
        ])
@pytest.mark.parametrize(
    "data_set", [
<<<<<<< HEAD
        {
            "dstype":"SEQ"
        },
        {
            "dstype":"PDS"
        },
        {
            "dstype":"PDSE"
        },
=======
        dict(dstype="seq"),
        dict(dstype="pds"),
        dict(dstype="pdse"),
>>>>>>> 163b7e55
        ]
)
def test_mvs_archive_multiple_data_sets(ansible_zos_module, ds_format, data_set):
    try:
        hosts = ansible_zos_module
        archive_data_set = get_tmp_ds_name()
        src_data_set = get_tmp_ds_name(5, 4)
        hlq = "ANSIBLE"
        target_ds_list = create_multiple_data_sets(ansible_zos_module=hosts,
                                  base_name=src_data_set,
                                  n=3,
                                  ds_type=data_set.get("dstype"))
        ds_to_write = target_ds_list
        if data_set.get("dstype") in ["pds", "pdse"]:
            target_member_list = []
            for ds in target_ds_list:
                target_member_list.extend(
                    create_multiple_members(ansible_zos_module=hosts,
                                        pds_name=ds.get("name"),
                                        member_base_name="MEM",
                                        n=3
                    )
                )
            ds_to_write = target_member_list
        # Write some content into src
        test_line = "this is a test line"
        for ds in ds_to_write:
            hosts.all.shell(cmd=f"decho '{test_line}' \"{ds.get("name")}\"")

<<<<<<< HEAD
        format_dict = {
            "name":ds_format,
            "format_options":{}
        }
        if ds_format == "terse":
            format_dict["format_options"].update(terse_pack="SPACK")
=======
        format_dict = dict(name=format, format_options=dict())
        if format == "terse":
            format_dict["format_options"].update(terse_pack="spack")
>>>>>>> 163b7e55
        format_dict["format_options"].update(use_adrdssu=True)
        archive_result = hosts.all.zos_archive(
            src=f"{src_data_set}*",
            dest=archive_data_set,
            format=format_dict,
        )

        # assert response is positive
        for result in archive_result.contacted.values():
            assert result.get("changed") is True
            assert result.get("dest") == archive_data_set
            for ds in target_ds_list:
                assert ds.get("name") in result.get("archived")
            cmd_result = hosts.all.shell(cmd = f"dls {hlq}.*")
            for c_result in cmd_result.contacted.values():
                assert archive_data_set in c_result.get("stdout")
    finally:
        hosts.all.shell(cmd=f"drm {src_data_set}*")
        hosts.all.zos_data_set(name=archive_data_set, state="absent")

@pytest.mark.ds
@pytest.mark.parametrize(
    "ds_format", [
        "terse",
        "xmit",
        ])
@pytest.mark.parametrize(
    "data_set", [
<<<<<<< HEAD
        {
            "dstype":"SEQ"
        },
        {
            "dstype":"PDS"
        },
        {
            "dstype":"PDSE"
        },
=======
        dict(dstype="seq"),
        dict(dstype="pds"),
        dict(dstype="pdse"),
>>>>>>> 163b7e55
        ]
)
def test_mvs_archive_multiple_data_sets_with_exclusion(ansible_zos_module, ds_format, data_set):
    try:
        hosts = ansible_zos_module
        archive_data_set = get_tmp_ds_name()
        src_data_set = get_tmp_ds_name(5, 4)
        hlq = "ANSIBLE"
        target_ds_list = create_multiple_data_sets(ansible_zos_module=hosts,
                                  base_name=src_data_set,
                                  n=3,
                                  ds_type=data_set.get("dstype"))
        ds_to_write = target_ds_list
        if data_set.get("dstype") in ["pds", "pdse"]:
            target_member_list = []
            for ds in target_ds_list:
                target_member_list.extend(
                    create_multiple_members(ansible_zos_module=hosts,
                                        pds_name=ds.get("name"),
                                        member_base_name="MEM",
                                        n=3
                    )
                )
            ds_to_write = target_member_list
        # Write some content into src
        test_line = "this is a test line"
        for ds in ds_to_write:
            hosts.all.shell(cmd=f"decho '{test_line}' \"{ds.get("name")}\"")

<<<<<<< HEAD
        format_dict = {
            "name":ds_format,
            "format_options":{}
        }
        if ds_format == "terse":
            format_dict["format_options"].update(terse_pack="SPACK")
=======
        format_dict = dict(name=format, format_options=dict())
        if format == "terse":
            format_dict["format_options"].update(terse_pack="spack")
>>>>>>> 163b7e55
        format_dict["format_options"].update(use_adrdssu=True)
        exclude = f"{src_data_set}1"
        archive_result = hosts.all.zos_archive(
            src=f"{src_data_set}*",
            dest=archive_data_set,
            format=format_dict,
            exclude=exclude,
        )

        # assert response is positive
        for result in archive_result.contacted.values():
            assert result.get("changed") is True
            assert result.get("dest") == archive_data_set
            for ds in target_ds_list:
                if ds.get("name") == exclude:
                    assert exclude not in result.get("archived")
                else:
                    assert ds.get("name") in result.get("archived")
            cmd_result = hosts.all.shell(cmd = f"dls {hlq}.*")
            for c_result in cmd_result.contacted.values():
                assert archive_data_set in c_result.get("stdout")
    finally:
        hosts.all.shell(cmd=f"drm {src_data_set}*")
        hosts.all.zos_data_set(name=archive_data_set, state="absent")

@pytest.mark.ds
@pytest.mark.parametrize(
    "ds_format", [
        "terse",
        "xmit",
        ])
@pytest.mark.parametrize(
    "data_set", [
<<<<<<< HEAD
        {
            "dstype":"SEQ"
        },
        {
            "dstype":"PDS"
        },
        {
            "dstype":"PDSE"
        },
=======
        dict(dstype="seq"),
        dict(dstype="pds"),
        dict(dstype="pdse"),
>>>>>>> 163b7e55
        ]
)
def test_mvs_archive_multiple_data_sets_and_remove(ansible_zos_module, ds_format, data_set):
    try:
        hosts = ansible_zos_module
        archive_data_set = get_tmp_ds_name()
        src_data_set = get_tmp_ds_name(5, 4)
        hlq = "ANSIBLE"
        target_ds_list = create_multiple_data_sets(ansible_zos_module=hosts,
                                  base_name=src_data_set,
                                  n=3,
                                  ds_type=data_set.get("dstype"))
        ds_to_write = target_ds_list
        if data_set.get("dstype") in ["pds", "pdse"]:
            target_member_list = []
            for ds in target_ds_list:
                target_member_list.extend(
                    create_multiple_members(ansible_zos_module=hosts,
                                        pds_name=ds.get("name"),
                                        member_base_name="MEM",
                                        n=3
                    )
                )
            ds_to_write = target_member_list
        # Write some content into src
        test_line = "this is a test line"
        for ds in ds_to_write:
            hosts.all.shell(cmd=f"decho '{test_line}' \"{ds.get("name")}\"")

<<<<<<< HEAD
        format_dict = {
            "name":ds_format,
            "format_options":{}
        }
        if ds_format == "terse":
            format_dict["format_options"].update(terse_pack="SPACK")
=======
        format_dict = dict(name=format, format_options=dict())
        if format == "terse":
            format_dict["format_options"].update(terse_pack="spack")
>>>>>>> 163b7e55
        format_dict["format_options"].update(use_adrdssu=True)
        archive_result = hosts.all.zos_archive(
            src=f"{src_data_set}*",
            dest=archive_data_set,
            format=format_dict,
            remove=True,
        )

        # assert response is positive
        for result in archive_result.contacted.values():
            assert result.get("changed") is True
            assert result.get("dest") == archive_data_set
            cmd_result = hosts.all.shell(cmd = f"dls {hlq}.*")
            for c_result in cmd_result.contacted.values():
                assert archive_data_set in c_result.get("stdout")
                for ds in target_ds_list:
                    assert ds.get("name") in result.get("archived")
                    assert ds.get("name") not in c_result.get("stdout")
    finally:
        hosts.all.shell(cmd=f"drm {src_data_set}*")
        hosts.all.zos_data_set(name=archive_data_set, state="absent")

@pytest.mark.ds
@pytest.mark.parametrize(
    "ds_format", [
        "terse",
        "xmit",
        ])
@pytest.mark.parametrize(
    "data_set", [
<<<<<<< HEAD
        {
            "dstype":"SEQ"
        },
        {
            "dstype":"PDS"
        },
        {
            "dstype":"PDSE"
        },
=======
        dict(dstype="seq"),
        dict(dstype="pds"),
        dict(dstype="pdse"),
>>>>>>> 163b7e55
        ]
)
def test_mvs_archive_multiple_data_sets_with_missing(ansible_zos_module, ds_format, data_set):
    try:
        hosts = ansible_zos_module
        archive_data_set = get_tmp_ds_name()
        src_data_set = get_tmp_ds_name(5, 4)
        hlq = "ANSIBLE"
        target_ds_list = create_multiple_data_sets(ansible_zos_module=hosts,
                                  base_name=src_data_set,
                                  n=3,
                                  ds_type=data_set.get("dstype"))
        ds_to_write = target_ds_list
        if data_set.get("dstype") in ["pds", "pdse"]:
            target_member_list = []
            for ds in target_ds_list:
                target_member_list.extend(
                    create_multiple_members(ansible_zos_module=hosts,
                                        pds_name=ds.get("name"),
                                        member_base_name="MEM",
                                        n=3
                    )
                )
            ds_to_write = target_member_list
        # Write some content into src
        test_line = "this is a test line"
        for ds in ds_to_write:
            hosts.all.shell(cmd=f"decho '{test_line}' \"{ds.get("name")}\"")

        # Remove ds to make sure is missing
        missing_ds = src_data_set+"1"
        hosts.all.zos_data_set(name=missing_ds, state="absent")
        path_list = [ds.get("name") for ds in target_ds_list]

<<<<<<< HEAD
        format_dict = {
            "name":ds_format,
            "format_options":{}
        }
        if ds_format == "terse":
            format_dict["format_options"].update(terse_pack="SPACK")
=======
        format_dict = dict(name=format, format_options=dict())
        if format == "terse":
            format_dict["format_options"].update(terse_pack="spack")
>>>>>>> 163b7e55
        format_dict["format_options"].update(use_adrdssu=True)
        archive_result = hosts.all.zos_archive(
            src=path_list,
            dest=archive_data_set,
            format=format_dict,
        )

        # assert response is positive
        for result in archive_result.contacted.values():
            assert result.get("changed") is True
            assert result.get("dest") == archive_data_set
            assert result.get("dest_state") == STATE_INCOMPLETE
            assert missing_ds in result.get("missing")
            for ds in target_ds_list:
                if ds.get("name") == missing_ds:
                    assert ds.get("name") not in result.get("archived")
                else:
                    assert ds.get("name") in result.get("archived")
            cmd_result = hosts.all.shell(cmd = f"dls {hlq}.*")
            for c_result in cmd_result.contacted.values():
                assert archive_data_set in c_result.get("stdout")

    finally:
        hosts.all.shell(cmd=f"drm {src_data_set}*")
        hosts.all.zos_data_set(name=archive_data_set, state="absent")

@pytest.mark.ds
@pytest.mark.parametrize(
    "ds_format", [
        "terse",
        "xmit",
        ])
@pytest.mark.parametrize(
    "data_set", [
<<<<<<< HEAD
        {
            "dstype":"SEQ",
            "members":[""]
        },
        {
            "dstype":"PDS",
            "members":["MEM1", "MEM2"]
        },
        {
            "dstype":"PDSE",
            "members":["MEM1", "MEM2"]
        },
=======
        dict(dstype="seq", members=[""]),
        dict(dstype="pds", members=["MEM1", "MEM2"]),
        dict(dstype="pdse", members=["MEM1", "MEM2"]),
>>>>>>> 163b7e55
        ]
)
def test_mvs_archive_single_dataset_force_lock(ansible_zos_module, ds_format, data_set):
    try:
        hosts = ansible_zos_module
        archive_data_set = get_tmp_ds_name()
        src_data_set = get_tmp_ds_name(5, 4)
        hlq = "ANSIBLE"
        # Clean env
        hosts.all.zos_data_set(name=src_data_set, state="absent")
        hosts.all.zos_data_set(name=archive_data_set, state="absent")
        # Create source data set
        hosts.all.zos_data_set(
            name=src_data_set,
            type=data_set.get("dstype"),
            state="present",
            replace=True,
        )
        # Create members if needed
        if data_set.get("dstype") in ["pds", "pdse"]:
            for member in data_set.get("members"):
                hosts.all.zos_data_set(
                    name=f"{src_data_set}({member})",
                    type="member",
                    state="present"
                )
        # Write some content into src
        test_line = "this is a test line"
        for member in data_set.get("members"):
            if member == "":
                ds_to_write = f"{src_data_set}"
            else:
                ds_to_write = f"{src_data_set}({member})"
            hosts.all.shell(cmd=f"decho '{test_line}' \"{ds_to_write}\"")

<<<<<<< HEAD
        format_dict = {
            "name":ds_format
        }
        if ds_format == "terse":
            format_dict["format_options"] = {
                "terse_pack":"SPACK"
            }
=======
        format_dict = dict(name=format)
        if format == "terse":
            format_dict["format_options"] = dict(terse_pack="spack")
>>>>>>> 163b7e55

        # copy/compile c program and copy jcl to hold data set lock for n seconds in background(&)
        hosts.all.shell(cmd=f"echo \"{c_pgm}\"  > '/tmp/disp_shr/pdse-lock.c'")
        hosts.all.shell(cmd=f"echo \"{call_c_jcl.format(ds_to_write)}\" > "+
                        "'/tmp/disp_shr/call_c_pgm.jcl'")
        hosts.all.shell(cmd="xlc -o pdse-lock pdse-lock.c", chdir="/tmp/disp_shr/")

        # submit jcl
        hosts.all.shell(cmd="submit call_c_pgm.jcl", chdir="/tmp/disp_shr/")

        # pause to ensure c code acquires lock
        time.sleep(5)

        archive_result = hosts.all.zos_archive(
            src=src_data_set,
            dest=archive_data_set,
            format=format_dict,
        )

        # assert response is positive
        for result in archive_result.contacted.values():
            assert result.get("changed") is True
            assert result.get("dest") == archive_data_set
            assert src_data_set in result.get("archived")
            cmd_result = hosts.all.shell(cmd = f"dls {hlq}.*")
            for c_result in cmd_result.contacted.values():
                assert archive_data_set in c_result.get("stdout")

    finally:
        # extract pid
        ps_list_res = hosts.all.shell(cmd="ps -e | grep -i 'pdse-lock'")

        # kill process - release lock - this also seems to end the job
        pid = list(ps_list_res.contacted.values())[0].get('stdout').strip().split(' ')[0]
        hosts.all.shell(cmd=f"kill 9 {pid.strip()}")
        # clean up c code/object/executable files, jcl
        hosts.all.shell(cmd='rm -r /tmp/disp_shr')
        hosts.all.zos_data_set(name=src_data_set, state="absent")
        hosts.all.zos_data_set(name=archive_data_set, state="absent")<|MERGE_RESOLUTION|>--- conflicted
+++ resolved
@@ -1,8 +1,4 @@
-# pylint: disable=missing-module-docstring
-# pylint: disable=missing-class-docstring
-# pylint: disable=missing-function-docstring
-# pylint: disable=redefined-outer-name
-#!/usr/bin/python
+
 # -*- coding: utf-8 -*-
 
 # Copyright (c) IBM Corporation 2023, 2024
@@ -381,24 +377,18 @@
         ])
 @pytest.mark.parametrize(
     "data_set", [
-<<<<<<< HEAD
-        {
-            "dstype":"SEQ",
+        {
+            "dstype":"seq",
             "members":[""]
         },
         {
-            "dstype":"PDS",
+            "dstype":"pds",
             "members":["MEM1", "MEM2", "MEM3"]
         },
         {
-            "dstype":"PDSE",
+            "dstype":"pdse",
             "members":["MEM1", "MEM2", "MEM3"]
         },
-=======
-        dict(dstype="seq", members=[""]),
-        dict(dstype="pds", members=["MEM1", "MEM2", "MEM3"]),
-        dict(dstype="pdse", members=["MEM1", "MEM2", "MEM3"]),
->>>>>>> 163b7e55
         ]
 )
 @pytest.mark.parametrize(
@@ -452,19 +442,13 @@
                 ds_to_write = f"{src_data_set}({member})"
             hosts.all.shell(cmd=f"decho '{test_line}' \"{ds_to_write}\"")
 
-<<<<<<< HEAD
         format_dict = {
-            "name":ds_format
+            "name":format
         }
         if ds_format == "terse":
             format_dict["format_options"] = {
-                "terse_pack":"SPACK"
+                "terse_pack":"spack"
             }
-=======
-        format_dict = dict(name=format)
-        if format == "terse":
-            format_dict["format_options"] = dict(terse_pack="spack")
->>>>>>> 163b7e55
         archive_result = hosts.all.zos_archive(
             src=src_data_set,
             dest=archive_data_set,
@@ -491,24 +475,18 @@
         ])
 @pytest.mark.parametrize(
     "data_set", [
-<<<<<<< HEAD
-        {
-            "dstype":"SEQ",
+        {
+            "dstype":"seq",
             "members":[""]
         },
         {
-            "dstype":"PDS",
+            "dstype":"pds",
             "members":["MEM1", "MEM2", "MEM3"]
         },
         {
-            "dstype":"PDSE",
+            "dstype":"pdse",
             "members":["MEM1", "MEM2", "MEM3"]
         },
-=======
-        dict(dstype="seq", members=[""]),
-        dict(dstype="pds", members=["MEM1", "MEM2", "MEM3"]),
-        dict(dstype="pdse", members=["MEM1", "MEM2", "MEM3"]),
->>>>>>> 163b7e55
         ]
 )
 @pytest.mark.parametrize(
@@ -562,21 +540,14 @@
                 ds_to_write = f"{src_data_set}({member})"
             hosts.all.shell(cmd=f"decho '{test_line}' \"{ds_to_write}\"")
 
-<<<<<<< HEAD
         format_dict = {
-            "name":ds_format
+            "name":format
         }
         format_dict["format_options"] = {
             "use_adrdssu":True
         }
         if ds_format == "terse":
-            format_dict["format_options"].update(terse_pack="SPACK")
-=======
-        format_dict = dict(name=format)
-        format_dict["format_options"] = dict(use_adrdssu=True)
-        if format == "terse":
             format_dict["format_options"].update(terse_pack="spack")
->>>>>>> 163b7e55
         archive_result = hosts.all.zos_archive(
             src=src_data_set,
             dest=archive_data_set,
@@ -603,24 +574,18 @@
         ])
 @pytest.mark.parametrize(
     "data_set", [
-<<<<<<< HEAD
-        {
-            "dstype":"SEQ",
+        {
+            "dstype":"seq",
             "members":[""]
         },
         {
-            "dstype":"PDS",
+            "dstype":"pds",
             "members":["MEM1", "MEM2", "MEM3"]
         },
         {
-            "dstype":"PDSE",
+            "dstype":"pdse",
             "members":["MEM1", "MEM2", "MEM3"]
         },
-=======
-        dict(dstype="seq", members=[""]),
-        dict(dstype="pds", members=["MEM1", "MEM2", "MEM3"]),
-        dict(dstype="pdse", members=["MEM1", "MEM2", "MEM3"]),
->>>>>>> 163b7e55
         ]
 )
 def test_mvs_archive_single_data_set_remove_target(ansible_zos_module, ds_format, data_set):
@@ -657,19 +622,13 @@
                 ds_to_write = f"{src_data_set}({member})"
             hosts.all.shell(cmd=f"decho '{test_line}' \"{ds_to_write}\"")
 
-<<<<<<< HEAD
         format_dict = {
-            "name":ds_format
+            "name":format
         }
         if ds_format == "terse":
             format_dict["format_options"] = {
-                "terse_pack":"SPACK"
+                "terse_pack":"spack"
             }
-=======
-        format_dict = dict(name=format)
-        if format == "terse":
-            format_dict["format_options"] = dict(terse_pack="spack")
->>>>>>> 163b7e55
         archive_result = hosts.all.zos_archive(
             src=src_data_set,
             dest=archive_data_set,
@@ -698,21 +657,15 @@
         ])
 @pytest.mark.parametrize(
     "data_set", [
-<<<<<<< HEAD
-        {
-            "dstype":"SEQ"
-        },
-        {
-            "dstype":"PDS"
-        },
-        {
-            "dstype":"PDSE"
-        },
-=======
-        dict(dstype="seq"),
-        dict(dstype="pds"),
-        dict(dstype="pdse"),
->>>>>>> 163b7e55
+        {
+            "dstype":"seq"
+        },
+        {
+            "dstype":"pds"
+        },
+        {
+            "dstype":"pdse"
+        },
         ]
 )
 def test_mvs_archive_multiple_data_sets(ansible_zos_module, ds_format, data_set):
@@ -742,18 +695,12 @@
         for ds in ds_to_write:
             hosts.all.shell(cmd=f"decho '{test_line}' \"{ds.get("name")}\"")
 
-<<<<<<< HEAD
         format_dict = {
-            "name":ds_format,
+            "name":format,
             "format_options":{}
         }
         if ds_format == "terse":
-            format_dict["format_options"].update(terse_pack="SPACK")
-=======
-        format_dict = dict(name=format, format_options=dict())
-        if format == "terse":
             format_dict["format_options"].update(terse_pack="spack")
->>>>>>> 163b7e55
         format_dict["format_options"].update(use_adrdssu=True)
         archive_result = hosts.all.zos_archive(
             src=f"{src_data_set}*",
@@ -782,21 +729,15 @@
         ])
 @pytest.mark.parametrize(
     "data_set", [
-<<<<<<< HEAD
-        {
-            "dstype":"SEQ"
-        },
-        {
-            "dstype":"PDS"
-        },
-        {
-            "dstype":"PDSE"
-        },
-=======
-        dict(dstype="seq"),
-        dict(dstype="pds"),
-        dict(dstype="pdse"),
->>>>>>> 163b7e55
+        {
+            "dstype":"seq"
+        },
+        {
+            "dstype":"pds"
+        },
+        {
+            "dstype":"pdse"
+        },
         ]
 )
 def test_mvs_archive_multiple_data_sets_with_exclusion(ansible_zos_module, ds_format, data_set):
@@ -826,18 +767,12 @@
         for ds in ds_to_write:
             hosts.all.shell(cmd=f"decho '{test_line}' \"{ds.get("name")}\"")
 
-<<<<<<< HEAD
         format_dict = {
-            "name":ds_format,
+            "name":format,
             "format_options":{}
         }
         if ds_format == "terse":
-            format_dict["format_options"].update(terse_pack="SPACK")
-=======
-        format_dict = dict(name=format, format_options=dict())
-        if format == "terse":
             format_dict["format_options"].update(terse_pack="spack")
->>>>>>> 163b7e55
         format_dict["format_options"].update(use_adrdssu=True)
         exclude = f"{src_data_set}1"
         archive_result = hosts.all.zos_archive(
@@ -871,21 +806,15 @@
         ])
 @pytest.mark.parametrize(
     "data_set", [
-<<<<<<< HEAD
-        {
-            "dstype":"SEQ"
-        },
-        {
-            "dstype":"PDS"
-        },
-        {
-            "dstype":"PDSE"
-        },
-=======
-        dict(dstype="seq"),
-        dict(dstype="pds"),
-        dict(dstype="pdse"),
->>>>>>> 163b7e55
+        {
+            "dstype":"seq"
+        },
+        {
+            "dstype":"pds"
+        },
+        {
+            "dstype":"pdse"
+        },
         ]
 )
 def test_mvs_archive_multiple_data_sets_and_remove(ansible_zos_module, ds_format, data_set):
@@ -915,18 +844,12 @@
         for ds in ds_to_write:
             hosts.all.shell(cmd=f"decho '{test_line}' \"{ds.get("name")}\"")
 
-<<<<<<< HEAD
         format_dict = {
-            "name":ds_format,
+            "name":format,
             "format_options":{}
         }
         if ds_format == "terse":
-            format_dict["format_options"].update(terse_pack="SPACK")
-=======
-        format_dict = dict(name=format, format_options=dict())
-        if format == "terse":
             format_dict["format_options"].update(terse_pack="spack")
->>>>>>> 163b7e55
         format_dict["format_options"].update(use_adrdssu=True)
         archive_result = hosts.all.zos_archive(
             src=f"{src_data_set}*",
@@ -957,21 +880,15 @@
         ])
 @pytest.mark.parametrize(
     "data_set", [
-<<<<<<< HEAD
-        {
-            "dstype":"SEQ"
-        },
-        {
-            "dstype":"PDS"
-        },
-        {
-            "dstype":"PDSE"
-        },
-=======
-        dict(dstype="seq"),
-        dict(dstype="pds"),
-        dict(dstype="pdse"),
->>>>>>> 163b7e55
+        {
+            "dstype":"seq"
+        },
+        {
+            "dstype":"pds"
+        },
+        {
+            "dstype":"pdse"
+        },
         ]
 )
 def test_mvs_archive_multiple_data_sets_with_missing(ansible_zos_module, ds_format, data_set):
@@ -1006,18 +923,12 @@
         hosts.all.zos_data_set(name=missing_ds, state="absent")
         path_list = [ds.get("name") for ds in target_ds_list]
 
-<<<<<<< HEAD
         format_dict = {
-            "name":ds_format,
+            "name":format,
             "format_options":{}
         }
         if ds_format == "terse":
-            format_dict["format_options"].update(terse_pack="SPACK")
-=======
-        format_dict = dict(name=format, format_options=dict())
-        if format == "terse":
             format_dict["format_options"].update(terse_pack="spack")
->>>>>>> 163b7e55
         format_dict["format_options"].update(use_adrdssu=True)
         archive_result = hosts.all.zos_archive(
             src=path_list,
@@ -1052,24 +963,18 @@
         ])
 @pytest.mark.parametrize(
     "data_set", [
-<<<<<<< HEAD
-        {
-            "dstype":"SEQ",
+        {
+            "dstype":"seq",
             "members":[""]
         },
         {
-            "dstype":"PDS",
+            "dstype":"pds",
             "members":["MEM1", "MEM2"]
         },
         {
-            "dstype":"PDSE",
+            "dstype":"pdse",
             "members":["MEM1", "MEM2"]
         },
-=======
-        dict(dstype="seq", members=[""]),
-        dict(dstype="pds", members=["MEM1", "MEM2"]),
-        dict(dstype="pdse", members=["MEM1", "MEM2"]),
->>>>>>> 163b7e55
         ]
 )
 def test_mvs_archive_single_dataset_force_lock(ansible_zos_module, ds_format, data_set):
@@ -1105,19 +1010,13 @@
                 ds_to_write = f"{src_data_set}({member})"
             hosts.all.shell(cmd=f"decho '{test_line}' \"{ds_to_write}\"")
 
-<<<<<<< HEAD
         format_dict = {
-            "name":ds_format
+            "name":format
         }
         if ds_format == "terse":
             format_dict["format_options"] = {
-                "terse_pack":"SPACK"
+                "terse_pack":"spack"
             }
-=======
-        format_dict = dict(name=format)
-        if format == "terse":
-            format_dict["format_options"] = dict(terse_pack="spack")
->>>>>>> 163b7e55
 
         # copy/compile c program and copy jcl to hold data set lock for n seconds in background(&)
         hosts.all.shell(cmd=f"echo \"{c_pgm}\"  > '/tmp/disp_shr/pdse-lock.c'")
