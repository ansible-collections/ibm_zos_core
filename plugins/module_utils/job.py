# Copyright (c) IBM Corporation 2019 - 2023
# Licensed under the Apache License, Version 2.0 (the "License");
# you may not use this file except in compliance with the License.
# You may obtain a copy of the License at
#     http://www.apache.org/licenses/LICENSE-2.0
# Unless required by applicable law or agreed to in writing, software
# distributed under the License is distributed on an "AS IS" BASIS,
# WITHOUT WARRANTIES OR CONDITIONS OF ANY KIND, either express or implied.
# See the License for the specific language governing permissions and
# limitations under the License.

from __future__ import absolute_import, division, print_function

__metaclass__ = type

import fnmatch
import re
import traceback
from time import sleep
from timeit import default_timer as timer
from ansible_collections.ibm.ibm_zos_core.plugins.module_utils.better_arg_parser import (
    BetterArgParser,
)
from ansible_collections.ibm.ibm_zos_core.plugins.module_utils.import_handler import (
    # MissingZOAUImport,
    ZOAUImportError
)

try:
    # For files that import individual functions from a ZOAU module,
    # we'll replace the imports to instead get the module.
    # This way, we'll always make a call to the module, allowing us
    # to properly get the exception we need and avoid the issue
    # described in #837.
    # from zoautil_py.jobs import read_output, list_dds, listing
    from zoautil_py import jobs
except Exception:
    # read_output = MissingZOAUImport()
    # list_dds = MissingZOAUImport()
    # listing = MissingZOAUImport()
    jobs = ZOAUImportError(traceback.format_exc())

from ansible_collections.ibm.ibm_zos_core.plugins.module_utils import (
    zoau_version_checker
)

from ansible_collections.ibm.ibm_zos_core.plugins.module_utils import (
    zoau_version_checker
)


def job_output(job_id=None, owner=None, job_name=None, dd_name=None, dd_scan=True, duration=0, timeout=0, start_time=timer()):
    """Get the output from a z/OS job based on various search criteria.

    Keyword Arguments:
        job_id (str) -- The job ID to search for (default: {None})
        owner (str) -- The owner of the job (default: {None})
        job_name (str) -- The job name search for (default: {None})
        dd_name (str) -- The data definition to retrieve (default: {None})
        dd_scan (bool) - Whether or not to pull information from the dd's for this job {default: {True}}
        duration (int) -- The time the submitted job ran for
        timeout (int) - how long to wait in seconds for a job to complete
        start_time (int) - time the JCL started its submission

    Returns:
        list[dict] -- The output information for a list of jobs matching specified criteria.
        If no job status is found it will return a ret_code diction with
        parameter 'msg_txt" = "The job could not be found.
    """
    arg_defs = dict(
        job_id=dict(arg_type="qualifier_pattern"),
        owner=dict(arg_type="qualifier_pattern"),
        job_name=dict(arg_type="qualifier_pattern"),
        dd_name=dict(arg_type=_ddname_pattern),
    )

    parser = BetterArgParser(arg_defs)
    parsed_args = parser.parse_args(
        {"job_id": job_id, "owner": owner, "job_name": job_name, "dd_name": dd_name}
    )
    job_id = parsed_args.get("job_id") or "*"
    job_name = parsed_args.get("job_name") or "*"
    owner = parsed_args.get("owner") or "*"
    dd_name = parsed_args.get("dd_name") or ""

    job_detail = _get_job_status(job_id=job_id, owner=owner, job_name=job_name,
                                 dd_name=dd_name, duration=duration, dd_scan=dd_scan, timeout=timeout, start_time=start_time)

    # while ((job_detail is None or len(job_detail) == 0) and duration <= timeout):
    #     current_time = timer()
    #     duration = round(current_time - start_time)
    #     sleep(1)

    if len(job_detail) == 0:
        # some systems have issues with "*" while some require it to see results
        job_id = "" if job_id == "*" else job_id
        owner = "" if owner == "*" else owner
        job_name = "" if job_name == "*" else job_name
        job_detail = _get_job_status(job_id=job_id, owner=owner, job_name=job_name,
                                     dd_name=dd_name, dd_scan=dd_scan, duration=duration, timeout=timeout, start_time=start_time)
    return job_detail


def _job_not_found(job_id, owner, job_name, dd_name):
    # Note that the text in the msg_txt is used in test cases thus sensitive to change
    jobs = []
    if job_id != '*' and job_name != '*':
        job_not_found_msg = "{0} with the job_id {1}".format(job_name.upper(), job_id.upper())
    elif job_id != '*':
        job_not_found_msg = "with the job_id {0}".format(job_id.upper())
    else:
        job_not_found_msg = "with the name {0}".format(job_name.upper())
    job = {}

    job["job_id"] = job_id
    job["job_name"] = job_name
    job["subsystem"] = None
    job["system"] = None
    job["owner"] = owner

    job["ret_code"] = {}
    job["ret_code"]["msg"] = None
    job["ret_code"]["code"] = None
    job["ret_code"]["msg_code"] = None
    job["ret_code"]["msg_txt"] = "The job {0} could not be found.".format(job_not_found_msg)

    job["class"] = ""
    job["content_type"] = ""

    job["ddnames"] = []
    dd = {}
    dd["ddname"] = dd_name
    dd["record_count"] = "0"
    dd["id"] = ""
    dd["stepname"] = None
    dd["procstep"] = ""
    dd["byte_count"] = "0"
    job["ddnames"].append(dd)

    jobs.append(job)

    return jobs


def job_status(job_id=None, owner=None, job_name=None, dd_name=None):
    """Get the status information of a z/OS job based on various search criteria.

    Keyword Arguments:
        job_id {str} -- The job ID to search for (default: {None})
        owner {str} -- The owner of the job (default: {None})
        job_name {str} -- The job name search for (default: {None})
        dd_name {str} -- If populated, return ONLY this DD in the job list (default: {None})
            note: no routines call job_status with dd_name, so we are speeding this routine with
            'dd_scan=False'

    Returns:
        list[dict] -- The status information for a list of jobs matching search criteria.
        If no job status is found it will return a ret_code diction with
        parameter 'msg_txt" = "The job could not be found."

    """
    arg_defs = dict(
        job_id=dict(arg_type="str"),
        owner=dict(arg_type="qualifier_pattern"),
        job_name=dict(arg_type="str"),
    )

    parser = BetterArgParser(arg_defs)
    parsed_args = parser.parse_args(
        {"job_id": job_id, "owner": owner, "job_name": job_name}
    )

    job_id = parsed_args.get("job_id") or "*"
    job_name = parsed_args.get("job_name") or "*"
    owner = parsed_args.get("owner") or "*"

    job_status_result = _get_job_status(job_id=job_id, owner=owner, job_name=job_name, dd_scan=False)

    if len(job_status_result) == 0:
        job_id = "" if job_id == "*" else job_id
        job_name = "" if job_name == "*" else job_name
        owner = "" if owner == "*" else owner
        job_status_result = _get_job_status(job_id=job_id, owner=owner, job_name=job_name, dd_scan=False)

    return job_status_result


def _parse_steps(job_str):
    """Parse the dd section of output to retrieve step-wise CC's

    Args:
        job_str (str): The content for a given dd.

    Returns:
        list[dict]: A list of step names listed as "step executed" the related CC.
    """
    stp = []
    if "STEP WAS EXECUTED" in job_str:
        steps = re.findall(
            r"(.*?)\s-\sSTEP\sWAS\sEXECUTED\s-\s(.*?)\n", job_str)
        for match in steps:
            st = {
                "step_name": match[0].split()[-1],
                "step_cc": int(match[1].split()[-1]) if match[1].split()[-1] is not None else None,
            }
            stp.append(st)

    return stp


def _get_job_status(job_id="*", owner="*", job_name="*", dd_name=None, dd_scan=True, duration=0, timeout=0, start_time=timer()):
    if job_id == "*":
        job_id_temp = None
    else:
        # Preserve the original job_id for the failure path
        job_id_temp = job_id

    # jls output: owner=job[0], name=job[1], id=job[2], status=job[3], rc=job[4]
    # e.g.: OMVSADM  HELLO    JOB00126 JCLERR   ?
<<<<<<< HEAD
    # jobs.listing(job_id, owner) in 1.2.0 has owner param, 1.1 does not
=======
    # listing(job_id, owner) in 1.2.0 has owner param, 1.1 does not
>>>>>>> 42158ff2
    # jls output has expanded in zoau 1.2.3 and later: jls -l -v shows headers
    # jobclass=job[5] serviceclass=job[6] priority=job[7] asid=job[8]
    # creationdatetime=job[9] queueposition=job[10]
    # starting in zoau 1.2.4, program_name[11] was added.

    # Testing has shown that the program_name impact is minor, so we're removing that option
    # This will also help maintain compatibility with 1.2.3

    final_entries = []
    kwargs = {
        "job_id": job_id_temp,
    }
<<<<<<< HEAD
    entries = jobs.listing(**kwargs)
=======
    entries = listing(**kwargs)
>>>>>>> 42158ff2

    while ((entries is None or len(entries) == 0) and duration <= timeout):
        current_time = timer()
        duration = round(current_time - start_time)
        sleep(1)
<<<<<<< HEAD
        entries = jobs.listing(**kwargs)
=======
        entries = listing(**kwargs)
>>>>>>> 42158ff2

    if entries:
        for entry in entries:
            if owner != "*":
                if owner != entry.owner:
                    continue
            if job_name != "*":
                if not fnmatch.fnmatch(entry.name, job_name):
                    continue
            if job_id_temp is not None:
                if not fnmatch.fnmatch(entry.id, job_id):
                    continue

            job = {}
            job["job_id"] = entry.id
            job["job_name"] = entry.name
            job["subsystem"] = ""
            job["system"] = ""
            job["owner"] = entry.owner

            job["ret_code"] = {}
            job["ret_code"]["msg"] = entry.status + " " + entry.rc
            job["ret_code"]["msg_code"] = entry.rc
            job["ret_code"]["code"] = None
            if len(entry.rc) > 0:
                if entry.rc.isdigit():
                    job["ret_code"]["code"] = int(entry.rc)
            job["ret_code"]["msg_text"] = entry.status

            # this section only works on zoau 1.2.3/+ vvv

            if zoau_version_checker.is_zoau_version_higher_than("1.2.2"):
                job["job_class"] = entry.job_class
                job["svc_class"] = entry.svc_class
                job["priority"] = entry.priority
                job["asid"] = entry.asid
                job["creation_date"] = str(entry.creation_datetime)[0:10]
                job["creation_time"] = str(entry.creation_datetime)[12:]
                job["queue_position"] = entry.queue_position
            if zoau_version_checker.is_zoau_version_higher_than("1.2.3"):
                job["program_name"] = entry.program_name

            # this section only works on zoau 1.2.3/+ ^^^

            job["class"] = ""
            job["content_type"] = ""
            job["ret_code"]["steps"] = []
            job["ddnames"] = []
            job["duration"] = duration

            if dd_scan:
<<<<<<< HEAD
                list_of_dds = jobs.list_dds(entry.id)
=======
                list_of_dds = list_dds(entry.id)
>>>>>>> 42158ff2
                while ((list_of_dds is None or len(list_of_dds) == 0) and duration <= timeout):
                    current_time = timer()
                    duration = round(current_time - start_time)
                    sleep(1)
<<<<<<< HEAD
                    list_of_dds = jobs.list_dds(entry.id)
=======
                    list_of_dds = list_dds(entry.id)
>>>>>>> 42158ff2

                job["duration"] = duration

                for single_dd in list_of_dds:
                    dd = {}

                    # If dd_name not None, only that specific dd_name should be returned
                    if dd_name is not None:
                        if dd_name not in single_dd["dataset"]:
                            continue
                        else:
                            dd["ddname"] = single_dd["dataset"]

                    if "dataset" not in single_dd:
                        continue

                    if "recnum" in single_dd:
                        dd["record_count"] = single_dd["recnum"]
                    else:
                        dd["record_count"] = None

                    if "dsid" in single_dd:
                        dd["id"] = single_dd["dsid"]
                    else:
                        dd["id"] = "?"

                    if "stepname" in single_dd:
                        dd["stepname"] = single_dd["stepname"]
                    else:
                        dd["stepname"] = None

                    if "procstep" in single_dd:
                        dd["procstep"] = single_dd["procstep"]
                    else:
                        dd["proctep"] = None

                    if "length" in single_dd:
                        dd["byte_count"] = single_dd["length"]
                    else:
                        dd["byte_count"] = 0

                    tmpcont = None
                    if "stepname" in single_dd:
                        if "dataset" in single_dd:
<<<<<<< HEAD
                            tmpcont = jobs.read_output(
=======
                            tmpcont = read_output(
>>>>>>> 42158ff2
                                entry.id, single_dd["stepname"], single_dd["dataset"])

                    dd["content"] = tmpcont.split("\n")
                    job["ret_code"]["steps"].extend(_parse_steps(tmpcont))

                    job["ddnames"].append(dd)
                    if len(job["class"]) < 1:
                        if "- CLASS " in tmpcont:
                            tmptext = tmpcont.split("- CLASS ")[1]
                            job["class"] = tmptext.split(" ")[0]

                    if len(job["system"]) < 1:
                        if "--  S Y S T E M  " in tmpcont:
                            tmptext = tmpcont.split("--  S Y S T E M  ")[1]
                            job["system"] = (tmptext.split(
                                "--", 1)[0]).replace(" ", "")

                    if len(job["subsystem"]) < 1:
                        if "--  N O D E " in tmpcont:
                            tmptext = tmpcont.split("--  N O D E ")[1]
                            job["subsystem"] = (tmptext.split("\n")[
                                                0]).replace(" ", "")

                    # Extract similar: "19.49.44 JOB06848 IEFC452I DOCEASYT - JOB NOT RUN - JCL ERROR 029 "
                    # then further reduce down to: 'JCL ERROR 029'
                    if job["ret_code"]["msg_code"] == "?":
                        if "JOB NOT RUN -" in tmpcont:
                            tmptext = tmpcont.split(
                                "JOB NOT RUN -")[1].split("\n")[0]
                            job["ret_code"]["msg"] = tmptext.strip()
                            job["ret_code"]["msg_code"] = None
                            job["ret_code"]["code"] = None

                # if len(list_of_dds) > 0:
                    # The duration should really only be returned for job submit but the code
                    # is used job_output as well, for now we can ignore this point unless
                    # we want to offer a wait_time_s for job output which might be reasonable.
                    # Note: Moved this to the upper time loop, so it should always be populated.
                    # job["duration"] = duration

            final_entries.append(job)
    if not final_entries:
        final_entries = _job_not_found(job_id, owner, job_name, "unavailable")
    return final_entries


def _ddname_pattern(contents, resolve_dependencies):
    """Resolver for ddname_pattern type arguments

    Arguments:
        contents {bool} -- The contents of the argument.
        resolved_dependencies {dict} -- Contains all of the dependencies and their contents,
        which have already been handled,
        for use during current arguments handling operations.

    Raises:
        ValueError: When contents is invalid argument type

    Returns:
        str -- The arguments contents after any necessary operations.
    """
    if not re.fullmatch(
        r"^(?:[A-Z]{1}[A-Z0-9]{0,7})|(?:\?{1})$",
        str(contents),
        re.IGNORECASE,
    ):
        raise ValueError(
            'Invalid argument type for "{0}". expected "ddname_pattern"'.format(
                contents
            )
        )
    return str(contents)<|MERGE_RESOLUTION|>--- conflicted
+++ resolved
@@ -48,7 +48,6 @@
     zoau_version_checker
 )
 
-
 def job_output(job_id=None, owner=None, job_name=None, dd_name=None, dd_scan=True, duration=0, timeout=0, start_time=timer()):
     """Get the output from a z/OS job based on various search criteria.
 
@@ -217,11 +216,7 @@
 
     # jls output: owner=job[0], name=job[1], id=job[2], status=job[3], rc=job[4]
     # e.g.: OMVSADM  HELLO    JOB00126 JCLERR   ?
-<<<<<<< HEAD
     # jobs.listing(job_id, owner) in 1.2.0 has owner param, 1.1 does not
-=======
-    # listing(job_id, owner) in 1.2.0 has owner param, 1.1 does not
->>>>>>> 42158ff2
     # jls output has expanded in zoau 1.2.3 and later: jls -l -v shows headers
     # jobclass=job[5] serviceclass=job[6] priority=job[7] asid=job[8]
     # creationdatetime=job[9] queueposition=job[10]
@@ -234,21 +229,13 @@
     kwargs = {
         "job_id": job_id_temp,
     }
-<<<<<<< HEAD
     entries = jobs.listing(**kwargs)
-=======
-    entries = listing(**kwargs)
->>>>>>> 42158ff2
 
     while ((entries is None or len(entries) == 0) and duration <= timeout):
         current_time = timer()
         duration = round(current_time - start_time)
         sleep(1)
-<<<<<<< HEAD
         entries = jobs.listing(**kwargs)
-=======
-        entries = listing(**kwargs)
->>>>>>> 42158ff2
 
     if entries:
         for entry in entries:
@@ -300,20 +287,12 @@
             job["duration"] = duration
 
             if dd_scan:
-<<<<<<< HEAD
                 list_of_dds = jobs.list_dds(entry.id)
-=======
-                list_of_dds = list_dds(entry.id)
->>>>>>> 42158ff2
                 while ((list_of_dds is None or len(list_of_dds) == 0) and duration <= timeout):
                     current_time = timer()
                     duration = round(current_time - start_time)
                     sleep(1)
-<<<<<<< HEAD
                     list_of_dds = jobs.list_dds(entry.id)
-=======
-                    list_of_dds = list_dds(entry.id)
->>>>>>> 42158ff2
 
                 job["duration"] = duration
 
@@ -358,11 +337,7 @@
                     tmpcont = None
                     if "stepname" in single_dd:
                         if "dataset" in single_dd:
-<<<<<<< HEAD
                             tmpcont = jobs.read_output(
-=======
-                            tmpcont = read_output(
->>>>>>> 42158ff2
                                 entry.id, single_dd["stepname"], single_dd["dataset"])
 
                     dd["content"] = tmpcont.split("\n")
