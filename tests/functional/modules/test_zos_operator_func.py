# -*- coding: utf-8 -*-

# Copyright (c) IBM Corporation 2019, 2020
# Licensed under the Apache License, Version 2.0 (the "License");
# you may not use this file except in compliance with the License.
# You may obtain a copy of the License at
#     http://www.apache.org/licenses/LICENSE-2.0
# Unless required by applicable law or agreed to in writing, software
# distributed under the License is distributed on an "AS IS" BASIS,
# WITHOUT WARRANTIES OR CONDITIONS OF ANY KIND, either express or implied.
# See the License for the specific language governing permissions and
# limitations under the License.

from __future__ import absolute_import, division, print_function

__metaclass__ = type

import os
import sys
import warnings
import time

import ansible.constants
import ansible.errors
import ansible.utils
import pytest

__metaclass__ = type


def test_zos_operator_various_command(ansible_zos_module):
    test_data = [
        ("d a", 0, True),
        ("k s", 0, True),
        ("d r,l", 0, True),
        ("d parmlib", 0, True),
        ("SEND 'list ready',NOW", 0, True),
    ]
    for item in test_data:
        command = item[0]
        expected_rc = item[1]
        changed = item[2]
        hosts = ansible_zos_module
        results = hosts.all.zos_operator(cmd=command)
        for result in results.contacted.values():
            assert result["rc"] == expected_rc
            assert result.get("changed") is changed


def test_zos_operator_invalid_command(ansible_zos_module):
    hosts = ansible_zos_module
    results = hosts.all.zos_operator(cmd="invalid,command", verbose=False)
    for result in results.contacted.values():
        assert result.get("changed") is False
        assert result.get("exception") is not None


def test_zos_operator_positive_path(ansible_zos_module):
    hosts = ansible_zos_module
    results = hosts.all.zos_operator(cmd="d u,all", verbose=False)
    for result in results.contacted.values():
        assert result["rc"] == 0
        assert result.get("changed") is True
        assert result.get("content") is not None


def test_zos_operator_positive_path_verbose(ansible_zos_module):
    hosts = ansible_zos_module
    results = hosts.all.zos_operator(cmd="d u,all", verbose=True)
    for result in results.contacted.values():
        assert result["rc"] == 0
        assert result.get("changed") is True
        assert result.get("content") is not None

<<<<<<< HEAD

def test_zos_operator_positive_verbose_with_full_delay(ansible_zos_module):
    hosts = ansible_zos_module
    startmod = time.time()
    results = hosts.all.zos_operator(
        cmd="d u,all", verbose=True, wait_time_s=5, wait=True
    )
    endmod = time.time()
    timediff = endmod - startmod
    if timediff < 4:
        print("\n........testable delay failed (short): assertion commented for testing....\n")
        print(results)

        for result in results.contacted.values():
            print("\n......result.....\n")
            print("\n.......rc={0}\nchg={1}\ncon={2}\n".format(result["rc"], result.get("changed"), result.get("content")))

        print("\n\n\n")

    # assert timediff > 4
    # for result in results.contacted.values():
    #    assert result["rc"] == 0
    #    assert result.get("changed") is True
    #    assert result.get("content") is not None
=======
# Disable this test case until ZOAU releases the timeout support we had in REXX
# def test_zos_operator_positive_verbose_with_full_delay(ansible_zos_module):
#     hosts = ansible_zos_module
#     startmod = time.time()
#     results = hosts.all.zos_operator(
#         cmd="d u,all", verbose=True, wait_time_s=5, wait=True
#     )
#     endmod = time.time()
#     timediff = endmod - startmod
#     assert timediff > 4
#     for result in results.contacted.values():
#         assert result["rc"] == 0
#         assert result.get("changed") is True
#         assert result.get("content") is not None
>>>>>>> 0bdeb989


def test_zos_operator_positive_verbose_with_quick_delay(ansible_zos_module):
    hosts = ansible_zos_module
    startmod = time.time()
    results = hosts.all.zos_operator(
        cmd="d u,all", verbose=True, wait_time_s=10, wait=False
    )
    endmod = time.time()
    timediff = endmod - startmod
    assert timediff < 15
    for result in results.contacted.values():
        assert result["rc"] == 0
        assert result.get("changed") is True
        assert result.get("content") is not None<|MERGE_RESOLUTION|>--- conflicted
+++ resolved
@@ -72,7 +72,6 @@
         assert result.get("changed") is True
         assert result.get("content") is not None
 
-<<<<<<< HEAD
 
 def test_zos_operator_positive_verbose_with_full_delay(ansible_zos_module):
     hosts = ansible_zos_module
@@ -97,7 +96,7 @@
     #    assert result["rc"] == 0
     #    assert result.get("changed") is True
     #    assert result.get("content") is not None
-=======
+
 # Disable this test case until ZOAU releases the timeout support we had in REXX
 # def test_zos_operator_positive_verbose_with_full_delay(ansible_zos_module):
 #     hosts = ansible_zos_module
@@ -112,7 +111,7 @@
 #         assert result["rc"] == 0
 #         assert result.get("changed") is True
 #         assert result.get("content") is not None
->>>>>>> 0bdeb989
+
 
 
 def test_zos_operator_positive_verbose_with_quick_delay(ansible_zos_module):
