--- conflicted
+++ resolved
@@ -42,10 +42,8 @@
       description: Which version of z/OS Ansible core collection are you using. If you are unsure, review the [documentation](https://ibm.github.io/z_ansible_collections_doc/faqs/faqs.html#how-do-i-update-a-collection-to-the-latest-version).
       multiple: false
       options:
-<<<<<<< HEAD
-=======
+        - v1.16.0-beta.1
         - v1.15.0
->>>>>>> c1d42bf1
         - v1.15.0-beta.1
         - v1.14.1
         - v1.14.0
@@ -149,6 +147,7 @@
         - zos_ping
         - zos_replace
         - zos_script
+        - zos_started_task
         - zos_stat
         - zos_tso_command
         - zos_unarchive
