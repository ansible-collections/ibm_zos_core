--- conflicted
+++ resolved
@@ -2194,12 +2194,7 @@
 
     # Creating an emergency backup or an empty data set to use as a model to
     # be able to restore the destination in case the copy fails.
-<<<<<<< HEAD
-    emergency_backup = ""
-    if dest_exists:
-=======
     if dest_exists and not force:
->>>>>>> 30f65192
         if is_uss or not data_set.DataSet.is_empty(dest_name):
             use_backup = True
             if is_uss:
