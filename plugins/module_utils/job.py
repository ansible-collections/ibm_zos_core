--- conflicted
+++ resolved
@@ -200,7 +200,7 @@
     else:
         job_query = job_id
 
-<<<<<<< HEAD
+
     # jls output: owner=job[0], name=job[1], id=job[2], status=job[3], rc=job[4]
     # e.g.: OMVSADM  HELLO    JOB00126 JCLERR   ?
     # entries = listing(job_query, owner)   1.2.0 has owner paramn, 1.1 does not
@@ -225,9 +225,7 @@
             entries.append(Job(owner='?', name=job[1], id=job[2], status=job[3], rc=job[4]))
         else:
             entries.append(Job(owner=job[0], name=job[1], id=job[2], status=job[3], rc=job[4]))
-=======
-    entries = listing(job_query)
->>>>>>> 0bdeb989
+
 
     final_entries = []
     if entries:
