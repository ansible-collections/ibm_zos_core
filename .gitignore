#############################
# Compiled source           #
#############################
*.com
*.class
*.dll
*.exe
*.o
*.so

#############################
# Packages                  #
#############################
# It's better to unpack these files and commit the raw source.
# Git has its own built in compression methods.
*.7z
*.dmg
*.gz
*.iso
*.jar
*.rar
*.tar
*.zip
*.tar.gz

#############################
# Output Folders            #
#############################
bin/
obj/
out/

#############################
# Logs and databases        #
#############################
*.log
*.sql
*.sqlite

#############################
# OS generated files        #
#############################
.DS_Store
.DS_Store?
._*
.Spotlight-V100
.Trashes
ehthumbs.db
Thumbs.db

#############################
# Backup or temporary files #
#############################
*.pyo
*.pyc
*~
*.bak
*.swp

#########################################
# Byte-compiled / optimized / DLL files #
#########################################
__pycache__/
*.py[cod]
*$py.class

#############################
# Distribution / packaging  #
#############################
.Python
build/
develop-eggs/
dist/
downloads/
eggs/
.eggs/
lib/
lib64/
parts/
sdist/
var/
wheels/
pip-wheel-metadata/
share/python-wheels/
*.egg-info/
.installed.cfg
*.egg
MANIFEST

################################################################################
# PyInstaller
#  Usually these files are written by a python script from a template
#  before PyInstaller builds the exe, so as to inject date/other infos
#  into it.
################################################################################
*.manifest
*.spec

####################
# Installer logs   #
####################
pip-log.txt
pip-delete-this-directory.txt

################################
# Unit test / coverage reports #
################################
htmlcov/
.tox/
.nox/
.coverage
.coverage.*
.cache
nosetests.xml
coverage.xml
*.cover
*.py,cover
.hypothesis/
.pytest_cache/

##################
# Translations   #
##################
*.mo
*.pot

###################
# Django          #
###################
*.log
local_settings.py
db.sqlite3
db.sqlite3-journal

###################
# Flask           #
###################
instance/
.webassets-cache

###################
# Scrapy          #
###################
.scrapy

##########################
# Sphinx documentation   #
##########################
docs/_build/

##########################
# PyBuilder              #
##########################
target/

##########################
# Jupyter Notebook       #
##########################
.ipynb_checkpoints

##########################
# IPython                #
##########################
profile_default/
ipython_config.py

##########################
# pyenv                  #
##########################
.python-version

################################################################################
# pipenv
#   According to pypa/pipenv#598, it is recommended to include Pipfile.lock
#   in version control. However, in case of collaboration, if having
#   platform-specific dependencies or dependencies having no cross-platform
#   support, pipenv may install dependencies that don't work, or not
#   install all needed dependencies.
################################################################################
#Pipfile.lock

####################################################################
# PEP 582; used by e.g. github.com/David-OConnor/pyflow            #
####################################################################
__pypackages__/

#############
# Celery    #
#############
celerybeat-schedule
celerybeat.pid

##########################
# SageMath parsed files  #
##########################
*.sage.py

############################
# Spyder project settings  #
############################
.spyderproject
.spyproject

############################
# Rope project settings    #
############################
.ropeproject

############################
# mkdocs documentation     #
############################
/site

############
# mypy     #
############
.mypy_cache/
.dmypy.json
dmypy.json

#####################
# Pyre type checker #
#####################
.pyre/
*.retry

#####################################################
# Visual Studio Code workspace configuration files  #
#####################################################
.vscode/*
.vscode/
!.vscode/tasks.json
!.vscode/launch.json
!.vscode/extensions.json
*.code-workspace
.vscode/settings.json

##########################
# Environments           #
##########################
.env
.venv
env/
venv/
ENV/
env.bak/
venv.bak/
<<<<<<< HEAD

=======
 
>>>>>>> 42158ff2
###################################
# Ansible z/OS Core Development   #
###################################
.ansible-test/
.cache
.DS_Store
.python-version
.pytest_cache
info.env
shell_exploits.txt
<<<<<<< HEAD
importer_result.json
=======
>>>>>>> 42158ff2

################################################################################
# Debugging .ignore, if you want to know why a particular file is being ignored
# and by which rule, try `git check-ignore -v <file>`
# e.g.  `git check-ignore -v venv/`
#         .gitignore:244:venv/	venv/
################################################################################<|MERGE_RESOLUTION|>--- conflicted
+++ resolved
@@ -245,11 +245,6 @@
 ENV/
 env.bak/
 venv.bak/
-<<<<<<< HEAD
-
-=======
- 
->>>>>>> 42158ff2
 ###################################
 # Ansible z/OS Core Development   #
 ###################################
@@ -260,10 +255,7 @@
 .pytest_cache
 info.env
 shell_exploits.txt
-<<<<<<< HEAD
 importer_result.json
-=======
->>>>>>> 42158ff2
 
 ################################################################################
 # Debugging .ignore, if you want to know why a particular file is being ignored
