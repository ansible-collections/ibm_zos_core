--- conflicted
+++ resolved
@@ -1,8 +1,4 @@
-<<<<<<< HEAD
 # Copyright (c) IBM Corporation 2019, 2023
-=======
-# Copyright (c) IBM Corporation 2019-2023
->>>>>>> 37941131
 # Licensed under the Apache License, Version 2.0 (the "License");
 # you may not use this file except in compliance with the License.
 # You may obtain a copy of the License at
@@ -74,13 +70,8 @@
         owner = task_args.get("owner", None)
         group = task_args.get("group", None)
 
-<<<<<<< HEAD
         is_src_dir = False
         temp_path = is_uss = None
-=======
-        is_pds = is_src_dir = False
-        temp_path = is_uss = is_mvs_dest = src_member = None
->>>>>>> 37941131
 
         if dest:
             if not isinstance(dest, string_types):
@@ -110,10 +101,6 @@
                         src = os.path.expanduser(src)
                     src = os.path.realpath(src)
                     is_src_dir = os.path.isdir(src)
-<<<<<<< HEAD
-=======
-                    is_pds = is_src_dir and is_mvs_dest
->>>>>>> 37941131
 
         if not src and not content:
             msg = "'src' or 'content' is required"
@@ -207,14 +194,6 @@
 
                         src = rendered_dir
 
-<<<<<<< HEAD
-=======
-                    task_args["size"] = sum(
-                        os.stat(os.path.join(validation.validate_safe_path(path), validation.validate_safe_path(f))).st_size
-                        for path, dirs, files in os.walk(src)
-                        for f in files
-                    )
->>>>>>> 37941131
                 else:
                     if mode == "preserve":
                         task_args["mode"] = "0{0:o}".format(
@@ -245,10 +224,6 @@
 
                         src = rendered_file
 
-<<<<<<< HEAD
-=======
-                    task_args["size"] = os.stat(src).st_size
->>>>>>> 37941131
                 display.vvv(u"ibm_zos_copy calculated size: {0}".format(os.stat(src).st_size), host=self._play_context.remote_addr)
                 transfer_res = self._copy_to_remote(
                     src, is_dir=is_src_dir, ignore_stderr=ignore_sftp_stderr
@@ -282,18 +257,8 @@
 
         task_args.update(
             dict(
-<<<<<<< HEAD
                 src=src,
                 encoding=encoding,
-=======
-                is_uss=is_uss,
-                is_pds=is_pds,
-                is_src_dir=is_src_dir,
-                src_member=src_member,
-                temp_path=temp_path,
-                is_mvs_dest=is_mvs_dest,
-                local_charset=encode.Defaults.get_default_system_charset()
->>>>>>> 37941131
             )
         )
         copy_res = self._execute_module(
@@ -502,7 +467,6 @@
             dest_data_set_attrs.pop("name")
             updated_result["dest_created"] = True
             updated_result["destination_attributes"] = dest_data_set_attrs
-<<<<<<< HEAD
 
             # Setting attributes to lower case to conform to docs.
             # Part of the change to lowercase choices in the collection involves having
@@ -513,8 +477,6 @@
                 updated_result["destination_attributes"]["space_type"] = updated_result["destination_attributes"]["space_type"].lower()
             if "type" in updated_result["destination_attributes"]:
                 updated_result["destination_attributes"]["type"] = updated_result["destination_attributes"]["type"].lower()
-=======
->>>>>>> 37941131
 
     return updated_result
 
