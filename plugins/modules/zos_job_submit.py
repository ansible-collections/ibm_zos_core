--- conflicted
+++ resolved
@@ -59,17 +59,10 @@
     default: false
     type: bool
     description:
-<<<<<<< HEAD
-      - Wait for the Job to finish and capture the output. Default is false.
-      - When I(wait) is false or absent, the module will wait up to 10 seconds for the job to start,
-        but will not wait for the job to complete.
-      - If I(wait) is true, User can specify the wait time, see option ``wait_time_s``.
-=======
       - Configuring wait used by the L(zos_job_submit,./zos_job_submit.html) module has been
         deprecated and will be removed in ibm.ibm_zos_core collection.
       - Setting this option will yield no change, it is deprecated.
       - See option ``wait_time_s``.
->>>>>>> 364ac7ee
   wait_time_s:
     required: false
     default: 10
@@ -140,11 +133,7 @@
 jobs:
   description:
      List of jobs output.
-<<<<<<< HEAD
-     If no job status is found, this will return an empty job code with msg=JOB NOT FOUND.
-=======
      If no job status is found, this will return an empty ret_code with msg_txt explanation.
->>>>>>> 364ac7ee
   returned: success
   type: list
   elements: dict
@@ -234,28 +223,14 @@
           sample: CC 0000
         msg_code:
           description:
-<<<<<<< HEAD
-            Return code extracted from the `msg` so that it can be evaluated.
-            For example, ABEND(S0C4) would yield "S0C4".
-=======
             Return code extracted from the `msg` so that it can be evaluated
             as a string.
->>>>>>> 364ac7ee
           type: str
           sample: 0000
         msg_txt:
           description:
              Returns additional information related to the job.
           type: str
-<<<<<<< HEAD
-          sample: "JCL Error detected.  Check the data dumps for more information."
-        code:
-          description:
-             Return code converted to integer value (when possible).
-             For JCL ERRORs, this will be None.
-          type: int
-          sample: 00
-=======
           sample: The job completion code (CC) was not available in the job
                   output, please review the job log."
         code:
@@ -264,7 +239,6 @@
              For JCL ERRORs, this will be None.
           type: int
           sample: 0
->>>>>>> 364ac7ee
         steps:
           description:
             Series of JCL steps that were executed and their return codes.
@@ -279,13 +253,8 @@
             step_cc:
               description:
                 The CC returned for this step in the DD section.
-<<<<<<< HEAD
-              type: str
-              sample: "00"
-=======
               type: int
               sample: 0
->>>>>>> 364ac7ee
       sample:
         ret_code: {
           "code": 0,
@@ -294,11 +263,7 @@
           "msg_txt": "",
           "steps": [
             { "step_name": "STEP0001",
-<<<<<<< HEAD
-              "step_cc": "0000"
-=======
               "step_cc": 0
->>>>>>> 364ac7ee
             },
           ]
         }
@@ -511,11 +476,7 @@
                   "msg_txt": "",
                   "steps": [
                     { "step_name": "DLORD6",
-<<<<<<< HEAD
-                      "step_cc": "0000"
-=======
                       "step_cc": 0
->>>>>>> 364ac7ee
                     }
                   ]
               },
@@ -575,24 +536,6 @@
     max_rc: 16
 """
 
-<<<<<<< HEAD
-from ansible.module_utils.six import PY3
-from stat import S_IEXEC, S_IREAD, S_IWRITE
-from ansible_collections.ibm.ibm_zos_core.plugins.module_utils.encode import (
-    Defaults,
-)
-from ansible_collections.ibm.ibm_zos_core.plugins.module_utils.better_arg_parser import (
-    BetterArgParser,
-)
-from ansible_collections.ibm.ibm_zos_core.plugins.module_utils.job import job_output
-from timeit import default_timer as timer
-import re
-from tempfile import NamedTemporaryFile
-from os import chmod, path, remove, stat
-from time import sleep
-from ansible.module_utils.basic import AnsibleModule
-
-=======
 from ansible_collections.ibm.ibm_zos_core.plugins.module_utils.encode import (
     Defaults,
 )
@@ -629,7 +572,6 @@
     from zoautil_py import jobs
 except Exception:
     jobs = MissingZOAUImport()
->>>>>>> 364ac7ee
 
 if PY3:
     from shlex import quote
@@ -637,81 +579,6 @@
     from pipes import quote
 
 
-<<<<<<< HEAD
-JOB_COMPLETION_MESSAGES = ["CC", "ABEND", "SEC ERROR", "JCL ERROR"]
-
-
-def submit_pds_jcl(src, module):
-    """ A wrapper around zoautil_py Jobs submit to raise exceptions on failure. """
-    rc, stdout, stderr = module.run_command(
-        'submit -j "//{0}"'.format(quote(src)), use_unsafe_shell=True
-    )
-    if rc != 0:
-        raise SubmitJCLError("Submit job failed:  Stderr :" + stderr)
-    if "Error" in stderr or "Not accepted by JES" in stderr:
-        raise SubmitJCLError("Submit job failed: " + stderr)
-    if stdout != "":
-        jobId = stdout.replace("\n", "").strip()
-    else:
-        raise SubmitJCLError(
-            "Submit job failed: no job ID was returned.  Please check the JCL."
-        )
-    return jobId
-
-
-def submit_uss_jcl(src, module):
-    """ Submit uss jcl. Use uss command submit -j jclfile. """
-    rc, stdout, stderr = module.run_command(["submit", "-j", src])
-    if rc != 0:
-        raise SubmitJCLError("Submit job failed:  Stderr :" + stderr)
-    if "Error" in stderr or "Not accepted by JES" in stderr:
-        raise SubmitJCLError("Submit job failed: " + stderr)
-    if stdout != "":
-        jobId = stdout.replace("\n", "").strip()
-    else:
-        raise SubmitJCLError(
-            "Submit job failed: no job ID was returned.  Please check the JCL."
-        )
-    return jobId
-
-
-def submit_jcl_in_volume(src, vol, module):
-    script = """/*REXX*/
-ARG P1 P2
-ADDRESS TSO
-CALL BPXWDYN "ALLOC DA('"P1"') FI(TEST) SHR VOL("P2")"
-ADDRESS MVS "EXECIO * DISKR TEST (STEM A."
-X = SUBMIT('A.')
-SAY X
-"""
-    rc, stdout, stderr = copy_rexx_and_run(script, src, vol, module)
-    if "Error" in stdout:
-        raise SubmitJCLError("Submit job failed: " + stdout)
-    elif "" == stdout:
-        raise SubmitJCLError("Submit job failed, no job ID was returned : " + stdout)
-    jobId = stdout.replace("\n", "").strip()
-    return jobId
-
-
-def copy_rexx_and_run(script, src, vol, module):
-    delete_on_close = True
-    tmp_file = NamedTemporaryFile(delete=delete_on_close)
-    with open(tmp_file.name, "w") as f:
-        f.write(script)
-    chmod(tmp_file.name, S_IEXEC | S_IREAD | S_IWRITE)
-    pathName = path.dirname(tmp_file.name)
-    scriptName = path.basename(tmp_file.name)
-    rc, stdout, stderr = module.run_command(["./" + scriptName, src, vol], cwd=pathName)
-    return rc, stdout, stderr
-
-
-def get_job_info(module, jobId, return_output):
-    result = dict()
-    try:
-        result["jobs"] = query_jobs_status(module, jobId)
-    except SubmitJCLError:
-        raise
-=======
 JOB_COMPLETION_MESSAGES = frozenset(["CC", "ABEND", "SEC ERROR", "JCL ERROR", "JCLERR"])
 JOB_ERROR_MESSAGES = frozenset(["ABEND", "SEC ERROR", "JCL ERROR", "JCLERR"])
 MAX_WAIT_TIME_S = 86400
@@ -719,7 +586,6 @@
 
 def submit_src_jcl(module, src, timeout=0, hfs=True, volume=None, start_time=timer()):
     """ Submit src JCL whether JCL is local (Ansible Controller), USS or in a data set.
->>>>>>> 364ac7ee
 
         Arguments:
             module - module instnace to access the module api
@@ -772,21 +638,6 @@
             current_time = timer()
             duration = round(current_time - start_time)
             sleep(0.5)
-<<<<<<< HEAD
-            timeout = timeout - 1
-        except IndexError:
-            pass
-        except Exception as e:
-            raise SubmitJCLError(
-                "{0} The output is: '{1}'".format(repr(e), output or " ")
-            )
-    if not output and timeout == 0:
-        raise SubmitJCLError(
-            "The job can not be queried from JES (Timeout=10s). Please check the zOS system.  It is slow to respond."
-        )
-    return output
-=======
->>>>>>> 364ac7ee
 
         # Second sleep is to wait long enough for the job rc to not equal a `?`
         # which is what ZOAU sends back, opitonally we can check the 'status' as
@@ -934,162 +785,10 @@
     to_encoding = parsed_args.get("to_encoding")
     # temporary file names for copied files when user sets location to LOCAL
     temp_file = parsed_args.get("temp_file")
-<<<<<<< HEAD
-    temp_file_2 = None
-=======
     temp_file_encoded = None
->>>>>>> 364ac7ee
     if temp_file:
         temp_file_encoded = NamedTemporaryFile(delete=True)
 
-<<<<<<< HEAD
-    if wait_time_s <= 0:
-        module.fail_json(
-            msg="The option wait_time_s is not valid.  It must be greater than 0.",
-            **result
-        )
-
-    DSN_REGEX = r"^(?:(?:[A-Z$#@]{1}[A-Z0-9$#@-]{0,7})(?:[.]{1})){1,21}[A-Z$#@]{1}[A-Z0-9$#@-]{0,7}(?:\([A-Z$#@]{1}[A-Z0-9$#@]{0,7}\)){0,1}$"
-    try:
-        if location == "DATA_SET":
-            data_set_name_pattern = re.compile(DSN_REGEX, re.IGNORECASE)
-            check = data_set_name_pattern.fullmatch(src)
-            if check:
-                if volume is None or volume == "":
-                    jobId = submit_pds_jcl(src, module)
-                else:
-                    jobId = submit_jcl_in_volume(src, volume, module)
-            else:
-                module.fail_json(
-                    msg="The parameter src for data set is not a valid name pattern. Please check the src input.",
-                    **result
-                )
-        elif location == "USS":
-            jobId = submit_uss_jcl(src, module)
-        else:
-            # For local file, it has been copied to the temp directory in action plugin.
-            from_encoding = encoding.get("from")
-
-            # added -c to iconv to try and prevent \r from mis-mapping as invalid char to EBCDIC
-            to_encoding = encoding.get("to")
-            conv_str = "iconv -c -f {0} -t {1} {2} > {3}".format(
-                from_encoding,
-                to_encoding,
-                quote(temp_file),
-                quote(temp_file_2.name),
-            )
-            (conv_rc, stdout, stderr) = module.run_command(
-                conv_str,
-                use_unsafe_shell=True,
-            )
-            if conv_rc == 0:
-                jobId = submit_uss_jcl(temp_file_2.name, module)
-            else:
-                module.fail_json(
-                    msg="The Local file encoding conversion failed. Please check the source file."
-                    + stderr
-                    or "",
-                    **result
-                )
-    except SubmitJCLError as e:
-        module.fail_json(msg=repr(e), **result)
-    if jobId is None or jobId == "":
-        result["job_id"] = ""
-        module.fail_json(
-            msg="JOB ID Returned is None. Please check whether the JCL is valid.",
-            **result
-        )
-
-    result["job_id"] = jobId
-    duration = 0
-    if not wait:
-        wait_time_s = 10
-
-    # real time loop - will be used regardless of 'wait' to capture data
-    starttime = timer()
-    loopdone = False
-    foundissue = None
-    while not loopdone:
-        try:
-            job_output_txt = job_output(job_id=jobId)
-        except IndexError:
-            pass
-        except Exception as e:
-            result["err_detail"] = "{1} {2}.\n".format(
-                "Error during job submission.  The output is:", job_output_txt or " "
-            )
-            module.fail_json(msg=repr(e), **result)
-
-        if bool(job_output_txt):
-            jot_retcode = job_output_txt[0].get("ret_code")
-            if bool(jot_retcode):
-                job_msg = jot_retcode.get("msg")
-                if re.search(
-                    "^(?:{0})".format("|".join(JOB_COMPLETION_MESSAGES)), job_msg
-                ):
-                    loopdone = True
-                    # if the message doesn't have a CC, it is an improper completion (error/abend)
-                    if re.search("^(?:CC)", job_msg) is None:
-                        foundissue = job_msg
-
-        if not loopdone:
-            checktime = timer()
-            duration = round(checktime - starttime)
-            if duration >= wait_time_s:
-                loopdone = True
-                result["message"] = {
-                    "stdout": "Submit JCL operation succeeded but it is a long running job, exceeding the timeout of "
-                    + str(wait_time_s)
-                    + " seconds.  JobID is "
-                    + str(jobId)
-                    + ".  Consider using module zos_job_query to poll for long running jobs."
-                }
-            else:
-                sleep(0.5)
-
-    # End real time loop ^^^
-
-    if bool(job_output_txt):
-        result["jobs"] = job_output_txt
-        if wait is True and return_output is True and max_rc is not None:
-            assert_valid_return_code(
-                max_rc, result.get("jobs")[0].get("ret_code").get("code")
-            )
-
-    if temp_file:
-        remove(temp_file)
-
-    checktime = timer()
-    duration = round(checktime - starttime)
-    result["duration"] = duration
-    result["changed"] = True
-
-    if duration >= wait_time_s:
-        # This is a duplicate message, to handle the edge-case where the timeout was crossed after the check
-        result["message"] = {
-            "stdout": "Submit JCL operation succeeded but it is a long running job, exceeding the timeout of "
-            + str(wait_time_s)
-            + " seconds.  JobID is "
-            + str(jobId)
-            + ".  Consider using module zos_job_query to poll for long running jobs."
-        }
-    else:
-        if foundissue is not None:
-            result["changed"] = False
-            result["message"] = {
-                "stderr": "Submit succeeded, but job failed: " + foundissue
-            }
-            result["failed"] = True
-            module.fail_json(msg=result["message"], **result)
-        else:
-            result["message"] = {
-                "stdout": "Submit JCL operation succeeded with id of "
-                + str(jobId)
-                + "."
-            }
-
-    module.exit_json(**result)
-=======
     # Default 'changed' is False in case the module is not able to execute
     result = dict(changed=False)
 
@@ -1222,7 +921,6 @@
     finally:
         if temp_file:
             remove(temp_file)
->>>>>>> 364ac7ee
 
     # If max_rc is set, we don't want to default to changed=True, rely on 'is_changed'
     result["changed"] = True if is_changed else False
