# IBM collection namespace
namespace: ibm

# IBM z/OS core collection as part of
# Red Hat Ansible Certified Content for IBM Z
name: ibm_zos_core

# The collection version
<<<<<<< HEAD
version: 1.4.0-20230308
=======
version: 1.4.1
>>>>>>> 4c48b671

# Collection README file
readme: README.md

# Contributors
authors:
  - Demetrios Dimatos <ddimatos@us.ibm.com>
  - Rich Parker <richp@ibm.com>
  - Ketan Kelkar <ketan.kelkar@ibm.com>
  - Ivan Alejandro Moreno Soto <ivan.moreno.soto@ibm.com>
  - Oscar Fernando Flores Garcia <fernando.flores@ibm.com>
  - Jenny Huang <jennyhuang@ibm.com>

# Description
description: The IBM z/OS core collection includes connection plugins, action plugins, modules, filters and ansible-doc to automate tasks on z/OS.

# Portions of this collection are licensed under
# GNU General Public License Version 3.0 and portions of this collection are
# licensed under Apache License, Version 2.0
license:
  - "GPL-3.0-only"
  - "Apache-2.0"

# Tags
tags:
  [
    ibm,
    z,
    zos,
    z_os,
    core,
    zos_core,
    ibm_zos_core,
    data_set,
    jcl,
    uss,
    mvs,
    infrastructure,
  ]

# Collections that this collection requires to be installed for it to be usable.
# dependencies: { # This collection depends on no other collections # }

# The URL of the originating SCM repository
repository: https://github.com/ansible-collections/ibm_zos_core

# The URL to any online docs
documentation: https://ibm.github.io/z_ansible_collections_doc/index.html

# The URL to the homepage of the collection/project
homepage: https://www.ibm.com/support/z-content-solutions/ansible/

# The URL to the collection issue tracker
issues: https://github.com/ansible-collections/ibm_zos_core/issues

# Ignore files and directories matching the following patterns
build_ignore:
  - Jenkinsfile
  - ansible.cfg
  - .gitignore
  - .github
  - '*.tar.gz'
  - docs
  - collections
  - changelogs
  - docs
  - tests/__pycache__
  - tests/.pytest_cache
  - tests/functional
  - tests/helpers
  - tests/unit
  - tests/*.py
  - tests/*.ini
  - tests/requirements.txt
  - test_config.yml
  - changelogs
  - venv*
  - make.env.encrypt
  - Makefile
  - make.env
  - scripts<|MERGE_RESOLUTION|>--- conflicted
+++ resolved
@@ -6,11 +6,7 @@
 name: ibm_zos_core
 
 # The collection version
-<<<<<<< HEAD
 version: 1.4.0-20230308
-=======
-version: 1.4.1
->>>>>>> 4c48b671
 
 # Collection README file
 readme: README.md
